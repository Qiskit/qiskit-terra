rustworkx>=0.13.0
numpy>=1.17,<2
ply>=3.10
psutil>=5
scipy>=1.5
sympy>=1.3
dill>=0.3
python-dateutil>=2.8.0
stevedore>=3.0.0
typing-extensions; python_version<'3.11'
<<<<<<< HEAD
# symengine pinning needed due lowered precision handling complex
# multiplication in version 0.10 wich breaks parameter assignment test
# (can be removed once issue is fix)
symengine>=0.9,!=0.10.0; platform_machine == 'x86_64' or platform_machine == 'aarch64' or platform_machine == 'ppc64le' or platform_machine == 'amd64' or platform_machine == 'arm64'
=======
symengine>=0.9, <0.10
>>>>>>> 7258a34c
<|MERGE_RESOLUTION|>--- conflicted
+++ resolved
@@ -8,11 +8,4 @@
 python-dateutil>=2.8.0
 stevedore>=3.0.0
 typing-extensions; python_version<'3.11'
-<<<<<<< HEAD
-# symengine pinning needed due lowered precision handling complex
-# multiplication in version 0.10 wich breaks parameter assignment test
-# (can be removed once issue is fix)
-symengine>=0.9,!=0.10.0; platform_machine == 'x86_64' or platform_machine == 'aarch64' or platform_machine == 'ppc64le' or platform_machine == 'amd64' or platform_machine == 'arm64'
-=======
-symengine>=0.9, <0.10
->>>>>>> 7258a34c
+symengine>=0.9,!=0.10.0