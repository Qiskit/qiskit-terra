--- conflicted
+++ resolved
@@ -22,6 +22,9 @@
 ### Changed
 -   Returned `matplotlib.figure.Figure` objects are only closed in jupyter
     notebooks configured with an inline backend (\#3051)
+-   Layering of instructions which underlies all types of circuit drawing has changed.
+    This sometimes results in output which is topologically equivalent to prior versions
+    but visually different. (\#2802)
 
 ### Removed
 
@@ -29,18 +32,11 @@
 -   Removed deprecated `ops.py` from pulse. Use `Schedule` and `Instruction`
     methods directly. (\#3034)
 
-<<<<<<< HEAD
-### Changed
--   Layering instructions which underlies all types of circuit drawing has changed.
-    This sometimes results in output which is topologically equivalent to prior versions
-    but visually different. (\#2802)
-=======
 ### Deprecated
 
 -   Comparing tuples to `Bit`s is being deprecated. Representing a qubit or
-    a classical bit as a tuple is being abandon in favor of `Qubit` and `Clbit`
+    a classical bit as a tuple is being abandoned in favor of `Qubit` and `Clbit`
     objects.
->>>>>>> 326a35bf
 
 ## [0.9.0] - 2019-08-22
 
