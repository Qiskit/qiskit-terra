--- conflicted
+++ resolved
@@ -66,9 +66,7 @@
 
 ### Changed
 
-<<<<<<< HEAD
 -   Union among schedules is now defined by union of their children.
-=======
 -   Intervals are now defined by start and stop, rather than begin and end.
 -   TimeslotCollections now are sorted by default and have more efficient merges.
 -   Pulse samples are now clipped if their norm is between 1 and 1+epsilon.
@@ -77,7 +75,6 @@
 -   More informative errors are now raised if `qubit_lo_freq` and
     `meas_lo_freq` are not supplied to `assemble_schedules`.
 -   `pulse.samplers` module has now been moved to `pulse.pulse_lib.samplers`.
->>>>>>> 7a23f530
 -   The number of memory slots required will now be inferred from the supplied
     schedules if `memory_slots` is not supplied.
 -   All circuit drawers now express most commonly used fractions
