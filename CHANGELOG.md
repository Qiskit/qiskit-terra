# Changelog

All notable changes to this project will be documented in this file.

The format is based on [Keep a Changelog].

> **Types of changes:**
>
> -   **Added**: for new features.
> -   **Changed**: for changes in existing functionality.
> -   **Deprecated**: for soon-to-be removed features.
> -   **Removed**: for now removed features.
> -   **Fixed**: for any bug fixes.
> -   **Security**: in case of vulnerabilities.

## [UNRELEASED]

### Fixed
-   Fixed a bug in drawing conditional gates with matplotlib circuit drawer.

### Changed
-   Returned `matplotlib.figure.Figure` objects are only closed in jupyter
    notebooks configured with an inline backend (\#3051)

### Removed

-   Removed `DeviceSpecification` in favor of `PulseChannelSpec`. (\#3033)
-   Removed deprecated `ops.py` from pulse. Use `Schedule` and `Instruction`
    methods directly. (\#3034)

## [0.9.0] - 2019-08-22

### Deprecated

-   The gates `U` and `CX` are being deprecated in favor of `u3` and
    `cx`. (\#2380)
-   The gate `u0` is being deprecated in favor of using multiple `id` gates
    to insert delays (\#2664)
-   The decorator `requires_qe_access` is being deprecated in favor of
    `online_test`.
-   The `as_dict` method of Qobj is deprecated in favor of `to_dict`. (\#2556)

### Added

-   Added in tests for `ccx` and `crz` under `test_gate_definitions`. (\#2964)
-   A new pulse instruction, `Delay`. A `Delay` occupies a pulse channel for a
    duration of time, blocking other instructions from being inserted in this time. (\#2869)
-   Ability to check for equality of pulse `Schedule` and `Instruction`. (\#2873)
-   Added tests for `gate_map` and reference images for testing `plot_gate_map`
-   New `CountOpsLongest` analysis pass to retrieve the number of operations
    on the longest path of the DAGCircuit. (\#2734)
-   Added `sech` and `sech_deriv` pulses in `qiskit.pulse.pulse_lib`.
-   The option `vertical_compression` was added to the text drawer and
    to the `QuantumCircuit.draw` method. The option allows to control
    how much room the text circuit drawing takes.
-   The option `idle_wires` was added to the drawers to control
    if wires without any operation should be included in the drawing. (\#2692)
-   Introduced a visualization for the Pass Manager. (\#2445)
-   New pulse schedule method `Schedule.filter` to filter by instruction
    channel, time, and type. (\#2597)
-   Decomposition of arbitrary isometries (\#2600)
-   Decomposition of diagonal gates (\#2600)
-   Decomposition of multiplexed rotation gates (\#2600)
-   Decomposition of multiplexed single-qubit unitaries (Option: decompose
    up to a diagonal gate) (\#2600)
-   ZYZ decomposition for single-qubit unitaries (\#2600)
-   Gray-Synth and Patel–Markov–Hayes algorithms for synthesis of
    CNOT-Phase and CNOT-only (linear) circuits (\#2457)
-   Added n-qubit unitaries to BasicAer simulator basis gates (\#2342)
-   Added a ``random_circuit`` function under ``qiskit.circuit.random``
    (\#2553)
-   Added `equiv` method to `Operator` and `Statevector` classes for
    testing if two objects are equivalent up to global phase (\#2910)
-   Added ``output_name`` as a transpiler parameter to set the name of
    output circuits (\#2745)
-   Simple expressions of Parameters can now be created via the four basic math
    operations (+,-,\*,/). (\#2537)
-   A `ParmeterVector` class has been added to ease the construction of circuits
<<<<<<< HEAD
    requiring a large number of parameters. (#2379)
-   A new PassManager controller: ``rollback_if``. If the condition is true, the
    passes appended in that set, will be "rolled back". (#2969)
-   dag.draw() method to visualize DAGCircuit objects (#3016)
=======
    requiring a large number of parameters. (\#2379)
-   dag.draw() method to visualize DAGCircuit objects (\#3016)
>>>>>>> ef76d5d0


### Changed

-   Intervals are now defined by start and stop, rather than begin and end. (\#2870)
-   TimeslotCollections now are sorted by default and have more efficient merges. (\#2870)
-   Pulse samples are now clipped if their norm is between 1 and 1+epsilon.
    Otherwise an error is raised.
-   `Schedule.instructions` now returns with time-ordering.
-   More informative errors are now raised if `qubit_lo_freq` and
    `meas_lo_freq` are not supplied to `assemble_schedules`. (\#2833)
-   `pulse.samplers` module has now been moved to `pulse.pulse_lib.samplers`. (\#2881)
-   The number of memory slots required will now be inferred from the supplied
    schedules if `memory_slots` is not supplied.
-   All circuit drawers now express most commonly used fractions
    of PI (\#2808).
-   Set default repetition time to be the first available.
-   Pulse commands may now start with capitalized letters.
-   The `pylatexenc` and `pillow` requirements are now optional. These
    are only used by the `latex` and `latex_source` circuit
    visualization backends. To continue using them ensure these are
    installed. (\#2451)
-   When adding a register to a circuit, an error will now be raised if
    a register of the same name is already present. Previously, an error
    would only be raised if the same register was added twice.
-   Qubits and classical bits are not represented as a tuples anymore,
    but as instances of `Qubit` and `Clbit` respectively. (\#2414)
-   The ApplyLayout pass is incorporated in all preset pass managers to
    delineate a virtual circuit from a physical circuit (\#2672)
-   Mapping passes (`CXDirection`, Swap passes, `CheckMap`, `CheckCnotDirection`)
    now operate on a register-less circuit corresponding to
    an already embedded physical circuit. (\#2672)
-   Replaces `LegacySwap` by faster, more stable `StochasticSwap` pass (\#2672)
-   Uses level 1 by default as transpiler optimization level (\#2672)
-   Change `Snapshot` signature to match `simulator.snapshot` (\#2592)
-   `DAGCircuit.width()` formerly returned number of qubits, now returns total
    number of qubits + classical bits (\#2564)
-   Functions assuming the former semantics of `DAGCircuit.width()` now call
    `DAGCircuit.num_qubits()` (\#2564)
-   `DAGCircuit.num_cbits()` renamed to `DAGCircuit.num_clbits()` (\#2564)
-   Changed definition of `Cu3Gate` to to equivalent to the canonical
    definition of a controlled `U3Gate` (\#2755)
-   `coupling_map` now required to validate a `backend.configuration()` (\#2836)
-   The method `QuantumCircuit.count_ops` now returns an `OrderedDict` instead of a dict.
-   If layout information is available in
    the circuit, it will be included to the circuit drawing. This can be removed
    using the option ``with_layout=False`` in the method
    ``QuantumCircuit.draw``. (\#2739)
-   Q-sphere visualization is enhanced and corrected (\#2932)
-   Shorter CH gate definition involving only 1 CX (\#2837)
-   Now PassManager.draw() (without any argument) will return an in-memory PIL image.

### Removed
-   The ability to set the `Timeslot`s for a pulse `Instruction` at initialization.
-   The previously deprecated functions
    `qiskit.visualization.plot_state` and
    `qiskit.visualization.iplot_state` have been removed. Instead use
    the specific functions for each plot type (\#2325).
-   International documentation of outdated readme etc (\#2302)
-   Removed deprecated options in `execute`, `transpile`, and `assemble`.
    Removed deprecated `compiler`.
-   Removed deprecated `qcvv `in tools. Removed deprecated converters
    `qobj_to_circuits` and `circuits_to_qobj` (\#2301)
-   The previously deprecated `qiskit._util` module has been removed.
    Use `qiskit.util` instead. (\#2329)
-   The logging tools in `qiskit.tools.logging` are removed. (\#2387)
-   The `qiskit.qiskiterror` module has been removed. Please use
    `qiskit.exceptions` instead. (\#2399)
-   Removed previously deprecated `DAGCircuit` methods (\#2542)
-   Removed `CompositeGate` class, in favor of adding Instruction
    objects directly (\#2543)
-   Removed `ignore_requires` and `ignore_preserves` options from
    `PassManager` (\#2565).

### Fixed

-   Fixes a bug where the `CmdDef` was getting built without buffers on channels.
-   Fixed bug in `Pulse` for multiple parameters being added (\#2742)
-   Fixed bug in `Pulse` for `CmdDef` arguments (\#2741)
-   Fixed bug in `Operator` and `SuperOp` for initializing from circuit
    containing gates without an explicit matrix definition (\#2723)
-   Possible to decompose SU(4) gate into non-CNOT basis with
    `TwoQubitDecomposer`
-   Fixes a bug that removed `id` gates from circuit. id gates are
    like a `wait` command and will never be removed (\#2663)
-   Fixed bug in `CommutationAnalysis` pass affecting conditional gates (\#2669)
-   Fixed bug in measure sampling for `BasicAer` Qasm simulator if a qubit
    was measured into more than one classical bit (\#2735)
-   Correctly serialize complex numbers with a nonzero real part
-   Fixed bug in measure sampling for `BasicAer` Qasm simulator if only a
    subset of qubits are measured (\#2790)
-   Parameter objects can be serialized and communicated between
    sub-processes (\#2429)
-   Parameterized circuits no longer need to be transpiled individually (\#2864)


## [0.8.2] - 2019-06-14

### Fixed

-   Fixed an issue with latex circuit drawer backend that could lead to an
    empty image output (\#2531)
-   Fixes for issues with the backend monitors for recent changes to IBMQ
    backends (\#2637)
-   Fixed an issue where a `TimeSlotCollection` object would be mutated by
    the `is_mergable_with()` method (\#2639)


## [0.8.1] - 2019-05-29

### Fixed

-   Corrected the deprecation warning message for
    `qiskit.converters.qobj_to_circuits` (\#2350)
-   Fixed `execute()` and `transpile()` functions to enable setting
    optimization level 0. (\#2370)
-   Set the swapper with the seed transpiler for optimization level 2 and 3
    (\#2361)
-   Fix default basis gate set for other transpiler passes (\#2357)
-   Fix the docstring for transpile to include optimization_level 3 (\#2367)
-   Fix spacing in the text circuit drawer (\#2382)
-   Fix for too strict math sanitization pulse instructions (\#2397)
-   Arguments to `assemble_schedule` were not actually optional, ensure
    they're required (\#2398)
-   Fix for framechange instructions being converted to a string instead of a
    float (\#2437)
-   Fix for rep_times as a float, now it's an integer (\#2438)
-   Fix type error for integer framechange instructions (\#2458)
-   Fix for missing cython source files in sdist (\#2436)
-   Fix for different pulse schedules created with the same name (\#2431)
-   Only create a single AquireInstruction for all qubits (\#2485)
-   Stop modifying layout in stochastic swap pass (\#2507)
-   Only call CXDirection pass on optimization_level=3 if coupling map is
    provided (\#2526)
-   Fix `optimization_level=0` without a coupling map (\#2509)


## [0.8.0] - 2019-05-02

### Added

-   Added exact and approximate decomposition of SU(4) to arbitrary
    supercontrolled basis
-   Introduced schedule lo configuration. (\#2115)
-   Introduced pulse schedule assembler. (\#2115)
-   Builtin library of continuous pulses and builtin library of discrete
    pulses which are obtained by sampling continuous pulses with default
    sampling strategy.
-   Sampler decorator and standard sampler library for conversion of
    continuous pulses to discrete `SamplePulse` (\#2042).
-   Core StochasticSwap routine implimented in Cython (\#1789).
-   Added QuantumChannel classes SuperOp, Choi, Kraus, Stinespring, PTM,
    Chi to quantum\_info for manipulating quantum channels and CPTP
    maps.
-   Added Operator object to quantum\_info for representing matrix
    operators.
-   Introduced the backend defaults model and endpoint for pulse
    backends (\#2101).
-   `meas_level` to result schema (\#2085).
-   Core StochasticSwap routine implemented in Cython (\#1789).
-   New EnlargeWithAncilla pass for adding ancilla qubits after a Layout
    selection pass (\#1603).
-   New Unroll2Q pass for unrolling gates down to just 1q or 2q gates
    (\#1614).
-   Added support for register slicing when applying operations to a
    register (\#1643).
-   Added in new parameter `justify` to the text, mpl and latex circuit
    drawers to say how the circuit should be aligned. (\#1725, \#1797,
    \#1977)
-   Added function for purity of a mixed state in
    `qiskit.quantum_information` (\#1733)
-   Added parameter to the TextProgressBar to allow the output to be
    sent to a different output stream
-   Added a `__qiskit_version__` parameter to the qiskit namespace. This
    will contain a dictionary of versions for all installed qiskit
    elements. (\#1885).
-   Added a `RunConfig` object for configurations related to running an
    experiment (e.g. shots, memory) (\#1856)
-   Added a `TranspileConfig` object for configurations related to
    transforming circuits (e.g. basis\_gates, coupling\_map,
    initial\_layout) (\#1856)
-   Added a `qiskit.compiler` namespace for all functions that
    transpile, schedule and assemble circuits and pulses (\#1856)
-   Added support for passing a list of `basis_gates`, `coupling_map`
    etc. to the `qiskit.compiler.transpile()` function, each
    corresponding to one of the circuits (\#2163)
-   Added a `qiskit.compiler.assemble_circuits()` function to generate
    qobj from some circuits and a RunConfig (\#1856)
-   `execute()` and `assemble()` allow setting a qobj\_header, of type
    QobjHeader or dict, to add extra information to the qobj (and thus
    result).
-   Register indexing supports negative indices (\#1875)
-   Added new resource estimation passes: `Depth`, `Width`, `Size`,
    `CountOps`, and `NumTensorFactors`, all grouped in the
    `ResourceEstimation` analysis pass.
-   Added `nodes_on_wire()` to DAGCircuit which returns an iterator over
    all the operations on the given wire
-   Added new properties to an Instruction: `num_qubits`, `num_clbits`
    (\#1816).
-   Added a `QuantumCircuit.append` public method for appending
    arbitrary instructions to some qubits and clbits in the circuit
    (\#1816).
-   Added an `Instruction.definition` property that defines a composite
    instruction in terms of other, simpler instructions (\#1816).
-   Added an `Instruction.mirror()` method that mirrors a composite
    instruction (reverses its sub-instructions) (\#1816).
-   Added an `PassManager.passes()` method that returns a list of the
    passes that have been added to the pass manager, including options
    and flow controllers.
-   Added a `PassManager.run()` that transforms a `QuantumCircuit`
    according to its pass schedule and returns a `QuantumCircuit`.
-   Added a `qiskit.quantum_info.random` for generating random states,
    unitaries, etc (\#2119).
-   Added a `qiskit.quantum_info.synthesis` for algorithms that
    synthesize circuits (\#2119).
-   Added a `NoiseAdaptiveLayout` pass to compute a backend
    calibration-data aware initial qubit layout. (\#2089)
-   Gates and instructions in a circuit accept integers as parameters to
    refer to wires instead of named bits.
-   Added a `OptimizeSwapBeforeMeasure` pass that removes the swap gates
    when they are followed by a measurement instruction, moving the
    latter to the proper wire. (\#1890)
-   Added a `RemoveDiagonalGatesBeforeMeasure` pass that removes the
    diagonal gates when they are followed by a measurement instruction.
    (\#2208)
-   Added a `CommutativeCancellation` pass that cancels self-inverse
    gates and combines rotations about the Z axis, leveraging
    previously-found gate commutation relations. (\#2012)
-   Add an option for using a user config file to enable changing
    default settings for various functions in qiskit. Right now it only
    supports setting the default circuit drawing backend. (\#2122)
-   Added a `Collect2qBlocks` pass that analyzes the circuit for
    uninterrupted sequences of gates (blocks) acting on 2 qubits.
    (\#2134)
-   Added a `ConsolidateBlocks` that turns previously-collected blocks
    of any size into equivalent Unitary operators in the circuit.
    (\#2134)
-   Added support for parameterized circuits. (\#2103)
-   Added preset PassManagers that offer predetermined pipelines of
    transpiler passes. (\#2163)

### Changed

-   require scipy\>=1.0, use
    `scipy.stats.unitary_group.rvs` for
    `random_unitary()`.
-   two\_qubit\_kak decomposition works with Operator or raw matrix
    input objects.
-   process\_fidelity works with QuantumChannel and Operator object
    inputs.
-   Backend defaults values are no longer required (\#2101).
-   QuantumCircuit properties more self-consistent and no longer need
    DAG (\#1993).
-   The most connected subset in DenseLayout is now reduced bandwidth
    (\#2021).
-   plot\_histogram now allows sorting by Hamming distance from
    target\_string (\#2064).
-   FunctionalPulse is no longer a class and instead is a decorator,
    `functional_pulse` that returns a
    `SamplePulse` when called. (\#2043)
-   Changed `average_data` to accept observable input in matrix form
    (\#1858)
-   Change random\_state to take in dim over number of qubits (\#1857)
-   The `Exception` subclasses have been moved to an `.exceptions`
    module within each package (for example,
    `qiskit.exceptions.QiskitError`) (\#1600).
-   The `QiskitTestCase` and testing utilities are now included as part
    of `qiskit.test` and thus available for third-party implementations,
    with convenience test cases for providers and backends. (\#1616,
    \#1844)
-   The snapshot instruction now takes `label` and `snap_type` instead
    of `slot` (\#1615).
-   The test folders have been reorganized to match the python modules
    (\#1625)
-   The circuits\_to\_qobj no longers uses the unrollers (\#1629)
-   The previously deprecated default output of `circuit_drawer()`
    (using latex and falling back to mpl) is no longer present. Instead
    the default output is the ascii art `text` output backend.
-   Changed param to params in Instruction (\#1665).
-   `dag_drawer` and `plot_gate_map` are available via importing
    `qiskit.tools.visualization`. They will raise at the point of use,
    if dependencies are not installed (\#1669).
-   The `qiskit.validation` schemas are now strict and raise a more
    specific `ModelValidationError` (\#1695).
-   The default transpile pipeline will now add a barrier before the set
    of final measurements when compiling for both simulators and devices
    (\#1591).
-   Purity function in `qiskit.tools.qi.qi` calls new version in
    `qiskit.quantum_information` and issues deprecation warning (\#1733)
-   Updated `dag.node_counter` to return the current number
    of nodes (\#1763)
-   The argument `basis_gates` used in `compile`, `execute`, and
    `transpile` is not longer a comma-separated string but a list of
    strings. For example, this basis `['u1','u2','u3','cx']` should be
    used instead of `'u1,u2,u3,cx'` (\#1333)
-   Methods on the `DAGCircuit` which previously returned node\_ids
    and/or dicts now return `DAGNodes`
-   The `Qobj` classes have been reimplemented using models and schemas,
    as the rest of spec-defined entities. (\#1909).
-   The rzz gate is now represented as a line when printed in text
    (\#1957).
-   Text drawer has support for multi-q gates (\#1939).
-   Separate `Qobj` into `PulseQobj` and `QasmQobj` (\#1969).
-   It is possible to define a layout as a list of integers. This maps
    the ordered list of virtual circuit qubits to physical qubits as
    defined by the list of integers (\#1946).
-   Instructions no longer have context about where they are in a
    circuit. Instead, the circuit keeps this context. So Instructions
    are now light-weight and only have a name, num\_qubits, num\_clbits
    and params (\#1816).
-   The old syntax for attaching a gate to the circuit then modifying it
    is no longer supported (e.g. `circuit.s(qr).inverse()` or
    `circuit.s(qr).c_if(cr, 4)`). Instead, you must first modify the
    gate then attach it (\#1816).
-   `QuantumCircuit.data` now contains a list of tuples, where each
    tuple is a (instruction, qarg, carg) (\#1816).
-   The visualization subpackage has moved from
    `qiskit.tools.visualization` to `qiskit.visualization`. The public
    API (which was declared stable in the 0.7 release) is still
    accessible off of `qiskit.tools.visualization`. (\#1878)
-   Layout object can now only be constructed from a dictionary, and
    must be bijective (\#2157).
-   `transpile()` accepts `initial_layout` in the form of dict, list or
    Layout (\#2157).
-   Not specifying a basis in `execute()` or `transpile()` no longer
    defaults to unrolling to the \[\'u1\', \'u2\', \'u3\', \'cx\'\]
    basis. Instead the default behavior is to not unroll, unless
    specifically requested (\#2166).
-   Instruction.copy() is now a shallow copy instead of deep (\#2214)
-   Layout and CouplingMap classes are now accessible from
    qiskit.transpiler (\#2222).

### Deprecated

-   The methods prefixed by `\_get` in the DAGCircuit object
    are being renamed without that prefix (see \#1346)
-   Changed elements in `couplinglist` of `CouplingMap` from tuples to
    lists (\#1666).
-   Unroller bases must now be explicit, and violation raises an
    informative `QiskitError` (\#1802).
-   The `qiskit.tools.qcvv` package is deprecated in favor of Qiskit
    Ignis (\#1884).
-   The `qiskit.compile()` function is now deprecated in favor of
    explicitly using the `qiskit.compiler.transpile()` function to
    transform a circuit followed by `qiskit.compiler.assemble()` to make
    a qobj out of it.
-   `qiskit.converters.qobj_to_circuits()` has been deprecated and will
    be removed in a future release. Instead
    `qiskit.compiler.disassemble_circuits()` should be used to extract
    `QuantumCircuit` objects from a compiled qobj. (\#2137)
-   The `qiskit.transpiler.transpile()` function is deprecated in favor
    of `qiskit.compiler.transpile()` (\#2166).
-   The `seed_mapper` argument in `transpile()` and `execute()` is
    deprecated in favor of `seed_transpile()`, which sets the seed for
    all stochastic stages of the transpiler (\#2166).
-   The `seed` argument is `execute()` is deprecated in favor of
    `seed_simulator` (\#2166).
-   The `pass_manager` argument in `transpile()` is deprecated. Instead,
    the `pass_manager.run()` methdod can be used directly to transform
    the circuit (\#2166).
-   The `qiskit._util` module is deprecated and replaced by
    `qiskit.util`. `qiskit._util` will be removed in the 0.9 release.
    (\#2154)

### Fixed

-   Fixed \#1892, whereby inheriting from QuantumRegister or
    ClassicalRegister would cause a QiskitError in instruction.py
    (\#1908).
-   Fixed \#829 by removing dependence on scipy unitary\_group (\#1857).
-   Fixed a bug with measurement sampling optimization in BasicAer
    qasm\_simulator (\#1624).
-   Fixed a bug where barriers didn\'t plot over all qubits when using
    matplotlib (\#1718).
-   Fixed a minor conda env bug in Makefile (\#1691).
-   Fixed a bug in BasicMapper pass operating over multiple registers
    (\#1611).
-   Fixed a bug in BarrierBeforeFinalMeasurements which incorrectly
    moved measurements used in conditional operations (\#1705).
-   Fixed a bug that with transpile ignoring initial layout when
    coupling map is provided (\#1711).
-   Fixed a bug in the definition of the rzz gate (\#1940).
-   Fixed a bug in DAGCircuit.collect\_runs() that did not exclude
    conditional gates (\#1943).
-   Fixed a mapping issue with layouts on non-adjacent qubits, by adding
    ancillas (\#2023).
-   Fixed a bug in which an `initial_layout` could be
    changed even if it made the circuit compatible with the device
    `coupling_map` (\#2036).
-   Fixed `qobj_to_circuits` for circuits that contain initialize
    instructions (\#2138)

### Removed

-   The previously deprecated functions `plot_circuit()`,
    `latex_circuit_drawer()`, `generate_latex_source()`, and
    `matplotlib_circuit_drawer()` from `qiskit.tools.visualization` have
    been removed. The `circuit_drawer()` function from the same module
    should be used instead.
-   The previously deprecated keys `plot_barriers` and `reverse_bits`
    keys in the `style` kwarg dict are deprecated, instead the
    `qiskit.tools.visualization.circuit_drawer()` kwargs `plot_barriers`
    and `reverse_bits` should be used instead.
-   Removed the wrapper folder as part of the post 0.7 cleanup (\#1613).
-   Removed the python wrappers of the legacy simualtors now that Qiskit
    Aer is out (\#1615).
-   Removed simulator instructions `save`, `load`, `wait`, `noise` as
    unsupported in Aer (\#1615).
-   Removed circuit.add as deprecated (\#1627)
-   Removed the unroller (\#1629)
-   Removed deprecated `result` methods (\#1659)
-   Removed deprecated `couplingdict` kwarg from `CouplingMap` (\#1666)
-   Removed deprecated `transpile_dag()` `format` kwarg (\#1664)
-   Removed deprecated `Pauli` `v`, `w`, and `pauli_group` case arg as
    int (\#1680)
-   Removed deprecated `state_fidelity()` function from `tools.qi`
    (\#1681)
-   Removed `QISKitError` in favor of `QiskitError`. (\#1684)
-   The IBMQ provider (`qiskit.providers.ibmq`) has been moved to its
    own package (`pip install qiskit-ibmq-provider`). (\#1700)
-   `compiled_circuit_qasm` has been removed from the Qobj header, since
    it was part of the pre-qobj specification (\#1715).
-   Removed the wigner plotting functions `plot_wigner_function`,
    `plot_wigner_curve`, `plot_wigner_plaquette`, and `plot_wigner_data`
    (\#1860).
-   Removed `Instruction.reapply()` method (\#1816).

## [0.7.2] - 2019-05-01

### Fixed

-   A potential issue where the backend configuration schema validation
    would improperly reject valid responses from the API (\#2258)

## [0.7.1] - 2019-03-04

### Fixed

-   Fixed a bug with measurement sampling optimization in BasicAer
    qasm\_simulator (\#1624).

## [0.7.0] - 2018-12-19

### Added

-   Added DAG visualizer which requires
    [Graphivz](https://www.graphviz.org/) (\#1059)
-   Added an ASCII art circuit visualizer (\#909)
-   The QuantumCircuit class now returns an ASCII art visualization when
    treated as a string (\#911)
-   The QuantumCircuit class now has a `draw()` method which
    behaves the same as the
    `qiskit.tools.visualization.circuit_drawer()` function
    for visualizing the quantum circuit (\#911)
-   A new method `hinton` can be used on
    `qiskit.tools.visualization.plot_state()` to draw a
    hinton diagram (\#1246)
-   Two new constructor methods, `from_qasm_str()` and
    `from_qasm_file()`, to create a QuantumCircuit object
    from OpenQASM were added to the QuantumCircuit class. (\#1172)
-   New methods in QuantumCircuit for common circuit metrics:
    `size()`, `depth()`, `width()`,
    `count_ops()`, `num_tensor_factors()`
    (\#1285)
-   Added `backend_monitor` and
    `backend_overview` Jupyter magics, as well as
    `plot_coupling_map` (\#1231)
-   Added a `Layout` object (\#1313)
-   New `plot_bloch_multivector()` to plot Bloch vectors
    from a tensored state vector or density matrix. (\#1359)
-   Per-shot measurement results are available in simulators and select
    devices. Request them by setting `memory=True` in
    `compile()`/`execute()`, and retrieve them from
    `result.get_memory()` (\#1385).
-   Added a `qiskit.converters` module for translation between commonly
    used representations of a circuit: `dag_to_circuits`,
    `circuits_to_dag`, `qobj_to_circuits`, `circuits_to_qobj`,
    `ast_to_dag`.
-   PassManager can schedule passes at \_\_init\_\_ time (\#1510).
-   Added a `.qobj()` method for IBMQ and local simulator Jobs (\#1532).
-   New Decompose pass for decomposing a gate according to a rule
    (\#1487).
-   New Unroller pass in the transpiler for unrolling up to some basis
    (\#1455).
-   New BarrierBeforeFinalMeasurements pass for preventing final measure
    reorder (\#1538).
-   New CommutationAnalysis and CommutationTransformation transpiler
    passes for modifying a DAG based on gate commutativity relations
    (\#1500).
-   New transpiler mapper pass: BasicSwap (\#1270).
-   New transpiler mapper pass: LookaheadSwap (\#1140).
-   New transpiler mapper pass: StochasticSwap (\#1520).
-   New CXDirection pass for fixing the direction of cx gates (\#1410).
-   New CheckMap pass for checking if circuit meets mapping requirements
    (\#1433).
-   New Optimize1QGate pass for combining chains of 1q rotations
    (\#1442).

### Changed

-   Schedules and underlying classes are now immutable. (\#2186)
-   Evolved pass-based transpiler to support advanced functionality
    (\#1060)
-   `.retrieve_job()` and `.jobs()` no longer
    returns results by default, instead the result must be accessed by
    the `result()` method on the job objects (\#1082).
-   Make `backend.status()` dictionary conform with schema.
-   The different output backends for the circuit\_drawer()
    visualizations have been moved into separate private modules in
    `qiskit.tools.visualizations`. (\#1105, \#1111)
-   DAG nodes contain pointers to Register and Instruction objects,
    rather than their string names (\#1189).
-   Upgraded some external dependencies to:
    -   networkx\>=2.2 (\#1267).

-   The `qiskit.tools.visualization.circuit_drawer()`
    method now returns a matplotlib.Figure object when the
    `mpl` output is used and a `TextDrawer`
    object when `text` output is used. (\#1224, \#1181)
-   Speed up the Pauli class and extended its operators (\#1271 \#1166).
-   `IBMQ.save_account()` now takes an
    `overwrite` option to replace an existing account on
    disk. Default is False (\#1295).
-   Backend and Provider methods defined in the specification use model
    objects rather than dicts, along with validation against schemas
    (\#1249, \#1277, \#1350). The updated methods include:
    -   `backend.status()` (\#1301).
    -   `backend.configuration()` (and `__init__`) (\#1323).
    -   `backend.properties()`, returning `None` for sims (\#1331,
        \#1401).
    -   `qiskit.Result` (\#1360).
-   `backend.provider()` is now a method instead of a property (\#1312).
-   Remove local backend (Aer) fallback (\#1303)
-   The signatures for the plotting functions in
    `qiskit.tools.visualization._counts_visualization.py`,
    `qiskit.tools.visualization._state_visualization.py`,
    and `qiskit.tools.visualization.interactive` have been
    modified to make them in-line with standard Matplotlib calling
    conventions (\#1359).
-   Remove local backend (Aer) fallback (\#1303).
-   DAGCircuits store Instruction and Register objects, instead of name
    references. The DAGCircuit class methods are updated accordingly
    (\#1210).
-   `transpile()` now takes QuantumCircuit(s) to QuantumCircuit(s), and
    DAG processing is only done internally (\#1397).
-   The different unrollers are deprecated. The only unrolling happens
    from DAG to DAG (\#1210).
-   Moved all the circuit modules into a circuit module but for most
    users it is still imported in the top level for QuantumCircuit,
    QuantumRegister, ClassicalRegister
-   `qiskit.backends` has been renamed to `qiskit.providers` (\#1531).
-   `qiskit.backends.aer` has been removed in favor of
    `qiskit.providers.builtinsimulators` (Python simulators) and
    `qiskit.providers.legacysimulators` (C++ simulators) (\#1484)
-   `Aer` in `qiskit` root module depends on having the qiskit-aer
    package installed, by default it is not present. Instead there are 2
    new provider instances in the root module `BasicAer` which provides
    the Python simulators and `LegacySimulators` which provides the old
    C++ simulators in qiskit-terra. (\#1484)

### Deprecated

-   `plot_circuit()`, `latex_circuit_drawer()`, `generate_latex_source()`,
    and `matplotlib_circuit_drawer()` from
    qiskit.tools.visualization are deprecated. Instead the
    `circuit_drawer()` function from the same module should be used.
    (\#1055)
-   The current default output of `circuit_drawer()` (using latex and falling
    back on python) is deprecated and will be changed in the future.
    (\#1055)
-   The `qiskit.wrapper.load_qasm_string()` and
    `qiskit.wrapper.load_qasm_file()` functions are
    deprecated and the `QuantumCircuit.from_qasm_str()`
    and `QuantumCircuit.from_qasm_file()` contstructor
    methods should be used instead (\#1172)
-   The `plot_barriers` and `reverse_bits` keys in the `style` kwarg
    dict are deprecated, instead the
    `qiskit.tools.visualization.circuit_drawer()` kwargs
    `plot_barriers` and `reverse_bits` should be used instead. (\#1180)
-   The `transpile_dag()` function `format` kwarg for emitting different
    output formats is deprecated (\#1319).
-   Several methods of `qiskit.Result` have been deprecated (\#1360).
-   The functions `plot_state()` and
    `iplot_state()` have been depreciated. Instead the
    functions `plot_state_\*()` and
    `iplot_state_\*()` should be called. (\#1359)
-   The `skip_transpiler` arg has been deprecated from `compile()` and
    `execute()` in favor of using the PassManager directly.

### Fixed

-   Fixed a variety of typos throughout sources (\#1139)
-   Fixed horizontal spacing when drawing barriers before CCNOT gates in
    latex circuit plots (\#1051)
-   Use case insensitive matching when comparing premium account URLs.
    (\#1102)
-   Fixed AerJob status when the submitted Job is in a PENDING state.
    (\#1215)
-   Add fallback for when CPU count can\'t be determined (\#1214)
-   Fix `random_state` from returning nan (\#1258)
-   The Clifford simulator `run()` method now works
    correctly with the updated AerJob usage (\#1125)
-   Fixed an edge case when connection checks would raise an unhandled
    exception (\#1226)
-   Fixed a bug where the transpiler moved middle-of-circuit
    measurements to the end (\#1334)
-   The `number_to_keep` kwarg in `plot_histgram()` now
    functions correctly (\#1359).
-   parallel\_map no longer creates a progress bar for a single circuit
    (\#1394).
-   The `timeout` parameter is now passed into the inner
    `_wait_for_submission` function in `IBMQJob` from `_wait_for_result`
    (\#1542).

### Removed

-   Remove register, available\_backends (\#1131).
-   Remove tools/apps (\#1184).
-   Removed the dependency on `IBMQuantumExperience`, as it is now
    included in `qiskit.backends.IBMQ` (\#1198).
-   `matplotlib` is no longer in the package requirements and is now an
    optional dependency. In order to use any matplotlib based
    visualizations (which includes the
    `qiskit.tools.visualization.circuit_drawer()` `mpl` output,
    `qiskit.tools.visualization.plot_state`,
    `qiskit.tools.visualization.plot_histogram`, and
    `qiskit.tools.visualization.plot_bloch_vector` you will now need to
    ensure you manually install and configure matplotlib independently.
-   The `basis` kwarg for the `circuit_drawer()` function to provide an
    alternative list of basis gates has been removed. Instead users
    should adjust the basis gates prior to visualizing the circuit.
    (\#1151)
-   `backend.parameters()` and `backend.calibration()` have been fully
    deprecated, in favour of `backend.properties()` (\#1305).
-   The `qiskit.tools.file_io` module has been removed. Conversion
    between `qiskit.Result` and json can be achieved using `.to_dict()`
    and `.from_dict()` directly (\#1360).
-   The `qiskit.Result` class method for `len()` and indexing have been
    removed, along with the functions that perform post-processing
    (\#1351).
-   The `get_snapshot()` and `get_snapshots()` method from the `Result`
    class has been removed. Instead you can access the snapshots in a
    Result using `Result.data()['snapshots']`.
-   Completed the deprecation of `job.backend_name()`, `job.id()`, and
    the `backend_name` parameter in its constructor.
-   The `qiskit.Result` class now does post-processing of results
    returned from backends if they are called via the `Result.get_xxx()`
    methods (i.e. `get_counts()`, `get_memory()`, `get_statevector()`,
    `get_unitary()`). The raw data is accessible through `Result.data()`
    (\#1404).
-   The `transpile()` function kwarg `format` has been removed and will
    always return a circuit object. Instead you\'ll need to manually
    convert the output with the functions provided in
    `qiskit.converters`.

## [0.6.0] - 2018-10-04

### Added

-   Added `SchemaValidationError` to be thrown when schema
    validation fails (\#881)
-   Generalized Qobj schema validation functions for all qiskit schemas
    (\#882).
-   Added decorator to check for C++ simulator availability (\#662)
-   It is possible to cancel jobs in non comercial backends (\#687)
-   Introduced new `qiskit.IBMQ` provider, with centralized
    handling of IBMQ credentials (qiskitrc file, environment variables).
    (\#547, \#948, \#1000)
-   Add OpenMP parallelization for Apple builds of the cpp simulator
    (\#698).
-   Add parallelization utilities (\#701)
-   Parallelize transpilation (\#701)
-   New interactive visualizations (\#765).
-   Added option to reverse the qubit order when plotting a circuit.
    (\#762, \#786)
-   Jupyter notebook magic function qiskit\_job\_status,
    qiskit\_progress\_bar (\#701, \#734)
-   Add a new function `qobj_to_circuits` to convert a Qobj object to a
    list of QuantumCircuit objects (\#877)
-   Allow selective loading of accounts from disk via hub/group/project
    filters to `IBMQ.load_accounts()`.
-   Add new `job_monitor` function to automaically check
    the status of a job (\#975).

### Changed

-   Schema tests in `tests/schemas/test_schemas.py`
    replaced with proper unit test (\#834).
-   Renamed `QISKit` to `Qiskit` in the documentation. (\#634)
-   Use `Qobj` as the formally defined schema for sending information to
    the devices:
    -   introduce the `qiskit.qobj` module. (\#589, \#655)
    -   update the `Qobj` JSON schema. (\#668, \#677, \#703, \#709)
    -   update the local simulators for accepting `Qobj` as input.
        (\#667)
    -   update the `Result` class. (\#773)
-   Use `get_status_job()` for checking IBMQJob status. (\#641)
-   Q network hub/group/project credentials replaced by new url format.
    (\#740)
-   Breaking change: `Jobs` API simplification. (\#686)
-   Breaking change: altered tomography APIs to not use QuantumProgram.
    (\#818)
-   Breaking change: `BaseBackend` API changed, properties are now
    methods (\#858)
-   When `plot_histogram()` or `plot_state()` are called from a jupyter
    notebook if there is network connectivity the interactive plots will
    be used by default (\#862, \#866)
-   Breaking change: `BaseJob` API changed, any job constructor must be
    passed the backend used to run them and a unique job id (\#936).
-   Add support for drawing circuit barriers to the latex circuit
    drawer. This requires having the LaTeX qcircuit package
    version \>=2.6.0 installed (\#764)

### Deprecated

-   The `number_to_keep` kwarg on the `plot_histogram()` function is now
    deprecated. A field of the same name should be used in the `option`
    dictionary kwarg instead. (\#866)
-   Breaking change: `backend.properties()` instead of
    `backend.calibration()` and `backend.parameters()` (\#870)

### Removed

-   Removed the QuantumProgram class. (\#724)

### Fixed

-   Fixed `get_ran_qasm` methods on `Result` instances (\#688).
-   Fixed `probabilities_ket` computation in C++ simulator (\#580).
-   Fixed bug in the definition of `cswap` gate and its test (\#685).
-   Fixed the examples to be compatible with version 0.5+ (\#672).
-   Fixed swap mapper using qubits after measurement (\#691).
-   Fixed error in cpp simulator for 3+ qubit operations (\#698).
-   Fixed issue with combining or extending circuits that contain
    CompositeGate (\#710).
-   Fixed the random unitary generation from the Haar measure (\#760).
-   Fixed the issue with control lines spanning through several
    classical registers (\#762).
-   Fixed visualizations crashing when using simulator extensions
    (\#885).
-   Fixed check for network connection when loading interactive
    visualizations (\#892).
-   Fixed bug in checking that a circuit already matches a coupling map
    (\#1024).

## [0.5.7] - 2018-07-19

### Changed

-   Add new backend names support, with aliasing for the old ones.

## [0.5.6] - 2018-07-06

### Changed

-   Rename repository to `qiskit-terra` (\#606).
-   Update Bloch sphere to QuTiP version (\#618).
-   Adjust margin of matplotlib\_circuit\_drawer (\#632)

### Removed

-   Remove OpenQuantumCompiler (\#610).

### Fixed

-   Fixed broken process error and simulator slowdown on Windows
    (\#613).
-   Fixed yzy\_to\_zyz bugs (\#520, \#607) by moving to quaternions
    (\#626).

## [0.5.5] - 2018-07-02

### Added

-   Retrieve IBM Q jobs from server (\#563, \#585).
-   Add German introductory documentation (`doc/de`) (\#592).
-   Add `unregister()` for removing previously registered providers
    (\#584).
-   Add matplotlib-based circuit drawer (\#579).
-   Adding backend filtering by least busy (\#575).
-   Allow running with new display names for IBMQ devices, and return
    those from `available_backends()` (\#566)
-   Introduce Qiskit Transpiler and refactor compilation flow (\#578)
-   Add CXCancellation pass (\#578)

### Changed

-   Remove backend filtering in individual providers, keep only in
    wrapper (\#575).
-   Single source of version information (\#581)
-   Bumped IBMQuantumExperience dependency to 1.9.6 (\#600).
-   For backend status, `status\[\'available\'\]` is now
    `status\[\'operational\'\]` (\#609).
-   Added support for registering third-party providers in
    `register()` (\#602).
-   Order strings in the output of `available_backends()` (\#566)

### Removed

-   Remove Clifford simulator from default available\_backends, until
    its stable release (\#555).
-   Remove ProjectQ simulators for moving to new repository (\#553).
-   Remove QuantumJob class (\#616)

### Fixed

-   Fix issue with unintended inversion of initializer gates (\#573).
-   Fix issue with skip\_transpiler causing some gates to be ignored
    silently (\#562).

## [0.5.4] - 2018-06-11

### Added

-   Performance improvements:
    -   remove deepcopies from dagcircuit, and extra check on qasm()
        (\#523).

### Changed

-   Rename repository to `qiskit-core` (\#530).
-   Repository improvements: new changelog format (\#535), updated issue
    templates (\#531).
-   Renamed the specification schemas (\#464).
-   Convert `LocalJob` tests into unit-tests. (\#526)
-   Move wrapper `load_qasm_*` methods to a submodule (\#533).

### Removed

-   Remove Sympy simulators for moving to new repository (\#514)

### Fixed

-   Fix erroneous density matrix and probabilities in C++ simulator
    (\#518)
-   Fix hardcoded backend mapping tests (\#521)
-   Removed `_modifiers call` from `reapply` (\#534)
-   Fix circuit drawer issue with filename location on windows (\#543)
-   Change initial qubit layout only if the backend coupling map is not
    satisfied (\#527)
-   Fix incorrect unrolling of t to tdg in CircuitBackend (\#557)
-   Fix issue with simulator extension commands not reapplying correctly
    (\#556)

## [0.5.3] - 2018-05-29

### Added

-   load\_qasm\_file / load\_qasm\_string methods

### Changed

-   Dependencies version bumped

### Fixed

-   Crash in the cpp simulator for some linux platforms
-   Fixed some minor bugs

## [0.5.2] - 2018-05-21

### Changed

-   Adding Result.get\_unitary()

### Deprecated

-   Deprecating `ibmqx_hpc_qasm_simulator` and `ibmqx_qasm_simulator` in
    favor of `ibmq_qasm_simulator`.

### Fixed

-   Fixing a Mapper issue.
-   Fixing Windows 7 builds.

## [0.5.1] - 2018-05-15

-   There are no code changes.

    MacOS simulator has been rebuilt with external user libraries
    compiled statically, so there's no need for users to have a
    preinstalled gcc environment.

    Pypi forces us to bump up the version number if we want to upload a
    new package, so this is basically what have changed.

## [0.5.0] - 2018-05-11

### Improvements

-   Introduce providers and rework backends (\#376).
    -   Split backends into `local` and `ibmq`.
    -   Each provider derives from the following classes for its
        specific requirements (`BaseProvider`, `BaseBackend`,
        `BaseJob`).
    -   Allow querying result by both circuit name and
        QuantumCircuit instance.
-   Introduce the Qiskit `wrapper` (\#376).
    -   Introduce convenience wrapper functions around commonly used
        Qiskit components (e.g. `compile` and `execute` functions).
    -   Introduce the DefaultQISKitProvider, which acts as a context
        manager for the current session (e.g. providing easy access
        to all `available_backends`).
    -   Avoid relying on QuantumProgram (eventual deprecation).
    -   The functions are also available as top-level functions (for
        example, `qiskit.get_backend()`).
-   Introduce `BaseJob` class and asynchronous jobs (\#403).
    -   Return `BaseJob` after `run()`.
    -   Mechanisms for querying `status` and `results`, or to
        `cancel` a job.
-   Introduce a `skip_transpiler` flag for `compile()` (\#411).
-   Introduce schemas for validating interfaces between qiskit and
    backends (\#434)
    -   qobj\_schema
    -   result\_schema
    -   job\_status\_schema
    -   default\_pulse\_config\_schema
    -   backend\_config\_schema
    -   backend\_props\_schema
    -   backend\_status\_schema
-   Improve C++ simulator (\#386)
    -   Add `tensor_index.hpp` for multi-partite qubit vector
        indexing.
    -   Add `qubit_vector.hpp` for multi-partite qubit vector
        algebra.
    -   Rework C++ simulator backends to use QubitVector class
        instead of `std::vector`.
-   Improve interface to simulator backends (\#435)
    -   Introduce `local_statevector_simulator_py` and
        `local_statevector_simulator_cpp`.
    -   Introduce aliased and deprecated backend names and
        mechanisms for resolving them.
    -   Introduce optional `compact` flag to query backend names
        only by unique function.
    -   Introduce result convenience functions `get_statevector`,
        `get_unitary`
    -   Add `snapshot` command for caching a copy of the current
        simulator state.
-   Introduce circuit drawing via `circuit_drawer()` and
    `plot_circuit()` (\#295, \#414)
-   Introduce benchmark suite for performance testing
    (`test/performance`) (\#277)
-   Introduce more robust probability testing via assertDictAlmostEqual
    (\#390)
-   Allow combining circuits across both depth and width (\#389)
-   Enforce string token names (\#395)

### Fixed

-   Fix coherent error bug in `local_qasm_simulator_cpp` (\#318)
-   Fix the order and format of result bits obtained from device
    backends (\#430)
-   Fix support for noises in the idle gate of
    `local_clifford_simulator_cpp` (\#440)
-   Fix JobProcessor modifying input qobj (\#392) (and removed
    JobProcessor during \#403)
-   Fix ability to apply all gates on register (\#369)

### Deprecated

-   Some methods of `QuantumProgram` are soon to be deprecated. Please
    use the top-level functions instead.
-   The `Register` instantiation now expects `size, name`. Using
    `name, size` is still supported but will be deprecated in the
    future.
-   Simulators no longer return wavefunction by setting shots=1.
    Instead, use the `local_statevector_simulator`, or explicitly ask
    for `snapshot`.
-   Return `job` instance after `run()`, rather than `result`.
-   Rename simulators according to
    `PROVIDERNAME_SIMPLEALIAS_simulator_LANGUAGEORPROJECT`
-   Move simulator extensions to `qiskit/extensions/simulator`
-   Move Rzz and CSwap to standard extension library

## [0.4.15] - 2018-05-07

### Fixed

-   Fixed an issue with legacy code that was affecting Developers
    Challenge.

## [0.4.14] - 2018-04-18

### Fixed

-   Fixed an issue about handling Basis Gates parameters on backend
    configurations.

## [0.4.13] - 2018-04-16

### Changed

-   OpenQuantumCompiler.dag2json() restored for backward compatibility.

### Fixed

-   Fixes an issue regarding barrier gate misuse in some circumstances.

## [0.4.12] - 2018-03-11

### Changed

-   Improved circuit visualization.
-   Improvements in infrastructure code, mostly tests and build system.
-   Better documentation regarding contributors.

### Fixed

-   A bunch of minor bugs have been fixed.

## [0.4.11] - 2018-03-13

### Added

-   More testing :)

### Changed

-   Stabilizing code related to external dependencies.

### Fixed

-   Fixed bug in circuit drawing where some gates in the standard
    library were not plotting correctly.

## [0.4.10] - 2018-03-06

### Added

-   Chinese translation of README.

### Changed

-   Changes related with infrastructure (linter, tests, automation)
    enhancement.

### Fixed

-   Fix installation issue when simulator cannot be built.
-   Fix bug with auto-generated CNOT coherent error matrix in C++
    simulator.
-   Fix a bug in the async code.

## [0.4.9] - 2018-02-12

### Changed

-   CMake integration.
-   QASM improvements.
-   Mapper optimizer improvements.

### Fixed

-   Some minor C++ Simulator bug-fixes.

## [0.4.8] - 2018-01-29

### Fixed

-   Fix parsing U\_error matrix in C++ Simulator python helper class.
-   Fix display of code-blocks on `.rst` pages.

## [0.4.7] - 2018-01-26

### Changed

-   Changes some naming conventions for `amp_error` noise parameters to
    `calibration_error`.

### Fixed

-   Fixes several bugs with noise implementations in the simulator.
-   Fixes many spelling mistakes in simulator README.

## [0.4.6] - 2018-01-22

### Changed

-   We have upgraded some of out external dependencies to:
    -   matplotlib \>=2.1,\<2.2
    -   networkx\>=1.11,\<2.1
    -   numpy\>=1.13,\<1.15
    -   ply==3.10
    -   scipy\>=0.19,\<1.1
    -   Sphinx\>=1.6,\<1.7
    -   sympy\>=1.0

## [0.4.4] - 2018-01-09

### Changed

-   Update dependencies to more recent versions.

### Fixed

-   Fix bug with process tomography reversing qubit preparation order.

## [0.4.3] - 2018-01-08

### Removed

-   Static compilation has been removed because it seems to be failing
    while installing Qiskit via pip on Mac.

## [0.4.2] - 2018-01-08

### Fixed

-   Minor bug fixing related to pip installation process.

## [0.4.0] - 2018-01-08

### Added

-   Job handling improvements.
    -   Allow asynchronous job submission.
    -   New JobProcessor class: utilizes concurrent.futures.
    -   New QuantumJob class: job description.
-   Modularize circuit \"compilation\".
    -   Takes quantum circuit and information about backend to transform
        circuit into one which can run on the backend.
-   Standardize job description.
    -   All backends take QuantumJob objects which wraps `qobj` program
        description.
-   Simplify addition of backends, where circuits are run/simulated.
    -   `qiskit.backends` package added.
    -   Real devices and simulators are considered \"backends\"
        which inherent from `BaseBackend`.
-   Reorganize and improve Sphinx documentation.
-   Improve unittest framework.
-   Add tools for generating random circuits.
-   New utilities for fermionic Hamiltonians
    (`qiskit/tools/apps/fermion`).
-   New utilities for classical optimization and chemistry
    (`qiskit/tools/apps/optimization`).
-   Randomized benchmarking data handling.
-   Quantum tomography (`qiskit/tools/qcvv`).
    -   Added functions for generating, running and fitting process
        tomography experiments.
-   Quantum information functions (`qiskit/tools/qi`).
    -   Partial trace over subsystems of multi-partite vector.
    -   Partial trace over subsystems of multi-partite matrix.
    -   Flatten an operator to a vector in a specified basis.
    -   Generate random unitary matrix.
    -   Generate random density matrix.
    -   Generate normally distributed complex matrix.
    -   Generate random density matrix from Hilbert-Schmidt metric.
    -   Generate random density matrix from the Bures metric.
    -   Compute Shannon entropy of probability vector.
    -   Compute von Neumann entropy of quantum state.
    -   Compute mutual information of a bipartite state.
    -   Compute the entanglement of formation of quantum state.
-   Visualization improvements (`qiskit/tools`).
    -   Wigner function representation.
    -   Latex figure of circuit.
-   Use python logging facility for info, warnings, etc.
-   Auto-deployment of sphinx docs to github pages.
-   Check IBMQuantumExperience version at runtime.
-   Add QuantumProgram method to reconfigure already generated qobj.
-   Add Japanese introductory documentation (`doc/ja`).
-   Add Korean translation of readme (`doc/ko`).
-   Add appveyor for continuous integration on Windows.
-   Enable new IBM Q parameters for hub/group/project.
-   Add QuantumProgram methods for destroying registers and circuits.
-   Use Sympy for evaluating expressions.
-   Add support for ibmqx\_hpc\_qasm\_simulator backend.
-   Add backend interface to Project Q C++ simulator.
    -   Requires installation of Project Q.
-   Introduce `Initialize` class.
    -   Generates circuit which initializes qubits in arbitrary state.
-   Introduce `local_qiskit_simulator` a C++ simulator with realistic noise.
    -   Requires C++ build environment for `make`-based build.
-   Introduce `local_clifford_simulator` a C++ Clifford simulator.
    -   Requires C++ build environment for `make`-based build.

### Changed

-   The standard extension for creating U base gates has been modified
    to be consistent with the rest of the gate APIs (see \#203).

### Removed

-   The `silent` parameter has been removed from a number of
    `QuantumProgram` methods. The same behaviour can be achieved now by
    using the `enable_logs()` and `disable_logs()` methods, which use
    the standard Python logging.

### Fixed

-   Fix basis gates (\#76).
-   Enable QASM parser to work in multiuser environments.
-   Correct operator precedence when parsing expressions (\#190).
-   Fix \"math domain error\" in mapping (\#111, \#151).

[UNRELEASED]: https://github.com/Qiskit/qiskit-terra/compare/0.9.0...HEAD
[0.9.0]: https://github.com/Qiskit/qiskit-terra/compare/0.8.2...0.9.0
[0.8.2]: https://github.com/Qiskit/qiskit-terra/compare/0.8.1...0.8.2
[0.8.1]: https://github.com/Qiskit/qiskit-terra/compare/0.8.0...0.8.1
[0.8.0]: https://github.com/Qiskit/qiskit-terra/compare/0.7.2...0.8.0
[0.7.2]: https://github.com/Qiskit/qiskit-terra/compare/0.7.1...0.7.2
[0.7.1]: https://github.com/Qiskit/qiskit-terra/compare/0.7.0...0.7.1
[0.7.0]: https://github.com/Qiskit/qiskit-terra/compare/0.6.0...0.7.0
[0.6.0]: https://github.com/Qiskit/qiskit-terra/compare/0.5.7...0.6.0
[0.5.7]: https://github.com/Qiskit/qiskit-terra/compare/0.5.6...0.5.7
[0.5.6]: https://github.com/Qiskit/qiskit-terra/compare/0.5.5...0.5.6
[0.5.5]: https://github.com/Qiskit/qiskit-terra/compare/0.5.4...0.5.5
[0.5.4]: https://github.com/Qiskit/qiskit-terra/compare/0.5.3...0.5.4
[0.5.3]: https://github.com/Qiskit/qiskit-terra/compare/0.5.2...0.5.3
[0.5.2]: https://github.com/Qiskit/qiskit-terra/compare/0.5.1...0.5.2
[0.5.1]: https://github.com/Qiskit/qiskit-terra/compare/0.5.0...0.5.1
[0.5.0]: https://github.com/Qiskit/qiskit-terra/compare/0.4.15...0.5.0
[0.4.15]: https://github.com/Qiskit/qiskit-terra/compare/0.4.14...0.4.15
[0.4.14]: https://github.com/Qiskit/qiskit-terra/compare/0.4.13...0.4.14
[0.4.13]: https://github.com/Qiskit/qiskit-terra/compare/0.4.12...0.4.13
[0.4.12]: https://github.com/Qiskit/qiskit-terra/compare/0.4.11...0.4.12
[0.4.11]: https://github.com/Qiskit/qiskit-terra/compare/0.4.10...0.4.11
[0.4.10]: https://github.com/Qiskit/qiskit-terra/compare/0.4.9...0.4.10
[0.4.9]: https://github.com/Qiskit/qiskit-terra/compare/0.4.8...0.4.9
[0.4.8]: https://github.com/Qiskit/qiskit-terra/compare/0.4.7...0.4.8
[0.4.7]: https://github.com/Qiskit/qiskit-terra/compare/0.4.6...0.4.7
[0.4.6]: https://github.com/Qiskit/qiskit-terra/compare/0.4.5...0.4.6
[0.4.4]: https://github.com/Qiskit/qiskit-terra/compare/0.4.3...0.4.4
[0.4.3]: https://github.com/Qiskit/qiskit-terra/compare/0.4.2...0.4.3
[0.4.2]: https://github.com/Qiskit/qiskit-terra/compare/0.4.1...0.4.2
[0.4.0]: https://github.com/Qiskit/qiskit-terra/compare/0.3.16...0.4.0

[Keep a Changelog]: http://keepachangelog.com/en/1.0.0/<|MERGE_RESOLUTION|>--- conflicted
+++ resolved
@@ -76,15 +76,10 @@
 -   Simple expressions of Parameters can now be created via the four basic math
     operations (+,-,\*,/). (\#2537)
 -   A `ParmeterVector` class has been added to ease the construction of circuits
-<<<<<<< HEAD
-    requiring a large number of parameters. (#2379)
--   A new PassManager controller: ``rollback_if``. If the condition is true, the
-    passes appended in that set, will be "rolled back". (#2969)
--   dag.draw() method to visualize DAGCircuit objects (#3016)
-=======
     requiring a large number of parameters. (\#2379)
 -   dag.draw() method to visualize DAGCircuit objects (\#3016)
->>>>>>> ef76d5d0
+-   A new PassManager controller: ``rollback_if``. If the condition is true, the
+    passes appended in that set, will be "rolled back". (\#2969)
 
 
 ### Changed
