--- conflicted
+++ resolved
@@ -15,18 +15,15 @@
 
 ## [UNRELEASED]
 
-<<<<<<< HEAD
 ### Changed
 
 - Assignments and modifications to `QuantumCircuit.data` will now be broadcast
   and validated following the same rules used throughout the
   `QuantumCircuit` API. (\#2826)
-=======
 
 ### Added
 -   The mock backends in `qiskit.test.mock` now have a snapshot of real
     calibration data, returned via `backend.properties()`.
->>>>>>> 20b5bac7
 
 ### Fixed
 -   Fixed a bug in drawing conditional gates with matplotlib circuit drawer.
