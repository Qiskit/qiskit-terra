--- conflicted
+++ resolved
@@ -71,14 +71,11 @@
 -   Replaces LegacySwap by faster, more stable StochasticSwap pass (\#2672)
 -   Uses level 1 by default as transpiler optimization level (\#2672)
 -   Change Snapshot signature to match simulator.snapshot (\#2592)
-<<<<<<< HEAD
 -   `DAGCircuit.width()` formerly returned number of qubits, now returns total number of qubits + classical bits (\#2564)
 -   Functions assuming the former semantics of `DAGCircuit.width()` now call `DAGCircuit.num_qubits()` (\#2564)
 -   `DAGCircuit.num_cbits()` renamed to `DAGCircuit.num_clbits()` (\#2564)
-=======
 -   Changed definition of `Cu3Gate` to to equivalent to the canonical
     definition of a controlled `U3Gate` (\#2755)
->>>>>>> 67c6630c
 
 ### Removed
 
