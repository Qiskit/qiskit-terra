# Changelog

All notable changes to this project will be documented in this file.

The format is based on [Keep a Changelog].

> **Types of changes:**
>
> -   **Added**: for new features.
> -   **Changed**: for changes in existing functionality.
> -   **Deprecated**: for soon-to-be removed features.
> -   **Removed**: for now removed features.
> -   **Fixed**: for any bug fixes.
> -   **Security**: in case of vulnerabilities.

## [UNRELEASED]

<<<<<<< HEAD
### Added

-   A new layout selector, `CSPLayout`. The pass models the problem of layout
    selection as set of constraints and uses backtracking to solve it, if possible.
=======
### Removed

-   Removed deprecated `ops.py` from pulse. Use `Schedule` and `Instruction`
    methods directly.
>>>>>>> c20eb51b

## [0.9.0] - 2019-08-22

### Deprecated

-   The gates `U` and `CX` are being deprecated in favor of `u3` and
    `cx`.
-   The gate `u0` is being deprecated in favor of using multiple `id` gates
    to insert delays (\#2664)
-   The decorator `requires_qe_access` is being deprecated in favor of
    `online_test`.
-   The `as_dict` method of Qobj is deprecated in favor of `to_dict`.

### Added

-   A new pulse instruction, `Delay`. A `Delay` occupies a pulse channel for a
    duration of time, blocking other instructions from being inserted in this time.
-   Ability to check for equality of pulse `Schedule` and `Instruction`.
-   Added tests for `gate_map` and reference images for testing `plot_gate_map`
-   New `CountOpsLongest` analysis pass to retrieve the number of operations
    on the longest path of the DAGCircuit.
-   Added `sech` and `sech_deriv` pulses in `qiskit.pulse.pulse_lib`.
-   The option `vertical_compression` was added to the text drawer and
    to the `QuantumCircuit.draw` method. The option allows to control
    how much room the text circuit drawing takes.
-   The option `idle_wires` was added to the drawers to control
    if wires without any operation should be included in the drawing.
-   Introduced a visualization for the Pass Manager. (\#2445)
-   New pulse schedule method `Schedule.filter` to filter by instruction
    channel, time, and type. (\#2597)
-   Decomposition of arbitrary isometries (\#2600)
-   Decomposition of diagonal gates (\#2600)
-   Decomposition of multiplexed rotation gates (\#2600)
-   Decomposition of multiplexed single-qubit unitaries (Option: decompose
    up to a diagonal gate) (\#2600)
-   ZYZ decomposition for single-qubit unitaries (\#2600)
-   Gray-Synth and Patel–Markov–Hayes algorithms for synthesis of
    CNOT-Phase and CNOT-only (linear) circuits (\#2457)
-   Added n-qubit unitaries to BasicAer simulator basis gates (\#2342)
-   Added a ``random_circuit`` function under ``qiskit.circuit.random``
    (\#2553)
-   Added `equiv` method to `Operator` and `Statevector` classes for
    testing if two objects are equivalent up to global phase (\#2910)
-   Added ``output_name`` as a transpiler parameter to set the name of
    output circuits (\#2745)
-   Simple expressions of Parameters can now be created via the four basic math
    operations (+,-,*,/). (#2537)
-   A `ParmeterVector` class has been added to ease the construction of circuits
    requiring a large number of parameters. (#2379)
-   dag.draw() method to visualize DAGCircuit objects (#3016)


### Changed

-   Intervals are now defined by start and stop, rather than begin and end.
-   TimeslotCollections now are sorted by default and have more efficient merges.
-   Pulse samples are now clipped if their norm is between 1 and 1+epsilon.
    Otherwise an error is raised.
-   `Schedule.instructions` now returns with time-ordering.
-   More informative errors are now raised if `qubit_lo_freq` and
    `meas_lo_freq` are not supplied to `assemble_schedules`.
-   `pulse.samplers` module has now been moved to `pulse.pulse_lib.samplers`.
-   The number of memory slots required will now be inferred from the supplied
    schedules if `memory_slots` is not supplied.
-   All circuit drawers now express most commonly used fractions
    of PI (\#2808).
-   Set default repetition time to be the first available.
-   Pulse commands may now start with capitalized letters.
-   The `pylatexenc` and `pillow` requirements are now optional. These
    are only used by the `latex` and `latex_source` circuit
    visualization backends. To continue using them ensure these are
    installed.
-   When adding a register to a circuit, an error will now be raised if
    a register of the same name is already present. Previously, an error
    would only be raised if the same register was added twice.
-   Qubits and classical bits are not represented as a tuples anymore,
    but as instances of `Qubit` and `Clbit` respectively.
-   The ApplyLayout pass is incorporated in all preset pass managers to
    delineate a virtual circuit from a physical circuit (\#2672)
-   Mapping passes (`CXDirection`, Swap passes, `CheckMap`, `CheckCnotDirection`)
    now operate on a register-less circuit corresponding to
    an already embedded physical circuit. (\#2672)
-   Replaces `LegacySwap` by faster, more stable `StochasticSwap` pass (\#2672)
-   Uses level 1 by default as transpiler optimization level (\#2672)
-   Change `Snapshot` signature to match `simulator.snapshot` (\#2592)
-   `DAGCircuit.width()` formerly returned number of qubits, now returns total
    number of qubits + classical bits (\#2564)
-   Functions assuming the former semantics of `DAGCircuit.width()` now call
    `DAGCircuit.num_qubits()` (\#2564)
-   `DAGCircuit.num_cbits()` renamed to `DAGCircuit.num_clbits()` (\#2564)
-   Changed definition of `Cu3Gate` to to equivalent to the canonical
    definition of a controlled `U3Gate` (\#2755)
-   `coupling_map` now required to validate a `backend.configuration()` (\#2836)
-   The method `QuantumCircuit.count_ops` now returns an `OrderedDict` instead of a dict.
-   If layout information is available in
    the circuit, it will be included to the circuit drawing. This can be removed
    using the option ``with_layout=False`` in the method
    ``QuantumCircuit.draw``. (\#2739)
-   Q-sphere visualization is enhanced and corrected (\#2932)
-   Shorter CH gate definition involving only 1 CX (\#2837)
-   Now PassManager.draw() (without any argument) will return an in-memory PIL image.

### Removed
-   The ability to set the `Timeslot`s for a pulse `Instruction` at initialization.
-   The previously deprecated functions
    `qiksit.visualization.plot_state` and
    `qiskit.visualization.iplot_state` have been removed. Instead use
    the specific functions for each plot type (\#2325).
-   International documentation of outdated readme etc (\#2302)
-   Removed deprecated options in `execute`, `transpile`, and `assemble`.
    Removed deprecated `compiler`.
-   Removed deprecated `qcvv `in tools. Removed deprecated converters
    `qobj_to_circuits` and `circuits_to_qobj` (\#2301)
-   The previously deprecated `qiskit._util` module has been removed.
    Use `qiskit.util` instead. (\#2329)
-   The logging tools in `qiskit.tools.logging` are removed. (\#2387)
-   The `qiskit.qiskiterror` module has been removed. Please use
    `qiskit.exceptions` instead. (\#2399)
-   Removed previously deprecated `DAGCircuit` methods (\#2542)
-   Removed `CompositeGate` class, in favor of adding Instruction
    objects directly (\#2543)
-   Removed `ignore_requires` and `ignore_preserves` options from
    `PassManager` (\#2565).

### Fixed

-   Fixes a bug where the `CmdDef` was getting built without buffers on channels.
-   Fixed bug in `Pulse` for multiple parameters being added (\#2742)
-   Fixed bug in `Pulse` for `CmdDef` arguments (\#2741)
-   Fixed bug in `Operator` and `SuperOp` for initializing from circuit
    containing gates without an explicit matrix definition (\#2723)
-   Possible to decompose SU(4) gate into non-CNOT basis with
    `TwoQubitDecomposer`
-   Fixes a bug that removed `id` gates from circuit. id gates are
    like a `wait` command and will never be removed (\#2663)
-   Fixed bug in `CommutationAnalysis` pass affecting conditional gates (\#2669)
-   Fixed bug in measure sampling for `BasicAer` Qasm simulator if a qubit
    was measured into more than one classical bit (\#2735)
-   Correctly serialize complex numbers with a nonzero real part
-   Fixed bug in measure sampling for `BasicAer` Qasm simulator if only a
    subset of qubits are measured (\#2790)
-   Parameter objects can be serialized and communicated between
    sub-processes (\#2429)
-   Parameterized circuits no longer need to be transpiled individually (\#2864)


## [0.8.2] - 2019-06-14

### Fixed

-   Fixed an issue with latex circuit drawer backend that could lead to an
    empty image output (\#2531)
-   Fixes for issues with the backend monitors for recent changes to IBMQ
    backends (\#2637)
-   Fixed an issue where a `TimeSlotCollection` object would be mutated by
    the `is_mergable_with()` method (\#2639)


## [0.8.1] - 2019-05-29

### Fixed

-   Corrected the deprecation warning message for
    `qiskit.converters.qobj_to_circuits` (\#2350)
-   Fixed `execute()` and `transpile()` functions to enable setting
    optimization level 0. (\#2370)
-   Set the swapper with the seed transpiler for optimization level 2 and 3
    (\#2361)
-   Fix default basis gate set for other transpiler passes (\#2357)
-   Fix the docstring for transpile to include optimization_level 3 (\#2367)
-   Fix spacing in the text circuit drawer (\#2382)
-   Fix for too strict math sanitization pulse instructions (\#2397)
-   Arguments to `assemble_schedule` were not actually optional, ensure
    they're required (\#2398)
-   Fix for framechange instructions being converted to a string instead of a
    float (\#2437)
-   Fix for rep_times as a float, now it's an integer (\#2438)
-   Fix type error for integer framechange instructions (\#2458)
-   Fix for missing cython source files in sdist (\#2436)
-   Fix for different pulse schedules created with the same name (\#2431)
-   Only create a single AquireInstruction for all qubits (\#2485)
-   Stop modifying layout in stochastic swap pass (\#2507)
-   Only call CXDirection pass on optimization_level=3 if coupling map is
    provided (\#2526)
-   Fix `optimization_level=0` without a coupling map (\#2509)


## [0.8.0] - 2019-05-02

### Added

-   Added exact and approximate decomposition of SU(4) to arbitrary
    supercontrolled basis
-   Introduced schedule lo configuration. (\#2115)
-   Introduced pulse schedule assembler. (\#2115)
-   Builtin library of continuous pulses and builtin library of discrete
    pulses which are obtained by sampling continuous pulses with default
    sampling strategy.
-   Sampler decorator and standard sampler library for conversion of
    continuous pulses to discrete `SamplePulse` (\#2042).
-   Core StochasticSwap routine implimented in Cython (\#1789).
-   Added QuantumChannel classes SuperOp, Choi, Kraus, Stinespring, PTM,
    Chi to quantum\_info for manipulating quantum channels and CPTP
    maps.
-   Added Operator object to quantum\_info for representing matrix
    operators.
-   Introduced the backend defaults model and endpoint for pulse
    backends (\#2101).
-   `meas_level` to result schema (\#2085).
-   Core StochasticSwap routine implemented in Cython (\#1789).
-   New EnlargeWithAncilla pass for adding ancilla qubits after a Layout
    selection pass (\#1603).
-   New Unroll2Q pass for unrolling gates down to just 1q or 2q gates
    (\#1614).
-   Added support for register slicing when applying operations to a
    register (\#1643).
-   Added in new parameter `justify` to the text, mpl and latex circuit
    drawers to say how the circuit should be aligned. (\#1725, \#1797,
    \#1977)
-   Added function for purity of a mixed state in
    `qiskit.quantum_information` (\#1733)
-   Added parameter to the TextProgressBar to allow the output to be
    sent to a different output stream
-   Added a `__qiskit_version__` parameter to the qiskit namespace. This
    will contain a dictionary of versions for all installed qiskit
    elements. (\#1885).
-   Added a `RunConfig` object for configurations related to running an
    experiment (e.g. shots, memory) (\#1856)
-   Added a `TranspileConfig` object for configurations related to
    transforming circuits (e.g. basis\_gates, coupling\_map,
    initial\_layout) (\#1856)
-   Added a `qiskit.compiler` namespace for all functions that
    transpile, schedule and assemble circuits and pulses (\#1856)
-   Added support for passing a list of `basis_gates`, `coupling_map`
    etc. to the `qiskit.compiler.transpile()` function, each
    corresponding to one of the circuits (\#2163)
-   Added a `qiskit.compiler.assemble_circuits()` function to generate
    qobj from some circuits and a RunConfig (\#1856)
-   `execute()` and `assemble()` allow setting a qobj\_header, of type
    QobjHeader or dict, to add extra information to the qobj (and thus
    result).
-   Register indexing supports negative indices (\#1875)
-   Added new resource estimation passes: `Depth`, `Width`, `Size`,
    `CountOps`, and `NumTensorFactors`, all grouped in the
    `ResourceEstimation` analysis pass.
-   Added `nodes_on_wire()` to DAGCircuit which returns an iterator over
    all the operations on the given wire
-   Added new properties to an Instruction: `num_qubits`, `num_clbits`
    (\#1816).
-   Added a `QuantumCircuit.append` public method for appending
    arbitrary instructions to some qubits and clbits in the circuit
    (\#1816).
-   Added an `Instruction.definition` property that defines a composite
    instruction in terms of other, simpler instructions (\#1816).
-   Added an `Instruction.mirror()` method that mirrors a composite
    instruction (reverses its sub-instructions) (\#1816).
-   Added an `PassManager.passes()` method that returns a list of the
    passes that have been added to the pass manager, including options
    and flow controllers.
-   Added a `PassManager.run()` that transforms a `QuantumCircuit`
    according to its pass schedule and returns a `QuantumCircuit`.
-   Added a `qiskit.quantum_info.random` for generating random states,
    unitaries, etc (\#2119).
-   Added a `qiskit.quantum_info.synthesis` for algorithms that
    synthesize circuits (\#2119).
-   Added a `NoiseAdaptiveLayout` pass to compute a backend
    calibration-data aware initial qubit layout. (\#2089)
-   Gates and instructions in a circuit accept integers as parameters to
    refer to wires instead of named bits.
-   Added a `OptimizeSwapBeforeMeasure` pass that removes the swap gates
    when they are followed by a measurement instruction, moving the
    latter to the proper wire. (\#1890)
-   Added a `RemoveDiagonalGatesBeforeMeasure` pass that removes the
    diagonal gates when they are followed by a measurement instruction.
    (\#2208)
-   Added a `CommutativeCancellation` pass that cancels self-inverse
    gates and combines rotations about the Z axis, leveraging
    previously-found gate commutation relations. (\#2012)
-   Add an option for using a user config file to enable changing
    default settings for various functions in qiskit. Right now it only
    supports setting the default circuit drawing backend. (\#2122)
-   Added a `Collect2qBlocks` pass that analyzes the circuit for
    uninterrupted sequences of gates (blocks) acting on 2 qubits.
    (\#2134)
-   Added a `ConsolidateBlocks` that turns previously-collected blocks
    of any size into equivalent Unitary operators in the circuit.
    (\#2134)
-   Added support for parameterized circuits. (\#2103)
-   Added preset PassManagers that offer predetermined pipelines of
    transpiler passes. (\#2163)

### Changed

-   require scipy\>=1.0, use
    `scipy.stats.unitary_group.rvs` for
    `random_unitary()`.
-   two\_qubit\_kak decomposition works with Operator or raw matrix
    input objects.
-   process\_fidelity works with QuantumChannel and Operator object
    inputs.
-   Backend defaults values are no longer required (\#2101).
-   QuantumCircuit properties more self-consistent and no longer need
    DAG (\#1993).
-   The most connected subset in DenseLayout is now reduced bandwidth
    (\#2021).
-   plot\_histogram now allows sorting by Hamming distance from
    target\_string (\#2064).
-   FunctionalPulse is no longer a class and instead is a decorator,
    `functional_pulse` that returns a
    `SamplePulse` when called. (\#2043)
-   Changed `average_data` to accept observable input in matrix form
    (\#1858)
-   Change random\_state to take in dim over number of qubits (\#1857)
-   The `Exception` subclasses have been moved to an `.exceptions`
    module within each package (for example,
    `qiskit.exceptions.QiskitError`) (\#1600).
-   The `QiskitTestCase` and testing utilities are now included as part
    of `qiskit.test` and thus available for third-party implementations,
    with convenience test cases for providers and backends. (\#1616,
    \#1844)
-   The snapshot instruction now takes `label` and `snap_type` instead
    of `slot` (\#1615).
-   The test folders have been reorganized to match the python modules
    (\#1625)
-   The circuits\_to\_qobj no longers uses the unrollers (\#1629)
-   The previously deprecated default output of `circuit_drawer()`
    (using latex and falling back to mpl) is no longer present. Instead
    the default output is the ascii art `text` output backend.
-   Changed param to params in Instruction (\#1665).
-   `dag_drawer` and `plot_gate_map` are available via importing
    `qiskit.tools.visualization`. They will raise at the point of use,
    if dependencies are not installed (\#1669).
-   The `qiskit.validation` schemas are now strict and raise a more
    specific `ModelValidationError` (\#1695).
-   The default transpile pipeline will now add a barrier before the set
    of final measurements when compiling for both simulators and devices
    (\#1591).
-   Purity function in `qiskit.tools.qi.qi` calls new version in
    `qiskit.quantum_information` and issues deprecation warning (\#1733)
-   Updated `dag.node_counter` to return the current number
    of nodes (\#1763)
-   The argument `basis_gates` used in `compile`, `execute`, and
    `transpile` is not longer a comma-separated string but a list of
    strings. For example, this basis `['u1','u2','u3','cx']` should be
    used instead of `'u1,u2,u3,cx'` (\#1333)
-   Methods on the `DAGCircuit` which previously returned node\_ids
    and/or dicts now return `DAGNodes`
-   The `Qobj` classes have been reimplemented using models and schemas,
    as the rest of spec-defined entities. (\#1909).
-   The rzz gate is now represented as a line when printed in text
    (\#1957).
-   Text drawer has support for multi-q gates (\#1939).
-   Separate `Qobj` into `PulseQobj` and `QasmQobj` (\#1969).
-   It is possible to define a layout as a list of integers. This maps
    the ordered list of virtual circuit qubits to physical qubits as
    defined by the list of integers (\#1946).
-   Instructions no longer have context about where they are in a
    circuit. Instead, the circuit keeps this context. So Instructions
    are now light-weight and only have a name, num\_qubits, num\_clbits
    and params (\#1816).
-   The old syntax for attaching a gate to the circuit then modifying it
    is no longer supported (e.g. `circuit.s(qr).inverse()` or
    `circuit.s(qr).c_if(cr, 4)`). Instead, you must first modify the
    gate then attach it (\#1816).
-   `QuantumCircuit.data` now contains a list of tuples, where each
    tuple is a (instruction, qarg, carg) (\#1816).
-   The visualization subpackage has moved from
    `qiskit.tools.visualization` to `qiskit.visualization`. The public
    API (which was declared stable in the 0.7 release) is still
    accessible off of `qiskit.tools.visualization`. (\#1878)
-   Layout object can now only be constructed from a dictionary, and
    must be bijective (\#2157).
-   `transpile()` accepts `initial_layout` in the form of dict, list or
    Layout (\#2157).
-   Not specifying a basis in `execute()` or `transpile()` no longer
    defaults to unrolling to the \[\'u1\', \'u2\', \'u3\', \'cx\'\]
    basis. Instead the default behavior is to not unroll, unless
    specifically requested (\#2166).
-   Instruction.copy() is now a shallow copy instead of deep (\#2214)
-   Layout and CouplingMap classes are now accessible from
    qiskit.transpiler (\#2222).

### Deprecated

-   The methods prefixed by `\_get` in the DAGCircuit object
    are being renamed without that prefix (see \#1346)
-   Changed elements in `couplinglist` of `CouplingMap` from tuples to
    lists (\#1666).
-   Unroller bases must now be explicit, and violation raises an
    informative `QiskitError` (\#1802).
-   The `qiskit.tools.qcvv` package is deprecated in favor of Qiskit
    Ignis (\#1884).
-   The `qiskit.compile()` function is now deprecated in favor of
    explicitly using the `qiskit.compiler.transpile()` function to
    transform a circuit followed by `qiskit.compiler.assemble()` to make
    a qobj out of it.
-   `qiskit.converters.qobj_to_circuits()` has been deprecated and will
    be removed in a future release. Instead
    `qiskit.compiler.disassemble_circuits()` should be used to extract
    `QuantumCircuit` objects from a compiled qobj. (\#2137)
-   The `qiskit.transpiler.transpile()` function is deprecated in favor
    of `qiskit.compiler.transpile()` (\#2166).
-   The `seed_mapper` argument in `transpile()` and `execute()` is
    deprecated in favor of `seed_transpile()`, which sets the seed for
    all stochastic stages of the transpiler (\#2166).
-   The `seed` argument is `execute()` is deprecated in favor of
    `seed_simulator` (\#2166).
-   The `pass_manager` argument in `transpile()` is deprecated. Instead,
    the `pass_manager.run()` methdod can be used directly to transform
    the circuit (\#2166).
-   The `qiskit._util` module is deprecated and replaced by
    `qiskit.util`. `qiskit._util` will be removed in the 0.9 release.
    (\#2154)

### Fixed

-   Fixed \#1892, whereby inheriting from QuantumRegister or
    ClassicalRegister would cause a QiskitError in instruction.py
    (\#1908).
-   Fixed \#829 by removing dependence on scipy unitary\_group (\#1857).
-   Fixed a bug with measurement sampling optimization in BasicAer
    qasm\_simulator (\#1624).
-   Fixed a bug where barriers didn\'t plot over all qubits when using
    matplotlib (\#1718).
-   Fixed a minor conda env bug in Makefile (\#1691).
-   Fixed a bug in BasicMapper pass operating over multiple registers
    (\#1611).
-   Fixed a bug in BarrierBeforeFinalMeasurements which incorrectly
    moved measurements used in conditional operations (\#1705).
-   Fixed a bug that with transpile ignoring initial layout when
    coupling map is provided (\#1711).
-   Fixed a bug in the definition of the rzz gate (\#1940).
-   Fixed a bug in DAGCircuit.collect\_runs() that did not exclude
    conditional gates (\#1943).
-   Fixed a mapping issue with layouts on non-adjacent qubits, by adding
    ancillas (\#2023).
-   Fixed a bug in which an `initial_layout` could be
    changed even if it made the circuit compatible with the device
    `coupling_map` (\#2036).
-   Fixed `qobj_to_circuits` for circuits that contain initialize
    instructions (\#2138)

### Removed

-   The previously deprecated functions `plot_circuit()`,
    `latex_circuit_drawer()`, `generate_latex_source()`, and
    `matplotlib_circuit_drawer()` from `qiskit.tools.visualization` have
    been removed. The `circuit_drawer()` function from the same module
    should be used instead.
-   The previously deprecated keys `plot_barriers` and `reverse_bits`
    keys in the `style` kwarg dict are deprecated, instead the
    `qiskit.tools.visualization.circuit_drawer()` kwargs `plot_barriers`
    and `reverse_bits` should be used instead.
-   Removed the wrapper folder as part of the post 0.7 cleanup (\#1613).
-   Removed the python wrappers of the legacy simualtors now that Qiskit
    Aer is out (\#1615).
-   Removed simulator instructions `save`, `load`, `wait`, `noise` as
    unsupported in Aer (\#1615).
-   Removed circuit.add as deprecated (\#1627)
-   Removed the unroller (\#1629)
-   Removed deprecated `result` methods (\#1659)
-   Removed deprecated `couplingdict` kwarg from `CouplingMap` (\#1666)
-   Removed deprecated `transpile_dag()` `format` kwarg (\#1664)
-   Removed deprecated `Pauli` `v`, `w`, and `pauli_group` case arg as
    int (\#1680)
-   Removed deprecated `state_fidelity()` function from `tools.qi`
    (\#1681)
-   Removed `QISKitError` in favor of `QiskitError`. (\#1684)
-   The IBMQ provider (`qiskit.providers.ibmq`) has been moved to its
    own package (`pip install qiskit-ibmq-provider`). (\#1700)
-   `compiled_circuit_qasm` has been removed from the Qobj header, since
    it was part of the pre-qobj specification (\#1715).
-   Removed the wigner plotting functions `plot_wigner_function`,
    `plot_wigner_curve`, `plot_wigner_plaquette`, and `plot_wigner_data`
    (\#1860).
-   Removed `Instruction.reapply()` method (\#1816).

## [0.7.2] - 2019-05-01

### Fixed

-   A potential issue where the backend configuration schema validation
    would improperly reject valid responses from the API (\#2258)

## [0.7.1] - 2019-03-04

### Fixed

-   Fixed a bug with measurement sampling optimization in BasicAer
    qasm\_simulator (\#1624).

## [0.7.0] - 2018-12-19

### Added

-   Added DAG visualizer which requires
    [Graphivz](https://www.graphviz.org/) (\#1059)
-   Added an ASCII art circuit visualizer (\#909)
-   The QuantumCircuit class now returns an ASCII art visualization when
    treated as a string (\#911)
-   The QuantumCircuit class now has a `draw()` method which
    behaves the same as the
    `qiskit.tools.visualization.circuit_drawer()` function
    for visualizing the quantum circuit (\#911)
-   A new method `hinton` can be used on
    `qiskit.tools.visualization.plot_state()` to draw a
    hinton diagram (\#1246)
-   Two new constructor methods, `from_qasm_str()` and
    `from_qasm_file()`, to create a QuantumCircuit object
    from OpenQASM were added to the QuantumCircuit class. (\#1172)
-   New methods in QuantumCircuit for common circuit metrics:
    `size()`, `depth()`, `width()`,
    `count_ops()`, `num_tensor_factors()`
    (\#1285)
-   Added `backend_monitor` and
    `backend_overview` Jupyter magics, as well as
    `plot_coupling_map` (\#1231)
-   Added a `Layout` object (\#1313)
-   New `plot_bloch_multivector()` to plot Bloch vectors
    from a tensored state vector or density matrix. (\#1359)
-   Per-shot measurement results are available in simulators and select
    devices. Request them by setting `memory=True` in
    `compile()`/`execute()`, and retrieve them from
    `result.get_memory()` (\#1385).
-   Added a `qiskit.converters` module for translation between commonly
    used representations of a circuit: `dag_to_circuits`,
    `circuits_to_dag`, `qobj_to_circuits`, `circuits_to_qobj`,
    `ast_to_dag`.
-   PassManager can schedule passes at \_\_init\_\_ time (\#1510).
-   Added a `.qobj()` method for IBMQ and local simulator Jobs (\#1532).
-   New Decompose pass for decomposing a gate according to a rule
    (\#1487).
-   New Unroller pass in the transpiler for unrolling up to some basis
    (\#1455).
-   New BarrierBeforeFinalMeasurements pass for preventing final measure
    reorder (\#1538).
-   New CommutationAnalysis and CommutationTransformation transpiler
    passes for modifying a DAG based on gate commutativity relations
    (\#1500).
-   New transpiler mapper pass: BasicSwap (\#1270).
-   New transpiler mapper pass: LookaheadSwap (\#1140).
-   New transpiler mapper pass: StochasticSwap (\#1520).
-   New CXDirection pass for fixing the direction of cx gates (\#1410).
-   New CheckMap pass for checking if circuit meets mapping requirements
    (\#1433).
-   New Optimize1QGate pass for combining chains of 1q rotations
    (\#1442).

### Changed

-   Schedules and underlying classes are now immutable. (\#2186)
-   Evolved pass-based transpiler to support advanced functionality
    (\#1060)
-   `.retrieve_job()` and `.jobs()` no longer
    returns results by default, instead the result must be accessed by
    the `result()` method on the job objects (\#1082).
-   Make `backend.status()` dictionary conform with schema.
-   The different output backends for the circuit\_drawer()
    visualizations have been moved into separate private modules in
    `qiskit.tools.visualizations`. (\#1105, \#1111)
-   DAG nodes contain pointers to Register and Instruction objects,
    rather than their string names (\#1189).
-   Upgraded some external dependencies to:
    -   networkx\>=2.2 (\#1267).

-   The `qiskit.tools.visualization.circuit_drawer()`
    method now returns a matplotlib.Figure object when the
    `mpl` output is used and a `TextDrawer`
    object when `text` output is used. (\#1224, \#1181)
-   Speed up the Pauli class and extended its operators (\#1271 \#1166).
-   `IBMQ.save_account()` now takes an
    `overwrite` option to replace an existing account on
    disk. Default is False (\#1295).
-   Backend and Provider methods defined in the specification use model
    objects rather than dicts, along with validation against schemas
    (\#1249, \#1277, \#1350). The updated methods include:
    -   `backend.status()` (\#1301).
    -   `backend.configuration()` (and `__init__`) (\#1323).
    -   `backend.properties()`, returning `None` for sims (\#1331,
        \#1401).
    -   `qiskit.Result` (\#1360).
-   `backend.provider()` is now a method instead of a property (\#1312).
-   Remove local backend (Aer) fallback (\#1303)
-   The signatures for the plotting functions in
    `qiskit.tools.visualization._counts_visualization.py`,
    `qiskit.tools.visualization._state_visualization.py`,
    and `qiskit.tools.visualization.interactive` have been
    modified to make them in-line with standard Matplotlib calling
    conventions (\#1359).
-   Remove local backend (Aer) fallback (\#1303).
-   DAGCircuits store Instruction and Register objects, instead of name
    references. The DAGCircuit class methods are updated accordingly
    (\#1210).
-   `transpile()` now takes QuantumCircuit(s) to QuantumCircuit(s), and
    DAG processing is only done internally (\#1397).
-   The different unrollers are deprecated. The only unrolling happens
    from DAG to DAG (\#1210).
-   Moved all the circuit modules into a circuit module but for most
    users it is still imported in the top level for QuantumCircuit,
    QuantumRegister, ClassicalRegister
-   `qiskit.backends` has been renamed to `qiskit.providers` (\#1531).
-   `qiskit.backends.aer` has been removed in favor of
    `qiskit.providers.builtinsimulators` (Python simulators) and
    `qiskit.providers.legacysimulators` (C++ simulators) (\#1484)
-   `Aer` in `qiskit` root module depends on having the qiskit-aer
    package installed, by default it is not present. Instead there are 2
    new provider instances in the root module `BasicAer` which provides
    the Python simulators and `LegacySimulators` which provides the old
    C++ simulators in qiskit-terra. (\#1484)

### Deprecated

-   `plot_circuit()`, `latex_circuit_drawer()`, `generate_latex_source()`,
    and `matplotlib_circuit_drawer()` from
    qiskit.tools.visualization are deprecated. Instead the
    `circuit_drawer()` function from the same module should be used.
    (\#1055)
-   The current default output of `circuit_drawer()` (using latex and falling
    back on python) is deprecated and will be changed in the future.
    (\#1055)
-   The `qiskit.wrapper.load_qasm_string()` and
    `qiskit.wrapper.load_qasm_file()` functions are
    deprecated and the `QuantumCircuit.from_qasm_str()`
    and `QuantumCircuit.from_qasm_file()` contstructor
    methods should be used instead (\#1172)
-   The `plot_barriers` and `reverse_bits` keys in the `style` kwarg
    dict are deprecated, instead the
    `qiskit.tools.visualization.circuit_drawer()` kwargs
    `plot_barriers` and `reverse_bits` should be used instead. (\#1180)
-   The `transpile_dag()` function `format` kwarg for emitting different
    output formats is deprecated (\#1319).
-   Several methods of `qiskit.Result` have been deprecated (\#1360).
-   The functions `plot_state()` and
    `iplot_state()` have been depreciated. Instead the
    functions `plot_state_\*()` and
    `iplot_state_\*()` should be called. (\#1359)
-   The `skip_transpiler` arg has been deprecated from `compile()` and
    `execute()` in favor of using the PassManager directly.

### Fixed

-   Fixed a variety of typos throughout sources (\#1139)
-   Fixed horizontal spacing when drawing barriers before CCNOT gates in
    latex circuit plots (\#1051)
-   Use case insensitive matching when comparing premium account URLs.
    (\#1102)
-   Fixed AerJob status when the submitted Job is in a PENDING state.
    (\#1215)
-   Add fallback for when CPU count can\'t be determined (\#1214)
-   Fix `random_state` from returning nan (\#1258)
-   The Clifford simulator `run()` method now works
    correctly with the updated AerJob usage (\#1125)
-   Fixed an edge case when connection checks would raise an unhandled
    exception (\#1226)
-   Fixed a bug where the transpiler moved middle-of-circuit
    measurements to the end (\#1334)
-   The `number_to_keep` kwarg in `plot_histgram()` now
    functions correctly (\#1359).
-   parallel\_map no longer creates a progress bar for a single circuit
    (\#1394).
-   The `timeout` parameter is now passed into the inner
    `_wait_for_submission` function in `IBMQJob` from `_wait_for_result`
    (\#1542).

### Removed

-   Remove register, available\_backends (\#1131).
-   Remove tools/apps (\#1184).
-   Removed the dependency on `IBMQuantumExperience`, as it is now
    included in `qiskit.backends.IBMQ` (\#1198).
-   `matplotlib` is no longer in the package requirements and is now an
    optional dependency. In order to use any matplotlib based
    visualizations (which includes the
    `qiskit.tools.visualization.circuit_drawer()` `mpl` output,
    `qiskit.tools.visualization.plot_state`,
    `qiskit.tools.visualization.plot_histogram`, and
    `qiskit.tools.visualization.plot_bloch_vector` you will now need to
    ensure you manually install and configure matplotlib independently.
-   The `basis` kwarg for the `circuit_drawer()` function to provide an
    alternative list of basis gates has been removed. Instead users
    should adjust the basis gates prior to visualizing the circuit.
    (\#1151)
-   `backend.parameters()` and `backend.calibration()` have been fully
    deprecated, in favour of `backend.properties()` (\#1305).
-   The `qiskit.tools.file_io` module has been removed. Conversion
    between `qiskit.Result` and json can be achieved using `.to_dict()`
    and `.from_dict()` directly (\#1360).
-   The `qiskit.Result` class method for `len()` and indexing have been
    removed, along with the functions that perform post-processing
    (\#1351).
-   The `get_snapshot()` and `get_snapshots()` method from the `Result`
    class has been removed. Instead you can access the snapshots in a
    Result using `Result.data()['snapshots']`.
-   Completed the deprecation of `job.backend_name()`, `job.id()`, and
    the `backend_name` parameter in its constructor.
-   The `qiskit.Result` class now does post-processing of results
    returned from backends if they are called via the `Result.get_xxx()`
    methods (i.e. `get_counts()`, `get_memory()`, `get_statevector()`,
    `get_unitary()`). The raw data is accessible through `Result.data()`
    (\#1404).
-   The `transpile()` function kwarg `format` has been removed and will
    always return a circuit object. Instead you\'ll need to manually
    convert the output with the functions provided in
    `qiskit.converters`.

## [0.6.0] - 2018-10-04

### Added

-   Added `SchemaValidationError` to be thrown when schema
    validation fails (\#881)
-   Generalized Qobj schema validation functions for all qiskit schemas
    (\#882).
-   Added decorator to check for C++ simulator availability (\#662)
-   It is possible to cancel jobs in non comercial backends (\#687)
-   Introduced new `qiskit.IBMQ` provider, with centralized
    handling of IBMQ credentials (qiskitrc file, environment variables).
    (\#547, \#948, \#1000)
-   Add OpenMP parallelization for Apple builds of the cpp simulator
    (\#698).
-   Add parallelization utilities (\#701)
-   Parallelize transpilation (\#701)
-   New interactive visualizations (\#765).
-   Added option to reverse the qubit order when plotting a circuit.
    (\#762, \#786)
-   Jupyter notebook magic function qiskit\_job\_status,
    qiskit\_progress\_bar (\#701, \#734)
-   Add a new function `qobj_to_circuits` to convert a Qobj object to a
    list of QuantumCircuit objects (\#877)
-   Allow selective loading of accounts from disk via hub/group/project
    filters to `IBMQ.load_accounts()`.
-   Add new `job_monitor` function to automaically check
    the status of a job (\#975).

### Changed

-   Schema tests in `tests/schemas/test_schemas.py`
    replaced with proper unit test (\#834).
-   Renamed `QISKit` to `Qiskit` in the documentation. (\#634)
-   Use `Qobj` as the formally defined schema for sending information to
    the devices:
    -   introduce the `qiskit.qobj` module. (\#589, \#655)
    -   update the `Qobj` JSON schema. (\#668, \#677, \#703, \#709)
    -   update the local simulators for accepting `Qobj` as input.
        (\#667)
    -   update the `Result` class. (\#773)
-   Use `get_status_job()` for checking IBMQJob status. (\#641)
-   Q network hub/group/project credentials replaced by new url format.
    (\#740)
-   Breaking change: `Jobs` API simplification. (\#686)
-   Breaking change: altered tomography APIs to not use QuantumProgram.
    (\#818)
-   Breaking change: `BaseBackend` API changed, properties are now
    methods (\#858)
-   When `plot_histogram()` or `plot_state()` are called from a jupyter
    notebook if there is network connectivity the interactive plots will
    be used by default (\#862, \#866)
-   Breaking change: `BaseJob` API changed, any job constructor must be
    passed the backend used to run them and a unique job id (\#936).
-   Add support for drawing circuit barriers to the latex circuit
    drawer. This requires having the LaTeX qcircuit package
    version \>=2.6.0 installed (\#764)

### Deprecated

-   The `number_to_keep` kwarg on the `plot_histogram()` function is now
    deprecated. A field of the same name should be used in the `option`
    dictionary kwarg instead. (\#866)
-   Breaking change: `backend.properties()` instead of
    `backend.calibration()` and `backend.parameters()` (\#870)

### Removed

-   Removed the QuantumProgram class. (\#724)

### Fixed

-   Fixed `get_ran_qasm` methods on `Result` instances (\#688).
-   Fixed `probabilities_ket` computation in C++ simulator (\#580).
-   Fixed bug in the definition of `cswap` gate and its test (\#685).
-   Fixed the examples to be compatible with version 0.5+ (\#672).
-   Fixed swap mapper using qubits after measurement (\#691).
-   Fixed error in cpp simulator for 3+ qubit operations (\#698).
-   Fixed issue with combining or extending circuits that contain
    CompositeGate (\#710).
-   Fixed the random unitary generation from the Haar measure (\#760).
-   Fixed the issue with control lines spanning through several
    classical registers (\#762).
-   Fixed visualizations crashing when using simulator extensions
    (\#885).
-   Fixed check for network connection when loading interactive
    visualizations (\#892).
-   Fixed bug in checking that a circuit already matches a coupling map
    (\#1024).

## [0.5.7] - 2018-07-19

### Changed

-   Add new backend names support, with aliasing for the old ones.

## [0.5.6] - 2018-07-06

### Changed

-   Rename repository to `qiskit-terra` (\#606).
-   Update Bloch sphere to QuTiP version (\#618).
-   Adjust margin of matplotlib\_circuit\_drawer (\#632)

### Removed

-   Remove OpenQuantumCompiler (\#610).

### Fixed

-   Fixed broken process error and simulator slowdown on Windows
    (\#613).
-   Fixed yzy\_to\_zyz bugs (\#520, \#607) by moving to quaternions
    (\#626).

## [0.5.5] - 2018-07-02

### Added

-   Retrieve IBM Q jobs from server (\#563, \#585).
-   Add German introductory documentation (`doc/de`) (\#592).
-   Add `unregister()` for removing previously registered providers
    (\#584).
-   Add matplotlib-based circuit drawer (\#579).
-   Adding backend filtering by least busy (\#575).
-   Allow running with new display names for IBMQ devices, and return
    those from `available_backends()` (\#566)
-   Introduce Qiskit Transpiler and refactor compilation flow (\#578)
-   Add CXCancellation pass (\#578)

### Changed

-   Remove backend filtering in individual providers, keep only in
    wrapper (\#575).
-   Single source of version information (\#581)
-   Bumped IBMQuantumExperience dependency to 1.9.6 (\#600).
-   For backend status, `status\[\'available\'\]` is now
    `status\[\'operational\'\]` (\#609).
-   Added support for registering third-party providers in
    `register()` (\#602).
-   Order strings in the output of `available_backends()` (\#566)

### Removed

-   Remove Clifford simulator from default available\_backends, until
    its stable release (\#555).
-   Remove ProjectQ simulators for moving to new repository (\#553).
-   Remove QuantumJob class (\#616)

### Fixed

-   Fix issue with unintended inversion of initializer gates (\#573).
-   Fix issue with skip\_transpiler causing some gates to be ignored
    silently (\#562).

## [0.5.4] - 2018-06-11

### Added

-   Performance improvements:
    -   remove deepcopies from dagcircuit, and extra check on qasm()
        (\#523).

### Changed

-   Rename repository to `qiskit-core` (\#530).
-   Repository improvements: new changelog format (\#535), updated issue
    templates (\#531).
-   Renamed the specification schemas (\#464).
-   Convert `LocalJob` tests into unit-tests. (\#526)
-   Move wrapper `load_qasm_*` methods to a submodule (\#533).

### Removed

-   Remove Sympy simulators for moving to new repository (\#514)

### Fixed

-   Fix erroneous density matrix and probabilities in C++ simulator
    (\#518)
-   Fix hardcoded backend mapping tests (\#521)
-   Removed `_modifiers call` from `reapply` (\#534)
-   Fix circuit drawer issue with filename location on windows (\#543)
-   Change initial qubit layout only if the backend coupling map is not
    satisfied (\#527)
-   Fix incorrect unrolling of t to tdg in CircuitBackend (\#557)
-   Fix issue with simulator extension commands not reapplying correctly
    (\#556)

## [0.5.3] - 2018-05-29

### Added

-   load\_qasm\_file / load\_qasm\_string methods

### Changed

-   Dependencies version bumped

### Fixed

-   Crash in the cpp simulator for some linux platforms
-   Fixed some minor bugs

## [0.5.2] - 2018-05-21

### Changed

-   Adding Result.get\_unitary()

### Deprecated

-   Deprecating `ibmqx_hpc_qasm_simulator` and `ibmqx_qasm_simulator` in
    favor of `ibmq_qasm_simulator`.

### Fixed

-   Fixing a Mapper issue.
-   Fixing Windows 7 builds.

## [0.5.1] - 2018-05-15

-   There are no code changes.

    MacOS simulator has been rebuilt with external user libraries
    compiled statically, so there's no need for users to have a
    preinstalled gcc environment.

    Pypi forces us to bump up the version number if we want to upload a
    new package, so this is basically what have changed.

## [0.5.0] - 2018-05-11

### Improvements

-   Introduce providers and rework backends (\#376).
    -   Split backends into `local` and `ibmq`.
    -   Each provider derives from the following classes for its
        specific requirements (`BaseProvider`, `BaseBackend`,
        `BaseJob`).
    -   Allow querying result by both circuit name and
        QuantumCircuit instance.
-   Introduce the Qiskit `wrapper` (\#376).
    -   Introduce convenience wrapper functions around commonly used
        Qiskit components (e.g. `compile` and `execute` functions).
    -   Introduce the DefaultQISKitProvider, which acts as a context
        manager for the current session (e.g. providing easy access
        to all `available_backends`).
    -   Avoid relying on QuantumProgram (eventual deprecation).
    -   The functions are also available as top-level functions (for
        example, `qiskit.get_backend()`).
-   Introduce `BaseJob` class and asynchronous jobs (\#403).
    -   Return `BaseJob` after `run()`.
    -   Mechanisms for querying `status` and `results`, or to
        `cancel` a job.
-   Introduce a `skip_transpiler` flag for `compile()` (\#411).
-   Introduce schemas for validating interfaces between qiskit and
    backends (\#434)
    -   qobj\_schema
    -   result\_schema
    -   job\_status\_schema
    -   default\_pulse\_config\_schema
    -   backend\_config\_schema
    -   backend\_props\_schema
    -   backend\_status\_schema
-   Improve C++ simulator (\#386)
    -   Add `tensor_index.hpp` for multi-partite qubit vector
        indexing.
    -   Add `qubit_vector.hpp` for multi-partite qubit vector
        algebra.
    -   Rework C++ simulator backends to use QubitVector class
        instead of `std::vector`.
-   Improve interface to simulator backends (\#435)
    -   Introduce `local_statevector_simulator_py` and
        `local_statevector_simulator_cpp`.
    -   Introduce aliased and deprecated backend names and
        mechanisms for resolving them.
    -   Introduce optional `compact` flag to query backend names
        only by unique function.
    -   Introduce result convenience functions `get_statevector`,
        `get_unitary`
    -   Add `snapshot` command for caching a copy of the current
        simulator state.
-   Introduce circuit drawing via `circuit_drawer()` and
    `plot_circuit()` (\#295, \#414)
-   Introduce benchmark suite for performance testing
    (`test/performance`) (\#277)
-   Introduce more robust probability testing via assertDictAlmostEqual
    (\#390)
-   Allow combining circuits across both depth and width (\#389)
-   Enforce string token names (\#395)

### Fixed

-   Fix coherent error bug in `local_qasm_simulator_cpp` (\#318)
-   Fix the order and format of result bits obtained from device
    backends (\#430)
-   Fix support for noises in the idle gate of
    `local_clifford_simulator_cpp` (\#440)
-   Fix JobProcessor modifying input qobj (\#392) (and removed
    JobProcessor during \#403)
-   Fix ability to apply all gates on register (\#369)

### Deprecated

-   Some methods of `QuantumProgram` are soon to be deprecated. Please
    use the top-level functions instead.
-   The `Register` instantiation now expects `size, name`. Using
    `name, size` is still supported but will be deprecated in the
    future.
-   Simulators no longer return wavefunction by setting shots=1.
    Instead, use the `local_statevector_simulator`, or explicitly ask
    for `snapshot`.
-   Return `job` instance after `run()`, rather than `result`.
-   Rename simulators according to
    `PROVIDERNAME_SIMPLEALIAS_simulator_LANGUAGEORPROJECT`
-   Move simulator extensions to `qiskit/extensions/simulator`
-   Move Rzz and CSwap to standard extension library

## [0.4.15] - 2018-05-07

### Fixed

-   Fixed an issue with legacy code that was affecting Developers
    Challenge.

## [0.4.14] - 2018-04-18

### Fixed

-   Fixed an issue about handling Basis Gates parameters on backend
    configurations.

## [0.4.13] - 2018-04-16

### Changed

-   OpenQuantumCompiler.dag2json() restored for backward compatibility.

### Fixed

-   Fixes an issue regarding barrier gate misuse in some circumstances.

## [0.4.12] - 2018-03-11

### Changed

-   Improved circuit visualization.
-   Improvements in infrastructure code, mostly tests and build system.
-   Better documentation regarding contributors.

### Fixed

-   A bunch of minor bugs have been fixed.

## [0.4.11] - 2018-03-13

### Added

-   More testing :)

### Changed

-   Stabilizing code related to external dependencies.

### Fixed

-   Fixed bug in circuit drawing where some gates in the standard
    library were not plotting correctly.

## [0.4.10] - 2018-03-06

### Added

-   Chinese translation of README.

### Changed

-   Changes related with infrastructure (linter, tests, automation)
    enhancement.

### Fixed

-   Fix installation issue when simulator cannot be built.
-   Fix bug with auto-generated CNOT coherent error matrix in C++
    simulator.
-   Fix a bug in the async code.

## [0.4.9] - 2018-02-12

### Changed

-   CMake integration.
-   QASM improvements.
-   Mapper optimizer improvements.

### Fixed

-   Some minor C++ Simulator bug-fixes.

## [0.4.8] - 2018-01-29

### Fixed

-   Fix parsing U\_error matrix in C++ Simulator python helper class.
-   Fix display of code-blocks on `.rst` pages.

## [0.4.7] - 2018-01-26

### Changed

-   Changes some naming conventions for `amp_error` noise parameters to
    `calibration_error`.

### Fixed

-   Fixes several bugs with noise implementations in the simulator.
-   Fixes many spelling mistakes in simulator README.

## [0.4.6] - 2018-01-22

### Changed

-   We have upgraded some of out external dependencies to:
    -   matplotlib \>=2.1,\<2.2
    -   networkx\>=1.11,\<2.1
    -   numpy\>=1.13,\<1.15
    -   ply==3.10
    -   scipy\>=0.19,\<1.1
    -   Sphinx\>=1.6,\<1.7
    -   sympy\>=1.0

## [0.4.4] - 2018-01-09

### Changed

-   Update dependencies to more recent versions.

### Fixed

-   Fix bug with process tomography reversing qubit preparation order.

## [0.4.3] - 2018-01-08

### Removed

-   Static compilation has been removed because it seems to be failing
    while installing Qiskit via pip on Mac.

## [0.4.2] - 2018-01-08

### Fixed

-   Minor bug fixing related to pip installation process.

## [0.4.0] - 2018-01-08

### Added

-   Job handling improvements.
    -   Allow asynchronous job submission.
    -   New JobProcessor class: utilizes concurrent.futures.
    -   New QuantumJob class: job description.
-   Modularize circuit \"compilation\".
    -   Takes quantum circuit and information about backend to transform
        circuit into one which can run on the backend.
-   Standardize job description.
    -   All backends take QuantumJob objects which wraps `qobj` program
        description.
-   Simplify addition of backends, where circuits are run/simulated.
    -   `qiskit.backends` package added.
    -   Real devices and simulators are considered \"backends\"
        which inherent from `BaseBackend`.
-   Reorganize and improve Sphinx documentation.
-   Improve unittest framework.
-   Add tools for generating random circuits.
-   New utilities for fermionic Hamiltonians
    (`qiskit/tools/apps/fermion`).
-   New utilities for classical optimization and chemistry
    (`qiskit/tools/apps/optimization`).
-   Randomized benchmarking data handling.
-   Quantum tomography (`qiskit/tools/qcvv`).
    -   Added functions for generating, running and fitting process
        tomography experiments.
-   Quantum information functions (`qiskit/tools/qi`).
    -   Partial trace over subsystems of multi-partite vector.
    -   Partial trace over subsystems of multi-partite matrix.
    -   Flatten an operator to a vector in a specified basis.
    -   Generate random unitary matrix.
    -   Generate random density matrix.
    -   Generate normally distributed complex matrix.
    -   Generate random density matrix from Hilbert-Schmidt metric.
    -   Generate random density matrix from the Bures metric.
    -   Compute Shannon entropy of probability vector.
    -   Compute von Neumann entropy of quantum state.
    -   Compute mutual information of a bipartite state.
    -   Compute the entanglement of formation of quantum state.
-   Visualization improvements (`qiskit/tools`).
    -   Wigner function representation.
    -   Latex figure of circuit.
-   Use python logging facility for info, warnings, etc.
-   Auto-deployment of sphinx docs to github pages.
-   Check IBMQuantumExperience version at runtime.
-   Add QuantumProgram method to reconfigure already generated qobj.
-   Add Japanese introductory documentation (`doc/ja`).
-   Add Korean translation of readme (`doc/ko`).
-   Add appveyor for continuous integration on Windows.
-   Enable new IBM Q parameters for hub/group/project.
-   Add QuantumProgram methods for destroying registers and circuits.
-   Use Sympy for evaluating expressions.
-   Add support for ibmqx\_hpc\_qasm\_simulator backend.
-   Add backend interface to Project Q C++ simulator.
    -   Requires installation of Project Q.
-   Introduce `Initialize` class.
    -   Generates circuit which initializes qubits in arbitrary state.
-   Introduce `local_qiskit_simulator` a C++ simulator with realistic noise.
    -   Requires C++ build environment for `make`-based build.
-   Introduce `local_clifford_simulator` a C++ Clifford simulator.
    -   Requires C++ build environment for `make`-based build.

### Changed

-   The standard extension for creating U base gates has been modified
    to be consistent with the rest of the gate APIs (see \#203).

### Removed

-   The `silent` parameter has been removed from a number of
    `QuantumProgram` methods. The same behaviour can be achieved now by
    using the `enable_logs()` and `disable_logs()` methods, which use
    the standard Python logging.

### Fixed

-   Fix basis gates (\#76).
-   Enable QASM parser to work in multiuser environments.
-   Correct operator precedence when parsing expressions (\#190).
-   Fix \"math domain error\" in mapping (\#111, \#151).

[UNRELEASED]: https://github.com/Qiskit/qiskit-terra/compare/0.9.0...HEAD
[0.9.0]: https://github.com/Qiskit/qiskit-terra/compare/0.8.2...0.9.0
[0.8.2]: https://github.com/Qiskit/qiskit-terra/compare/0.8.1...0.8.2
[0.8.1]: https://github.com/Qiskit/qiskit-terra/compare/0.8.0...0.8.1
[0.8.0]: https://github.com/Qiskit/qiskit-terra/compare/0.7.2...0.8.0
[0.7.2]: https://github.com/Qiskit/qiskit-terra/compare/0.7.1...0.7.2
[0.7.1]: https://github.com/Qiskit/qiskit-terra/compare/0.7.0...0.7.1
[0.7.0]: https://github.com/Qiskit/qiskit-terra/compare/0.6.0...0.7.0
[0.6.0]: https://github.com/Qiskit/qiskit-terra/compare/0.5.7...0.6.0
[0.5.7]: https://github.com/Qiskit/qiskit-terra/compare/0.5.6...0.5.7
[0.5.6]: https://github.com/Qiskit/qiskit-terra/compare/0.5.5...0.5.6
[0.5.5]: https://github.com/Qiskit/qiskit-terra/compare/0.5.4...0.5.5
[0.5.4]: https://github.com/Qiskit/qiskit-terra/compare/0.5.3...0.5.4
[0.5.3]: https://github.com/Qiskit/qiskit-terra/compare/0.5.2...0.5.3
[0.5.2]: https://github.com/Qiskit/qiskit-terra/compare/0.5.1...0.5.2
[0.5.1]: https://github.com/Qiskit/qiskit-terra/compare/0.5.0...0.5.1
[0.5.0]: https://github.com/Qiskit/qiskit-terra/compare/0.4.15...0.5.0
[0.4.15]: https://github.com/Qiskit/qiskit-terra/compare/0.4.14...0.4.15
[0.4.14]: https://github.com/Qiskit/qiskit-terra/compare/0.4.13...0.4.14
[0.4.13]: https://github.com/Qiskit/qiskit-terra/compare/0.4.12...0.4.13
[0.4.12]: https://github.com/Qiskit/qiskit-terra/compare/0.4.11...0.4.12
[0.4.11]: https://github.com/Qiskit/qiskit-terra/compare/0.4.10...0.4.11
[0.4.10]: https://github.com/Qiskit/qiskit-terra/compare/0.4.9...0.4.10
[0.4.9]: https://github.com/Qiskit/qiskit-terra/compare/0.4.8...0.4.9
[0.4.8]: https://github.com/Qiskit/qiskit-terra/compare/0.4.7...0.4.8
[0.4.7]: https://github.com/Qiskit/qiskit-terra/compare/0.4.6...0.4.7
[0.4.6]: https://github.com/Qiskit/qiskit-terra/compare/0.4.5...0.4.6
[0.4.4]: https://github.com/Qiskit/qiskit-terra/compare/0.4.3...0.4.4
[0.4.3]: https://github.com/Qiskit/qiskit-terra/compare/0.4.2...0.4.3
[0.4.2]: https://github.com/Qiskit/qiskit-terra/compare/0.4.1...0.4.2
[0.4.0]: https://github.com/Qiskit/qiskit-terra/compare/0.3.16...0.4.0

[Keep a Changelog]: http://keepachangelog.com/en/1.0.0/<|MERGE_RESOLUTION|>--- conflicted
+++ resolved
@@ -15,17 +15,15 @@
 
 ## [UNRELEASED]
 
-<<<<<<< HEAD
 ### Added
 
 -   A new layout selector, `CSPLayout`. The pass models the problem of layout
     selection as set of constraints and uses backtracking to solve it, if possible.
-=======
+
 ### Removed
 
 -   Removed deprecated `ops.py` from pulse. Use `Schedule` and `Instruction`
     methods directly.
->>>>>>> c20eb51b
 
 ## [0.9.0] - 2019-08-22
 
