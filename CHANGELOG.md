# Changelog

All notable changes to this project will be documented in this file.

The format is based on [Keep a Changelog].

> **Types of changes:**
>
> -   **Added**: for new features.
> -   **Changed**: for changes in existing functionality.
> -   **Deprecated**: for soon-to-be removed features.
> -   **Removed**: for now removed features.
> -   **Fixed**: for any bug fixes.
> -   **Security**: in case of vulnerabilities.

## [UNRELEASED]

<<<<<<< HEAD
### Changed

- Assignments and modifications to `QuantumCircuit.data` will now be broadcast
  and validated following the same rules used throughout the
  QuantumCircuit` API. (\#2826)
=======
### Fixed
-   Fixed a bug in drawing conditional gates with matplotlib circuit drawer.
>>>>>>> be9b0da3

### Removed

-   Removed `DeviceSpecification` in favor of `PulseChannelSpec`. (\#3033)
-   Removed deprecated `ops.py` from pulse. Use `Schedule` and `Instruction`
    methods directly.

## [0.9.0] - 2019-08-22

### Deprecated

-   The gates `U` and `CX` are being deprecated in favor of `u3` and
    `cx`.
-   The gate `u0` is being deprecated in favor of using multiple `id` gates
    to insert delays (\#2664)
-   The decorator `requires_qe_access` is being deprecated in favor of
    `online_test`.
-   The `as_dict` method of Qobj is deprecated in favor of `to_dict`.

### Added

-   A new pulse instruction, `Delay`. A `Delay` occupies a pulse channel for a
    duration of time, blocking other instructions from being inserted in this time.
-   Ability to check for equality of pulse `Schedule` and `Instruction`.
-   Added tests for `gate_map` and reference images for testing `plot_gate_map`
-   New `CountOpsLongest` analysis pass to retrieve the number of operations
    on the longest path of the DAGCircuit.
-   Added `sech` and `sech_deriv` pulses in `qiskit.pulse.pulse_lib`.
-   The option `vertical_compression` was added to the text drawer and
    to the `QuantumCircuit.draw` method. The option allows to control
    how much room the text circuit drawing takes.
-   The option `idle_wires` was added to the drawers to control
    if wires without any operation should be included in the drawing.
-   Introduced a visualization for the Pass Manager. (\#2445)
-   New pulse schedule method `Schedule.filter` to filter by instruction
    channel, time, and type. (\#2597)
-   Decomposition of arbitrary isometries (\#2600)
-   Decomposition of diagonal gates (\#2600)
-   Decomposition of multiplexed rotation gates (\#2600)
-   Decomposition of multiplexed single-qubit unitaries (Option: decompose
    up to a diagonal gate) (\#2600)
-   ZYZ decomposition for single-qubit unitaries (\#2600)
-   Gray-Synth and Patel–Markov–Hayes algorithms for synthesis of
    CNOT-Phase and CNOT-only (linear) circuits (\#2457)
-   Added n-qubit unitaries to BasicAer simulator basis gates (\#2342)
-   Added a ``random_circuit`` function under ``qiskit.circuit.random``
    (\#2553)
-   Added `equiv` method to `Operator` and `Statevector` classes for
    testing if two objects are equivalent up to global phase (\#2910)
-   Added ``output_name`` as a transpiler parameter to set the name of
    output circuits (\#2745)
-   Simple expressions of Parameters can now be created via the four basic math
    operations (+,-,*,/). (#2537)
-   A `ParmeterVector` class has been added to ease the construction of circuits
    requiring a large number of parameters. (#2379)
-   dag.draw() method to visualize DAGCircuit objects (#3016)


### Changed

-   Intervals are now defined by start and stop, rather than begin and end.
-   TimeslotCollections now are sorted by default and have more efficient merges.
-   Pulse samples are now clipped if their norm is between 1 and 1+epsilon.
    Otherwise an error is raised.
-   `Schedule.instructions` now returns with time-ordering.
-   More informative errors are now raised if `qubit_lo_freq` and
    `meas_lo_freq` are not supplied to `assemble_schedules`.
-   `pulse.samplers` module has now been moved to `pulse.pulse_lib.samplers`.
-   The number of memory slots required will now be inferred from the supplied
    schedules if `memory_slots` is not supplied.
-   All circuit drawers now express most commonly used fractions
    of PI (\#2808).
-   Set default repetition time to be the first available.
-   Pulse commands may now start with capitalized letters.
-   The `pylatexenc` and `pillow` requirements are now optional. These
    are only used by the `latex` and `latex_source` circuit
    visualization backends. To continue using them ensure these are
    installed.
-   When adding a register to a circuit, an error will now be raised if
    a register of the same name is already present. Previously, an error
    would only be raised if the same register was added twice.
-   Qubits and classical bits are not represented as a tuples anymore,
    but as instances of `Qubit` and `Clbit` respectively.
-   The ApplyLayout pass is incorporated in all preset pass managers to
    delineate a virtual circuit from a physical circuit (\#2672)
-   Mapping passes (`CXDirection`, Swap passes, `CheckMap`, `CheckCnotDirection`)
    now operate on a register-less circuit corresponding to
    an already embedded physical circuit. (\#2672)
-   Replaces `LegacySwap` by faster, more stable `StochasticSwap` pass (\#2672)
-   Uses level 1 by default as transpiler optimization level (\#2672)
-   Change `Snapshot` signature to match `simulator.snapshot` (\#2592)
-   `DAGCircuit.width()` formerly returned number of qubits, now returns total
    number of qubits + classical bits (\#2564)
-   Functions assuming the former semantics of `DAGCircuit.width()` now call
    `DAGCircuit.num_qubits()` (\#2564)
-   `DAGCircuit.num_cbits()` renamed to `DAGCircuit.num_clbits()` (\#2564)
-   Changed definition of `Cu3Gate` to to equivalent to the canonical
    definition of a controlled `U3Gate` (\#2755)
-   `coupling_map` now required to validate a `backend.configuration()` (\#2836)
-   The method `QuantumCircuit.count_ops` now returns an `OrderedDict` instead of a dict.
-   If layout information is available in
    the circuit, it will be included to the circuit drawing. This can be removed
    using the option ``with_layout=False`` in the method
    ``QuantumCircuit.draw``. (\#2739)
-   Q-sphere visualization is enhanced and corrected (\#2932)
-   Shorter CH gate definition involving only 1 CX (\#2837)
-   Now PassManager.draw() (without any argument) will return an in-memory PIL image.

### Removed
-   The ability to set the `Timeslot`s for a pulse `Instruction` at initialization.
-   The previously deprecated functions
    `qiksit.visualization.plot_state` and
    `qiskit.visualization.iplot_state` have been removed. Instead use
    the specific functions for each plot type (\#2325).
-   International documentation of outdated readme etc (\#2302)
-   Removed deprecated options in `execute`, `transpile`, and `assemble`.
    Removed deprecated `compiler`.
-   Removed deprecated `qcvv `in tools. Removed deprecated converters
    `qobj_to_circuits` and `circuits_to_qobj` (\#2301)
-   The previously deprecated `qiskit._util` module has been removed.
    Use `qiskit.util` instead. (\#2329)
-   The logging tools in `qiskit.tools.logging` are removed. (\#2387)
-   The `qiskit.qiskiterror` module has been removed. Please use
    `qiskit.exceptions` instead. (\#2399)
-   Removed previously deprecated `DAGCircuit` methods (\#2542)
-   Removed `CompositeGate` class, in favor of adding Instruction
    objects directly (\#2543)
-   Removed `ignore_requires` and `ignore_preserves` options from
    `PassManager` (\#2565).

### Fixed

-   Fixes a bug where the `CmdDef` was getting built without buffers on channels.
-   Fixed bug in `Pulse` for multiple parameters being added (\#2742)
-   Fixed bug in `Pulse` for `CmdDef` arguments (\#2741)
-   Fixed bug in `Operator` and `SuperOp` for initializing from circuit
    containing gates without an explicit matrix definition (\#2723)
-   Possible to decompose SU(4) gate into non-CNOT basis with
    `TwoQubitDecomposer`
-   Fixes a bug that removed `id` gates from circuit. id gates are
    like a `wait` command and will never be removed (\#2663)
-   Fixed bug in `CommutationAnalysis` pass affecting conditional gates (\#2669)
-   Fixed bug in measure sampling for `BasicAer` Qasm simulator if a qubit
    was measured into more than one classical bit (\#2735)
-   Correctly serialize complex numbers with a nonzero real part
-   Fixed bug in measure sampling for `BasicAer` Qasm simulator if only a
    subset of qubits are measured (\#2790)
-   Parameter objects can be serialized and communicated between
    sub-processes (\#2429)
-   Parameterized circuits no longer need to be transpiled individually (\#2864)


## [0.8.2] - 2019-06-14

### Fixed

-   Fixed an issue with latex circuit drawer backend that could lead to an
    empty image output (\#2531)
-   Fixes for issues with the backend monitors for recent changes to IBMQ
    backends (\#2637)
-   Fixed an issue where a `TimeSlotCollection` object would be mutated by
    the `is_mergable_with()` method (\#2639)


## [0.8.1] - 2019-05-29

### Fixed

-   Corrected the deprecation warning message for
    `qiskit.converters.qobj_to_circuits` (\#2350)
-   Fixed `execute()` and `transpile()` functions to enable setting
    optimization level 0. (\#2370)
-   Set the swapper with the seed transpiler for optimization level 2 and 3
    (\#2361)
-   Fix default basis gate set for other transpiler passes (\#2357)
-   Fix the docstring for transpile to include optimization_level 3 (\#2367)
-   Fix spacing in the text circuit drawer (\#2382)
-   Fix for too strict math sanitization pulse instructions (\#2397)
-   Arguments to `assemble_schedule` were not actually optional, ensure
    they're required (\#2398)
-   Fix for framechange instructions being converted to a string instead of a
    float (\#2437)
-   Fix for rep_times as a float, now it's an integer (\#2438)
-   Fix type error for integer framechange instructions (\#2458)
-   Fix for missing cython source files in sdist (\#2436)
-   Fix for different pulse schedules created with the same name (\#2431)
-   Only create a single AquireInstruction for all qubits (\#2485)
-   Stop modifying layout in stochastic swap pass (\#2507)
-   Only call CXDirection pass on optimization_level=3 if coupling map is
    provided (\#2526)
-   Fix `optimization_level=0` without a coupling map (\#2509)


## [0.8.0] - 2019-05-02

### Added

-   Added exact and approximate decomposition of SU(4) to arbitrary
    supercontrolled basis
-   Introduced schedule lo configuration. (\#2115)
-   Introduced pulse schedule assembler. (\#2115)
-   Builtin library of continuous pulses and builtin library of discrete
    pulses which are obtained by sampling continuous pulses with default
    sampling strategy.
-   Sampler decorator and standard sampler library for conversion of
    continuous pulses to discrete `SamplePulse` (\#2042).
-   Core StochasticSwap routine implimented in Cython (\#1789).
-   Added QuantumChannel classes SuperOp, Choi, Kraus, Stinespring, PTM,
    Chi to quantum\_info for manipulating quantum channels and CPTP
    maps.
-   Added Operator object to quantum\_info for representing matrix
    operators.
-   Introduced the backend defaults model and endpoint for pulse
    backends (\#2101).
-   `meas_level` to result schema (\#2085).
-   Core StochasticSwap routine implemented in Cython (\#1789).
-   New EnlargeWithAncilla pass for adding ancilla qubits after a Layout
    selection pass (\#1603).
-   New Unroll2Q pass for unrolling gates down to just 1q or 2q gates
    (\#1614).
-   Added support for register slicing when applying operations to a
    register (\#1643).
-   Added in new parameter `justify` to the text, mpl and latex circuit
    drawers to say how the circuit should be aligned. (\#1725, \#1797,
    \#1977)
-   Added function for purity of a mixed state in
    `qiskit.quantum_information` (\#1733)
-   Added parameter to the TextProgressBar to allow the output to be
    sent to a different output stream
-   Added a `__qiskit_version__` parameter to the qiskit namespace. This
    will contain a dictionary of versions for all installed qiskit
    elements. (\#1885).
-   Added a `RunConfig` object for configurations related to running an
    experiment (e.g. shots, memory) (\#1856)
-   Added a `TranspileConfig` object for configurations related to
    transforming circuits (e.g. basis\_gates, coupling\_map,
    initial\_layout) (\#1856)
-   Added a `qiskit.compiler` namespace for all functions that
    transpile, schedule and assemble circuits and pulses (\#1856)
-   Added support for passing a list of `basis_gates`, `coupling_map`
    etc. to the `qiskit.compiler.transpile()` function, each
    corresponding to one of the circuits (\#2163)
-   Added a `qiskit.compiler.assemble_circuits()` function to generate
    qobj from some circuits and a RunConfig (\#1856)
-   `execute()` and `assemble()` allow setting a qobj\_header, of type
    QobjHeader or dict, to add extra information to the qobj (and thus
    result).
-   Register indexing supports negative indices (\#1875)
-   Added new resource estimation passes: `Depth`, `Width`, `Size`,
    `CountOps`, and `NumTensorFactors`, all grouped in the
    `ResourceEstimation` analysis pass.
-   Added `nodes_on_wire()` to DAGCircuit which returns an iterator over
    all the operations on the given wire
-   Added new properties to an Instruction: `num_qubits`, `num_clbits`
    (\#1816).
-   Added a `QuantumCircuit.append` public method for appending
    arbitrary instructions to some qubits and clbits in the circuit
    (\#1816).
-   Added an `Instruction.definition` property that defines a composite
    instruction in terms of other, simpler instructions (\#1816).
-   Added an `Instruction.mirror()` method that mirrors a composite
    instruction (reverses its sub-instructions) (\#1816).
-   Added an `PassManager.passes()` method that returns a list of the
    passes that have been added to the pass manager, including options
    and flow controllers.
-   Added a `PassManager.run()` that transforms a `QuantumCircuit`
    according to its pass schedule and returns a `QuantumCircuit`.
-   Added a `qiskit.quantum_info.random` for generating random states,
    unitaries, etc (\#2119).
-   Added a `qiskit.quantum_info.synthesis` for algorithms that
    synthesize circuits (\#2119).
-   Added a `NoiseAdaptiveLayout` pass to compute a backend
    calibration-data aware initial qubit layout. (\#2089)
-   Gates and instructions in a circuit accept integers as parameters to
    refer to wires instead of named bits.
-   Added a `OptimizeSwapBeforeMeasure` pass that removes the swap gates
    when they are followed by a measurement instruction, moving the
    latter to the proper wire. (\#1890)
-   Added a `RemoveDiagonalGatesBeforeMeasure` pass that removes the
    diagonal gates when they are followed by a measurement instruction.
    (\#2208)
-   Added a `CommutativeCancellation` pass that cancels self-inverse
    gates and combines rotations about the Z axis, leveraging
    previously-found gate commutation relations. (\#2012)
-   Add an option for using a user config file to enable changing
    default settings for various functions in qiskit. Right now it only
    supports setting the default circuit drawing backend. (\#2122)
-   Added a `Collect2qBlocks` pass that analyzes the circuit for
    uninterrupted sequences of gates (blocks) acting on 2 qubits.
    (\#2134)
-   Added a `ConsolidateBlocks` that turns previously-collected blocks
    of any size into equivalent Unitary operators in the circuit.
    (\#2134)
-   Added support for parameterized circuits. (\#2103)
-   Added preset PassManagers that offer predetermined pipelines of
    transpiler passes. (\#2163)

### Changed

-   require scipy\>=1.0, use
    `scipy.stats.unitary_group.rvs` for
    `random_unitary()`.
-   two\_qubit\_kak decomposition works with Operator or raw matrix
    input objects.
-   process\_fidelity works with QuantumChannel and Operator object
    inputs.
-   Backend defaults values are no longer required (\#2101).
-   QuantumCircuit properties more self-consistent and no longer need
    DAG (\#1993).
-   The most connected subset in DenseLayout is now reduced bandwidth
    (\#2021).
-   plot\_histogram now allows sorting by Hamming distance from
    target\_string (\#2064).
-   FunctionalPulse is no longer a class and instead is a decorator,
    `functional_pulse` that returns a
    `SamplePulse` when called. (\#2043)
-   Changed `average_data` to accept observable input in matrix form
    (\#1858)
-   Change random\_state to take in dim over number of qubits (\#1857)
-   The `Exception` subclasses have been moved to an `.exceptions`
    module within each package (for example,
    `qiskit.exceptions.QiskitError`) (\#1600).
-   The `QiskitTestCase` and testing utilities are now included as part
    of `qiskit.test` and thus available for third-party implementations,
    with convenience test cases for providers and backends. (\#1616,
    \#1844)
-   The snapshot instruction now takes `label` and `snap_type` instead
    of `slot` (\#1615).
-   The test folders have been reorganized to match the python modules
    (\#1625)
-   The circuits\_to\_qobj no longers uses the unrollers (\#1629)
-   The previously deprecated default output of `circuit_drawer()`
    (using latex and falling back to mpl) is no longer present. Instead
    the default output is the ascii art `text` output backend.
-   Changed param to params in Instruction (\#1665).
-   `dag_drawer` and `plot_gate_map` are available via importing
    `qiskit.tools.visualization`. They will raise at the point of use,
    if dependencies are not installed (\#1669).
-   The `qiskit.validation` schemas are now strict and raise a more
    specific `ModelValidationError` (\#1695).
-   The default transpile pipeline will now add a barrier before the set
    of final measurements when compiling for both simulators and devices
    (\#1591).
-   Purity function in `qiskit.tools.qi.qi` calls new version in
    `qiskit.quantum_information` and issues deprecation warning (\#1733)
-   Updated `dag.node_counter` to return the current number
    of nodes (\#1763)
-   The argument `basis_gates` used in `compile`, `execute`, and
    `transpile` is not longer a comma-separated string but a list of
    strings. For example, this basis `['u1','u2','u3','cx']` should be
    used instead of `'u1,u2,u3,cx'` (\#1333)
-   Methods on the `DAGCircuit` which previously returned node\_ids
    and/or dicts now return `DAGNodes`
-   The `Qobj` classes have been reimplemented using models and schemas,
    as the rest of spec-defined entities. (\#1909).
-   The rzz gate is now represented as a line when printed in text
    (\#1957).
-   Text drawer has support for multi-q gates (\#1939).
-   Separate `Qobj` into `PulseQobj` and `QasmQobj` (\#1969).
-   It is possible to define a layout as a list of integers. This maps
    the ordered list of virtual circuit qubits to physical qubits as
    defined by the list of integers (\#1946).
-   Instructions no longer have context about where they are in a
    circuit. Instead, the circuit keeps this context. So Instructions
    are now light-weight and only have a name, num\_qubits, num\_clbits
    and params (\#1816).
-   The old syntax for attaching a gate to the circuit then modifying it
    is no longer supported (e.g. `circuit.s(qr).inverse()` or
    `circuit.s(qr).c_if(cr, 4)`). Instead, you must first modify the
    gate then attach it (\#1816).
-   `QuantumCircuit.data` now contains a list of tuples, where each
    tuple is a (instruction, qarg, carg) (\#1816).
-   The visualization subpackage has moved from
    `qiskit.tools.visualization` to `qiskit.visualization`. The public
    API (which was declared stable in the 0.7 release) is still
    accessible off of `qiskit.tools.visualization`. (\#1878)
-   Layout object can now only be constructed from a dictionary, and
    must be bijective (\#2157).
-   `transpile()` accepts `initial_layout` in the form of dict, list or
    Layout (\#2157).
-   Not specifying a basis in `execute()` or `transpile()` no longer
    defaults to unrolling to the \[\'u1\', \'u2\', \'u3\', \'cx\'\]
    basis. Instead the default behavior is to not unroll, unless
    specifically requested (\#2166).
-   Instruction.copy() is now a shallow copy instead of deep (\#2214)
-   Layout and CouplingMap classes are now accessible from
    qiskit.transpiler (\#2222).

### Deprecated

-   The methods prefixed by `\_get` in the DAGCircuit object
    are being renamed without that prefix (see \#1346)
-   Changed elements in `couplinglist` of `CouplingMap` from tuples to
    lists (\#1666).
-   Unroller bases must now be explicit, and violation raises an
    informative `QiskitError` (\#1802).
-   The `qiskit.tools.qcvv` package is deprecated in favor of Qiskit
    Ignis (\#1884).
-   The `qiskit.compile()` function is now deprecated in favor of
    explicitly using the `qiskit.compiler.transpile()` function to
    transform a circuit followed by `qiskit.compiler.assemble()` to make
    a qobj out of it.
-   `qiskit.converters.qobj_to_circuits()` has been deprecated and will
    be removed in a future release. Instead
    `qiskit.compiler.disassemble_circuits()` should be used to extract
    `QuantumCircuit` objects from a compiled qobj. (\#2137)
-   The `qiskit.transpiler.transpile()` function is deprecated in favor
    of `qiskit.compiler.transpile()` (\#2166).
-   The `seed_mapper` argument in `transpile()` and `execute()` is
    deprecated in favor of `seed_transpile()`, which sets the seed for
    all stochastic stages of the transpiler (\#2166).
-   The `seed` argument is `execute()` is deprecated in favor of
    `seed_simulator` (\#2166).
-   The `pass_manager` argument in `transpile()` is deprecated. Instead,
    the `pass_manager.run()` methdod can be used directly to transform
    the circuit (\#2166).
-   The `qiskit._util` module is deprecated and replaced by
    `qiskit.util`. `qiskit._util` will be removed in the 0.9 release.
    (\#2154)

### Fixed

-   Fixed \#1892, whereby inheriting from QuantumRegister or
    ClassicalRegister would cause a QiskitError in instruction.py
    (\#1908).
-   Fixed \#829 by removing dependence on scipy unitary\_group (\#1857).
-   Fixed a bug with measurement sampling optimization in BasicAer
    qasm\_simulator (\#1624).
-   Fixed a bug where barriers didn\'t plot over all qubits when using
    matplotlib (\#1718).
-   Fixed a minor conda env bug in Makefile (\#1691).
-   Fixed a bug in BasicMapper pass operating over multiple registers
    (\#1611).
-   Fixed a bug in BarrierBeforeFinalMeasurements which incorrectly
    moved measurements used in conditional operations (\#1705).
-   Fixed a bug that with transpile ignoring initial layout when
    coupling map is provided (\#1711).
-   Fixed a bug in the definition of the rzz gate (\#1940).
-   Fixed a bug in DAGCircuit.collect\_runs() that did not exclude
    conditional gates (\#1943).
-   Fixed a mapping issue with layouts on non-adjacent qubits, by adding
    ancillas (\#2023).
-   Fixed a bug in which an `initial_layout` could be
    changed even if it made the circuit compatible with the device
    `coupling_map` (\#2036).
-   Fixed `qobj_to_circuits` for circuits that contain initialize
    instructions (\#2138)

### Removed

-   The previously deprecated functions `plot_circuit()`,
    `latex_circuit_drawer()`, `generate_latex_source()`, and
    `matplotlib_circuit_drawer()` from `qiskit.tools.visualization` have
    been removed. The `circuit_drawer()` function from the same module
    should be used instead.
-   The previously deprecated keys `plot_barriers` and `reverse_bits`
    keys in the `style` kwarg dict are deprecated, instead the
    `qiskit.tools.visualization.circuit_drawer()` kwargs `plot_barriers`
    and `reverse_bits` should be used instead.
-   Removed the wrapper folder as part of the post 0.7 cleanup (\#1613).
-   Removed the python wrappers of the legacy simualtors now that Qiskit
    Aer is out (\#1615).
-   Removed simulator instructions `save`, `load`, `wait`, `noise` as
    unsupported in Aer (\#1615).
-   Removed circuit.add as deprecated (\#1627)
-   Removed the unroller (\#1629)
-   Removed deprecated `result` methods (\#1659)
-   Removed deprecated `couplingdict` kwarg from `CouplingMap` (\#1666)
-   Removed deprecated `transpile_dag()` `format` kwarg (\#1664)
-   Removed deprecated `Pauli` `v`, `w`, and `pauli_group` case arg as
    int (\#1680)
-   Removed deprecated `state_fidelity()` function from `tools.qi`
    (\#1681)
-   Removed `QISKitError` in favor of `QiskitError`. (\#1684)
-   The IBMQ provider (`qiskit.providers.ibmq`) has been moved to its
    own package (`pip install qiskit-ibmq-provider`). (\#1700)
-   `compiled_circuit_qasm` has been removed from the Qobj header, since
    it was part of the pre-qobj specification (\#1715).
-   Removed the wigner plotting functions `plot_wigner_function`,
    `plot_wigner_curve`, `plot_wigner_plaquette`, and `plot_wigner_data`
    (\#1860).
-   Removed `Instruction.reapply()` method (\#1816).

## [0.7.2] - 2019-05-01

### Fixed

-   A potential issue where the backend configuration schema validation
    would improperly reject valid responses from the API (\#2258)

## [0.7.1] - 2019-03-04

### Fixed

-   Fixed a bug with measurement sampling optimization in BasicAer
    qasm\_simulator (\#1624).

## [0.7.0] - 2018-12-19

### Added

-   Added DAG visualizer which requires
    [Graphivz](https://www.graphviz.org/) (\#1059)
-   Added an ASCII art circuit visualizer (\#909)
-   The QuantumCircuit class now returns an ASCII art visualization when
    treated as a string (\#911)
-   The QuantumCircuit class now has a `draw()` method which
    behaves the same as the
    `qiskit.tools.visualization.circuit_drawer()` function
    for visualizing the quantum circuit (\#911)
-   A new method `hinton` can be used on
    `qiskit.tools.visualization.plot_state()` to draw a
    hinton diagram (\#1246)
-   Two new constructor methods, `from_qasm_str()` and
    `from_qasm_file()`, to create a QuantumCircuit object
    from OpenQASM were added to the QuantumCircuit class. (\#1172)
-   New methods in QuantumCircuit for common circuit metrics:
    `size()`, `depth()`, `width()`,
    `count_ops()`, `num_tensor_factors()`
    (\#1285)
-   Added `backend_monitor` and
    `backend_overview` Jupyter magics, as well as
    `plot_coupling_map` (\#1231)
-   Added a `Layout` object (\#1313)
-   New `plot_bloch_multivector()` to plot Bloch vectors
    from a tensored state vector or density matrix. (\#1359)
-   Per-shot measurement results are available in simulators and select
    devices. Request them by setting `memory=True` in
    `compile()`/`execute()`, and retrieve them from
    `result.get_memory()` (\#1385).
-   Added a `qiskit.converters` module for translation between commonly
    used representations of a circuit: `dag_to_circuits`,
    `circuits_to_dag`, `qobj_to_circuits`, `circuits_to_qobj`,
    `ast_to_dag`.
-   PassManager can schedule passes at \_\_init\_\_ time (\#1510).
-   Added a `.qobj()` method for IBMQ and local simulator Jobs (\#1532).
-   New Decompose pass for decomposing a gate according to a rule
    (\#1487).
-   New Unroller pass in the transpiler for unrolling up to some basis
    (\#1455).
-   New BarrierBeforeFinalMeasurements pass for preventing final measure
    reorder (\#1538).
-   New CommutationAnalysis and CommutationTransformation transpiler
    passes for modifying a DAG based on gate commutativity relations
    (\#1500).
-   New transpiler mapper pass: BasicSwap (\#1270).
-   New transpiler mapper pass: LookaheadSwap (\#1140).
-   New transpiler mapper pass: StochasticSwap (\#1520).
-   New CXDirection pass for fixing the direction of cx gates (\#1410).
-   New CheckMap pass for checking if circuit meets mapping requirements
    (\#1433).
-   New Optimize1QGate pass for combining chains of 1q rotations
    (\#1442).

### Changed

-   Schedules and underlying classes are now immutable. (\#2186)
-   Evolved pass-based transpiler to support advanced functionality
    (\#1060)
-   `.retrieve_job()` and `.jobs()` no longer
    returns results by default, instead the result must be accessed by
    the `result()` method on the job objects (\#1082).
-   Make `backend.status()` dictionary conform with schema.
-   The different output backends for the circuit\_drawer()
    visualizations have been moved into separate private modules in
    `qiskit.tools.visualizations`. (\#1105, \#1111)
-   DAG nodes contain pointers to Register and Instruction objects,
    rather than their string names (\#1189).
-   Upgraded some external dependencies to:
    -   networkx\>=2.2 (\#1267).

-   The `qiskit.tools.visualization.circuit_drawer()`
    method now returns a matplotlib.Figure object when the
    `mpl` output is used and a `TextDrawer`
    object when `text` output is used. (\#1224, \#1181)
-   Speed up the Pauli class and extended its operators (\#1271 \#1166).
-   `IBMQ.save_account()` now takes an
    `overwrite` option to replace an existing account on
    disk. Default is False (\#1295).
-   Backend and Provider methods defined in the specification use model
    objects rather than dicts, along with validation against schemas
    (\#1249, \#1277, \#1350). The updated methods include:
    -   `backend.status()` (\#1301).
    -   `backend.configuration()` (and `__init__`) (\#1323).
    -   `backend.properties()`, returning `None` for sims (\#1331,
        \#1401).
    -   `qiskit.Result` (\#1360).
-   `backend.provider()` is now a method instead of a property (\#1312).
-   Remove local backend (Aer) fallback (\#1303)
-   The signatures for the plotting functions in
    `qiskit.tools.visualization._counts_visualization.py`,
    `qiskit.tools.visualization._state_visualization.py`,
    and `qiskit.tools.visualization.interactive` have been
    modified to make them in-line with standard Matplotlib calling
    conventions (\#1359).
-   Remove local backend (Aer) fallback (\#1303).
-   DAGCircuits store Instruction and Register objects, instead of name
    references. The DAGCircuit class methods are updated accordingly
    (\#1210).
-   `transpile()` now takes QuantumCircuit(s) to QuantumCircuit(s), and
    DAG processing is only done internally (\#1397).
-   The different unrollers are deprecated. The only unrolling happens
    from DAG to DAG (\#1210).
-   Moved all the circuit modules into a circuit module but for most
    users it is still imported in the top level for QuantumCircuit,
    QuantumRegister, ClassicalRegister
-   `qiskit.backends` has been renamed to `qiskit.providers` (\#1531).
-   `qiskit.backends.aer` has been removed in favor of
    `qiskit.providers.builtinsimulators` (Python simulators) and
    `qiskit.providers.legacysimulators` (C++ simulators) (\#1484)
-   `Aer` in `qiskit` root module depends on having the qiskit-aer
    package installed, by default it is not present. Instead there are 2
    new provider instances in the root module `BasicAer` which provides
    the Python simulators and `LegacySimulators` which provides the old
    C++ simulators in qiskit-terra. (\#1484)

### Deprecated

-   `plot_circuit()`, `latex_circuit_drawer()`, `generate_latex_source()`,
    and `matplotlib_circuit_drawer()` from
    qiskit.tools.visualization are deprecated. Instead the
    `circuit_drawer()` function from the same module should be used.
    (\#1055)
-   The current default output of `circuit_drawer()` (using latex and falling
    back on python) is deprecated and will be changed in the future.
    (\#1055)
-   The `qiskit.wrapper.load_qasm_string()` and
    `qiskit.wrapper.load_qasm_file()` functions are
    deprecated and the `QuantumCircuit.from_qasm_str()`
    and `QuantumCircuit.from_qasm_file()` contstructor
    methods should be used instead (\#1172)
-   The `plot_barriers` and `reverse_bits` keys in the `style` kwarg
    dict are deprecated, instead the
    `qiskit.tools.visualization.circuit_drawer()` kwargs
    `plot_barriers` and `reverse_bits` should be used instead. (\#1180)
-   The `transpile_dag()` function `format` kwarg for emitting different
    output formats is deprecated (\#1319).
-   Several methods of `qiskit.Result` have been deprecated (\#1360).
-   The functions `plot_state()` and
    `iplot_state()` have been depreciated. Instead the
    functions `plot_state_\*()` and
    `iplot_state_\*()` should be called. (\#1359)
-   The `skip_transpiler` arg has been deprecated from `compile()` and
    `execute()` in favor of using the PassManager directly.

### Fixed

-   Fixed a variety of typos throughout sources (\#1139)
-   Fixed horizontal spacing when drawing barriers before CCNOT gates in
    latex circuit plots (\#1051)
-   Use case insensitive matching when comparing premium account URLs.
    (\#1102)
-   Fixed AerJob status when the submitted Job is in a PENDING state.
    (\#1215)
-   Add fallback for when CPU count can\'t be determined (\#1214)
-   Fix `random_state` from returning nan (\#1258)
-   The Clifford simulator `run()` method now works
    correctly with the updated AerJob usage (\#1125)
-   Fixed an edge case when connection checks would raise an unhandled
    exception (\#1226)
-   Fixed a bug where the transpiler moved middle-of-circuit
    measurements to the end (\#1334)
-   The `number_to_keep` kwarg in `plot_histgram()` now
    functions correctly (\#1359).
-   parallel\_map no longer creates a progress bar for a single circuit
    (\#1394).
-   The `timeout` parameter is now passed into the inner
    `_wait_for_submission` function in `IBMQJob` from `_wait_for_result`
    (\#1542).

### Removed

-   Remove register, available\_backends (\#1131).
-   Remove tools/apps (\#1184).
-   Removed the dependency on `IBMQuantumExperience`, as it is now
    included in `qiskit.backends.IBMQ` (\#1198).
-   `matplotlib` is no longer in the package requirements and is now an
    optional dependency. In order to use any matplotlib based
    visualizations (which includes the
    `qiskit.tools.visualization.circuit_drawer()` `mpl` output,
    `qiskit.tools.visualization.plot_state`,
    `qiskit.tools.visualization.plot_histogram`, and
    `qiskit.tools.visualization.plot_bloch_vector` you will now need to
    ensure you manually install and configure matplotlib independently.
-   The `basis` kwarg for the `circuit_drawer()` function to provide an
    alternative list of basis gates has been removed. Instead users
    should adjust the basis gates prior to visualizing the circuit.
    (\#1151)
-   `backend.parameters()` and `backend.calibration()` have been fully
    deprecated, in favour of `backend.properties()` (\#1305).
-   The `qiskit.tools.file_io` module has been removed. Conversion
    between `qiskit.Result` and json can be achieved using `.to_dict()`
    and `.from_dict()` directly (\#1360).
-   The `qiskit.Result` class method for `len()` and indexing have been
    removed, along with the functions that perform post-processing
    (\#1351).
-   The `get_snapshot()` and `get_snapshots()` method from the `Result`
    class has been removed. Instead you can access the snapshots in a
    Result using `Result.data()['snapshots']`.
-   Completed the deprecation of `job.backend_name()`, `job.id()`, and
    the `backend_name` parameter in its constructor.
-   The `qiskit.Result` class now does post-processing of results
    returned from backends if they are called via the `Result.get_xxx()`
    methods (i.e. `get_counts()`, `get_memory()`, `get_statevector()`,
    `get_unitary()`). The raw data is accessible through `Result.data()`
    (\#1404).
-   The `transpile()` function kwarg `format` has been removed and will
    always return a circuit object. Instead you\'ll need to manually
    convert the output with the functions provided in
    `qiskit.converters`.

## [0.6.0] - 2018-10-04

### Added

-   Added `SchemaValidationError` to be thrown when schema
    validation fails (\#881)
-   Generalized Qobj schema validation functions for all qiskit schemas
    (\#882).
-   Added decorator to check for C++ simulator availability (\#662)
-   It is possible to cancel jobs in non comercial backends (\#687)
-   Introduced new `qiskit.IBMQ` provider, with centralized
    handling of IBMQ credentials (qiskitrc file, environment variables).
    (\#547, \#948, \#1000)
-   Add OpenMP parallelization for Apple builds of the cpp simulator
    (\#698).
-   Add parallelization utilities (\#701)
-   Parallelize transpilation (\#701)
-   New interactive visualizations (\#765).
-   Added option to reverse the qubit order when plotting a circuit.
    (\#762, \#786)
-   Jupyter notebook magic function qiskit\_job\_status,
    qiskit\_progress\_bar (\#701, \#734)
-   Add a new function `qobj_to_circuits` to convert a Qobj object to a
    list of QuantumCircuit objects (\#877)
-   Allow selective loading of accounts from disk via hub/group/project
    filters to `IBMQ.load_accounts()`.
-   Add new `job_monitor` function to automaically check
    the status of a job (\#975).

### Changed

-   Schema tests in `tests/schemas/test_schemas.py`
    replaced with proper unit test (\#834).
-   Renamed `QISKit` to `Qiskit` in the documentation. (\#634)
-   Use `Qobj` as the formally defined schema for sending information to
    the devices:
    -   introduce the `qiskit.qobj` module. (\#589, \#655)
    -   update the `Qobj` JSON schema. (\#668, \#677, \#703, \#709)
    -   update the local simulators for accepting `Qobj` as input.
        (\#667)
    -   update the `Result` class. (\#773)
-   Use `get_status_job()` for checking IBMQJob status. (\#641)
-   Q network hub/group/project credentials replaced by new url format.
    (\#740)
-   Breaking change: `Jobs` API simplification. (\#686)
-   Breaking change: altered tomography APIs to not use QuantumProgram.
    (\#818)
-   Breaking change: `BaseBackend` API changed, properties are now
    methods (\#858)
-   When `plot_histogram()` or `plot_state()` are called from a jupyter
    notebook if there is network connectivity the interactive plots will
    be used by default (\#862, \#866)
-   Breaking change: `BaseJob` API changed, any job constructor must be
    passed the backend used to run them and a unique job id (\#936).
-   Add support for drawing circuit barriers to the latex circuit
    drawer. This requires having the LaTeX qcircuit package
    version \>=2.6.0 installed (\#764)

### Deprecated

-   The `number_to_keep` kwarg on the `plot_histogram()` function is now
    deprecated. A field of the same name should be used in the `option`
    dictionary kwarg instead. (\#866)
-   Breaking change: `backend.properties()` instead of
    `backend.calibration()` and `backend.parameters()` (\#870)

### Removed

-   Removed the QuantumProgram class. (\#724)

### Fixed

-   Fixed `get_ran_qasm` methods on `Result` instances (\#688).
-   Fixed `probabilities_ket` computation in C++ simulator (\#580).
-   Fixed bug in the definition of `cswap` gate and its test (\#685).
-   Fixed the examples to be compatible with version 0.5+ (\#672).
-   Fixed swap mapper using qubits after measurement (\#691).
-   Fixed error in cpp simulator for 3+ qubit operations (\#698).
-   Fixed issue with combining or extending circuits that contain
    CompositeGate (\#710).
-   Fixed the random unitary generation from the Haar measure (\#760).
-   Fixed the issue with control lines spanning through several
    classical registers (\#762).
-   Fixed visualizations crashing when using simulator extensions
    (\#885).
-   Fixed check for network connection when loading interactive
    visualizations (\#892).
-   Fixed bug in checking that a circuit already matches a coupling map
    (\#1024).

## [0.5.7] - 2018-07-19

### Changed

-   Add new backend names support, with aliasing for the old ones.

## [0.5.6] - 2018-07-06

### Changed

-   Rename repository to `qiskit-terra` (\#606).
-   Update Bloch sphere to QuTiP version (\#618).
-   Adjust margin of matplotlib\_circuit\_drawer (\#632)

### Removed

-   Remove OpenQuantumCompiler (\#610).

### Fixed

-   Fixed broken process error and simulator slowdown on Windows
    (\#613).
-   Fixed yzy\_to\_zyz bugs (\#520, \#607) by moving to quaternions
    (\#626).

## [0.5.5] - 2018-07-02

### Added

-   Retrieve IBM Q jobs from server (\#563, \#585).
-   Add German introductory documentation (`doc/de`) (\#592).
-   Add `unregister()` for removing previously registered providers
    (\#584).
-   Add matplotlib-based circuit drawer (\#579).
-   Adding backend filtering by least busy (\#575).
-   Allow running with new display names for IBMQ devices, and return
    those from `available_backends()` (\#566)
-   Introduce Qiskit Transpiler and refactor compilation flow (\#578)
-   Add CXCancellation pass (\#578)

### Changed

-   Remove backend filtering in individual providers, keep only in
    wrapper (\#575).
-   Single source of version information (\#581)
-   Bumped IBMQuantumExperience dependency to 1.9.6 (\#600).
-   For backend status, `status\[\'available\'\]` is now
    `status\[\'operational\'\]` (\#609).
-   Added support for registering third-party providers in
    `register()` (\#602).
-   Order strings in the output of `available_backends()` (\#566)

### Removed

-   Remove Clifford simulator from default available\_backends, until
    its stable release (\#555).
-   Remove ProjectQ simulators for moving to new repository (\#553).
-   Remove QuantumJob class (\#616)

### Fixed

-   Fix issue with unintended inversion of initializer gates (\#573).
-   Fix issue with skip\_transpiler causing some gates to be ignored
    silently (\#562).

## [0.5.4] - 2018-06-11

### Added

-   Performance improvements:
    -   remove deepcopies from dagcircuit, and extra check on qasm()
        (\#523).

### Changed

-   Rename repository to `qiskit-core` (\#530).
-   Repository improvements: new changelog format (\#535), updated issue
    templates (\#531).
-   Renamed the specification schemas (\#464).
-   Convert `LocalJob` tests into unit-tests. (\#526)
-   Move wrapper `load_qasm_*` methods to a submodule (\#533).

### Removed

-   Remove Sympy simulators for moving to new repository (\#514)

### Fixed

-   Fix erroneous density matrix and probabilities in C++ simulator
    (\#518)
-   Fix hardcoded backend mapping tests (\#521)
-   Removed `_modifiers call` from `reapply` (\#534)
-   Fix circuit drawer issue with filename location on windows (\#543)
-   Change initial qubit layout only if the backend coupling map is not
    satisfied (\#527)
-   Fix incorrect unrolling of t to tdg in CircuitBackend (\#557)
-   Fix issue with simulator extension commands not reapplying correctly
    (\#556)

## [0.5.3] - 2018-05-29

### Added

-   load\_qasm\_file / load\_qasm\_string methods

### Changed

-   Dependencies version bumped

### Fixed

-   Crash in the cpp simulator for some linux platforms
-   Fixed some minor bugs

## [0.5.2] - 2018-05-21

### Changed

-   Adding Result.get\_unitary()

### Deprecated

-   Deprecating `ibmqx_hpc_qasm_simulator` and `ibmqx_qasm_simulator` in
    favor of `ibmq_qasm_simulator`.

### Fixed

-   Fixing a Mapper issue.
-   Fixing Windows 7 builds.

## [0.5.1] - 2018-05-15

-   There are no code changes.

    MacOS simulator has been rebuilt with external user libraries
    compiled statically, so there's no need for users to have a
    preinstalled gcc environment.

    Pypi forces us to bump up the version number if we want to upload a
    new package, so this is basically what have changed.

## [0.5.0] - 2018-05-11

### Improvements

-   Introduce providers and rework backends (\#376).
    -   Split backends into `local` and `ibmq`.
    -   Each provider derives from the following classes for its
        specific requirements (`BaseProvider`, `BaseBackend`,
        `BaseJob`).
    -   Allow querying result by both circuit name and
        QuantumCircuit instance.
-   Introduce the Qiskit `wrapper` (\#376).
    -   Introduce convenience wrapper functions around commonly used
        Qiskit components (e.g. `compile` and `execute` functions).
    -   Introduce the DefaultQISKitProvider, which acts as a context
        manager for the current session (e.g. providing easy access
        to all `available_backends`).
    -   Avoid relying on QuantumProgram (eventual deprecation).
    -   The functions are also available as top-level functions (for
        example, `qiskit.get_backend()`).
-   Introduce `BaseJob` class and asynchronous jobs (\#403).
    -   Return `BaseJob` after `run()`.
    -   Mechanisms for querying `status` and `results`, or to
        `cancel` a job.
-   Introduce a `skip_transpiler` flag for `compile()` (\#411).
-   Introduce schemas for validating interfaces between qiskit and
    backends (\#434)
    -   qobj\_schema
    -   result\_schema
    -   job\_status\_schema
    -   default\_pulse\_config\_schema
    -   backend\_config\_schema
    -   backend\_props\_schema
    -   backend\_status\_schema
-   Improve C++ simulator (\#386)
    -   Add `tensor_index.hpp` for multi-partite qubit vector
        indexing.
    -   Add `qubit_vector.hpp` for multi-partite qubit vector
        algebra.
    -   Rework C++ simulator backends to use QubitVector class
        instead of `std::vector`.
-   Improve interface to simulator backends (\#435)
    -   Introduce `local_statevector_simulator_py` and
        `local_statevector_simulator_cpp`.
    -   Introduce aliased and deprecated backend names and
        mechanisms for resolving them.
    -   Introduce optional `compact` flag to query backend names
        only by unique function.
    -   Introduce result convenience functions `get_statevector`,
        `get_unitary`
    -   Add `snapshot` command for caching a copy of the current
        simulator state.
-   Introduce circuit drawing via `circuit_drawer()` and
    `plot_circuit()` (\#295, \#414)
-   Introduce benchmark suite for performance testing
    (`test/performance`) (\#277)
-   Introduce more robust probability testing via assertDictAlmostEqual
    (\#390)
-   Allow combining circuits across both depth and width (\#389)
-   Enforce string token names (\#395)

### Fixed

-   Fix coherent error bug in `local_qasm_simulator_cpp` (\#318)
-   Fix the order and format of result bits obtained from device
    backends (\#430)
-   Fix support for noises in the idle gate of
    `local_clifford_simulator_cpp` (\#440)
-   Fix JobProcessor modifying input qobj (\#392) (and removed
    JobProcessor during \#403)
-   Fix ability to apply all gates on register (\#369)

### Deprecated

-   Some methods of `QuantumProgram` are soon to be deprecated. Please
    use the top-level functions instead.
-   The `Register` instantiation now expects `size, name`. Using
    `name, size` is still supported but will be deprecated in the
    future.
-   Simulators no longer return wavefunction by setting shots=1.
    Instead, use the `local_statevector_simulator`, or explicitly ask
    for `snapshot`.
-   Return `job` instance after `run()`, rather than `result`.
-   Rename simulators according to
    `PROVIDERNAME_SIMPLEALIAS_simulator_LANGUAGEORPROJECT`
-   Move simulator extensions to `qiskit/extensions/simulator`
-   Move Rzz and CSwap to standard extension library

## [0.4.15] - 2018-05-07

### Fixed

-   Fixed an issue with legacy code that was affecting Developers
    Challenge.

## [0.4.14] - 2018-04-18

### Fixed

-   Fixed an issue about handling Basis Gates parameters on backend
    configurations.

## [0.4.13] - 2018-04-16

### Changed

-   OpenQuantumCompiler.dag2json() restored for backward compatibility.

### Fixed

-   Fixes an issue regarding barrier gate misuse in some circumstances.

## [0.4.12] - 2018-03-11

### Changed

-   Improved circuit visualization.
-   Improvements in infrastructure code, mostly tests and build system.
-   Better documentation regarding contributors.

### Fixed

-   A bunch of minor bugs have been fixed.

## [0.4.11] - 2018-03-13

### Added

-   More testing :)

### Changed

-   Stabilizing code related to external dependencies.

### Fixed

-   Fixed bug in circuit drawing where some gates in the standard
    library were not plotting correctly.

## [0.4.10] - 2018-03-06

### Added

-   Chinese translation of README.

### Changed

-   Changes related with infrastructure (linter, tests, automation)
    enhancement.

### Fixed

-   Fix installation issue when simulator cannot be built.
-   Fix bug with auto-generated CNOT coherent error matrix in C++
    simulator.
-   Fix a bug in the async code.

## [0.4.9] - 2018-02-12

### Changed

-   CMake integration.
-   QASM improvements.
-   Mapper optimizer improvements.

### Fixed

-   Some minor C++ Simulator bug-fixes.

## [0.4.8] - 2018-01-29

### Fixed

-   Fix parsing U\_error matrix in C++ Simulator python helper class.
-   Fix display of code-blocks on `.rst` pages.

## [0.4.7] - 2018-01-26

### Changed

-   Changes some naming conventions for `amp_error` noise parameters to
    `calibration_error`.

### Fixed

-   Fixes several bugs with noise implementations in the simulator.
-   Fixes many spelling mistakes in simulator README.

## [0.4.6] - 2018-01-22

### Changed

-   We have upgraded some of out external dependencies to:
    -   matplotlib \>=2.1,\<2.2
    -   networkx\>=1.11,\<2.1
    -   numpy\>=1.13,\<1.15
    -   ply==3.10
    -   scipy\>=0.19,\<1.1
    -   Sphinx\>=1.6,\<1.7
    -   sympy\>=1.0

## [0.4.4] - 2018-01-09

### Changed

-   Update dependencies to more recent versions.

### Fixed

-   Fix bug with process tomography reversing qubit preparation order.

## [0.4.3] - 2018-01-08

### Removed

-   Static compilation has been removed because it seems to be failing
    while installing Qiskit via pip on Mac.

## [0.4.2] - 2018-01-08

### Fixed

-   Minor bug fixing related to pip installation process.

## [0.4.0] - 2018-01-08

### Added

-   Job handling improvements.
    -   Allow asynchronous job submission.
    -   New JobProcessor class: utilizes concurrent.futures.
    -   New QuantumJob class: job description.
-   Modularize circuit \"compilation\".
    -   Takes quantum circuit and information about backend to transform
        circuit into one which can run on the backend.
-   Standardize job description.
    -   All backends take QuantumJob objects which wraps `qobj` program
        description.
-   Simplify addition of backends, where circuits are run/simulated.
    -   `qiskit.backends` package added.
    -   Real devices and simulators are considered \"backends\"
        which inherent from `BaseBackend`.
-   Reorganize and improve Sphinx documentation.
-   Improve unittest framework.
-   Add tools for generating random circuits.
-   New utilities for fermionic Hamiltonians
    (`qiskit/tools/apps/fermion`).
-   New utilities for classical optimization and chemistry
    (`qiskit/tools/apps/optimization`).
-   Randomized benchmarking data handling.
-   Quantum tomography (`qiskit/tools/qcvv`).
    -   Added functions for generating, running and fitting process
        tomography experiments.
-   Quantum information functions (`qiskit/tools/qi`).
    -   Partial trace over subsystems of multi-partite vector.
    -   Partial trace over subsystems of multi-partite matrix.
    -   Flatten an operator to a vector in a specified basis.
    -   Generate random unitary matrix.
    -   Generate random density matrix.
    -   Generate normally distributed complex matrix.
    -   Generate random density matrix from Hilbert-Schmidt metric.
    -   Generate random density matrix from the Bures metric.
    -   Compute Shannon entropy of probability vector.
    -   Compute von Neumann entropy of quantum state.
    -   Compute mutual information of a bipartite state.
    -   Compute the entanglement of formation of quantum state.
-   Visualization improvements (`qiskit/tools`).
    -   Wigner function representation.
    -   Latex figure of circuit.
-   Use python logging facility for info, warnings, etc.
-   Auto-deployment of sphinx docs to github pages.
-   Check IBMQuantumExperience version at runtime.
-   Add QuantumProgram method to reconfigure already generated qobj.
-   Add Japanese introductory documentation (`doc/ja`).
-   Add Korean translation of readme (`doc/ko`).
-   Add appveyor for continuous integration on Windows.
-   Enable new IBM Q parameters for hub/group/project.
-   Add QuantumProgram methods for destroying registers and circuits.
-   Use Sympy for evaluating expressions.
-   Add support for ibmqx\_hpc\_qasm\_simulator backend.
-   Add backend interface to Project Q C++ simulator.
    -   Requires installation of Project Q.
-   Introduce `Initialize` class.
    -   Generates circuit which initializes qubits in arbitrary state.
-   Introduce `local_qiskit_simulator` a C++ simulator with realistic noise.
    -   Requires C++ build environment for `make`-based build.
-   Introduce `local_clifford_simulator` a C++ Clifford simulator.
    -   Requires C++ build environment for `make`-based build.

### Changed

-   The standard extension for creating U base gates has been modified
    to be consistent with the rest of the gate APIs (see \#203).

### Removed

-   The `silent` parameter has been removed from a number of
    `QuantumProgram` methods. The same behaviour can be achieved now by
    using the `enable_logs()` and `disable_logs()` methods, which use
    the standard Python logging.

### Fixed

-   Fix basis gates (\#76).
-   Enable QASM parser to work in multiuser environments.
-   Correct operator precedence when parsing expressions (\#190).
-   Fix \"math domain error\" in mapping (\#111, \#151).

[UNRELEASED]: https://github.com/Qiskit/qiskit-terra/compare/0.9.0...HEAD
[0.9.0]: https://github.com/Qiskit/qiskit-terra/compare/0.8.2...0.9.0
[0.8.2]: https://github.com/Qiskit/qiskit-terra/compare/0.8.1...0.8.2
[0.8.1]: https://github.com/Qiskit/qiskit-terra/compare/0.8.0...0.8.1
[0.8.0]: https://github.com/Qiskit/qiskit-terra/compare/0.7.2...0.8.0
[0.7.2]: https://github.com/Qiskit/qiskit-terra/compare/0.7.1...0.7.2
[0.7.1]: https://github.com/Qiskit/qiskit-terra/compare/0.7.0...0.7.1
[0.7.0]: https://github.com/Qiskit/qiskit-terra/compare/0.6.0...0.7.0
[0.6.0]: https://github.com/Qiskit/qiskit-terra/compare/0.5.7...0.6.0
[0.5.7]: https://github.com/Qiskit/qiskit-terra/compare/0.5.6...0.5.7
[0.5.6]: https://github.com/Qiskit/qiskit-terra/compare/0.5.5...0.5.6
[0.5.5]: https://github.com/Qiskit/qiskit-terra/compare/0.5.4...0.5.5
[0.5.4]: https://github.com/Qiskit/qiskit-terra/compare/0.5.3...0.5.4
[0.5.3]: https://github.com/Qiskit/qiskit-terra/compare/0.5.2...0.5.3
[0.5.2]: https://github.com/Qiskit/qiskit-terra/compare/0.5.1...0.5.2
[0.5.1]: https://github.com/Qiskit/qiskit-terra/compare/0.5.0...0.5.1
[0.5.0]: https://github.com/Qiskit/qiskit-terra/compare/0.4.15...0.5.0
[0.4.15]: https://github.com/Qiskit/qiskit-terra/compare/0.4.14...0.4.15
[0.4.14]: https://github.com/Qiskit/qiskit-terra/compare/0.4.13...0.4.14
[0.4.13]: https://github.com/Qiskit/qiskit-terra/compare/0.4.12...0.4.13
[0.4.12]: https://github.com/Qiskit/qiskit-terra/compare/0.4.11...0.4.12
[0.4.11]: https://github.com/Qiskit/qiskit-terra/compare/0.4.10...0.4.11
[0.4.10]: https://github.com/Qiskit/qiskit-terra/compare/0.4.9...0.4.10
[0.4.9]: https://github.com/Qiskit/qiskit-terra/compare/0.4.8...0.4.9
[0.4.8]: https://github.com/Qiskit/qiskit-terra/compare/0.4.7...0.4.8
[0.4.7]: https://github.com/Qiskit/qiskit-terra/compare/0.4.6...0.4.7
[0.4.6]: https://github.com/Qiskit/qiskit-terra/compare/0.4.5...0.4.6
[0.4.4]: https://github.com/Qiskit/qiskit-terra/compare/0.4.3...0.4.4
[0.4.3]: https://github.com/Qiskit/qiskit-terra/compare/0.4.2...0.4.3
[0.4.2]: https://github.com/Qiskit/qiskit-terra/compare/0.4.1...0.4.2
[0.4.0]: https://github.com/Qiskit/qiskit-terra/compare/0.3.16...0.4.0

[Keep a Changelog]: http://keepachangelog.com/en/1.0.0/<|MERGE_RESOLUTION|>--- conflicted
+++ resolved
@@ -15,16 +15,14 @@
 
 ## [UNRELEASED]
 
-<<<<<<< HEAD
 ### Changed
 
 - Assignments and modifications to `QuantumCircuit.data` will now be broadcast
   and validated following the same rules used throughout the
   QuantumCircuit` API. (\#2826)
-=======
+
 ### Fixed
 -   Fixed a bug in drawing conditional gates with matplotlib circuit drawer.
->>>>>>> be9b0da3
 
 ### Removed
 
