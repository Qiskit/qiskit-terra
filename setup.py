# This code is part of Qiskit.
#
# (C) Copyright IBM 2017.
#
# This code is licensed under the Apache License, Version 2.0. You may
# obtain a copy of this license in the LICENSE.txt file in the root directory
# of this source tree or at http://www.apache.org/licenses/LICENSE-2.0.
#
# Any modifications or derivative works of this code must retain this
# copyright notice, and modified files need to carry a notice indicating
# that they have been altered from the originals.

"The Qiskit Terra setup file."

import os
import re
import sys
from setuptools import setup, find_packages, Extension
from setuptools_rust import Binding, RustExtension


with open("requirements.txt") as f:
    REQUIREMENTS = f.read().splitlines()

# Read long description from README.
README_PATH = os.path.join(os.path.abspath(os.path.dirname(__file__)), "README.md")
with open(README_PATH) as readme_file:
    README = re.sub(
        "<!--- long-description-skip-begin -->.*<!--- long-description-skip-end -->",
        "",
        readme_file.read(),
        flags=re.S | re.M,
    )


visualization_extras = [
    "matplotlib>=3.3",
    "ipywidgets>=7.3.0",
    "pydot",
    "pillow>=4.2.1",
    "pylatexenc>=1.4",
    "seaborn>=0.9.0",
    "pygments>=2.4",
]
z3_requirements = [
    "z3-solver>=4.7",
]
bip_requirements = ["cplex", "docplex"]
<<<<<<< HEAD
toqm_requirements = ["qiskit-toqm>=0.0.4"]
=======
csp_requirements = ["python-constraint>=1.4"]

>>>>>>> b8cb9573

setup(
    name="qiskit-terra",
    version="0.21.0",
    description="Software for developing quantum computing programs",
    long_description=README,
    long_description_content_type="text/markdown",
    url="https://github.com/Qiskit/qiskit-terra",
    author="Qiskit Development Team",
    author_email="hello@qiskit.org",
    license="Apache 2.0",
    classifiers=[
        "Environment :: Console",
        "License :: OSI Approved :: Apache Software License",
        "Intended Audience :: Developers",
        "Intended Audience :: Science/Research",
        "Operating System :: Microsoft :: Windows",
        "Operating System :: MacOS",
        "Operating System :: POSIX :: Linux",
        "Programming Language :: Python :: 3 :: Only",
        "Programming Language :: Python :: 3.7",
        "Programming Language :: Python :: 3.8",
        "Programming Language :: Python :: 3.9",
        "Programming Language :: Python :: 3.10",
        "Topic :: Scientific/Engineering",
    ],
    keywords="qiskit sdk quantum",
    packages=find_packages(exclude=["test*"]),
    install_requires=REQUIREMENTS,
    include_package_data=True,
    python_requires=">=3.7",
    extras_require={
        "visualization": visualization_extras,
        "bip-mapper": bip_requirements,
        "crosstalk-pass": z3_requirements,
<<<<<<< HEAD
        "csp-layout-pass": csplayout_requirements,
        "toqm": toqm_requirements,
        # Note: 'all' only includes extras that are stable and work on the majority of Python
        # versions and OSes supported by Terra. You have to ask for anything else explicitly.
        "all": visualization_extras + z3_requirements + csplayout_requirements,
=======
        "csp-layout-pass": csp_requirements,
        # Note: 'all' does not include 'bip-mapper' because cplex is too fiddly and too little
        # supported on various Python versions and OSes compared to Terra.  You have to ask for it
        # explicitly.
        "all": visualization_extras + z3_requirements + csp_requirements,
>>>>>>> b8cb9573
    },
    project_urls={
        "Bug Tracker": "https://github.com/Qiskit/qiskit-terra/issues",
        "Documentation": "https://qiskit.org/documentation/",
        "Source Code": "https://github.com/Qiskit/qiskit-terra",
    },
    rust_extensions=[RustExtension("qiskit._accelerate", "Cargo.toml", binding=Binding.PyO3)],
    zip_safe=False,
    entry_points={
        "qiskit.unitary_synthesis": [
            "default = qiskit.transpiler.passes.synthesis.unitary_synthesis:DefaultUnitarySynthesis",
            "aqc = qiskit.transpiler.synthesis.aqc.aqc_plugin:AQCSynthesisPlugin",
        ]
    },
)<|MERGE_RESOLUTION|>--- conflicted
+++ resolved
@@ -46,12 +46,8 @@
     "z3-solver>=4.7",
 ]
 bip_requirements = ["cplex", "docplex"]
-<<<<<<< HEAD
+csp_requirements = ["python-constraint>=1.4"]
 toqm_requirements = ["qiskit-toqm>=0.0.4"]
-=======
-csp_requirements = ["python-constraint>=1.4"]
-
->>>>>>> b8cb9573
 
 setup(
     name="qiskit-terra",
@@ -87,19 +83,11 @@
         "visualization": visualization_extras,
         "bip-mapper": bip_requirements,
         "crosstalk-pass": z3_requirements,
-<<<<<<< HEAD
-        "csp-layout-pass": csplayout_requirements,
+        "csp-layout-pass": csp_requirements,
         "toqm": toqm_requirements,
         # Note: 'all' only includes extras that are stable and work on the majority of Python
         # versions and OSes supported by Terra. You have to ask for anything else explicitly.
-        "all": visualization_extras + z3_requirements + csplayout_requirements,
-=======
-        "csp-layout-pass": csp_requirements,
-        # Note: 'all' does not include 'bip-mapper' because cplex is too fiddly and too little
-        # supported on various Python versions and OSes compared to Terra.  You have to ask for it
-        # explicitly.
         "all": visualization_extras + z3_requirements + csp_requirements,
->>>>>>> b8cb9573
     },
     project_urls={
         "Bug Tracker": "https://github.com/Qiskit/qiskit-terra/issues",
