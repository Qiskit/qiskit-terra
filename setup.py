--- conflicted
+++ resolved
@@ -100,10 +100,7 @@
         "qiskit.unitary_synthesis": [
             "default = qiskit.transpiler.passes.synthesis.unitary_synthesis:DefaultUnitarySynthesis",
             "aqc = qiskit.transpiler.synthesis.aqc.aqc_plugin:AQCSynthesisPlugin",
-<<<<<<< HEAD
             "sk = qiskit.transpiler.synthesis.solovay_kitaev.solovay_kitaev_plugin:SolovayKitaevSynthesisPlugin",
-        ]
-=======
         ],
         "qiskit.synthesis": [
             "clifford.default = qiskit.transpiler.passes.synthesis.high_level_synthesis:DefaultSynthesisClifford",
@@ -116,6 +113,5 @@
             "sabre = qiskit.transpiler.preset_passmanagers.builtin_plugins:SabreSwapPassManager",
             "none = qiskit.transpiler.preset_passmanagers.builtin_plugins:NoneRoutingPassManager",
         ],
->>>>>>> 875b6464
     },
 )