--- conflicted
+++ resolved
@@ -1,9 +1,4 @@
 from setuptools import setup
-
-<<<<<<< HEAD
-with open('requirements.txt', 'r') as f:
-    requirements = [line.strip() for line in f]
-=======
 
 requirements = [
     "IBMQuantumExperience>=1.8.19",
@@ -16,8 +11,6 @@
     "sphinx>=1.6,<1.7",
     "sympy>=1.0",
 ]
-
->>>>>>> fd8d0689
 
 packages = ["qiskit",
             "qiskit.backends",
