# This code is part of Qiskit.
#
# (C) Copyright IBM 2017.
#
# This code is licensed under the Apache License, Version 2.0. You may
# obtain a copy of this license in the LICENSE.txt file in the root directory
# of this source tree or at http://www.apache.org/licenses/LICENSE-2.0.
#
# Any modifications or derivative works of this code must retain this
# copyright notice, and modified files need to carry a notice indicating
# that they have been altered from the originals.

"The Qiskit Terra setup file."

import os
import re
import sys
from setuptools import setup, find_packages, Extension

try:
    from Cython.Build import cythonize
except ImportError:
    import subprocess

    subprocess.call([sys.executable, "-m", "pip", "install", "Cython>=0.27.1"])
    from Cython.Build import cythonize

with open("requirements.txt") as f:
    REQUIREMENTS = f.read().splitlines()

# Add Cython extensions here
CYTHON_EXTS = {
    "qiskit/transpiler/passes/routing/cython/stochastic_swap/utils": (
        "qiskit.transpiler.passes.routing.cython.stochastic_swap.utils"
    ),
    "qiskit/transpiler/passes/routing/cython/stochastic_swap/swap_trial": (
        "qiskit.transpiler.passes.routing.cython.stochastic_swap.swap_trial"
    ),
    "qiskit/quantum_info/states/cython/exp_value": "qiskit.quantum_info.states.cython.exp_value",
}

INCLUDE_DIRS = []
# Extra link args
LINK_FLAGS = []
# If on Win and not in MSYS2 (i.e. Visual studio compile)
if sys.platform == "win32" and os.environ.get("MSYSTEM") is None:
    COMPILER_FLAGS = ["/O2"]
# Everything else
else:
    COMPILER_FLAGS = ["-O2", "-funroll-loops", "-std=c++11"]
    if sys.platform == "darwin":
        # These are needed for compiling on OSX 10.14+
        COMPILER_FLAGS.append("-mmacosx-version-min=10.9")
        LINK_FLAGS.append("-mmacosx-version-min=10.9")


EXT_MODULES = []
# Add Cython Extensions
for src, module in CYTHON_EXTS.items():
    ext = Extension(
        module,
        sources=[src + ".pyx"],
        include_dirs=INCLUDE_DIRS,
        extra_compile_args=COMPILER_FLAGS,
        extra_link_args=LINK_FLAGS,
        language="c++",
    )
    EXT_MODULES.append(ext)

# Read long description from README.
README_PATH = os.path.join(os.path.abspath(os.path.dirname(__file__)), "README.md")
with open(README_PATH) as readme_file:
    README = re.sub(
        "<!--- long-description-skip-begin -->.*<!--- long-description-skip-end -->",
        "",
        readme_file.read(),
        flags=re.S | re.M,
    )


visualization_extras = [
    "matplotlib>=2.1",
    "ipywidgets>=7.3.0",
    "pydot",
    "pillow>=4.2.1",
    "pylatexenc>=1.4",
    "seaborn>=0.9.0",
    "pygments>=2.4",
]


z3_requirements = [
    "z3-solver>=4.7",
]


setup(
    name="qiskit-terra",
    version="0.18.0",
    description="Software for developing quantum computing programs",
    long_description=README,
    long_description_content_type="text/markdown",
    url="https://github.com/Qiskit/qiskit-terra",
    author="Qiskit Development Team",
    author_email="hello@qiskit.org",
    license="Apache 2.0",
    classifiers=[
        "Environment :: Console",
        "License :: OSI Approved :: Apache Software License",
        "Intended Audience :: Developers",
        "Intended Audience :: Science/Research",
        "Operating System :: Microsoft :: Windows",
        "Operating System :: MacOS",
        "Operating System :: POSIX :: Linux",
        "Programming Language :: Python :: 3 :: Only",
        "Programming Language :: Python :: 3.6",
        "Programming Language :: Python :: 3.7",
        "Programming Language :: Python :: 3.8",
        "Programming Language :: Python :: 3.9",
        "Topic :: Scientific/Engineering",
    ],
    keywords="qiskit sdk quantum",
    packages=find_packages(exclude=["test*"]),
    install_requires=REQUIREMENTS,
    setup_requires=["Cython>=0.27.1"],
    include_package_data=True,
    python_requires=">=3.6",
    extras_require={
<<<<<<< HEAD
        "visualization": visualization_extras,
        "crosstalk-pass": z3_requirements,
        "all": visualization_extras + z3_requirements,
=======
        "visualization": [
            "matplotlib>=2.1",
            "ipywidgets>=7.3.0",
            "pydot",
            "pillow>=4.2.1",
            "pylatexenc>=1.4",
            "seaborn>=0.9.0",
            "pygments>=2.4",
        ],
        "classical-function-compiler": ["tweedledum>=1.0,<2.0"],
        "full-featured-simulators": ["qiskit-aer>=0.1"],
        "crosstalk-pass": ["z3-solver>=4.7"],
        "bip-mapper": ["cplex", "docplex"],
>>>>>>> 8c062c77
    },
    project_urls={
        "Bug Tracker": "https://github.com/Qiskit/qiskit-terra/issues",
        "Documentation": "https://qiskit.org/documentation/",
        "Source Code": "https://github.com/Qiskit/qiskit-terra",
    },
    ext_modules=cythonize(EXT_MODULES),
    zip_safe=False,
)<|MERGE_RESOLUTION|>--- conflicted
+++ resolved
@@ -126,25 +126,10 @@
     include_package_data=True,
     python_requires=">=3.6",
     extras_require={
-<<<<<<< HEAD
         "visualization": visualization_extras,
+        "bip-mapper": ["cplex", "docplex"],
         "crosstalk-pass": z3_requirements,
         "all": visualization_extras + z3_requirements,
-=======
-        "visualization": [
-            "matplotlib>=2.1",
-            "ipywidgets>=7.3.0",
-            "pydot",
-            "pillow>=4.2.1",
-            "pylatexenc>=1.4",
-            "seaborn>=0.9.0",
-            "pygments>=2.4",
-        ],
-        "classical-function-compiler": ["tweedledum>=1.0,<2.0"],
-        "full-featured-simulators": ["qiskit-aer>=0.1"],
-        "crosstalk-pass": ["z3-solver>=4.7"],
-        "bip-mapper": ["cplex", "docplex"],
->>>>>>> 8c062c77
     },
     project_urls={
         "Bug Tracker": "https://github.com/Qiskit/qiskit-terra/issues",
