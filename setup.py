# This code is part of Qiskit.
#
# (C) Copyright IBM 2017.
#
# This code is licensed under the Apache License, Version 2.0. You may
# obtain a copy of this license in the LICENSE.txt file in the root directory
# of this source tree or at http://www.apache.org/licenses/LICENSE-2.0.
#
# Any modifications or derivative works of this code must retain this
# copyright notice, and modified files need to carry a notice indicating
# that they have been altered from the originals.

"The Qiskit Terra setup file."

import os
import re
import sys
from setuptools import setup, find_packages, Extension

try:
    from Cython.Build import cythonize
except ImportError:
    import subprocess

    subprocess.call([sys.executable, "-m", "pip", "install", "Cython>=0.27.1"])
    from Cython.Build import cythonize

with open("requirements.txt") as f:
    REQUIREMENTS = f.read().splitlines()

# Add Cython extensions here
CYTHON_EXTS = {
    "qiskit/transpiler/passes/routing/cython/stochastic_swap/utils": (
        "qiskit.transpiler.passes.routing.cython.stochastic_swap.utils"
    ),
    "qiskit/transpiler/passes/routing/cython/stochastic_swap/swap_trial": (
        "qiskit.transpiler.passes.routing.cython.stochastic_swap.swap_trial"
    ),
    "qiskit/quantum_info/states/cython/exp_value": "qiskit.quantum_info.states.cython.exp_value",
}

INCLUDE_DIRS = []
# Extra link args
LINK_FLAGS = []
# If on Win and not in MSYS2 (i.e. Visual studio compile)
if sys.platform == "win32" and os.environ.get("MSYSTEM") is None:
    COMPILER_FLAGS = ["/O2"]
# Everything else
else:
    COMPILER_FLAGS = ["-O2", "-funroll-loops", "-std=c++11"]
    if sys.platform == "darwin":
        # These are needed for compiling on OSX 10.14+
        COMPILER_FLAGS.append("-mmacosx-version-min=10.9")
        LINK_FLAGS.append("-mmacosx-version-min=10.9")


EXT_MODULES = []
# Add Cython Extensions
for src, module in CYTHON_EXTS.items():
    ext = Extension(
        module,
        sources=[src + ".pyx"],
        include_dirs=INCLUDE_DIRS,
        extra_compile_args=COMPILER_FLAGS,
        extra_link_args=LINK_FLAGS,
        language="c++",
    )
    EXT_MODULES.append(ext)

# Read long description from README.
README_PATH = os.path.join(os.path.abspath(os.path.dirname(__file__)), "README.md")
with open(README_PATH) as readme_file:
    README = re.sub(
        "<!--- long-description-skip-begin -->.*<!--- long-description-skip-end -->",
        "",
        readme_file.read(),
        flags=re.S | re.M,
    )


visualization_extras = [
    "matplotlib>=2.1",
    "ipywidgets>=7.3.0",
    "pydot",
    "pillow>=4.2.1",
    "pylatexenc>=1.4",
    "seaborn>=0.9.0",
    "pygments>=2.4",
]


z3_requirements = [
    "z3-solver>=4.7",
]


bip_requirements = ["cplex", "docplex"]


setup(
    name="qiskit-terra",
    version="0.19.0",
    description="Software for developing quantum computing programs",
    long_description=README,
    long_description_content_type="text/markdown",
    url="https://github.com/Qiskit/qiskit-terra",
    author="Qiskit Development Team",
    author_email="hello@qiskit.org",
    license="Apache 2.0",
    classifiers=[
        "Environment :: Console",
        "License :: OSI Approved :: Apache Software License",
        "Intended Audience :: Developers",
        "Intended Audience :: Science/Research",
        "Operating System :: Microsoft :: Windows",
        "Operating System :: MacOS",
        "Operating System :: POSIX :: Linux",
        "Programming Language :: Python :: 3 :: Only",
        "Programming Language :: Python :: 3.6",
        "Programming Language :: Python :: 3.7",
        "Programming Language :: Python :: 3.8",
        "Programming Language :: Python :: 3.9",
        "Topic :: Scientific/Engineering",
    ],
    keywords="qiskit sdk quantum",
    packages=find_packages(exclude=["test*"]),
    install_requires=REQUIREMENTS,
    setup_requires=["Cython>=0.27.1"],
    include_package_data=True,
    python_requires=">=3.6",
    extras_require={
        "visualization": visualization_extras,
        "bip-mapper": bip_requirements,
        "crosstalk-pass": z3_requirements,
        "all": visualization_extras + z3_requirements + bip_requirements,
    },
    project_urls={
        "Bug Tracker": "https://github.com/Qiskit/qiskit-terra/issues",
        "Documentation": "https://qiskit.org/documentation/",
        "Source Code": "https://github.com/Qiskit/qiskit-terra",
    },
    ext_modules=cythonize(EXT_MODULES),
    zip_safe=False,
<<<<<<< HEAD
    entry_points={
        'qiskit.unitary_synthesis': [
            'default = qiskit.transpiler.passes.synthesis.unitary_synthesis:DefaultUnitarySynthesis',
        ]
    },
=======
>>>>>>> be0ed5f7
)<|MERGE_RESOLUTION|>--- conflicted
+++ resolved
@@ -141,12 +141,9 @@
     },
     ext_modules=cythonize(EXT_MODULES),
     zip_safe=False,
-<<<<<<< HEAD
     entry_points={
-        'qiskit.unitary_synthesis': [
-            'default = qiskit.transpiler.passes.synthesis.unitary_synthesis:DefaultUnitarySynthesis',
+        "qiskit.unitary_synthesis": [
+            "default = qiskit.transpiler.passes.synthesis.unitary_synthesis:DefaultUnitarySynthesis",
         ]
     },
-=======
->>>>>>> be0ed5f7
 )