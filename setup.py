--- conflicted
+++ resolved
@@ -29,12 +29,8 @@
     "pillow>=4.2.1",
     "ply>=3.10",
     "psutil>=5",
-<<<<<<< HEAD
+    "pylatexenc>=1.4",
     "scipy>=1.0",
-=======
-    "pylatexenc>=1.4",
-    "scipy>=0.19,!=0.19.1",
->>>>>>> 03fb8440
     "sympy>=1.3"
 ]
 
