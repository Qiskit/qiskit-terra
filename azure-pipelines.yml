# Python package
# Create and test a Python package on multiple Python versions.
# Add steps that analyze code, save the dist with the build record, publish to a PyPI-compatible index, and more:
# https://docs.microsoft.com/azure/devops/pipelines/languages/python

trigger:
  branches:
    include:
      - master
      - stable/*
  tags:
    include:
      - '*'

stages:
  - stage: 'Wheel_Builds'
    condition: startsWith(variables['Build.SourceBranch'], 'refs/tags')
    jobs:
    - job: 'Windows_Wheel_Builds'
      pool: {vmImage: 'vs2017-win2016'}
      condition: startsWith(variables['Build.SourceBranch'], 'refs/tags')
      variables:
        CIBW_BEFORE_BUILD: pip install -U Cython
        CIBW_SKIP: cp27-* cp34-*
        TWINE_USERNAME: qiskit
        CIBW_TEST_COMMAND: python {project}\examples\python\stochastic_swap.py
      steps:
        - {task: UsePythonVersion@0, inputs: {versionSpec: '3.5', architecture: x86}}
        - {task: UsePythonVersion@0, inputs: {versionSpec: '3.5', architecture: x64}}
        - {task: UsePythonVersion@0, inputs: {versionSpec: '3.6', architecture: x86}}
        - {task: UsePythonVersion@0, inputs: {versionSpec: '3.6', architecture: x64}}
        - {task: UsePythonVersion@0, inputs: {versionSpec: '3.7', architecture: x86}}
        - {task: UsePythonVersion@0, inputs: {versionSpec: '3.7', architecture: x64}}
        - script: choco install vcpython27 -f -y
          displayName: Install Visual C++ for Python 2.7
        - bash: |
            python -m pip install --upgrade pip
            pip install cibuildwheel==0.11.1
            pip install -U twine
            cibuildwheel --output-dir wheelhouse
        - task: PublishBuildArtifacts@1
          inputs: {pathtoPublish: 'wheelhouse'}
        - bash: |
            twine upload wheelhouse\*
  - stage: 'Lint_and_Tests'
    condition: not(startsWith(variables['Build.SourceBranch'], 'refs/tags'))
    jobs:
    - job: 'Linux_Tests'
      pool: {vmImage: 'ubuntu-16.04'}
      condition: not(startsWith(variables['Build.SourceBranch'], 'refs/tags'))
      strategy:
        matrix:
          Python35:
            python.version: '3.5'
      steps:
        - task: UsePythonVersion@0
          inputs:
            versionSpec: '$(python.version)'
          displayName: 'Use Python $(python.version)'
    
        - bash: |
            set -e
            python -m pip install --upgrade pip
            pip install -U -r requirements.txt -r requirements-dev.txt -c constraints.txt
            pip install -e .
            pip install "qiskit-ibmq-provider" -c constraints.txt
            python setup.py build_ext --inplace
          displayName: 'Install dependencies'
        - bash: |
            set -e
<<<<<<< HEAD
            pycodestyle --max-line-length=100 qiskit test
            pylint -rn qiskit test
            reno lint
          displayName: 'Style and lint'
        - bash: |
            set -e
=======
>>>>>>> fc5c0283
            stestr run
          displayName: 'Run tests'
        - bash: |
            set -e
            pip install -U junitxml
            mkdir -p junit
            stestr last --subunit | tools/subunit_to_junit.py -o junit/test-results.xml
          condition: succeededOrFailed()
          displayName: 'Generate results'
        - task: PublishTestResults@2
          condition: succeededOrFailed()
          inputs:
            testResultsFiles: '**/test-*.xml'
            testRunTitle: 'Test results for Linux Python $(python.version)'
    - job: 'Lint'
      pool: {vmImage: 'ubuntu-16.04'}
      condition: not(startsWith(variables['Build.SourceBranch'], 'refs/tags'))
      strategy:
        matrix:
          Python35:
            python.version: '3.5'
      steps:
        - task: UsePythonVersion@0
          inputs:
            versionSpec: '$(python.version)'
          displayName: 'Use Python $(python.version)'
        - bash: |
            set -e
            python -m pip install --upgrade pip
            pip install -U -r requirements.txt -r requirements-dev.txt -c constraints.txt
            pip install -e .
            pip install "qiskit-ibmq-provider" -c constraints.txt
            python setup.py build_ext --inplace
          displayName: 'Install dependencies'
        - bash: |
            set -e
            pycodestyle --max-line-length=100 qiskit test
            pylint -rn qiskit test
            reno lint
          displayName: 'Style and lint'
    - job: 'MacOS_HighSierra_Tests'
      pool: {vmImage: 'macOS-10.13'}
      condition: not(startsWith(variables['Build.SourceBranch'], 'refs/tags'))
      variables:
        MPLBACKEND: ps
      strategy:
        matrix:
          Python35:
            python.version: '3.5'
      steps:
        - task: UsePythonVersion@0
          inputs:
            versionSpec: '$(python.version)'
          displayName: 'Use Python $(python.version)'
        - bash: |
            set -e
            python -m pip install --upgrade pip
            pip install -U -r requirements.txt -r requirements-dev.txt -c constraints.txt
            pip install -e .
            pip install "qiskit-ibmq-provider" -c constraints.txt
            python setup.py build_ext --inplace
          displayName: 'Install dependencies'
        - bash: |
            set -e
            stestr run --concurrency 2
          displayName: 'Run tests'
        - bash: |
            set -e
            pip install -U junitxml
            mkdir -p junit
            stestr last --subunit | tools/subunit_to_junit.py -o junit/test-results.xml
          condition: succeededOrFailed()
          displayName: 'Generate results'
        - task: PublishTestResults@2
          condition: succeededOrFailed()
          inputs:
            testResultsFiles: '**/test-*.xml'
            testRunTitle: 'Test results for macOS Python $(python.version)'
  - stage: 'Python_Tests'
    condition: and(succeeded('Lint_and_Tests'), not(startsWith(variables['Build.SourceBranch'], 'refs/tags')))
    jobs:
    - job: 'Windows_Tests'
      pool: {vmImage: 'vs2017-win2016'}
      condition: not(startsWith(variables['Build.SourceBranch'], 'refs/tags'))
      strategy:
        matrix:
          Python35:
            python.version: '3.5'
          Python36:
            python.version: '3.6'
          Python37:
            python.version: '3.7'
      steps:
        - task: UsePythonVersion@0
          inputs:
            versionSpec: '$(python.version)'
          displayName: 'Use Python $(python.version)'
        - bash: |
            set -e
            python -m pip install --upgrade pip
            pip install -U -r requirements.txt -r requirements-dev.txt -c constraints.txt
            pip install -e .
            pip install "qiskit-ibmq-provider" -c constraints.txt
            python setup.py build_ext --inplace
          displayName: 'Install dependencies'
        - bash: |
            set -e
            stestr run
          displayName: 'Run tests'
        - bash: |
            set -e
            pip install -U junitxml
            mkdir -p junit
            stestr last --subunit | python tools/subunit_to_junit.py -o junit/test-results.xml
          condition: succeededOrFailed()
          displayName: 'Generate results'
        - task: PublishTestResults@2
          condition: succeededOrFailed()
          inputs:
            testResultsFiles: '**/test-*.xml'
            testRunTitle: 'Test results for Windows Python $(python.version)'
    - job: 'Linux_Tests'
      pool: {vmImage: 'ubuntu-16.04'}
      condition: not(startsWith(variables['Build.SourceBranch'], 'refs/tags'))
      strategy:
        matrix:
          Python36:
            python.version: '3.6'
          Python37:
            python.version: '3.7'
      steps:
        - task: UsePythonVersion@0
          inputs:
            versionSpec: '$(python.version)'
          displayName: 'Use Python $(python.version)'
        - bash: |
            set -e
            python -m pip install --upgrade pip
            pip install -U -r requirements.txt -r requirements-dev.txt -c constraints.txt
            pip install -e .
            pip install "qiskit-ibmq-provider" -c constraints.txt
            python setup.py build_ext --inplace
          displayName: 'Install dependencies'
        - bash: |
            set -e
            stestr run
          displayName: 'Run tests'
        - bash: |
            set -e
            pip install -U junitxml
            mkdir -p junit
            stestr last --subunit | tools/subunit_to_junit.py -o junit/test-results.xml
          condition: succeededOrFailed()
          displayName: 'Generate results'
        - task: PublishTestResults@2
          condition: succeededOrFailed()
          inputs:
            testResultsFiles: '**/test-*.xml'
            testRunTitle: 'Test results for Linux Python $(python.version)'
    - job: 'MacOS_HighSierra_Tests'
      pool: {vmImage: 'macOS-10.13'}
      condition: not(startsWith(variables['Build.SourceBranch'], 'refs/tags'))
      variables:
        MPLBACKEND: ps
      strategy:
        matrix:
          Python36:
            python.version: '3.6'
          Python37:
            python.version: '3.7'
      steps:
        - task: UsePythonVersion@0
          inputs:
            versionSpec: '$(python.version)'
          displayName: 'Use Python $(python.version)'
        - bash: |
            set -e
            python -m pip install --upgrade pip
            pip install -U -r requirements.txt -r requirements-dev.txt -c constraints.txt
            pip install -e .
            pip install "qiskit-ibmq-provider" -c constraints.txt
            python setup.py build_ext --inplace
          displayName: 'Install dependencies'
        - bash: |
            set -e
            stestr run --concurrency 2
          displayName: 'Run tests'
        - bash: |
            set -e
            pip install -U junitxml
            mkdir -p junit
            stestr last --subunit | tools/subunit_to_junit.py -o junit/test-results.xml
          condition: succeededOrFailed()
          displayName: 'Generate results'
        - task: PublishTestResults@2
          condition: succeededOrFailed()
          inputs:
            testResultsFiles: '**/test-*.xml'
            testRunTitle: 'Test results for macOS Python $(python.version)'<|MERGE_RESOLUTION|>--- conflicted
+++ resolved
@@ -68,15 +68,6 @@
           displayName: 'Install dependencies'
         - bash: |
             set -e
-<<<<<<< HEAD
-            pycodestyle --max-line-length=100 qiskit test
-            pylint -rn qiskit test
-            reno lint
-          displayName: 'Style and lint'
-        - bash: |
-            set -e
-=======
->>>>>>> fc5c0283
             stestr run
           displayName: 'Run tests'
         - bash: |
