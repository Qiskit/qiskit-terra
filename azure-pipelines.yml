# Trigger types.  This needs to include all the triggers for the different
# pipelines we might want to run.
#
# Each of these individually triggers the pipeline compilation step, but it's
# the templating expressions in the `stages` list that actually set what runs.
trigger:
  branches:
    include:
      - 'main'
      - 'stable/*'
  tags:
    include:
      - '*'

pr:
  autoCancel: true
  branches:
    include:
      - '*'

schedules:
  - cron: "20 6 * * *"
    displayName: "Complete matrix test"
    branches:
      include: [ "main", "stable/*" ]
    always: false  # Only run if the code changed since the last cron sync.


# Configuration.  In theory a manual trigger on the Azure website or embedding
# this pipeline as a template can override these, but we're not interested in
# that.  We just want to give names to things to make it easier to read.
parameters:
  - name: "supportedPythonVersions"
    displayName: "All supported versions of Python"
    type: object
    default: ["3.7", "3.8", "3.9", "3.10", "3.11"]

  - name: "minimumPythonVersion"
    displayName: "Minimum supported version of Python"
    type: string
    default: "3.7"

  - name: "maximumPythonVersion"
    displayName: "Maximum supported version of Python"
    type: string
    default: "3.11"

  - name: "minimumRustVersion"
    displayName: "Minimum supported version of Rust"
    type: string
    default: "1.56.1"

  # These two versions of Python can be chosen somewhat arbitrarily, but we get
  # slightly better coverage per PR if they're neither the maximum nor minimum
  # supported versions.

  - name: "branchPushPythonVersion"
    displayName: "Version of Python to run simple tests on pushes to protected branches"
    type: string
    default: "3.9"

  - name: "tutorialsPythonVersion"
    displayName: "Version of Python to use to run the tutorials job"
    type: string
    default: "3.8"

  - name: "documentationPythonVersion"
    displayName: "Version of Python to use to build Sphinx documentation"
    type: string
    default: "3.9"

# Conditional compilation logic.  This is all the logic for "what to run"; each
# stage in turn delegates to various templates in ".azure" that provide the
# information on "how to run" them.
#
# The conditional conditions use the template-expression syntax `${{ }}` so only
# the relevant stages even appear in the job list.  The documentation on the
# expression syntax is here:
#
#   https://docs.microsoft.com/en-us/azure/devops/pipelines/process/expressions?view=azure-devops
#
# Not all variables are available at template-expansion time - this happens
# before any machine is provisioned, so mostly you can access things from
# GitHub, but nothing about the actual machine.  This is the list of variables
# (look in the "available in templates" column):
#
#   https://docs.microsoft.com/en-us/azure/devops/pipelines/build/variables?view=azure-devops&tabs=yaml
#
# The main differentiator is `variables['Build.Reason']`, which contains the
# trigger type:
#   - cron (`Schedule`)
#   - push to a git reference like a branch or tag (`IndividualCI`)
#   - push to a pull request (`PullRequest`)
# For `IndividualCI` (push/merge to a branch/tag on Qiskit/qiskit-terra), you
# need to examine `variables['Build.SourceBranch']` to determine whether it's a
# branch or a tag.
stages:
  # Nightly cron job.
  - ${{ if eq(variables['Build.Reason'], 'Schedule') }}:
    - stage: "Nightly"
      displayName: "Nightly complete matrix tests"
      jobs:
        - ${{ each version in parameters.supportedPythonVersions }}:
          - template: ".azure/test-linux.yml"
            parameters:
              pythonVersion: ${{ version }}
              testQPY: false
              testImages: false
              installOptionals: true

          - template: ".azure/test-macos.yml"
            parameters:
              pythonVersion: ${{ version }}
              installOptionals: true

          - template: ".azure/test-windows.yml"
            parameters:
              pythonVersion: ${{ version }}
              installOptionals: true

    - stage: "Nightly_Failure"
      displayName: "Comment on nightly failure"
      dependsOn: "Nightly"
      condition: failed()
      pool: {vmImage: 'ubuntu-latest'}
      jobs:
        - job: "Comment"
          steps:
            - task: GitHubComment@0
              inputs:
                gitHubConnection: Qiskit
                repositoryName: ${{ variables['Build.Repository.Name'] }}
                id: 7864
                comment: Nightly test job failed at commit $(Build.SourceVersion).  View the logs at $(System.TeamFoundationCollectionUri)$(System.TeamProject)/_build/results?buildId=$(Build.BuildId).

  # Full PR suite.
  - ${{ if eq(variables['Build.Reason'], 'PullRequest') }}:
    # The preliminary stage should be small in both total runtime (including
    # provisioning) and resources required.  About half of PR commits result in
    # a CI failure, and over 90% of these are in linting, documention or a test
    # failure that would affect _any_ OS or Python version.  The goal in the
    # first stage is to catch the vast majority of failures with minimal cost.
    - stage: "Lint_Docs_Prelim_Tests"
      displayName: "Preliminary tests"
      jobs:
        - template: ".azure/lint-linux.yml"
          parameters:
            pythonVersion: ${{ parameters.minimumPythonVersion }}

        - template: ".azure/docs-linux.yml"
          parameters:
            pythonVersion: ${{ parameters.documentationPythonVersion }}

        - template: ".azure/test-linux.yml"
          parameters:
            pythonVersion: ${{ parameters.minimumPythonVersion }}
<<<<<<< HEAD
            # Failures due to missing optionals should be very rare, so we
            # optimise for faster turnaround in testing optional features.
            installOptionals: true
            testQPY: false
=======
            testQPY: true
>>>>>>> b82a89d9
            testImages: false
            rustVersion: ${{ parameters.minimumRustVersion }}

    # The rest of the PR pipeline is to test the oldest and newest supported
    # versions of Python, along with the integration tests (via the tutorials).
    # It's very rare for a failure to be specific to an intermediate version of
    # Python, so we just catch those in the cron-job pipeline to reduce the
    # amount of resources used.
    - stage: "Tutorials_and_Tests"
      displayName: "Main tests"
      dependsOn: "Lint_Docs_Prelim_Tests"
      jobs:
        - template: ".azure/tutorials-linux.yml"
          parameters:
            pythonVersion: ${{ parameters.tutorialsPythonVersion }}

        - template: ".azure/test-linux.yml"
          parameters:
            pythonVersion: ${{ parameters.maximumPythonVersion }}
            testQPY: false
            testImages: true
            installFromSdist: true
            installOptionals: false

        - template: ".azure/test-macos.yml"
          parameters:
            pythonVersion: ${{ parameters.minimumPythonVersion }}
            installOptionals: false

        - template: ".azure/test-macos.yml"
          parameters:
            pythonVersion: ${{ parameters.maximumPythonVersion }}
            installOptionals: true

        - template: ".azure/test-windows.yml"
          parameters:
            pythonVersion: ${{ parameters.minimumPythonVersion }}
            installOptionals: false

        - template: ".azure/test-windows.yml"
          parameters:
            pythonVersion: ${{ parameters.maximumPythonVersion }}
            installOptionals: true

  # Push to main or the stable branches.  The triggering branches are set in the
  # triggers at the top of this file.
  - ${{ if and(eq(variables['Build.Reason'], 'IndividualCI'), startsWith(variables['Build.SourceBranch'], 'refs/heads/')) }}:
    - stage: "Push"
      jobs:
        - template: ".azure/test-linux.yml"
          parameters:
            pythonVersion: ${{ parameters.branchPushPythonVersion }}
            testQPY: true
            testImages: true
            installOptionals: false

  # Push to a tag.  The triggering tags are set in the triggers at the top of
  # this file.
  - ${{ if and(eq(variables['Build.Reason'], 'IndividualCI'), startsWith(variables['Build.SourceBranch'], 'refs/tags/')) }}:
    - stage: "Deploy"
      jobs:
        - template: ".azure/wheels.yml"
          parameters:
            jobName: "linux"
            pool: {vmImage: 'ubuntu-latest'}

        - template: ".azure/wheels.yml"
          parameters:
            jobName: "macos"
            pool: {vmImage: 'macOS-11'}

        - template: ".azure/wheels.yml"
          parameters:
            jobName: "macos_arm"
            pool: {vmImage: 'macOS-11'}
            env:
              CIBW_BEFORE_ALL: rustup target add aarch64-apple-darwin
              CIBW_ARCHS_MACOS: arm64 universal2
              CIBW_ENVIRONMENT: >-
                CARGO_BUILD_TARGET="aarch64-apple-darwin"
                PYO3_CROSS_LIB_DIR="/Library/Frameworks/Python.framework/Versions/$(python -c 'import sys; print(str(sys.version_info[0])+"."+str(sys.version_info[1]))')/lib/python$(python -c 'import sys; print(str(sys.version_info[0])+"."+str(sys.version_info[1]))')"

        - template: ".azure/wheels.yml"
          parameters:
            jobName: "windows"
            pool: {vmImage: 'windows-latest'}
            setupPython:
              - ${{ each version in parameters.supportedPythonVersions }}:
                - task: UsePythonVersion@0
                  inputs:
                    versionSpec: ${{ version }}
                    architecture: x86
                - task: UsePythonVersion@0
                  inputs:
                    versionSpec: ${{ version }}
                    architecture: x64

        - job: 'sdist'
          pool: {vmImage: 'ubuntu-latest'}
          steps:
            - task: UsePythonVersion@0
            - bash: |
                set -e
                python -m pip install --upgrade pip
                python -m pip install --upgrade setuptools_rust
                python setup.py sdist
            - task: PublishBuildArtifacts@1
              inputs: {pathtoPublish: 'dist'}
              condition: succeededOrFailed()
            - bash: |
                python -m pip install --upgrade twine
                twine upload dist/*
              env:
                TWINE_USERNAME: "qiskit"
                TWINE_PASSWORD: $(TWINE_PASSWORD)<|MERGE_RESOLUTION|>--- conflicted
+++ resolved
@@ -154,14 +154,10 @@
         - template: ".azure/test-linux.yml"
           parameters:
             pythonVersion: ${{ parameters.minimumPythonVersion }}
-<<<<<<< HEAD
             # Failures due to missing optionals should be very rare, so we
             # optimise for faster turnaround in testing optional features.
             installOptionals: true
-            testQPY: false
-=======
             testQPY: true
->>>>>>> b82a89d9
             testImages: false
             rustVersion: ${{ parameters.minimumRustVersion }}
 
