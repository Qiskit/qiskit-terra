# Python package
# Create and test a Python package on multiple Python versions.
# Add steps that analyze code, save the dist with the build record, publish to a PyPI-compatible index, and more:
# https://docs.microsoft.com/azure/devops/pipelines/languages/python

trigger:
  branches:
    include:
      - master
      - stable/*
  tags:
    include:
      - '*'

<<<<<<< HEAD
  steps:
    - task: UsePythonVersion@0
      inputs:
        versionSpec: '$(python.version)'
      displayName: 'Use Python $(python.version)'

    - bash: |
        set -e
        python -m pip install --upgrade pip
        pip install -U -r requirements.txt -r requirements-dev.txt -c constraints.txt
        pip install -e .
        pip install "qiskit-ibmq-provider" -c constraints.txt
        python setup.py build_ext --inplace
      displayName: 'Install dependencies'

    # Our pylintheader rules fail every file on windows
    # - script: |
    #     pycodestyle --max-line-length=100 qiskit test
    #     pylint -rn qiskit test
    #   displayName: 'Style and lint'

    - bash: |
        set -e
        stestr run
        stestr last --subunit > test_results.subunit
      displayName: 'Run tests'

- job: 'Windows_Wheel_Builds'
  pool: {vmImage: 'vs2017-win2016'}
  condition: startsWith(variables['Build.SourceBranch'], 'refs/tags')
  variables:
    CIBW_BEFORE_BUILD: pip install -U Cython
    CIBW_SKIP: cp27-* cp34-*
    TWINE_USERNAME: qiskit
    CIBW_TEST_COMMAND: python {project}\examples\python\stochastic_swap.py
  steps:
    - {task: UsePythonVersion@0, inputs: {versionSpec: '3.5', architecture: x86}}
    - {task: UsePythonVersion@0, inputs: {versionSpec: '3.5', architecture: x64}}
    - {task: UsePythonVersion@0, inputs: {versionSpec: '3.6', architecture: x86}}
    - {task: UsePythonVersion@0, inputs: {versionSpec: '3.6', architecture: x64}}
    - {task: UsePythonVersion@0, inputs: {versionSpec: '3.7', architecture: x86}}
    - {task: UsePythonVersion@0, inputs: {versionSpec: '3.7', architecture: x64}}
    - script: choco install vcpython27 -f -y
      displayName: Install Visual C++ for Python 2.7
    - bash: |
        python -m pip install --upgrade pip
        pip install cibuildwheel==0.11.1
        pip install -U twine
        cibuildwheel --output-dir wheelhouse
    - task: PublishBuildArtifacts@1
      inputs: {pathtoPublish: 'wheelhouse'}
    - bash: |
        twine upload wheelhouse\*

- job: 'Linux_Tests'
  pool: {vmImage: 'ubuntu-16.04'}
  condition: not(startsWith(variables['Build.SourceBranch'], 'refs/tags'))
  strategy:
    matrix:
      Python35:
        python.version: '3.5'
      Python36:
        python.version: '3.6'
      Python37:
        python.version: '3.7'

  steps:
    - task: UsePythonVersion@0
      inputs:
        versionSpec: '$(python.version)'
      displayName: 'Use Python $(python.version)'

    - bash: |
        set -e
        python -m pip install --upgrade pip
        pip install -U -r requirements.txt -r requirements-dev.txt -c constraints.txt
        pip install -e .
        pip install "qiskit-ibmq-provider" -c constraints.txt
        python setup.py build_ext --inplace
      displayName: 'Install dependencies'

    - bash: |
        set -e
        pycodestyle --max-line-length=100 qiskit test
        pylint -rn qiskit test
      displayName: 'Style and lint'
      condition: eq(variables['python.version'], '3.5')

    - bash: |
        set -e
        stestr run
        stestr last --subunit > test_results.subunit
      displayName: 'Run tests'

- job: 'MacOS_Mojave_Tests'
  pool: {vmImage: 'macOS-10.13'}
  condition: not(startsWith(variables['Build.SourceBranch'], 'refs/tags'))
  variables:
    MPLBACKEND: ps
  strategy:
    matrix:
      Python35:
        python.version: '3.5'
      Python36:
        python.version: '3.6'
      Python37:
        python.version: '3.7'

  steps:
    - task: UsePythonVersion@0
      inputs:
        versionSpec: '$(python.version)'
      displayName: 'Use Python $(python.version)'

    - bash: |
        set -e
        python -m pip install --upgrade pip
        pip install -U -r requirements.txt -r requirements-dev.txt -c constraints.txt
        pip install -e .
        pip install "qiskit-ibmq-provider" -c constraints.txt
        python setup.py build_ext --inplace
      displayName: 'Install dependencies'

    - bash: |
        set -e
        pycodestyle --max-line-length=100 qiskit test
        pylint -rn qiskit test
      displayName: 'Style and lint'
      condition: eq(variables['python.version'], '3.5')

    - bash: |
        set -e
        stestr run --concurrency 2
        stestr last --subunit > test_results.subunit
      displayName: 'Run tests'
    - task: PublishBuildArtifacts@1
      inputs:
        pathtoPublish: '$(Build.ArtifactStagingDirectory)'
        artifactName: temp.png
=======
stages:
  - stage: 'Wheel_Builds'
    condition: startsWith(variables['Build.SourceBranch'], 'refs/tags')
    jobs:
    - job: 'Windows_Wheel_Builds'
      pool: {vmImage: 'vs2017-win2016'}
      condition: startsWith(variables['Build.SourceBranch'], 'refs/tags')
      variables:
        CIBW_BEFORE_BUILD: pip install -U Cython
        CIBW_SKIP: cp27-* cp34-*
        TWINE_USERNAME: qiskit
        CIBW_TEST_COMMAND: python {project}\examples\python\stochastic_swap.py
      steps:
        - {task: UsePythonVersion@0, inputs: {versionSpec: '3.5', architecture: x86}}
        - {task: UsePythonVersion@0, inputs: {versionSpec: '3.5', architecture: x64}}
        - {task: UsePythonVersion@0, inputs: {versionSpec: '3.6', architecture: x86}}
        - {task: UsePythonVersion@0, inputs: {versionSpec: '3.6', architecture: x64}}
        - {task: UsePythonVersion@0, inputs: {versionSpec: '3.7', architecture: x86}}
        - {task: UsePythonVersion@0, inputs: {versionSpec: '3.7', architecture: x64}}
        - script: choco install vcpython27 -f -y
          displayName: Install Visual C++ for Python 2.7
        - bash: |
            python -m pip install --upgrade pip
            pip install cibuildwheel==0.11.1
            pip install -U twine
            cibuildwheel --output-dir wheelhouse
        - task: PublishBuildArtifacts@1
          inputs: {pathtoPublish: 'wheelhouse'}
        - bash: |
            twine upload wheelhouse\*
  - stage: 'Lint_and_Tests'
    condition: not(startsWith(variables['Build.SourceBranch'], 'refs/tags'))
    jobs:
    - job: 'Linux_Tests_and_Lint'
      pool: {vmImage: 'ubuntu-16.04'}
      condition: not(startsWith(variables['Build.SourceBranch'], 'refs/tags'))
      strategy:
        matrix:
          Python35:
            python.version: '3.5'
      steps:
        - task: UsePythonVersion@0
          inputs:
            versionSpec: '$(python.version)'
          displayName: 'Use Python $(python.version)'
    
        - bash: |
            set -e
            python -m pip install --upgrade pip
            pip install -U -r requirements.txt -r requirements-dev.txt -c constraints.txt
            pip install -e .
            pip install "qiskit-ibmq-provider" -c constraints.txt
            python setup.py build_ext --inplace
          displayName: 'Install dependencies'
        - bash: |
            set -e
            pycodestyle --max-line-length=100 qiskit test
            pylint -rn qiskit test
          displayName: 'Style and lint'
        - bash: |
            set -e
            stestr run
          displayName: 'Run tests'
        - bash: |
            set -e
            pip install -U junitxml
            mkdir -p junit
            stestr last --subunit | tools/subunit_to_junit.py -o junit/test-results.xml
          condition: succeededOrFailed()
          displayName: 'Generate results'
        - task: PublishTestResults@2
          condition: succeededOrFailed()
          inputs:
            testResultsFiles: '**/test-*.xml'
            testRunTitle: 'Test results for Linux Python $(python.version)'
    - job: 'MacOS_HighSierra_Tests'
      pool: {vmImage: 'macOS-10.13'}
      condition: not(startsWith(variables['Build.SourceBranch'], 'refs/tags'))
      variables:
        MPLBACKEND: ps
      strategy:
        matrix:
          Python35:
            python.version: '3.5'
      steps:
        - task: UsePythonVersion@0
          inputs:
            versionSpec: '$(python.version)'
          displayName: 'Use Python $(python.version)'
        - bash: |
            set -e
            python -m pip install --upgrade pip
            pip install -U -r requirements.txt -r requirements-dev.txt -c constraints.txt
            pip install -e .
            pip install "qiskit-ibmq-provider" -c constraints.txt
            python setup.py build_ext --inplace
          displayName: 'Install dependencies'
        - bash: |
            set -e
            pycodestyle --max-line-length=100 qiskit test
            pylint -rn qiskit test
          displayName: 'Style and lint'
        - bash: |
            set -e
            stestr run --concurrency 2
          displayName: 'Run tests'
        - bash: |
            set -e
            pip install -U junitxml
            mkdir -p junit
            stestr last --subunit | tools/subunit_to_junit.py -o junit/test-results.xml
          condition: succeededOrFailed()
          displayName: 'Generate results'
        - task: PublishTestResults@2
          condition: succeededOrFailed()
          inputs:
            testResultsFiles: '**/test-*.xml'
            testRunTitle: 'Test results for macOS Python $(python.version)'
  - stage: 'Python_Tests'
    condition: and(succeeded('Lint_and_Tests'), not(startsWith(variables['Build.SourceBranch'], 'refs/tags')))
    jobs:
    - job: 'Windows_Tests'
      pool: {vmImage: 'vs2017-win2016'}
      condition: not(startsWith(variables['Build.SourceBranch'], 'refs/tags'))
      strategy:
        matrix:
          Python35:
            python.version: '3.5'
          Python36:
            python.version: '3.6'
          Python37:
            python.version: '3.7'
      steps:
        - task: UsePythonVersion@0
          inputs:
            versionSpec: '$(python.version)'
          displayName: 'Use Python $(python.version)'
        - bash: |
            set -e
            python -m pip install --upgrade pip
            pip install -U -r requirements.txt -r requirements-dev.txt -c constraints.txt
            pip install -e .
            pip install "qiskit-ibmq-provider" -c constraints.txt
            python setup.py build_ext --inplace
          displayName: 'Install dependencies'
        - bash: |
            set -e
            stestr run
          displayName: 'Run tests'
        - bash: |
            set -e
            pip install -U junitxml
            mkdir -p junit
            stestr last --subunit | python tools/subunit_to_junit.py -o junit/test-results.xml
          condition: succeededOrFailed()
          displayName: 'Generate results'
        - task: PublishTestResults@2
          condition: succeededOrFailed()
          inputs:
            testResultsFiles: '**/test-*.xml'
            testRunTitle: 'Test results for Windows Python $(python.version)'
    - job: 'Linux_Tests'
      pool: {vmImage: 'ubuntu-16.04'}
      condition: not(startsWith(variables['Build.SourceBranch'], 'refs/tags'))
      strategy:
        matrix:
          Python36:
            python.version: '3.6'
          Python37:
            python.version: '3.7'
      steps:
        - task: UsePythonVersion@0
          inputs:
            versionSpec: '$(python.version)'
          displayName: 'Use Python $(python.version)'
        - bash: |
            set -e
            python -m pip install --upgrade pip
            pip install -U -r requirements.txt -r requirements-dev.txt -c constraints.txt
            pip install -e .
            pip install "qiskit-ibmq-provider" -c constraints.txt
            python setup.py build_ext --inplace
          displayName: 'Install dependencies'
        - bash: |
            set -e
            stestr run
          displayName: 'Run tests'
        - bash: |
            set -e
            pip install -U junitxml
            mkdir -p junit
            stestr last --subunit | tools/subunit_to_junit.py -o junit/test-results.xml
          condition: succeededOrFailed()
          displayName: 'Generate results'
        - task: PublishTestResults@2
          condition: succeededOrFailed()
          inputs:
            testResultsFiles: '**/test-*.xml'
            testRunTitle: 'Test results for Linux Python $(python.version)'
    - job: 'MacOS_HighSierra_Tests'
      pool: {vmImage: 'macOS-10.13'}
      condition: not(startsWith(variables['Build.SourceBranch'], 'refs/tags'))
      variables:
        MPLBACKEND: ps
      strategy:
        matrix:
          Python36:
            python.version: '3.6'
          Python37:
            python.version: '3.7'
      steps:
        - task: UsePythonVersion@0
          inputs:
            versionSpec: '$(python.version)'
          displayName: 'Use Python $(python.version)'
        - bash: |
            set -e
            python -m pip install --upgrade pip
            pip install -U -r requirements.txt -r requirements-dev.txt -c constraints.txt
            pip install -e .
            pip install "qiskit-ibmq-provider" -c constraints.txt
            python setup.py build_ext --inplace
          displayName: 'Install dependencies'
        - bash: |
            set -e
            stestr run --concurrency 2
          displayName: 'Run tests'
        - bash: |
            set -e
            pip install -U junitxml
            mkdir -p junit
            stestr last --subunit | tools/subunit_to_junit.py -o junit/test-results.xml
          condition: succeededOrFailed()
          displayName: 'Generate results'
        - task: PublishTestResults@2
          condition: succeededOrFailed()
          inputs:
            testResultsFiles: '**/test-*.xml'
            testRunTitle: 'Test results for macOS Python $(python.version)'
>>>>>>> a8f5ba00
<|MERGE_RESOLUTION|>--- conflicted
+++ resolved
@@ -12,147 +12,6 @@
     include:
       - '*'
 
-<<<<<<< HEAD
-  steps:
-    - task: UsePythonVersion@0
-      inputs:
-        versionSpec: '$(python.version)'
-      displayName: 'Use Python $(python.version)'
-
-    - bash: |
-        set -e
-        python -m pip install --upgrade pip
-        pip install -U -r requirements.txt -r requirements-dev.txt -c constraints.txt
-        pip install -e .
-        pip install "qiskit-ibmq-provider" -c constraints.txt
-        python setup.py build_ext --inplace
-      displayName: 'Install dependencies'
-
-    # Our pylintheader rules fail every file on windows
-    # - script: |
-    #     pycodestyle --max-line-length=100 qiskit test
-    #     pylint -rn qiskit test
-    #   displayName: 'Style and lint'
-
-    - bash: |
-        set -e
-        stestr run
-        stestr last --subunit > test_results.subunit
-      displayName: 'Run tests'
-
-- job: 'Windows_Wheel_Builds'
-  pool: {vmImage: 'vs2017-win2016'}
-  condition: startsWith(variables['Build.SourceBranch'], 'refs/tags')
-  variables:
-    CIBW_BEFORE_BUILD: pip install -U Cython
-    CIBW_SKIP: cp27-* cp34-*
-    TWINE_USERNAME: qiskit
-    CIBW_TEST_COMMAND: python {project}\examples\python\stochastic_swap.py
-  steps:
-    - {task: UsePythonVersion@0, inputs: {versionSpec: '3.5', architecture: x86}}
-    - {task: UsePythonVersion@0, inputs: {versionSpec: '3.5', architecture: x64}}
-    - {task: UsePythonVersion@0, inputs: {versionSpec: '3.6', architecture: x86}}
-    - {task: UsePythonVersion@0, inputs: {versionSpec: '3.6', architecture: x64}}
-    - {task: UsePythonVersion@0, inputs: {versionSpec: '3.7', architecture: x86}}
-    - {task: UsePythonVersion@0, inputs: {versionSpec: '3.7', architecture: x64}}
-    - script: choco install vcpython27 -f -y
-      displayName: Install Visual C++ for Python 2.7
-    - bash: |
-        python -m pip install --upgrade pip
-        pip install cibuildwheel==0.11.1
-        pip install -U twine
-        cibuildwheel --output-dir wheelhouse
-    - task: PublishBuildArtifacts@1
-      inputs: {pathtoPublish: 'wheelhouse'}
-    - bash: |
-        twine upload wheelhouse\*
-
-- job: 'Linux_Tests'
-  pool: {vmImage: 'ubuntu-16.04'}
-  condition: not(startsWith(variables['Build.SourceBranch'], 'refs/tags'))
-  strategy:
-    matrix:
-      Python35:
-        python.version: '3.5'
-      Python36:
-        python.version: '3.6'
-      Python37:
-        python.version: '3.7'
-
-  steps:
-    - task: UsePythonVersion@0
-      inputs:
-        versionSpec: '$(python.version)'
-      displayName: 'Use Python $(python.version)'
-
-    - bash: |
-        set -e
-        python -m pip install --upgrade pip
-        pip install -U -r requirements.txt -r requirements-dev.txt -c constraints.txt
-        pip install -e .
-        pip install "qiskit-ibmq-provider" -c constraints.txt
-        python setup.py build_ext --inplace
-      displayName: 'Install dependencies'
-
-    - bash: |
-        set -e
-        pycodestyle --max-line-length=100 qiskit test
-        pylint -rn qiskit test
-      displayName: 'Style and lint'
-      condition: eq(variables['python.version'], '3.5')
-
-    - bash: |
-        set -e
-        stestr run
-        stestr last --subunit > test_results.subunit
-      displayName: 'Run tests'
-
-- job: 'MacOS_Mojave_Tests'
-  pool: {vmImage: 'macOS-10.13'}
-  condition: not(startsWith(variables['Build.SourceBranch'], 'refs/tags'))
-  variables:
-    MPLBACKEND: ps
-  strategy:
-    matrix:
-      Python35:
-        python.version: '3.5'
-      Python36:
-        python.version: '3.6'
-      Python37:
-        python.version: '3.7'
-
-  steps:
-    - task: UsePythonVersion@0
-      inputs:
-        versionSpec: '$(python.version)'
-      displayName: 'Use Python $(python.version)'
-
-    - bash: |
-        set -e
-        python -m pip install --upgrade pip
-        pip install -U -r requirements.txt -r requirements-dev.txt -c constraints.txt
-        pip install -e .
-        pip install "qiskit-ibmq-provider" -c constraints.txt
-        python setup.py build_ext --inplace
-      displayName: 'Install dependencies'
-
-    - bash: |
-        set -e
-        pycodestyle --max-line-length=100 qiskit test
-        pylint -rn qiskit test
-      displayName: 'Style and lint'
-      condition: eq(variables['python.version'], '3.5')
-
-    - bash: |
-        set -e
-        stestr run --concurrency 2
-        stestr last --subunit > test_results.subunit
-      displayName: 'Run tests'
-    - task: PublishBuildArtifacts@1
-      inputs:
-        pathtoPublish: '$(Build.ArtifactStagingDirectory)'
-        artifactName: temp.png
-=======
 stages:
   - stage: 'Wheel_Builds'
     condition: startsWith(variables['Build.SourceBranch'], 'refs/tags')
@@ -391,5 +250,4 @@
           condition: succeededOrFailed()
           inputs:
             testResultsFiles: '**/test-*.xml'
-            testRunTitle: 'Test results for macOS Python $(python.version)'
->>>>>>> a8f5ba00
+            testRunTitle: 'Test results for macOS Python $(python.version)'