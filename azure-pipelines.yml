--- conflicted
+++ resolved
@@ -272,13 +272,8 @@
         - bash: |
             set -e
             source test-job/bin/activate
-<<<<<<< HEAD
-            black --check qiskit test tools
+            black --check qiskit test tools examples setup.py
             pylint -rn qiskit test tools
-=======
-            black --check qiskit test tools examples setup.py
-            pylint -rn qiskit test
->>>>>>> 0167c156
             tools/verify_headers.py qiskit test
             python tools/find_optional_imports.py
             reno lint
