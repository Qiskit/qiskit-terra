
Changelog
---------

All notable changes to this project will be documented in this file.

The format is based on `Keep a Changelog`_.

  **Types of changes:**

  - **Added**: for new features.
  - **Changed**: for changes in existing functionality.
  - **Deprecated**: for soon-to-be removed features.
  - **Removed**: for now removed features.
  - **Fixed**: for any bug fixes.
  - **Security**: in case of vulnerabilities.


`UNRELEASED`_
^^^^^^^^^^^^^


Added
"""""

- Added DAG visualizer which requires `Graphivz <https://www.graphviz.org/>`_
  (#1059)
- Added an ASCII art circuit visualizer (#909)
- Added a new kwarg `filename` to
  `qiskit.tools.visualization.plot_bloch_vector()` to optionally write the
  rendered bloch sphere to a file instead of displaying it (#1096)
- Added a new kwarg `filename` to `plot_state()` to optionally write the
  rendered plot to a file instead of displaying it (#1096)
- The QuantumCircuit class now returns an ASCII art visualization when treated
  as a string (#911)
- The QuantumCircuit class now has a `draw()` method which behaves the same
  as the `qiskit.tools.visualization.circuit_drawer()` function for visualizing
  the quantum circuit (#911)
- A new method `hinton` can be used on
  `qiskit.tools.visualization.plot_state()` to draw a hinton diagram (#1246)
- Two new constructor methods, `from_qasm_str()` and `from_qasm_file()`, to
  create a QuantumCircuit object from OpenQASM were added to the
  QuantumCircuit class. (#1172)
- New methods in QuantumCircuit for common circuit metrics:
  `size()`, `depth()`, `width()`, `count_ops()`, `num_tensor_factors()` (#1285)

Changed
"""""""

- Evolved pass-based transpiler to support advanced functionality (#1060)
- Avoid consuming results during `.retrieve_job()` and `.jobs()` (#1082).
- Make `backend.status()` dictionary conform with schema.
- The different output backends for the circuit_drawer() visualizations
  have been moved into separate private modules in
  `qiskit.tools.visualizations`. (#1105, #1111)
- DAG nodes contain pointers to Register and Instruction objects, rather
  than their string names (#1189).
- Upgraded some external dependencies to:
   -  networkx>=2.2 (#1267).
- The `qiskit.tools.visualization.circuit_drawer()` method now returns
  a matplotlib.Figure object when the `mpl` output is used and a
  `TextDrawer` object when `text` output is used. (#1224, #1181)
- Speed up the Pauli class and extended its operators (#1271 #1166).
- `IBMQ.save_account()` now takes an `overwrite` option to replace an existing
  account on disk. Default is False (#1295).
<<<<<<< HEAD
- Backend and Provider methods defined in the specification use model objects
  rather than dicts, along with validation against schemas (#1249, #1277).
=======
- ``backend.provider()`` is now a method instead of a property (#1312).
>>>>>>> 85b4b730

Deprecated
""""""""""

- ``plot_circuit()``, ``latex_circuit_drawer()``, ``generate_latex_source()``,
   and ``matplotlib_circuit_drawer()`` from qiskit.tools.visualization are
   deprecated. Instead the ``circuit_drawer()`` function from the same module
   should be used. (#1055)
- The current default output of ``circuit_drawer()`` (using latex and falling
   back on python) is deprecated and will be changed in the future. (#1055)
- The `qiskit.wrapper.load_qasm_string()` and `qiskit.wrapper.load_qasm_file()`
  functions are deprecated and the `QuantumCircuit.from_qasm_str()` and
  `QuantumCircuit.from_qasm_file()` contstructor methods should be used instead
  (#1172)
- The ``plot_barriers`` and ``reverse_bits`` keys in the ``style`` kwarg dict
  are deprecated, instead the `qiskit.tools.visualization.circuit_drawer()`
  kwargs ``plot_barriers`` and ``reverse_bits`` should be used instead. (#1180)

Fixed
"""""

- Fixed a variety of typos throughout sources (#1139)
- Fixed horizontal spacing when drawing barriers before CCNOT gates in latex
  circuit plots (#1051)
- Use case insensitive matching when comparing premium account URLs. (#1102)
- Fixed AerJob status when the submitted Job is in a PENDING state. (#1215)
- Add fallback for when CPU count can't be determined (#1214)
- Fix `random_state` from returning nan (#1258)
- The Clifford simulator `run()` method now works correctly with the updated
  AerJob usage (#1125)
- Fixed an edge case when connection checks would raise an unhandled exception
  (#1226)

Removed
"""""""

- Remove register, available_backends (#1131).
- Remove tools/apps (#1184).
- Removed the dependency on `IBMQuantumExperience`, as it is now included
  in `qiskit.backends.IBMQ` (#1198).
- ``matplotlib`` is no longer in the package requirements and is now an optional
  dependency. In order to use any matplotlib based visualizations (which
  includes the `qiskit.tools.visualization.circuit_drawer()` `mpl` output,
  `qiskit.tools.visualization.plot_state`,
  `qiskit.tools.visualization.plot_histogram`, and
  `qiskit.tools.visualization.plot_bloch_vector` you will now need to ensure
  you manually install and configure matplotlib independently.
- The ``basis`` kwarg for the ``circuit_drawer()`` function to provide an
  alternative list of basis gates has been removed. Instead users should adjust
  the basis gates prior to visualizing the circuit. (#1151)


`0.6.0`_ - 2018-10-04
^^^^^^^^^^^^^^^^^^^^^


Added
"""""

- Added `SchemaValidationError` to be thrown when schema validation fails (#881)
- Generalized Qobj schema validation functions for all qiskit schemas (#882).
- Added decorator to check for C++ simulator availability (#662)
- It is possible to cancel jobs in non comercial backends (#687)
- Introduced new `qiskit.IBMQ` provider, with centralized handling of IBMQ
  credentials (qiskitrc file, environment variables). (#547, #948, #1000)
- Add OpenMP parallelization for Apple builds of the cpp simulator (#698).
- Add parallelization utilities (#701)
- Parallelize transpilation (#701)
- New interactive visualizations (#765).
- Added option to reverse the qubit order when plotting a circuit. (#762, #786)
- Jupyter notebook magic function qiskit_job_status, qiskit_progress_bar (#701, #734)
- Add a new function ``qobj_to_circuits`` to convert a Qobj object to
  a list of QuantumCircuit objects (#877)
- Allow selective loading of accounts from disk via hub/group/project
  filters to `IBMQ.load_accounts()`.
- Add new `job_monitor` function to automaically check the status of a job (#975).


Changed
"""""""

- Schema tests in `tests/schemas/test_schemas.py` replaced with proper
  unit test (#834).
- Renamed ``QISKit`` to ``Qiskit`` in the documentation. (#634)
- Use ``Qobj`` as the formally defined schema for sending information to the devices:
  - introduce the ``qiskit.qobj`` module. (#589, #655)
  - update the ``Qobj`` JSON schema. (#668, #677, #703, #709)
  - update the local simulators for accepting ``Qobj`` as input. (#667)
  - update the ``Result`` class. (#773)
- Use ``get_status_job()`` for checking IBMQJob status. (#641)
- Q network hub/group/project credentials replaced by new url format. (#740)
- Breaking change: ``Jobs`` API simplification. (#686)
- Breaking change: altered tomography APIs to not use QuantumProgram. (#818)
- Breaking change: ``BaseBackend`` API changed, properties are now methods (#858)
- When ``plot_histogram()`` or ``plot_state()`` are called from a jupyter
  notebook if there is network connectivity the interactive plots will be used
  by default (#862, #866)
- Breaking change: ``BaseJob`` API changed, any job constructor must be passed
  the backend used to run them and a unique job id (#936).
- Add support for drawing circuit barriers to the latex circuit drawer. This
  requires having the LaTeX qcircuit package version >=2.6.0 installed (#764)


Deprecated
""""""""""

- The ``number_to_keep`` kwarg on the ``plot_histogram()`` function is now
  deprecated. A field of the same name should be used in the ``option``
  dictionary kwarg instead. (#866)
- Breaking change: ``backend.properties()`` instead of ``backend.calibration()``
  and ``backend.parameters()`` (#870)


Removed
"""""""

- Removed the QuantumProgram class. (#724)


Fixed
"""""

- Fixed ``get_ran_qasm`` methods on ``Result`` instances (#688).
- Fixed ``probabilities_ket`` computation in C++ simulator (#580).
- Fixed bug in the definition of ``cswap`` gate and its test (#685).
- Fixed the examples to be compatible with version 0.5+ (#672).
- Fixed swap mapper using qubits after measurement (#691).
- Fixed error in cpp simulator for 3+ qubit operations (#698).
- Fixed issue with combining or extending circuits that contain CompositeGate (#710).
- Fixed the random unitary generation from the Haar measure (#760).
- Fixed the issue with control lines spanning through several classical registers (#762).
- Fixed visualizations crashing when using simulator extensions (#885).
- Fixed check for network connection when loading interactive visualizations (#892).
- Fixed bug in checking that a circuit already matches a coupling map (#1024).


`0.5.7`_ - 2018-07-19
^^^^^^^^^^^^^^^^^^^^^


Changed
"""""""

- Add new backend names support, with aliasing for the old ones.


`0.5.6`_ - 2018-07-06
^^^^^^^^^^^^^^^^^^^^^


Changed
"""""""

- Rename repository to ``qiskit-terra`` (#606).
- Update Bloch sphere to QuTiP version (#618).
- Adjust margin of matplotlib_circuit_drawer (#632)


Removed
"""""""

- Remove OpenQuantumCompiler (#610).


Fixed
"""""

- Fixed broken process error and simulator slowdown on Windows (#613).
- Fixed yzy_to_zyz bugs (#520, #607) by moving to quaternions (#626).


`0.5.5`_ - 2018-07-02
^^^^^^^^^^^^^^^^^^^^^


Added
"""""

- Retrieve IBM Q jobs from server (#563, #585).
- Add German introductory documentation (``doc/de``) (#592).
- Add ``unregister()`` for removing previously registered providers (#584).
- Add matplotlib-based circuit drawer (#579).
- Adding backend filtering by least busy (#575).
- Allow running with new display names for IBMQ devices,
  and return those from ``available_backends()`` (#566)
- Introduce Qiskit Transpiler and refactor compilation flow (#578)
- Add CXCancellation pass (#578)


Changed
"""""""

- Remove backend filtering in individual providers, keep only in wrapper (#575).
- Single source of version information (#581)
- Bumped IBMQuantumExperience dependency to 1.9.6 (#600).
- For backend status, `status['available']` is now `status['operational']` (#609).
- Added support for registering third-party providers in `register()` (#602).
- Order strings in the output of ``available_backends()`` (#566)


Removed
"""""""

- Remove Clifford simulator from default available_backends, until its stable
  release (#555).
- Remove ProjectQ simulators for moving to new repository (#553).
- Remove QuantumJob class (#616)


Fixed
"""""

- Fix issue with unintended inversion of initializer gates (#573).
- Fix issue with skip_transpiler causing some gates to be ignored silently (#562).


`0.5.4`_ - 2018-06-11
^^^^^^^^^^^^^^^^^^^^^


Added
"""""

- Performance improvements:
    - remove deepcopies from dagcircuit, and extra check on qasm() (#523).


Changed
"""""""

- Rename repository to ``qiskit-core`` (#530).
- Repository improvements: new changelog format (#535), updated issue templates
  (#531).
- Renamed the specification schemas (#464).
- Convert ``LocalJob`` tests into unit-tests. (#526)
- Move wrapper ``load_qasm_*`` methods to a submodule (#533).


Removed
"""""""

- Remove Sympy simulators for moving to new repository (#514)


Fixed
"""""

- Fix erroneous density matrix and probabilities in C++ simulator (#518)
- Fix hardcoded backend mapping tests (#521)
- Removed ``_modifiers call`` from ``reapply`` (#534)
- Fix circuit drawer issue with filename location on windows (#543)
- Change initial qubit layout only if the backend coupling map is not satisfied (#527)
- Fix incorrect unrolling of t to tdg in CircuitBackend (#557)
- Fix issue with simulator extension commands not reapplying correctly (#556)


`0.5.3`_ - 2018-05-29
^^^^^^^^^^^^^^^^^^^^^


Added
"""""

- load_qasm_file / load_qasm_string methods


Changed
"""""""

- Dependencies version bumped


Fixed
"""""

- Crash in the cpp simulator for some linux platforms
- Fixed some minor bugs


`0.5.2`_ - 2018-05-21
^^^^^^^^^^^^^^^^^^^^^


Changed
"""""""

- Adding Result.get_unitary()


Deprecated
""""""""""

- Deprecating ``ibmqx_hpc_qasm_simulator`` and ``ibmqx_qasm_simulator`` in favor
  of ``ibmq_qasm_simulator``.


Fixed
"""""

- Fixing a Mapper issue.
- Fixing Windows 7 builds.


`0.5.1`_ - 2018-05-15
^^^^^^^^^^^^^^^^^^^^^

- There are no code changes.

  MacOS simulator has been rebuilt with external user libraries compiled
  statically, so there’s no need for users to have a preinstalled gcc
  environment.

  Pypi forces us to bump up the version number if we want to upload a new
  package, so this is basically what have changed.


`0.5.0`_ - 2018-05-11
^^^^^^^^^^^^^^^^^^^^^


Improvements
""""""""""""

- Introduce providers and rework backends (#376).
    - Split backends into ``local`` and ``ibmq``.
    - Each provider derives from the following classes for its specific
      requirements (``BaseProvider``, ``BaseBackend``, ``BaseJob``).
    - Allow querying result by both circuit name and QuantumCircuit instance.
- Introduce the Qiskit ``wrapper`` (#376).
    - Introduce convenience wrapper functions around commonly used Qiskit
      components (e.g. ``compile`` and ``execute`` functions).
    - Introduce the DefaultQISKitProvider, which acts as a context manager for
      the current session (e.g. providing easy access to all
      ``available_backends``).
    - Avoid relying on QuantumProgram (eventual deprecation).
    - The functions are also available as top-level functions (for example,
      ``qiskit.get_backend()``).
- Introduce ``BaseJob`` class and asynchronous jobs (#403).
    - Return ``BaseJob`` after ``run()``.
    - Mechanisms for querying ``status`` and ``results``, or to ``cancel`` a
      job.
- Introduce a ``skip_transpiler`` flag for ``compile()`` (#411).
- Introduce schemas for validating interfaces between qiskit and backends (#434)
    - qobj_schema
    - result_schema
    - job_status_schema
    - default_pulse_config_schema
    - backend_config_schema
    - backend_props_schema
    - backend_status_schema
- Improve C++ simulator (#386)
    - Add ``tensor_index.hpp`` for multi-partite qubit vector indexing.
    - Add ``qubit_vector.hpp`` for multi-partite qubit vector algebra.
    - Rework C++ simulator backends to use QubitVector class instead of
      ``std::vector``.
- Improve interface to simulator backends (#435)
    - Introduce ``local_statevector_simulator_py`` and
      ``local_statevector_simulator_cpp``.
    - Introduce aliased and deprecated backend names and mechanisms for
      resolving them.
    - Introduce optional ``compact`` flag to query backend names only by unique
      function.
    - Introduce result convenience functions ``get_statevector``,
      ``get_unitary``
    - Add ``snapshot`` command for caching a copy of the current simulator
      state.
- Introduce circuit drawing via ``circuit_drawer()`` and
  ``plot_circuit()`` (#295, #414)
- Introduce benchmark suite for performance testing
  (``test/performance``) (#277)
- Introduce more robust probability testing via assertDictAlmostEqual (#390)
- Allow combining circuits across both depth and width (#389)
- Enforce string token names (#395)


Fixed
"""""

- Fix coherent error bug in ``local_qasm_simulator_cpp`` (#318)
- Fix the order and format of result bits obtained from device backends (#430)
- Fix support for noises in the idle gate of
  ``local_clifford_simulator_cpp`` (#440)
- Fix JobProcessor modifying input qobj (#392) (and removed JobProcessor
  during #403)
- Fix ability to apply all gates on register (#369)


Deprecated
""""""""""

- Some methods of ``QuantumProgram`` are soon to be deprecated. Please use the
  top-level functions instead.
- The ``Register`` instantiation now expects ``size, name``. Using
  ``name, size`` is still supported but will be deprecated in the future.
- Simulators no longer return wavefunction by setting shots=1. Instead,
  use the ``local_statevector_simulator``, or explicitly ask for ``snapshot``.
- Return ``job`` instance after ``run()``, rather than ``result``.
- Rename simulators according to ``PROVIDERNAME_SIMPLEALIAS_simulator_LANGUAGEORPROJECT``
- Move simulator extensions to ``qiskit/extensions/simulator``
- Move Rzz and CSwap to standard extension library


`0.4.15`_ - 2018-05-07
^^^^^^^^^^^^^^^^^^^^^


Fixed
"""""

- Fixed an issue with legacy code that was affecting Developers Challenge.


`0.4.14`_ - 2018-04-18
^^^^^^^^^^^^^^^^^^^^^


Fixed
"""""

- Fixed an issue about handling Basis Gates parameters on backend
  configurations.


`0.4.13`_ - 2018-04-16
^^^^^^^^^^^^^^^^^^^^^^


Changed
"""""""

- OpenQuantumCompiler.dag2json() restored for backward compatibility.


Fixed
"""""

- Fixes an issue regarding barrier gate misuse in some circumstances.


`0.4.12`_ - 2018-03-11
^^^^^^^^^^^^^^^^^^^^^^


Changed
"""""""

- Improved circuit visualization.
- Improvements in infrastructure code, mostly tests and build system.
- Better documentation regarding contributors.


Fixed
"""""

- A bunch of minor bugs have been fixed.


`0.4.11`_ - 2018-03-13
^^^^^^^^^^^^^^^^^^^^^^


Added
"""""

- More testing :)


Changed
"""""""

- Stabilizing code related to external dependencies.


Fixed
"""""

- Fixed bug in circuit drawing where some gates in the standard library
  were not plotting correctly.


`0.4.10`_ - 2018-03-06
^^^^^^^^^^^^^^^^^^^^^^


Added
"""""

- Chinese translation of README.


Changed
"""""""

- Changes related with infrastructure (linter, tests, automation)
  enhancement.


Fixed
"""""

- Fix installation issue when simulator cannot be built.
- Fix bug with auto-generated CNOT coherent error matrix in C++ simulator.
- Fix a bug in the async code.


`0.4.9`_ - 2018-02-12
^^^^^^^^^^^^^^^^^^^^^


Changed
"""""""

- CMake integration.
- QASM improvements.
- Mapper optimizer improvements.


Fixed
"""""

- Some minor C++ Simulator bug-fixes.


`0.4.8`_ - 2018-01-29
^^^^^^^^^^^^^^^^^^^^^


Fixed
"""""

- Fix parsing U_error matrix in C++ Simulator python helper class.
- Fix display of code-blocks on ``.rst`` pages.


`0.4.7`_ - 2018-01-26
^^^^^^^^^^^^^^^^^^^^^


Changed
"""""""

- Changes some naming conventions for ``amp_error`` noise parameters to
  ``calibration_error``.


Fixed
"""""

- Fixes several bugs with noise implementations in the simulator.
- Fixes many spelling mistakes in simulator README.


`0.4.6`_ - 2018-01-22
^^^^^^^^^^^^^^^^^^^^^


Changed
"""""""

- We have upgraded some of out external dependencies to:

   -  matplotlib >=2.1,<2.2
   -  networkx>=1.11,<2.1
   -  numpy>=1.13,<1.15
   -  ply==3.10
   -  scipy>=0.19,<1.1
   -  Sphinx>=1.6,<1.7
   -  sympy>=1.0


`0.4.4`_ - 2018-01-09
^^^^^^^^^^^^^^^^^^^^^


Changed
"""""""

- Update dependencies to more recent versions.


Fixed
"""""

- Fix bug with process tomography reversing qubit preparation order.


`0.4.3`_ - 2018-01-08
^^^^^^^^^^^^^^^^^^^^^


Removed
"""""""

- Static compilation has been removed because it seems to be failing while
  installing Qiskit via pip on Mac.


`0.4.2`_ - 2018-01-08
^^^^^^^^^^^^^^^^^^^^^


Fixed
"""""

- Minor bug fixing related to pip installation process.


`0.4.0`_ - 2018-01-08
^^^^^^^^^^^^^^^^^^^^^


Added
"""""

- Job handling improvements.
    - Allow asynchronous job submission.
    - New JobProcessor class: utilizes concurrent.futures.
    - New QuantumJob class: job description.
- Modularize circuit "compilation".
    Takes quantum circuit and information about backend to transform circuit
    into one which can run on the backend.
- Standardize job description.
    All backends take QuantumJob objects which wraps ``qobj`` program
    description.
- Simplify addition of backends, where circuits are run/simulated.
    - ``qiskit.backends`` package added.
    - Real devices and simulators are considered "backends" which inherent from
      ``BaseBackend``.
- Reorganize and improve Sphinx documentation.
- Improve unittest framework.
- Add tools for generating random circuits.
- New utilities for fermionic Hamiltonians (``qiskit/tools/apps/fermion``).
- New utilities for classical optimization and chemistry
  (``qiskit/tools/apps/optimization``).
- Randomized benchmarking data handling.
- Quantum tomography (``qiskit/tools/qcvv``).
    Added functions for generating, running and fitting process tomography
    experiments.
- Quantum information functions (``qiskit/tools/qi``).
    - Partial trace over subsystems of multi-partite vector.
    - Partial trace over subsystems of multi-partite matrix.
    - Flatten an operator to a vector in a specified basis.
    - Generate random unitary matrix.
    - Generate random density matrix.
    - Generate normally distributed complex matrix.
    - Generate random density matrix from Hilbert-Schmidt metric.
    - Generate random density matrix from the Bures metric.
    - Compute Shannon entropy of probability vector.
    - Compute von Neumann entropy of quantum state.
    - Compute mutual information of a bipartite state.
    - Compute the entanglement of formation of quantum state.
- Visualization improvements (``qiskit/tools``).
    - Wigner function representation.
    - Latex figure of circuit.
- Use python logging facility for info, warnings, etc.
- Auto-deployment of sphinx docs to github pages.
- Check IBMQuantumExperience version at runtime.
- Add QuantumProgram method to reconfigure already generated qobj.
- Add Japanese introductory documentation (``doc/ja``).
- Add Korean translation of readme (``doc/ko``).
- Add appveyor for continuous integration on Windows.
- Enable new IBM Q parameters for hub/group/project.
- Add QuantumProgram methods for destroying registers and circuits.
- Use Sympy for evaluating expressions.
- Add support for ibmqx_hpc_qasm_simulator backend.
- Add backend interface to Project Q C++ simulator.
    Requires installation of Project Q.
- Introduce ``InitializeGate`` class.
    Generates circuit which initializes qubits in arbitrary state.
- Introduce ``local_qiskit_simulator`` a C++ simulator with realistic noise.
    Requires C++ build environment for ``make``-based build.
- Introduce ``local_clifford_simulator`` a C++ Clifford simulator.
    Requires C++ build environment for ``make``-based build.


Changed
"""""""

- The standard extension for creating U base gates has been modified to be
  consistent with the rest of the gate APIs (see #203).


Removed
"""""""

- The ``silent`` parameter has been removed from a number of ``QuantumProgram``
  methods. The same behaviour can be achieved now by using the
  ``enable_logs()`` and ``disable_logs()`` methods, which use the standard
  Python logging.


Fixed
"""""

- Fix basis gates (#76).
- Enable QASM parser to work in multiuser environments.
- Correct operator precedence when parsing expressions (#190).
- Fix "math domain error" in mapping (#111, #151).

.. _UNRELEASED: https://github.com/Qiskit/qiskit-terra/compare/0.6.0...HEAD
.. _0.6.0: https://github.com/Qiskit/qiskit-terra/compare/0.5.7...0.6.0
.. _0.5.7: https://github.com/Qiskit/qiskit-terra/compare/0.5.6...0.5.7
.. _0.5.6: https://github.com/Qiskit/qiskit-terra/compare/0.5.5...0.5.6
.. _0.5.5: https://github.com/Qiskit/qiskit-terra/compare/0.5.4...0.5.5
.. _0.5.4: https://github.com/Qiskit/qiskit-terra/compare/0.5.3...0.5.4
.. _0.5.3: https://github.com/Qiskit/qiskit-terra/compare/0.5.2...0.5.3
.. _0.5.2: https://github.com/Qiskit/qiskit-terra/compare/0.5.1...0.5.2
.. _0.5.1: https://github.com/Qiskit/qiskit-terra/compare/0.5.0...0.5.1
.. _0.5.0: https://github.com/Qiskit/qiskit-terra/compare/0.4.15...0.5.0
.. _0.4.15: https://github.com/Qiskit/qiskit-terra/compare/0.4.14...0.4.15
.. _0.4.14: https://github.com/Qiskit/qiskit-terra/compare/0.4.13...0.4.14
.. _0.4.13: https://github.com/Qiskit/qiskit-terra/compare/0.4.12...0.4.13
.. _0.4.12: https://github.com/Qiskit/qiskit-terra/compare/0.4.11...0.4.12
.. _0.4.11: https://github.com/Qiskit/qiskit-terra/compare/0.4.10...0.4.11
.. _0.4.10: https://github.com/Qiskit/qiskit-terra/compare/0.4.9...0.4.10
.. _0.4.9: https://github.com/Qiskit/qiskit-terra/compare/0.4.8...0.4.9
.. _0.4.8: https://github.com/Qiskit/qiskit-terra/compare/0.4.7...0.4.8
.. _0.4.7: https://github.com/Qiskit/qiskit-terra/compare/0.4.6...0.4.7
.. _0.4.6: https://github.com/Qiskit/qiskit-terra/compare/0.4.5...0.4.6
.. _0.4.4: https://github.com/Qiskit/qiskit-terra/compare/0.4.3...0.4.4
.. _0.4.3: https://github.com/Qiskit/qiskit-terra/compare/0.4.2...0.4.3
.. _0.4.2: https://github.com/Qiskit/qiskit-terra/compare/0.4.1...0.4.2
.. _0.4.0: https://github.com/Qiskit/qiskit-terra/compare/0.3.16...0.4.0

.. _Keep a Changelog: http://keepachangelog.com/en/1.0.0/<|MERGE_RESOLUTION|>--- conflicted
+++ resolved
@@ -63,12 +63,9 @@
 - Speed up the Pauli class and extended its operators (#1271 #1166).
 - `IBMQ.save_account()` now takes an `overwrite` option to replace an existing
   account on disk. Default is False (#1295).
-<<<<<<< HEAD
 - Backend and Provider methods defined in the specification use model objects
   rather than dicts, along with validation against schemas (#1249, #1277).
-=======
 - ``backend.provider()`` is now a method instead of a property (#1312).
->>>>>>> 85b4b730
 
 Deprecated
 """"""""""
