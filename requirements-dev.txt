# Requirements to develop Terra, and the minimum needed to run its CI.  All
# optional requirements should go in `requirements-optionals.txt` instead.
#
# Version requirements here can be more restrictive than elsewhere, because they
# never become actual package requirements, but still try to be as relaxed as
# possible so it's easy to develop multiple packages from the same venv.

# Style
black[jupyter]~=22.0


# Lint
#
# These versions are pinned precisely because pylint frequently includes new
# on-by-default lint failures in new versions, which breaks our CI.
astroid==2.14.2
pylint==2.16.2
ruff==0.0.267


# Tests
coverage>=4.4.0
hypothesis>=4.24.3
stestr>=2.0.0,!=4.0.0
ddt>=1.2.0,!=1.4.0,!=1.4.3


# Documentation tooling.
#
# This alone is not sufficient to fully build the documentation, because several
# components of Terra use some of its optional dependencies in order to document
# themselves.  These are the requirements that are _only_ required for the docs
# build, and are not used by Terra itself.
<<<<<<< HEAD
Sphinx>=6.0
qiskit-sphinx-theme~=1.15.0
=======
Sphinx>=6.0,<7.2
qiskit-sphinx-theme~=1.14.0
>>>>>>> 7bc2bfd4
sphinx-design>=0.2.0
sphinx-remove-toctrees
nbsphinx~=0.9.2
nbconvert~=7.7.1
# TODO: switch to stable release when 4.1 is released
reno @ git+https://github.com/openstack/reno.git@81587f616f17904336cdc431e25c42b46cd75b8f<|MERGE_RESOLUTION|>--- conflicted
+++ resolved
@@ -31,13 +31,8 @@
 # components of Terra use some of its optional dependencies in order to document
 # themselves.  These are the requirements that are _only_ required for the docs
 # build, and are not used by Terra itself.
-<<<<<<< HEAD
-Sphinx>=6.0
+Sphinx>=6.0,<7.2
 qiskit-sphinx-theme~=1.15.0
-=======
-Sphinx>=6.0,<7.2
-qiskit-sphinx-theme~=1.14.0
->>>>>>> 7bc2bfd4
 sphinx-design>=0.2.0
 sphinx-remove-toctrees
 nbsphinx~=0.9.2
