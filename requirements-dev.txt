--- conflicted
+++ resolved
@@ -15,15 +15,12 @@
 # on-by-default lint failures in new versions, which breaks our CI.
 astroid==2.14.2
 pylint==2.16.2
-<<<<<<< HEAD
+ruff==0.0.267
 
 
 # Tests
 coverage>=4.4.0
 hypothesis>=4.24.3
-=======
-ruff==0.0.267
->>>>>>> e9c86a50
 stestr>=2.0.0,!=4.0.0
 ddt>=1.2.0,!=1.4.0,!=1.4.3
 
