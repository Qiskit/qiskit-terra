--- conflicted
+++ resolved
@@ -582,17 +582,10 @@
     }
    ],
    "source": [
-<<<<<<< HEAD
-    "device = 'IBMQX5qv2'   # Backend where you execute your program; in this case, on the Real Quantum Chip online \n",
+    "device = 'ibmqx2'   # Backend where you execute your program; in this case, on the Real Quantum Chip online \n",
     "circuits = [\"Circuit\"]   # Group of circuits to execute\n",
     "shots = 1024           # Number of shots to run the program (experiment); maximum is 8192 shots.\n",
-    "max_credits=3          # Maximum number of credits to spend on executions. \n",
-=======
-    "device = 'ibmqx2'   #Backend where execute your program, in this case in the Real Quantum Chip online \n",
-    "circuits = [\"Circuit\"]   #Group of circuits to exec\n",
-    "shots = 1024           #Number of Shots to run the program (experiment), Maximum 8192 shots.\n",
-    "max_credits=3          #Maximum number of the credits to spend in the executions. \n",
->>>>>>> e2ebd8e8
+    "max_credits = 3          # Maximum number of credits to spend on executions. \n",
     "\n",
     "result = Q_program.execute(circuits, device, shots, max_credits=3, wait=10, timeout=240)"
    ]
