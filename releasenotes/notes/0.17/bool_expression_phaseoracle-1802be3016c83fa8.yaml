--- conflicted
+++ resolved
@@ -8,14 +8,9 @@
 
     .. code-block::
 
-<<<<<<< HEAD
-      from qiskit.circuit import BooleanExpression, QuantumCircuit
-
-=======
       from qiskit.circuit import QuantumCircuit
       from qiskit.circuit.classicalfunction import BooleanExpression
-      
->>>>>>> b454a8df
+
       expression = BooleanExpression('~x & (y | z)')
       circuit = QuantumCircuit(4)
       circuit.append(expression, [0, 1, 2, 3])
@@ -84,11 +79,7 @@
     These phase oracles can be used as part of a larger algorithm, for example
     with :class:`qiskit.algorithms.AmplificationProblem`:
 
-<<<<<<< HEAD
-    .. code-block:: python
-=======
     .. code-block::
->>>>>>> b454a8df
 
       from qiskit.algorithms import AmplificationProblem, Grover
       from qiskit import BasicAer
