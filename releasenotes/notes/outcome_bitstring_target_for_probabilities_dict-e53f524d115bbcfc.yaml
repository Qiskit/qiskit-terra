--- conflicted
+++ resolved
@@ -4,13 +4,8 @@
     The :class:`.StabilizerState` class now has a new method 
     :meth:`~.StabilizerState.probabilities_dict_from_bitstring` allowing the 
     user to pass single bitstring to measure an outcome for. Previouslly the 
-<<<<<<< HEAD
     :meth:`~.StabilizerState.probabilities_dict` would be utilized and would 
-    at worst case calculate (2^n) number of probabilbity calculations (depending
-=======
-    :meth:'~.StabilizerState.probabilities_dict' would be utilized and would 
     at worst case calculate (2^n) number of probability calculations (depending
->>>>>>> 0f513577
     on the state), even if a user wanted a single result. With this new method 
     the user can calculate just the single outcome bitstring value a user passes 
     to measure the probability for. As the number of qubits increases, the more 
