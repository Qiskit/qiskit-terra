--- conflicted
+++ resolved
@@ -198,7 +198,6 @@
         """Removes all spaces and underscores from bitstring"""
         return int(bitstring.replace(" ", "").replace("_", ""), 2)
 
-<<<<<<< HEAD
     def __eq__(self, other):
         if not isinstance(other, Counts):
             other = Counts(other)
@@ -209,8 +208,7 @@
             if other.get(k, 0) != v:
                 return False
         return True
-=======
-    def shots(self):
+
+      def shots(self):
         """Return the number of shots"""
-        return sum(self.values())
->>>>>>> aee0dc4d
+        return sum(self.values())