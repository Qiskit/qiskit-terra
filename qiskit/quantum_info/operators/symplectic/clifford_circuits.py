# This code is part of Qiskit.
#
# (C) Copyright IBM 2017--2022
#
# This code is licensed under the Apache License, Version 2.0. You may
# obtain a copy of this license in the LICENSE.txt file in the root directory
# of this source tree or at http://www.apache.org/licenses/LICENSE-2.0.
#
# Any modifications or derivative works of this code must retain this
# copyright notice, and modified files need to carry a notice indicating
# that they have been altered from the originals.
"""
Circuit simulation for the Clifford class.
"""
<<<<<<< HEAD
=======
from __future__ import annotations
import copy
>>>>>>> 35eaf838
import numpy as np

from qiskit.circuit import Barrier, Delay, Gate
from qiskit.circuit.exceptions import CircuitError
from qiskit.exceptions import QiskitError


def _append_circuit(clifford, circuit, qargs=None):
    """Update Clifford inplace by applying a Clifford circuit.

    Args:
        clifford (Clifford): The Clifford to update.
        circuit (QuantumCircuit): The circuit to apply.
        qargs (list or None): The qubits to apply circuit to.

    Returns:
        Clifford: the updated Clifford.

    Raises:
        QiskitError: if input circuit cannot be decomposed into Clifford operations.
    """
    if qargs is None:
        qargs = list(range(clifford.num_qubits))

    for instruction in circuit:
        if instruction.clbits:
            raise QiskitError(
                f"Cannot apply Instruction with classical bits: {instruction.operation.name}"
            )
        # Get the integer position of the flat register
        new_qubits = [qargs[circuit.find_bit(bit).index] for bit in instruction.qubits]
        clifford = _append_operation(clifford, instruction.operation, new_qubits)
    return clifford


def _append_operation(clifford, operation, qargs=None):
    """Update Clifford inplace by applying a Clifford operation.

    Args:
        clifford (Clifford): The Clifford to update.
        operation (Instruction or Clifford or str): The operation or composite operation to apply.
        qargs (list or None): The qubits to apply operation to.

    Returns:
        Clifford: the updated Clifford.

    Raises:
        QiskitError: if input operation cannot be converted into Clifford operations.
    """
    # pylint: disable=too-many-return-statements
    if isinstance(operation, (Barrier, Delay)):
        return clifford

    if qargs is None:
        qargs = list(range(clifford.num_qubits))

    gate = operation

    if isinstance(gate, str):
        # Check if gate is a valid Clifford basis gate string
        if gate not in _BASIS_1Q and gate not in _BASIS_2Q:
            raise QiskitError(f"Invalid Clifford gate name string {gate}")
        name = gate
    else:
        # assert isinstance(gate, Instruction)
        name = gate.name
        if getattr(gate, "condition", None) is not None:
            raise QiskitError("Conditional gate is not a valid Clifford operation.")

    # Apply gate if it is a Clifford basis gate
    if name in _NON_CLIFFORD:
        raise QiskitError(f"Cannot update Clifford with non-Clifford gate {name}")
    if name in _BASIS_1Q:
        if len(qargs) != 1:
            raise QiskitError("Invalid qubits for 1-qubit gate.")
        return _BASIS_1Q[name](clifford, qargs[0])
    if name in _BASIS_2Q:
        if len(qargs) != 2:
            raise QiskitError("Invalid qubits for 2-qubit gate.")
        return _BASIS_2Q[name](clifford, qargs[0], qargs[1])

    # If u gate, check if it is a Clifford, and if so, apply it
    if isinstance(gate, Gate) and name == "u" and len(qargs) == 1:
        try:
            theta, phi, lambd = tuple(_n_half_pis(par) for par in gate.params)
        except ValueError as err:
            raise QiskitError("U gate angles must be multiples of pi/2 to be a Clifford") from err
        if theta == 0:
            clifford = _append_rz(clifford, qargs[0], lambd + phi)
        elif theta == 1:
            clifford = _append_rz(clifford, qargs[0], lambd - 2)
            clifford = _append_h(clifford, qargs[0])
            clifford = _append_rz(clifford, qargs[0], phi)
        elif theta == 2:
            clifford = _append_rz(clifford, qargs[0], lambd - 1)
            clifford = _append_x(clifford, qargs[0])
            clifford = _append_rz(clifford, qargs[0], phi + 1)
        elif theta == 3:
            clifford = _append_rz(clifford, qargs[0], lambd)
            clifford = _append_h(clifford, qargs[0])
            clifford = _append_rz(clifford, qargs[0], phi + 2)
        return clifford

    # If gate is a Clifford, we can either unroll the gate using the "to_circuit"
    # method, or we can compose the Cliffords directly. Experimentally, for large
    # cliffords the second method is considerably faster.

    # pylint: disable=cyclic-import
    from qiskit.quantum_info import Clifford

    if isinstance(gate, Clifford):
        composed_clifford = clifford.compose(gate, qargs=qargs, front=False)
        clifford.tableau = composed_clifford.tableau
        return clifford

    # If the gate is not directly appendable, we try to unroll the gate with its definition.
    # This succeeds only if the gate has all-Clifford definition (decomposition).
    # If fails, we need to restore the clifford that was before attempting to unroll and append.
    if gate.definition is not None:
        try:
            return _append_circuit(clifford.copy(), gate.definition, qargs)
        except QiskitError:
            pass

    # As a final attempt, if the gate is up to 3 qubits,
    # we try to construct a Clifford to be appended from its matrix representation.
    if isinstance(gate, Gate) and len(qargs) <= 3:
        try:
            matrix = gate.to_matrix()
            gate_cliff = Clifford.from_matrix(matrix)
            return _append_operation(clifford, gate_cliff, qargs=qargs)
        except TypeError as err:
            raise QiskitError(f"Cannot apply {gate.name} gate with unbounded parameters") from err
        except CircuitError as err:
            raise QiskitError(f"Cannot apply {gate.name} gate without to_matrix defined") from err
        except QiskitError as err:
            raise QiskitError(f"Cannot apply non-Clifford gate: {gate.name}") from err

    raise QiskitError(f"Cannot apply {gate}")


def _n_half_pis(param) -> int:
    try:
        param = float(param)
        epsilon = (abs(param) + 0.5 * 1e-10) % (np.pi / 2)
        if epsilon > 1e-10:
            raise ValueError(f"{param} is not to a multiple of pi/2")
        multiple = int(np.round(param / (np.pi / 2)))
        return multiple % 4
    except TypeError as err:
        raise ValueError(f"{param} is not bounded") from err


# ---------------------------------------------------------------------
# Helper functions for applying basis gates
# ---------------------------------------------------------------------
def _append_rz(clifford, qubit, multiple):
    """Apply an Rz gate to a Clifford.

    Args:
        clifford (Clifford): a Clifford.
        qubit (int): gate qubit index.
        multiple (int): z-rotation angle in a multiple of pi/2

    Returns:
        Clifford: the updated Clifford.
    """
    if multiple % 4 == 1:
        return _append_s(clifford, qubit)
    if multiple % 4 == 2:
        return _append_z(clifford, qubit)
    if multiple % 4 == 3:
        return _append_sdg(clifford, qubit)

    return clifford


def _append_i(clifford, qubit):
    """Apply an I gate to a Clifford.

    Args:
        clifford (Clifford): a Clifford.
        qubit (int): gate qubit index.

    Returns:
        Clifford: the updated Clifford.
    """
    # pylint: disable=unused-argument
    return clifford


def _append_x(clifford, qubit):
    """Apply an X gate to a Clifford.

    Args:
        clifford (Clifford): a Clifford.
        qubit (int): gate qubit index.

    Returns:
        Clifford: the updated Clifford.
    """
    clifford.phase ^= clifford.z[:, qubit]
    return clifford


def _append_y(clifford, qubit):
    """Apply a Y gate to a Clifford.

    Args:
        clifford (Clifford): a Clifford.
        qubit (int): gate qubit index.

    Returns:
        Clifford: the updated Clifford.
    """
    x = clifford.x[:, qubit]
    z = clifford.z[:, qubit]
    clifford.phase ^= x ^ z
    return clifford


def _append_z(clifford, qubit):
    """Apply an Z gate to a Clifford.

    Args:
        clifford (Clifford): a Clifford.
        qubit (int): gate qubit index.

    Returns:
        Clifford: the updated Clifford.
    """
    clifford.phase ^= clifford.x[:, qubit]
    return clifford


def _append_h(clifford, qubit):
    """Apply a H gate to a Clifford.

    Args:
        clifford (Clifford): a Clifford.
        qubit (int): gate qubit index.

    Returns:
        Clifford: the updated Clifford.
    """
    x = clifford.x[:, qubit]
    z = clifford.z[:, qubit]
    clifford.phase ^= x & z
    tmp = x.copy()
    x[:] = z
    z[:] = tmp
    return clifford


def _append_s(clifford, qubit):
    """Apply an S gate to a Clifford.

    Args:
        clifford (Clifford): a Clifford.
        qubit (int): gate qubit index.

    Returns:
        Clifford: the updated Clifford.
    """
    x = clifford.x[:, qubit]
    z = clifford.z[:, qubit]

    clifford.phase ^= x & z
    z ^= x
    return clifford


def _append_sdg(clifford, qubit):
    """Apply an Sdg gate to a Clifford.

    Args:
        clifford (Clifford): a Clifford.
        qubit (int): gate qubit index.

    Returns:
        Clifford: the updated Clifford.
    """
    x = clifford.x[:, qubit]
    z = clifford.z[:, qubit]
    clifford.phase ^= x & ~z
    z ^= x
    return clifford


def _append_sx(clifford, qubit):
    """Apply an SX gate to a Clifford.

    Args:
        clifford (Clifford): a Clifford.
        qubit (int): gate qubit index.

    Returns:
        Clifford: the updated Clifford.
    """
    x = clifford.x[:, qubit]
    z = clifford.z[:, qubit]

    clifford.phase ^= ~x & z
    x ^= z
    return clifford


def _append_sxdg(clifford, qubit):
    """Apply an SXdg gate to a Clifford.

    Args:
        clifford (Clifford): a Clifford.
        qubit (int): gate qubit index.

    Returns:
        Clifford: the updated Clifford.
    """
    x = clifford.x[:, qubit]
    z = clifford.z[:, qubit]

    clifford.phase ^= x & z
    x ^= z
    return clifford


def _append_v(clifford, qubit):
    """Apply a V gate to a Clifford.

    This is equivalent to an Sdg gate followed by a H gate.

    Args:
        clifford (Clifford): a Clifford.
        qubit (int): gate qubit index.

    Returns:
        Clifford: the updated Clifford.
    """
    x = clifford.x[:, qubit]
    z = clifford.z[:, qubit]
    tmp = x.copy()
    x ^= z
    z[:] = tmp
    return clifford


def _append_w(clifford, qubit):
    """Apply a W gate to a Clifford.

    This is equivalent to two V gates.

    Args:
        clifford (Clifford): a Clifford.
        qubit (int): gate qubit index.

    Returns:
        Clifford: the updated Clifford.
    """
    x = clifford.x[:, qubit]
    z = clifford.z[:, qubit]
    tmp = z.copy()
    z ^= x
    x[:] = tmp
    return clifford


def _append_cx(clifford, control, target):
    """Apply a CX gate to a Clifford.

    Args:
        clifford (Clifford): a Clifford.
        control (int): gate control qubit index.
        target (int): gate target qubit index.

    Returns:
        Clifford: the updated Clifford.
    """
    x0 = clifford.x[:, control]
    z0 = clifford.z[:, control]
    x1 = clifford.x[:, target]
    z1 = clifford.z[:, target]
    clifford.phase ^= (x1 ^ z0 ^ True) & z1 & x0
    x1 ^= x0
    z0 ^= z1
    return clifford


def _append_cz(clifford, control, target):
    """Apply a CZ gate to a Clifford.

    Args:
        clifford (Clifford): a Clifford.
        control (int): gate control qubit index.
        target (int): gate target qubit index.

    Returns:
        Clifford: the updated Clifford.
    """
    x0 = clifford.x[:, control]
    z0 = clifford.z[:, control]
    x1 = clifford.x[:, target]
    z1 = clifford.z[:, target]
    clifford.phase ^= x0 & x1 & (z0 ^ z1)
    z1 ^= x0
    z0 ^= x1
    return clifford


def _append_cy(clifford, control, target):
    """Apply a CY gate to a Clifford.

    Args:
        clifford (Clifford): a Clifford.
        control (int): gate control qubit index.
        target (int): gate target qubit index.

    Returns:
        Clifford: the updated Clifford.
    """
    clifford = _append_sdg(clifford, target)
    clifford = _append_cx(clifford, control, target)
    clifford = _append_s(clifford, target)
    return clifford


def _append_swap(clifford, qubit0, qubit1):
    """Apply a Swap gate to a Clifford.

    Args:
        clifford (Clifford): a Clifford.
        qubit0 (int): first qubit index.
        qubit1 (int): second  qubit index.

    Returns:
        Clifford: the updated Clifford.
    """
    clifford.x[:, [qubit0, qubit1]] = clifford.x[:, [qubit1, qubit0]]
    clifford.z[:, [qubit0, qubit1]] = clifford.z[:, [qubit1, qubit0]]
    return clifford


def _append_iswap(clifford, qubit0, qubit1):
    """Apply a iSwap gate to a Clifford.

    Args:
        clifford (Clifford): a Clifford.
        qubit0 (int): first qubit index.
        qubit1 (int): second  qubit index.

    Returns:
        Clifford: the updated Clifford.
    """
    clifford = _append_s(clifford, qubit0)
    clifford = _append_h(clifford, qubit0)
    clifford = _append_s(clifford, qubit1)
    clifford = _append_cx(clifford, qubit0, qubit1)
    clifford = _append_cx(clifford, qubit1, qubit0)
    clifford = _append_h(clifford, qubit1)
    return clifford


def _append_dcx(clifford, qubit0, qubit1):
    """Apply a DCX gate to a Clifford.

    Args:
        clifford (Clifford): a Clifford.
        qubit0 (int): first qubit index.
        qubit1 (int): second  qubit index.

    Returns:
        Clifford: the updated Clifford.
    """
    clifford = _append_cx(clifford, qubit0, qubit1)
    clifford = _append_cx(clifford, qubit1, qubit0)
    return clifford


def _append_ecr(clifford, qubit0, qubit1):
    """Apply an ECR gate to a Clifford.

    Args:
        clifford (Clifford): a Clifford.
        qubit0 (int): first qubit index.
        qubit1 (int): second  qubit index.

    Returns:
        Clifford: the updated Clifford.
    """
    clifford = _append_s(clifford, qubit0)
    clifford = _append_sx(clifford, qubit1)
    clifford = _append_cx(clifford, qubit0, qubit1)
    clifford = _append_x(clifford, qubit0)

    return clifford


# Basis Clifford Gates
_BASIS_1Q = {
    "i": _append_i,
    "id": _append_i,
    "iden": _append_i,
    "x": _append_x,
    "y": _append_y,
    "z": _append_z,
    "h": _append_h,
    "s": _append_s,
    "sdg": _append_sdg,
    "sinv": _append_sdg,
    "sx": _append_sx,
    "sxdg": _append_sxdg,
    "v": _append_v,
    "w": _append_w,
}
_BASIS_2Q = {
    "cx": _append_cx,
    "cz": _append_cz,
    "cy": _append_cy,
    "swap": _append_swap,
    "iswap": _append_iswap,
    "ecr": _append_ecr,
    "dcx": _append_dcx,
}
# Non-clifford gates
_NON_CLIFFORD = {"t", "tdg", "ccx", "ccz"}<|MERGE_RESOLUTION|>--- conflicted
+++ resolved
@@ -12,11 +12,9 @@
 """
 Circuit simulation for the Clifford class.
 """
-<<<<<<< HEAD
-=======
+
 from __future__ import annotations
-import copy
->>>>>>> 35eaf838
+
 import numpy as np
 
 from qiskit.circuit import Barrier, Delay, Gate
