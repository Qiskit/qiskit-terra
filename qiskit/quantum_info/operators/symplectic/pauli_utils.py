# This code is part of Qiskit.
#
# (C) Copyright IBM 2017, 2020
#
# This code is licensed under the Apache License, Version 2.0. You may
# obtain a copy of this license in the LICENSE.txt file in the root directory
# of this source tree or at http://www.apache.org/licenses/LICENSE-2.0.
#
# Any modifications or derivative works of this code must retain this
# copyright notice, and modified files need to carry a notice indicating
# that they have been altered from the originals.
"""
PauliList utility functions.
"""

from __future__ import annotations
from qiskit.quantum_info.operators.symplectic.pauli_list import PauliList


def pauli_basis(num_qubits: int, weight: bool = False) -> PauliList:
<<<<<<< HEAD
    """Return the ordered PauliList for the n-qubit Pauli basis.
=======
    """Return the ordered PauliTable or PauliList for the n-qubit Pauli basis.
>>>>>>> fc74ab96

    Args:
        num_qubits (int): number of qubits
        weight (bool): if True optionally return the basis sorted by Pauli weight
                       rather than lexicographic order (Default: False)

    Returns:
        PauliList: the Paulis for the basis
    """
    pauli_1q = PauliList(["I", "X", "Y", "Z"])
    if num_qubits == 1:
        return pauli_1q
    pauli = pauli_1q
    for _ in range(num_qubits - 1):
        pauli = pauli_1q.tensor(pauli)
    if weight:
        return pauli.sort(weight=True)
    return pauli<|MERGE_RESOLUTION|>--- conflicted
+++ resolved
@@ -14,15 +14,12 @@
 """
 
 from __future__ import annotations
+
 from qiskit.quantum_info.operators.symplectic.pauli_list import PauliList
 
 
 def pauli_basis(num_qubits: int, weight: bool = False) -> PauliList:
-<<<<<<< HEAD
     """Return the ordered PauliList for the n-qubit Pauli basis.
-=======
-    """Return the ordered PauliTable or PauliList for the n-qubit Pauli basis.
->>>>>>> fc74ab96
 
     Args:
         num_qubits (int): number of qubits
