--- conflicted
+++ resolved
@@ -155,18 +155,9 @@
     _VALID_LABEL_PATTERN = re.compile(r"(?P<coeff>[+-]?1?[ij]?)(?P<pauli>[IXYZ]*)")
     _CANONICAL_PHASE_LABEL = {"": 0, "-i": 1, "-": 2, "i": 3}
 
-<<<<<<< HEAD
-    def __init__(self, data: str | tuple | Pauli | ScalarOp | None = None):
-=======
     def __init__(
         self,
-        data: str | tuple | Pauli | ScalarOp | QuantumCircuit | None = None,
-        x=None,
-        *,
-        z=None,
-        label=None,
-    ):
->>>>>>> fed6a7a1
+        data: str | tuple | Pauli | ScalarOp | QuantumCircuit | None = None):
         """Initialize the Pauli.
 
         When using the symplectic array input data both z and x arguments must
