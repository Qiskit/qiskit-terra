--- conflicted
+++ resolved
@@ -279,12 +279,9 @@
             z4[:, qargs] = z3
             pauli_list = PauliList(BasePauli(z4, x4, phase))
 
-<<<<<<< HEAD
+        coeffs = np.kron(self.coeffs, other.coeffs)
+
         return SparsePauliOp(pauli_list, coeffs, copy=False)
-=======
-        coeffs = np.kron(self.coeffs, other.coeffs)
-        return SparsePauliOp(pauli_list, coeffs)
->>>>>>> 92fe8a1b
 
     def tensor(self, other):
         if not isinstance(other, SparsePauliOp):
