--- conflicted
+++ resolved
@@ -23,11 +23,8 @@
 from qiskit.quantum_info.operators.scalar_op import ScalarOp
 from qiskit.quantum_info.synthesis.clifford_decompose import decompose_clifford
 from qiskit.quantum_info.operators.mixins import generate_apidocs, AdjointMixin
-<<<<<<< HEAD
 from qiskit.circuit.operation import Operation
-=======
 from qiskit.quantum_info.operators.symplectic.base_pauli import _count_y
->>>>>>> f960d05a
 from .stabilizer_table import StabilizerTable
 from .clifford_circuits import _append_circuit
 
@@ -106,7 +103,8 @@
            `arXiv:quant-ph/0406196 <https://arxiv.org/abs/quant-ph/0406196>`_
     """
 
-    # Fields that are currently required to add an object as an Operation.
+    # Fields that are temporarily required to add an object as an Operation.
+    # These will soon be removed, please do not use.
     condition = None
     _directive = False
 
