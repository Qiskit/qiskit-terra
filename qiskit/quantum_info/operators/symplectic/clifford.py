# This code is part of Qiskit.
#
# (C) Copyright IBM 2017, 2020
#
# This code is licensed under the Apache License, Version 2.0. You may
# obtain a copy of this license in the LICENSE.txt file in the root directory
# of this source tree or at http://www.apache.org/licenses/LICENSE-2.0.
#
# Any modifications or derivative works of this code must retain this
# copyright notice, and modified files need to carry a notice indicating
# that they have been altered from the originals.
"""
Clifford operator class.
"""
<<<<<<< HEAD

=======
# pylint: disable=abstract-method
>>>>>>> ede453c7
import re
import numpy as np

from qiskit.exceptions import QiskitError
from qiskit.circuit import QuantumCircuit, Instruction
from qiskit.circuit.library.standard_gates import IGate, XGate, YGate, ZGate, HGate, SGate
from qiskit.quantum_info.operators.base_operator import BaseOperator
from qiskit.quantum_info.operators.operator import Operator
from qiskit.quantum_info.operators.scalar_op import ScalarOp
from qiskit.quantum_info.synthesis.clifford_decompose import decompose_clifford
from qiskit.quantum_info.operators.mixins import generate_apidocs, AdjointMixin
from .stabilizer_table import StabilizerTable
from .clifford_circuits import _append_circuit


class Clifford(BaseOperator, AdjointMixin):
    """An N-qubit unitary operator from the Clifford group.

    **Representation**

    An *N*-qubit Clifford operator is stored as a length *2N*
    :class:`~qiskit.quantum_info.StabilizerTable` using the convention
    from reference [1].

    * Rows 0 to *N-1* are the *destabilizer* group generators
    * Rows *N* to *2N-1* are the *stabilizer* group generators.

    The internal :class:`~qiskit.quantum_info.StabilizerTable` for the Clifford
    can be accessed using the :attr:`table` attribute. The destabilizer or
    stabilizer rows can each be accessed as a length-N Stabilizer table using
    :attr:`destabilizer` and :attr:`stabilizer` attributes.

    A more easily human readible representation of the Clifford operator can
    be obtained by calling the :meth:`to_dict` method. This representation is
    also used if a Clifford object is printed as in the following example

    .. jupyter-execute::

        from qiskit import QuantumCircuit
        from qiskit.quantum_info import Clifford

        # Bell state generation circuit
        qc = QuantumCircuit(2)
        qc.h(0)
        qc.cx(0, 1)
        cliff = Clifford(qc)

        # Print the Clifford
        print(cliff)

        # Print the Clifford destabilizer rows
        print(cliff.destabilizer)

        # Print the Clifford stabilizer rows
        print(cliff.stabilizer)

    **Circuit Conversion**

    Clifford operators can be initialized from circuits containing *only* the
    following Clifford gates: :class:`~qiskit.circuit.library.IGate`,
    :class:`~qiskit.circuit.library.XGate`, :class:`~qiskit.circuit.library.YGate`,
    :class:`~qiskit.circuit.library.ZGate`, :class:`~qiskit.circuit.library.HGate`,
    :class:`~qiskit.circuit.library.SGate`, :class:`~qiskit.circuit.library.SdgGate`,
    :class:`~qiskit.circuit.library.CXGate`, :class:`~qiskit.circuit.library.CZGate`,
    :class:`~qiskit.circuit.library.SwapGate`.
    They can be converted back into a :class:`~qiskit.circuit.QuantumCircuit`,
    or :class:`~qiskit.circuit.Gate` object using the :meth:`~Clifford.to_circuit`
    or :meth:`~Clifford.to_instruction` methods respectively. Note that this
    decomposition is not necessarily optimal in terms of number of gates.

    .. note::

        A minimally generating set of gates for Clifford circuits is
        the :class:`~qiskit.circuit.library.HGate` and
        :class:`~qiskit.circuit.library.SGate` gate and *either* the
        :class:`~qiskit.circuit.library.CXGate` or
        :class:`~qiskit.circuit.library.CZGate` two-qubit gate.

    Clifford operators can also be converted to
    :class:`~qiskit.quantum_info.Operator` objects using the
    :meth:`to_operator` method. This is done via decomposing to a circuit, and then
    simulating the circuit as a unitary operator.

    References:
        1. S. Aaronson, D. Gottesman, *Improved Simulation of Stabilizer Circuits*,
           Phys. Rev. A 70, 052328 (2004).
           `arXiv:quant-ph/0406196 <https://arxiv.org/abs/quant-ph/0406196>`_
    """
    def __array__(self, dtype=None):
        if dtype:
            return np.asarray(self.to_matrix(), dtype=dtype)
        return self.to_matrix()

    def __init__(self, data, validate=True):
        """Initialize an operator object."""

        # Initialize from another Clifford by sharing the underlying
        # StabilizerTable
        if isinstance(data, Clifford):
            self._table = data._table

        # Initialize from ScalarOp as N-qubit identity discarding any global phase
        elif isinstance(data, ScalarOp):
            if not data.num_qubits or not data.is_unitary():
                raise QiskitError("Can only initalize from N-qubit identity ScalarOp.")
            self._table = StabilizerTable(
                np.eye(2 * data.num_qubits, dtype=bool))

        # Initialize from a QuantumCircuit or Instruction object
        elif isinstance(data, (QuantumCircuit, Instruction)):
            self._table = Clifford.from_circuit(data)._table

        # Initialize StabilizerTable directly from the data
        else:
            self._table = StabilizerTable(data)

            # Validate table is a symplectic matrix
            if validate and not Clifford._is_symplectic(self._table.array):
                raise QiskitError(
                    'Invalid Clifford. Input StabilizerTable is not a valid'
                    ' symplectic matrix.')

        # Initialize BaseOperator
        super().__init__(num_qubits=self._table.num_qubits)

    def __repr__(self):
        return 'Clifford({})'.format(repr(self.table))

    def __str__(self):
        return 'Clifford: Stabilizer = {}, Destabilizer = {}'.format(
            str(self.stabilizer.to_labels()),
            str(self.destabilizer.to_labels()))

    def __eq__(self, other):
        """Check if two Clifford tables are equal"""
        return super().__eq__(other) and self._table == other._table

    # ---------------------------------------------------------------------
    # Attributes
    # ---------------------------------------------------------------------
    def __getitem__(self, key):
        """Return a stabilizer Pauli row"""
        return self._table.__getitem__(key)

    def __setitem__(self, key, value):
        """Set a stabilizer Pauli row"""
        self._table.__setitem__(key, value)

    @property
    def table(self):
        """Return StabilizerTable"""
        return self._table

    @table.setter
    def table(self, value):
        """Set the stabilizer table"""
        # Note this setter cannot change the size of the Clifford
        # It can only replace the contents of the StabilizerTable with
        # another StabilizerTable of the same size.
        if not isinstance(value, StabilizerTable):
            value = StabilizerTable(value)
        self._table._array[:, :] = value._table._array
        self._table._phase[:] = value._table._phase

    @property
    def stabilizer(self):
        """Return the stabilizer block of the StabilizerTable."""
        return StabilizerTable(self._table[self.num_qubits:2*self.num_qubits])

    @stabilizer.setter
    def stabilizer(self, value):
        """Set the value of stabilizer block of the StabilizerTable"""
        inds = slice(self.num_qubits, 2*self.num_qubits)
        self._table.__setitem__(inds, value)

    @property
    def destabilizer(self):
        """Return the destabilizer block of the StabilizerTable."""
        return StabilizerTable(self._table[0:self.num_qubits])

    @destabilizer.setter
    def destabilizer(self, value):
        """Set the value of destabilizer block of the StabilizerTable"""
        inds = slice(0, self.num_qubits)
        self._table.__setitem__(inds, value)

    # ---------------------------------------------------------------------
    # Utility Operator methods
    # ---------------------------------------------------------------------

    def is_unitary(self):
        """Return True if the Clifford table is valid."""
        # A valid Clifford is always unitary, so this function is really
        # checking that the underlying Stabilizer table array is a valid
        # Clifford array.
        return Clifford._is_symplectic(self.table.array)

    # ---------------------------------------------------------------------
    # BaseOperator Abstract Methods
    # ---------------------------------------------------------------------

    def conjugate(self):
        return Clifford._conjugate_transpose(self, 'C')

    def adjoint(self):
        return Clifford._conjugate_transpose(self, 'A')

    def transpose(self):
        return Clifford._conjugate_transpose(self, 'T')

    def tensor(self, other):
        if not isinstance(other, Clifford):
            other = Clifford(other)
        return self._tensor(self, other)

    def expand(self, other):
        if not isinstance(other, Clifford):
            other = Clifford(other)
        return self._tensor(other, self)

    @classmethod
    def _tensor(cls, a, b):
        # Pad stabilizers and destabilizers
        destab = (b.destabilizer.expand(a.num_qubits * 'I') +
                  a.destabilizer.tensor(b.num_qubits * 'I'))
        stab = (b.stabilizer.expand(a.num_qubits * 'I') +
                a.stabilizer.tensor(b.num_qubits * 'I'))

        # Add the padded table
        return Clifford(destab + stab, validate=False)

    def compose(self, other, qargs=None, front=False):
        if qargs is None:
            qargs = getattr(other, 'qargs', None)
        # If other is a QuantumCircuit we can more efficiently compose
        # using the _append_circuit method to update each gate recursively
        # to the current Clifford, rather than converting to a Clifford first
        # and then doing the composition of tables.
        if not front and isinstance(other, (QuantumCircuit, Instruction)):
            ret = self.copy()
            _append_circuit(ret, other, qargs=qargs)
            return ret

        if not isinstance(other, Clifford):
            other = Clifford(other)

        # Validate compose dimensions
        self._op_shape.compose(other._op_shape, qargs, front)

        # Pad other with identities if composeing on subsystem
        other = self._pad_with_identity(other, qargs)

        if front:
            table1 = self.table
            table2 = other.table
        else:
            table1 = other.table
            table2 = self.table

        num_qubits = self.num_qubits

        array1 = table1.array.astype(int)
        phase1 = table1.phase.astype(int)

        array2 = table2.array.astype(int)
        phase2 = table2.phase.astype(int)

        # Update Pauli table
        pauli = StabilizerTable(array2.dot(array1) % 2)

        # Add phases
        phase = np.mod(array2.dot(phase1) + phase2, 2)

        # Correcting for phase due to Pauli multiplication
        ifacts = np.zeros(2 * num_qubits, dtype=np.int)

        for k in range(2 * num_qubits):

            row2 = array2[k]
            x2 = table2.X[k]
            z2 = table2.Z[k]

            # Adding a factor of i for each Y in the image of an operator under the
            # first operation, since Y=iXZ

            ifacts[k] += np.sum(x2 & z2)

            # Adding factors of i due to qubit-wise Pauli multiplication

            for j in range(num_qubits):
                x = 0
                z = 0
                for i in range(2 * num_qubits):
                    if row2[i]:
                        x1 = array1[i, j]
                        z1 = array1[i, j + num_qubits]
                        if (x | z) & (x1 | z1):
                            val = np.mod(np.abs(3 * z1 - x1) - np.abs(3 * z - x) - 1, 3)
                            if val == 0:
                                ifacts[k] += 1
                            elif val == 1:
                                ifacts[k] -= 1
                        x = np.mod(x + x1, 2)
                        z = np.mod(z + z1, 2)

        p = np.mod(ifacts, 4) // 2

        phase = np.mod(phase + p, 2)

        return Clifford(StabilizerTable(pauli, phase), validate=False)

    # ---------------------------------------------------------------------
    # Representation conversions
    # ---------------------------------------------------------------------

    def to_dict(self):
        """Return dictionary represenation of Clifford object."""
        return {
            "stabilizer": self.stabilizer.to_labels(),
            "destabilizer": self.destabilizer.to_labels()
        }

    @staticmethod
    def from_dict(obj):
        """Load a Clifford from a dictionary"""
        destabilizer = StabilizerTable.from_labels(obj.get('destabilizer'))
        stabilizer = StabilizerTable.from_labels(obj.get('stabilizer'))
        return Clifford(destabilizer + stabilizer)

    def to_matrix(self):
        """Convert operator to Numpy matrix."""
        return self.to_operator().data

    def to_operator(self):
        """Convert to an Operator object."""
        return Operator(self.to_instruction())

    def to_circuit(self):
        """Return a QuantumCircuit implementing the Clifford.

        For N <= 3 qubits this is based on optimal CX cost decomposition
        from reference [1]. For N > 3 qubits this is done using the general
        non-optimal compilation routine from reference [2].

        Return:
            QuantumCircuit: a circuit implementation of the Clifford.

        References:
            1. S. Bravyi, D. Maslov, *Hadamard-free circuits expose the
               structure of the Clifford group*,
               `arXiv:2003.09412 [quant-ph] <https://arxiv.org/abs/2003.09412>`_

            2. S. Aaronson, D. Gottesman, *Improved Simulation of Stabilizer Circuits*,
               Phys. Rev. A 70, 052328 (2004).
               `arXiv:quant-ph/0406196 <https://arxiv.org/abs/quant-ph/0406196>`_
        """
        return decompose_clifford(self)

    def to_instruction(self):
        """Return a Gate instruction implementing the Clifford."""
        return self.to_circuit().to_gate()

    @staticmethod
    def from_circuit(circuit):
        """Initialize from a QuantumCircuit or Instruction.

        Args:
            circuit (QuantumCircuit or ~qiskit.circuit.Instruction):
                instruction to initialize.

        Returns:
            Clifford: the Clifford object for the instruction.

        Raises:
            QiskitError: if the input instruction is non-Clifford or contains
                         classical register instruction.
        """
        if not isinstance(circuit, (QuantumCircuit, Instruction)):
            raise QiskitError("Input must be a QuantumCircuit or Instruction")

        # Convert circuit to an instruction
        if isinstance(circuit, QuantumCircuit):
            circuit = circuit.to_instruction()

        # Initialize an identity Clifford
        clifford = Clifford(np.eye(2 * circuit.num_qubits), validate=False)
        _append_circuit(clifford, circuit)
        return clifford

    @staticmethod
    def from_label(label):
        """Return a tensor product of single-qubit Clifford gates.

        Args:
            label (string): single-qubit operator string.

        Returns:
            Clifford: The N-qubit Clifford operator.

        Raises:
            QiskitError: if the label contains invalid characters.

        Additional Information:
            The labels correspond to the single-qubit Cliffords are

            * - Label
              - Stabilizer
              - Destabilizer
            * - ``"I"``
              - +Z
              - +X
            * - ``"X"``
              - -Z
              - +X
            * - ``"Y"``
              - -Z
              - -X
            * - ``"Z"``
              - +Z
              - -X
            * - ``"H"``
              - +X
              - +Z
            * - ``"S"``
              - +Z
              - +Y
        """
        # Check label is valid
        label_gates = {
            'I': IGate(), 'X': XGate(), 'Y': YGate(),
            'Z': ZGate(), 'H': HGate(), 'S': SGate()
        }
        if re.match(r'^[IXYZHS\-+]+$', label) is None:
            raise QiskitError('Label contains invalid characters.')
        # Initialize an identity matrix and apply each gate
        num_qubits = len(label)
        op = Clifford(np.eye(2 * num_qubits, dtype=bool))
        for qubit, char in enumerate(reversed(label)):
            _append_circuit(op, label_gates[char], qargs=[qubit])
        return op

    # ---------------------------------------------------------------------
    # Internal helper functions
    # ---------------------------------------------------------------------

    @staticmethod
    def _is_symplectic(mat):
        """Return True if input is symplectic matrix."""
        # Condition is
        # table.T * [[0, 1], [1, 0]] * table = [[0, 1], [1, 0]]
        # where we are block matrix multiplying using symplectic product

        dim = len(mat) // 2
        if mat.shape != (2 * dim, 2 * dim):
            return False

        one = np.eye(dim, dtype=int)
        zero = np.zeros((dim, dim), dtype=int)
        seye = np.block([[zero, one], [one, zero]])
        arr = mat.astype(int)
        return np.array_equal(np.mod(arr.T.dot(seye).dot(arr), 2), seye)

    @staticmethod
    def _conjugate_transpose(clifford, method):
        """Return the adjoint, conjugate, or transpose of the Clifford.

        Args:
            clifford (Clifford): a clifford object.
            method (str): what function to apply 'A', 'C', or 'T'.

        Returns:
            Clifford: the modified clifford.
        """
        ret = clifford.copy()
        if method in ['A', 'T']:
            # Apply inverse
            # Update table
            tmp = ret.destabilizer.X.copy()
            ret.destabilizer.X = ret.stabilizer.Z.T
            ret.destabilizer.Z = ret.destabilizer.Z.T
            ret.stabilizer.X = ret.stabilizer.X.T
            ret.stabilizer.Z = tmp.T
            # Update phase
            ret.table.phase ^= clifford.dot(ret).table.phase
        if method in ['C', 'T']:
            # Apply conjugate
            ret.table.phase ^= np.mod(np.sum(
                ret.table.X & ret.table.Z, axis=1), 2).astype(bool)
        return ret

    def _pad_with_identity(self, clifford, qargs):
        """Pad Clifford with identities on other subsystems."""
        if qargs is None:
            return clifford

        padded = Clifford(StabilizerTable(
            np.eye(2 * self.num_qubits, dtype=bool)), validate=False)

        inds = list(qargs) + [self.num_qubits + i for i in qargs]

        # Pad Pauli array
        pauli = clifford.table.array
        for i, pos in enumerate(qargs):
            padded.table.array[inds, pos] = pauli[:, i]
            padded.table.array[inds, self.num_qubits + pos] = pauli[:, clifford.num_qubits + i]

        # Pad phase
        padded.table.phase[inds] = clifford.table.phase

        return padded


# Update docstrings for API docs
generate_apidocs(Clifford)<|MERGE_RESOLUTION|>--- conflicted
+++ resolved
@@ -12,11 +12,6 @@
 """
 Clifford operator class.
 """
-<<<<<<< HEAD
-
-=======
-# pylint: disable=abstract-method
->>>>>>> ede453c7
 import re
 import numpy as np
 
