--- conflicted
+++ resolved
@@ -12,12 +12,9 @@
 # copyright notice, and modified files need to carry a notice indicating
 # that they have been altered from the originals.
 
-<<<<<<< HEAD
 # pylint: disable=too-many-return-statements,len-as-condition
-=======
-# pylint: disable=unused-argument,too-many-return-statements,len-as-condition
-
->>>>>>> 340feb9b
+
+
 """
 Transformations between QuantumChannel representations.
 """
