--- conflicted
+++ resolved
@@ -19,12 +19,7 @@
                        average_gate_fidelity,
                        gate_error,
                        diamond_norm)
-<<<<<<< HEAD
-from .symplectic import (Clifford, SparsePauliOp, PauliTable, StabilizerTable)
-from .symplectic import pauli_basis
-from .dihedral import CNOTDihedral
-=======
 from .symplectic import (Clifford, Pauli, SparsePauliOp, PauliTable, StabilizerTable)
 from .symplectic import pauli_basis
 from .pauli import pauli_group
->>>>>>> 3b3f14ca
+from .dihedral import CNOTDihedral