--- conflicted
+++ resolved
@@ -569,12 +569,8 @@
             for instruction in flat_instr:
                 if instruction.clbits:
                     raise QiskitError(
-<<<<<<< HEAD
-                        f"Cannot apply operation with classical registers: {instr.name}"
-=======
-                        "Cannot apply instruction with classical bits:"
+                        "Cannot apply operation with classical bits:"
                         f" {instruction.operation.name}"
->>>>>>> 0ab9e1e1
                     )
                 # Get the integer position of the flat register
                 if qargs is None:
