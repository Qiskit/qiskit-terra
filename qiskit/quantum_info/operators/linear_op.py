# This code is part of Qiskit.
#
# (C) Copyright IBM 2017, 2021.
#
# This code is licensed under the Apache License, Version 2.0. You may
# obtain a copy of this license in the LICENSE.txt file in the root directory
# of this source tree or at http://www.apache.org/licenses/LICENSE-2.0.
#
# Any modifications or derivative works of this code must retain this
# copyright notice, and modified files need to carry a notice indicating
# that they have been altered from the originals.

"""
Abstract LinearOperator class.
"""

from abc import ABC

from .base_operator import BaseOperator
from .mixins import LinearMixin, AdjointMixin, TolerancesMixin


<<<<<<< HEAD
class LinearOp(BaseOperator,
               AdjointMixin,
               LinearMixin,
               TolerancesMixin,
               ABC):
    """Abstract linear operator base class. """
=======
# pylint: disable = abstract-method
class LinearOp(BaseOperator, AdjointMixin, LinearMixin, TolerancesMixin, ABC):
    """Abstract linear operator base class."""
>>>>>>> d5ab2640
<|MERGE_RESOLUTION|>--- conflicted
+++ resolved
@@ -20,15 +20,5 @@
 from .mixins import LinearMixin, AdjointMixin, TolerancesMixin
 
 
-<<<<<<< HEAD
-class LinearOp(BaseOperator,
-               AdjointMixin,
-               LinearMixin,
-               TolerancesMixin,
-               ABC):
-    """Abstract linear operator base class. """
-=======
-# pylint: disable = abstract-method
 class LinearOp(BaseOperator, AdjointMixin, LinearMixin, TolerancesMixin, ABC):
-    """Abstract linear operator base class."""
->>>>>>> d5ab2640
+    """Abstract linear operator base class."""