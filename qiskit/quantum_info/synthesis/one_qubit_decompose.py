# This code is part of Qiskit.
#
# (C) Copyright IBM 2017, 2019.
#
# This code is licensed under the Apache License, Version 2.0. You may
# obtain a copy of this license in the LICENSE.txt file in the root directory
# of this source tree or at http://www.apache.org/licenses/LICENSE-2.0.
#
# Any modifications or derivative works of this code must retain this
# copyright notice, and modified files need to carry a notice indicating
# that they have been altered from the originals.

"""
Decompose a single-qubit unitary via Euler angles.
"""

import math
import cmath
import numpy as np
import scipy.linalg as la

from qiskit.circuit.quantumcircuit import QuantumCircuit
from qiskit.circuit.quantumregister import QuantumRegister
from qiskit.circuit.library.standard_gates import (
    UGate,
    PhaseGate,
    U3Gate,
    U2Gate,
    U1Gate,
    RXGate,
    RYGate,
    RZGate,
    RGate,
    SXGate,
    XGate,
)
from qiskit.exceptions import QiskitError
from qiskit.quantum_info.operators.predicates import is_unitary_matrix

DEFAULT_ATOL = 1e-12

ONE_QUBIT_EULER_BASIS_GATES = {
    "U3": ["u3"],
    "U321": ["u3", "u2", "u1"],
    "U": ["u"],
    "PSX": ["p", "sx"],
    "U1X": ["u1", "rx"],
    "RR": ["r"],
    "ZYZ": ["rz", "ry"],
    "ZXZ": ["rz", "rx"],
    "XZX": ["rz", "rx"],
    "XYX": ["rx", "ry"],
    "ZSXX": ["rz", "sx", "x"],
    "ZSX": ["rz", "sx"],
}


class OneQubitEulerDecomposer:
    r"""A class for decomposing 1-qubit unitaries into Euler angle rotations.

    The resulting decomposition is parameterized by 3 Euler rotation angle
    parameters :math:`(\theta, \phi, \lambda)`, and a phase parameter
    :math:`\gamma`. The value of the parameters for an input unitary depends
    on the decomposition basis. Allowed bases and the resulting circuits are
    shown in the following table. Note that for the non-Euler bases (U3, U1X,
    RR), the ZYZ Euler parameters are used.

    .. list-table:: Supported circuit bases
        :widths: auto
        :header-rows: 1

        * - Basis
          - Euler Angle Basis
          - Decomposition Circuit
        * - 'ZYZ'
          - :math:`Z(\phi) Y(\theta) Z(\lambda)`
          - :math:`e^{i\gamma} R_Z(\phi).R_Y(\theta).R_Z(\lambda)`
        * - 'ZXZ'
          - :math:`Z(\phi) X(\theta) Z(\lambda)`
          - :math:`e^{i\gamma} R_Z(\phi).R_X(\theta).R_Z(\lambda)`
        * - 'XYX'
          - :math:`X(\phi) Y(\theta) X(\lambda)`
          - :math:`e^{i\gamma} R_X(\phi).R_Y(\theta).R_X(\lambda)`
        * - 'XZX'
          - :math:`X(\phi) Z(\theta) X(\lambda)`
          - :math:`e^{i\gamma} R_X(\phi).R_Z(\theta).R_X(\lambda)`
        * - 'U3'
          - :math:`Z(\phi) Y(\theta) Z(\lambda)`
          - :math:`e^{i\gamma} U_3(\theta,\phi,\lambda)`
        * - 'U321'
          - :math:`Z(\phi) Y(\theta) Z(\lambda)`
          - :math:`e^{i\gamma} U_3(\theta,\phi,\lambda)`
        * - 'U'
          - :math:`Z(\phi) Y(\theta) Z(\lambda)`
          - :math:`e^{i\gamma} U_3(\theta,\phi,\lambda)`
        * - 'PSX'
          - :math:`Z(\phi) Y(\theta) Z(\lambda)`
          - :math:`e^{i\gamma} U_1(\phi+\pi).R_X\left(\frac{\pi}{2}\right).`
            :math:`U_1(\theta+\pi).R_X\left(\frac{\pi}{2}\right).U_1(\lambda)`
        * - 'ZSX'
          - :math:`Z(\phi) Y(\theta) Z(\lambda)`
          - :math:`e^{i\gamma} R_Z(\phi+\pi).\sqrt{X}.`
            :math:`R_Z(\theta+\pi).\sqrt{X}.R_Z(\lambda)`
        * - 'ZSXX'
          - :math:`Z(\phi) Y(\theta) Z(\lambda)`
          - :math:`e^{i\gamma} R_Z(\phi+\pi).\sqrt{X}.R_Z(\theta+\pi).\sqrt{X}.R_Z(\lambda)`
            or
            :math:`e^{i\gamma} R_Z(\phi+\pi).X.R_Z(\lambda)`
        * - 'U1X'
          - :math:`Z(\phi) Y(\theta) Z(\lambda)`
          - :math:`e^{i\gamma} U_1(\phi+\pi).R_X\left(\frac{\pi}{2}\right).`
            :math:`U_1(\theta+\pi).R_X\left(\frac{\pi}{2}\right).U_1(\lambda)`
        * - 'RR'
          - :math:`Z(\phi) Y(\theta) Z(\lambda)`
          - :math:`e^{i\gamma} R\left(-\pi,\frac{\phi-\lambda+\pi}{2}\right).`
            :math:`R\left(\theta+\pi,\frac{\pi}{2}-\lambda\right)`
    """

    def __init__(self, basis="U3"):
        """Initialize decomposer

        Supported bases are: 'U', 'PSX', 'ZSXX', 'ZSX', 'U321', 'U3', 'U1X', 'RR', 'ZYZ', 'ZXZ',
        'XYX', 'XZX'.

        Args:
            basis (str): the decomposition basis [Default: 'U3']

        Raises:
            QiskitError: If input basis is not recognized.
        """
        self.basis = basis  # sets: self._basis, self._params, self._circuit

    def __call__(self, unitary, simplify=True, atol=DEFAULT_ATOL):
        """Decompose single qubit gate into a circuit.

        Args:
            unitary (Operator or Gate or array): 1-qubit unitary matrix
            simplify (bool): reduce gate count in decomposition [Default: True].
            atol (float): absolute tolerance for checking angles when simplifying
                         returned circuit [Default: 1e-12].
        Returns:
            QuantumCircuit: the decomposed single-qubit gate circuit

        Raises:
            QiskitError: if input is invalid or synthesis fails.
        """
        if hasattr(unitary, "to_operator"):
            # If input is a BaseOperator subclass this attempts to convert
            # the object to an Operator so that we can extract the underlying
            # numpy matrix from `Operator.data`.
            unitary = unitary.to_operator().data
        elif hasattr(unitary, "to_matrix"):
            # If input is Gate subclass or some other class object that has
            # a to_matrix method this will call that method.
            unitary = unitary.to_matrix()
        # Convert to numpy array in case not already an array
        unitary = np.asarray(unitary, dtype=complex)

        # Check input is a 2-qubit unitary
        if unitary.shape != (2, 2):
            raise QiskitError("OneQubitEulerDecomposer: " "expected 2x2 input matrix")
        if not is_unitary_matrix(unitary):
            raise QiskitError("OneQubitEulerDecomposer: " "input matrix is not unitary.")
        return self._decompose(unitary, simplify=simplify, atol=atol)

    def _decompose(self, unitary, simplify=True, atol=DEFAULT_ATOL):
        theta, phi, lam, phase = self._params(unitary)
        circuit = self._circuit(theta, phi, lam, phase, simplify=simplify, atol=atol)
        return circuit

    @property
    def basis(self):
        """The decomposition basis."""
        return self._basis

    @basis.setter
    def basis(self, basis):
        """Set the decomposition basis."""
        basis_methods = {
            "U321": (self._params_u3, self._circuit_u321),
            "U3": (self._params_u3, self._circuit_u3),
            "U": (self._params_u3, self._circuit_u),
            "PSX": (self._params_u1x, self._circuit_psx),
            "ZSX": (self._params_u1x, self._circuit_zsx),
            "ZSXX": (self._params_u1x, self._circuit_zsxx),
            "U1X": (self._params_u1x, self._circuit_u1x),
            "RR": (self._params_zyz, self._circuit_rr),
            "ZYZ": (self._params_zyz, self._circuit_zyz),
            "ZXZ": (self._params_zxz, self._circuit_zxz),
            "XYX": (self._params_xyx, self._circuit_xyx),
            "XZX": (self._params_xzx, self._circuit_xzx),
        }
        if basis not in basis_methods:
            raise QiskitError(f"OneQubitEulerDecomposer: unsupported basis {basis}")
        self._basis = basis
        self._params, self._circuit = basis_methods[self._basis]

    def angles(self, unitary):
        """Return the Euler angles for input array.

        Args:
            unitary (np.ndarray): 2x2 unitary matrix.

        Returns:
            tuple: (theta, phi, lambda).
        """
        theta, phi, lam, _ = self._params(unitary)
        return theta, phi, lam

    def angles_and_phase(self, unitary):
        """Return the Euler angles and phase for input array.

        Args:
            unitary (np.ndarray): 2x2 unitary matrix.

        Returns:
            tuple: (theta, phi, lambda, phase).
        """
        return self._params(unitary)

    @staticmethod
    def _params_zyz(mat):
        """Return the Euler angles and phase for the ZYZ basis."""
        # We rescale the input matrix to be special unitary (det(U) = 1)
        # This ensures that the quaternion representation is real
        coeff = la.det(mat) ** (-0.5)
        phase = -cmath.phase(coeff)
        su_mat = coeff * mat  # U in SU(2)
        # OpenQASM SU(2) parameterization:
        # U[0, 0] = exp(-i(phi+lambda)/2) * cos(theta/2)
        # U[0, 1] = -exp(-i(phi-lambda)/2) * sin(theta/2)
        # U[1, 0] = exp(i(phi-lambda)/2) * sin(theta/2)
        # U[1, 1] = exp(i(phi+lambda)/2) * cos(theta/2)
        theta = 2 * math.atan2(abs(su_mat[1, 0]), abs(su_mat[0, 0]))
        phiplambda2 = cmath.phase(su_mat[1, 1])
        phimlambda2 = cmath.phase(su_mat[1, 0])
        phi = phiplambda2 + phimlambda2
        lam = phiplambda2 - phimlambda2
        return theta, phi, lam, phase

    @staticmethod
    def _params_zxz(mat):
        """Return the Euler angles and phase for the ZXZ basis."""
        theta, phi, lam, phase = OneQubitEulerDecomposer._params_zyz(mat)
        return theta, phi + np.pi / 2, lam - np.pi / 2, phase

    @staticmethod
    def _params_xyx(mat):
        """Return the Euler angles and phase for the XYX basis."""
        # We use the fact that
        # Rx(a).Ry(b).Rx(c) = H.Rz(a).Ry(-b).Rz(c).H
        mat_zyz = 0.5 * np.array(
            [
                [
                    mat[0, 0] + mat[0, 1] + mat[1, 0] + mat[1, 1],
                    mat[0, 0] - mat[0, 1] + mat[1, 0] - mat[1, 1],
                ],
                [
                    mat[0, 0] + mat[0, 1] - mat[1, 0] - mat[1, 1],
                    mat[0, 0] - mat[0, 1] - mat[1, 0] + mat[1, 1],
                ],
            ],
            dtype=complex,
        )
        theta, phi, lam, phase = OneQubitEulerDecomposer._params_zyz(mat_zyz)
        newphi, newlam = _mod_2pi(phi + np.pi), _mod_2pi(lam + np.pi)
        return theta, newphi, newlam, phase + (newphi + newlam - phi - lam) / 2

    @staticmethod
    def _params_xzx(umat):
        det = np.linalg.det(umat)
        phase = (-1j * np.log(det)).real / 2
        mat = umat / np.sqrt(det)
        mat_zxz = _h_conjugate(mat)
        theta, phi, lam, phase_zxz = OneQubitEulerDecomposer._params_zxz(mat_zxz)
        return theta, phi, lam, phase + phase_zxz

    @staticmethod
    def _params_u3(mat):
        """Return the Euler angles and phase for the U3 basis."""
        # The determinant of U3 gate depends on its params
        # via det(u3(theta, phi, lam)) = exp(1j*(phi+lam))
        # Since the phase is wrt to a SU matrix we must rescale
        # phase to correct this
        theta, phi, lam, phase = OneQubitEulerDecomposer._params_zyz(mat)
        return theta, phi, lam, phase - 0.5 * (phi + lam)

    @staticmethod
    def _params_u1x(mat):
        """Return the Euler angles and phase for the U1X basis."""
        # The determinant of this decomposition depends on its params
        # Since the phase is wrt to a SU matrix we must rescale
        # phase to correct this
        theta, phi, lam, phase = OneQubitEulerDecomposer._params_zyz(mat)
        return theta, phi, lam, phase - 0.5 * (theta + phi + lam)

    @staticmethod
    def _circuit_kak(
        theta,
        phi,
        lam,
        phase,
        simplify=True,
        atol=DEFAULT_ATOL,
        allow_non_canonical=True,
        k_gate=RZGate,
        a_gate=RYGate,
    ):
        """
        Installs the angles phi, theta, and lam into a KAK-type decomposition of the form
        K(phi) . A(theta) . K(lam) , where K and A are an orthogonal pair drawn from RZGate, RYGate,
        and RXGate.

        Args:
            theta (float): The middle KAK parameter.  Expected to lie in [0, pi).
            phi (float): The first KAK parameter.
            lam (float): The final KAK parameter.
            phase (float): The input global phase.
            k_gate (Callable): The constructor for the K gate Instruction.
            a_gate (Callable): The constructor for the A gate Instruction.
            simplify (bool): Indicates whether gates should be elided / coalesced where possible.
            allow_non_canonical (bool): Indicates whether we are permitted to reverse the sign of
                the middle parameter, theta, in the output.  When this and `simplify` are both
                enabled, we take the opportunity to commute half-rotations in the outer gates past
                the middle gate, which permits us to coalesce them at the cost of reversing the sign
                of theta.

<<<<<<< HEAD
    @staticmethod
    def _circuit_xzx(theta, phi, lam, phase, simplify=True, atol=DEFAULT_ATOL):
        gphase = phase - (phi + lam) / 2
        qr = QuantumRegister(1, "qr")
        circuit = QuantumCircuit(qr)
        if not simplify:
            atol = -1.0
        if abs(theta) < atol:
            tot = _mod_2pi(phi + lam)
            if abs(tot) > atol:
                circuit._append(RXGate(tot), [qr[0]], [])
                gphase += tot / 2
            circuit.global_phase = gphase
            return circuit
        if abs(theta - np.pi) < atol:
            gphase += phi
            lam, phi = lam - phi, 0
        lam = _mod_2pi(lam, atol)
        if abs(lam) > atol:
            gphase += lam / 2
            circuit._append(RXGate(lam), [qr[0]], [])
        circuit._append(RZGate(theta), [qr[0]], [])
        phi = _mod_2pi(phi, atol)
        if abs(phi) > atol:
            gphase += phi / 2
            circuit._append(RXGate(phi), [qr[0]], [])
        circuit.global_phase = gphase
        return circuit

    @staticmethod
    def _circuit_xyx(theta, phi, lam, phase, simplify=True, atol=DEFAULT_ATOL):
=======
        Returns:
            QuantumCircuit: The assembled circuit.
        """
>>>>>>> fcedd7e1
        gphase = phase - (phi + lam) / 2
        qr = QuantumRegister(1, "qr")
        circuit = QuantumCircuit(qr)
        if not simplify:
            atol = -1.0
        # Early return for the middle-gate-free case
        if abs(theta) < atol:
            lam, phi = lam + phi, 0
            # NOTE: The following normalization is safe, because the gphase correction below
            #       fixes a particular diagonal entry to 1, which prevents any potential phase
            #       slippage coming from _mod_2pi injecting multiples of 2pi.
            lam = _mod_2pi(lam, atol)
            if abs(lam) > atol:

                circuit._append(k_gate(lam), [qr[0]], [])
                gphase += lam / 2
            circuit.global_phase = gphase
            return circuit
        if abs(theta - np.pi) < atol:
            gphase += phi
            lam, phi = lam - phi, 0
        if allow_non_canonical and (
            abs(_mod_2pi(lam + np.pi)) < atol or abs(_mod_2pi(phi + np.pi)) < atol
        ):
            lam, theta, phi = lam + np.pi, -theta, phi + np.pi
        lam = _mod_2pi(lam, atol)
        if abs(lam) > atol:
            gphase += lam / 2
            circuit._append(k_gate(lam), [qr[0]], [])
        circuit._append(a_gate(theta), [qr[0]], [])
        phi = _mod_2pi(phi, atol)
        if abs(phi) > atol:
            gphase += phi / 2
            circuit._append(k_gate(phi), [qr[0]], [])
        circuit.global_phase = gphase
        return circuit

    def _circuit_zyz(
        self, theta, phi, lam, phase, simplify=True, atol=DEFAULT_ATOL, allow_non_canonical=True
    ):
        return self._circuit_kak(
            theta,
            phi,
            lam,
            phase,
            simplify=simplify,
            atol=atol,
            allow_non_canonical=allow_non_canonical,
            k_gate=RZGate,
            a_gate=RYGate,
        )

    def _circuit_zxz(
        self, theta, phi, lam, phase, simplify=True, atol=DEFAULT_ATOL, allow_non_canonical=True
    ):
        return self._circuit_kak(
            theta,
            phi,
            lam,
            phase,
            simplify=simplify,
            atol=atol,
            allow_non_canonical=allow_non_canonical,
            k_gate=RZGate,
            a_gate=RXGate,
        )

    def _circuit_xyx(
        self, theta, phi, lam, phase, simplify=True, atol=DEFAULT_ATOL, allow_non_canonical=True
    ):
        return self._circuit_kak(
            theta,
            phi,
            lam,
            phase,
            simplify=simplify,
            atol=atol,
            allow_non_canonical=allow_non_canonical,
            k_gate=RXGate,
            a_gate=RYGate,
        )

    @staticmethod
    def _circuit_u3(theta, phi, lam, phase, simplify=True, atol=DEFAULT_ATOL):
        qr = QuantumRegister(1, "qr")
        circuit = QuantumCircuit(qr, global_phase=phase)
        phi = _mod_2pi(phi, atol)
        lam = _mod_2pi(lam, atol)
        if not simplify or abs(theta) > atol or abs(phi) > atol or abs(lam) > atol:
            circuit._append(U3Gate(theta, phi, lam), [qr[0]], [])
        return circuit

    @staticmethod
    def _circuit_u321(theta, phi, lam, phase, simplify=True, atol=DEFAULT_ATOL):
        qr = QuantumRegister(1, "qr")
        circuit = QuantumCircuit(qr, global_phase=phase)
        if not simplify:
            atol = -1.0
        if abs(theta) < atol:
            tot = _mod_2pi(phi + lam, atol)
            if abs(tot) > atol:
                circuit._append(U1Gate(tot), [qr[0]], [])
        elif abs(theta - np.pi / 2) < atol:
            circuit._append(U2Gate(_mod_2pi(phi, atol), _mod_2pi(lam, atol)), [qr[0]], [])
        else:
            circuit._append(U3Gate(theta, _mod_2pi(phi, atol), _mod_2pi(lam, atol)), [qr[0]], [])
        return circuit

    @staticmethod
    def _circuit_u(theta, phi, lam, phase, simplify=True, atol=DEFAULT_ATOL):
        qr = QuantumRegister(1, "qr")
        circuit = QuantumCircuit(qr, global_phase=phase)
        if not simplify:
            atol = -1.0
        phi = _mod_2pi(phi, atol)
        lam = _mod_2pi(lam, atol)
        if abs(theta) > atol or abs(phi) > atol or abs(lam) > atol:
            circuit._append(UGate(theta, phi, lam), [qr[0]], [])
        return circuit

    @staticmethod
    def _circuit_psx_gen(theta, phi, lam, phase, atol, pfun, xfun, xpifun=None):
        """
        Generic X90, phase decomposition

        NOTE: `pfun` is responsible for eliding gates where appropriate (e.g., at angle value 0).
        """
        qr = QuantumRegister(1, "qr")
        circuit = QuantumCircuit(qr, global_phase=phase)
        # Early return for zero SX decomposition
        if np.abs(theta) < atol:
            pfun(circuit, qr, lam + phi)
            return circuit
        # Early return for single SX decomposition
        if abs(theta - np.pi / 2) < atol:
            pfun(circuit, qr, lam - np.pi / 2)
            xfun(circuit, qr)
            pfun(circuit, qr, phi + np.pi / 2)
            return circuit
        # General double SX decomposition
        if abs(theta - np.pi) < atol:
            circuit.global_phase += lam
            phi, lam = phi - lam, 0
        if abs(_mod_2pi(lam + np.pi)) < atol or abs(_mod_2pi(phi)) < atol:
            lam, theta, phi = lam + np.pi, -theta, phi + np.pi
            circuit.global_phase -= theta
        # Shift theta and phi to turn the decomposition from
        # RZ(phi).RY(theta).RZ(lam) = RZ(phi).RX(-pi/2).RZ(theta).RX(pi/2).RZ(lam)
        # into RZ(phi+pi).SX.RZ(theta+pi).SX.RZ(lam) .
        theta, phi = theta + np.pi, phi + np.pi
        circuit.global_phase -= np.pi / 2
        # Emit circuit
        pfun(circuit, qr, lam)
        if xpifun and abs(_mod_2pi(theta)) < atol:
            xpifun(circuit, qr)
        else:
            xfun(circuit, qr)
            pfun(circuit, qr, theta)
            xfun(circuit, qr)
        pfun(circuit, qr, phi)

        return circuit

    @staticmethod
    def _circuit_psx(theta, phi, lam, phase, simplify=True, atol=DEFAULT_ATOL):
        if not simplify:
            atol = -1.0

        def fnz(circuit, qr, phi):
            phi = _mod_2pi(phi, atol)
            if abs(phi) > atol:
                circuit._append(PhaseGate(phi), [qr[0]], [])

        def fnx(circuit, qr):
            circuit._append(SXGate(), [qr[0]], [])

        return OneQubitEulerDecomposer._circuit_psx_gen(theta, phi, lam, phase, atol, fnz, fnx)

    @staticmethod
    def _circuit_zsx(theta, phi, lam, phase, simplify=True, atol=DEFAULT_ATOL):
        if not simplify:
            atol = -1.0

        def fnz(circuit, qr, phi):
            phi = _mod_2pi(phi, atol)
            if abs(phi) > atol:
                circuit._append(RZGate(phi), [qr[0]], [])
                circuit.global_phase += phi / 2

        def fnx(circuit, qr):
            circuit._append(SXGate(), [qr[0]], [])

        return OneQubitEulerDecomposer._circuit_psx_gen(theta, phi, lam, phase, atol, fnz, fnx)

    @staticmethod
    def _circuit_u1x(theta, phi, lam, phase, simplify=True, atol=DEFAULT_ATOL):
        if not simplify:
            atol = -1.0

        def fnz(circuit, qr, phi):
            phi = _mod_2pi(phi, atol)
            if abs(phi) > atol:
                circuit._append(U1Gate(phi), [qr[0]], [])

        def fnx(circuit, qr):
            circuit.global_phase += np.pi / 4
            circuit._append(RXGate(np.pi / 2), [qr[0]], [])

        return OneQubitEulerDecomposer._circuit_psx_gen(theta, phi, lam, phase, atol, fnz, fnx)

    @staticmethod
    def _circuit_zsxx(theta, phi, lam, phase, simplify=True, atol=DEFAULT_ATOL):
        if not simplify:
            atol = -1.0

        def fnz(circuit, qr, phi):
            phi = _mod_2pi(phi, atol)
            if abs(phi) > atol:
                circuit._append(RZGate(phi), [qr[0]], [])
                circuit.global_phase += phi / 2

        def fnx(circuit, qr):
            circuit._append(SXGate(), [qr[0]], [])

        def fnxpi(circuit, qr):
            circuit._append(XGate(), [qr[0]], [])

        return OneQubitEulerDecomposer._circuit_psx_gen(
            theta, phi, lam, phase, atol, fnz, fnx, fnxpi
        )

    @staticmethod
    def _circuit_rr(theta, phi, lam, phase, simplify=True, atol=DEFAULT_ATOL):
        qr = QuantumRegister(1, "qr")
        circuit = QuantumCircuit(qr, global_phase=phase)
        if not simplify:
            atol = -1.0
        if abs(theta) < atol and abs(phi) < atol and abs(lam) < atol:
            return circuit
        if abs(theta - np.pi) > atol:
            circuit._append(RGate(theta - np.pi, _mod_2pi(np.pi / 2 - lam, atol)), [qr[0]], [])
        circuit._append(RGate(np.pi, _mod_2pi(0.5 * (phi - lam + np.pi), atol)), [qr[0]], [])
        return circuit


def _mod_2pi(angle: float, atol: float = 0):
    """Wrap angle into interval [-π,π). If within atol of the endpoint, clamp to -π"""
    wrapped = (angle + np.pi) % (2 * np.pi) - np.pi
    if abs(wrapped - np.pi) < atol:
        wrapped = -np.pi
    return wrapped


def _h_conjugate(su2):
    """Return su2 conjugated by Hadamard gate. No warning if input matrix is not in su2."""
    return np.array(
        [
            [su2[0, 0].real + 1j * su2[1, 0].imag, 1j * su2[0, 0].imag + su2[1, 0].real],
            [1j * su2[0, 0].imag - su2[1, 0].real, su2[0, 0].real - 1j * su2[1, 0].imag],
        ],
        dtype=complex,
    )<|MERGE_RESOLUTION|>--- conflicted
+++ resolved
@@ -325,43 +325,9 @@
                 the middle gate, which permits us to coalesce them at the cost of reversing the sign
                 of theta.
 
-<<<<<<< HEAD
-    @staticmethod
-    def _circuit_xzx(theta, phi, lam, phase, simplify=True, atol=DEFAULT_ATOL):
-        gphase = phase - (phi + lam) / 2
-        qr = QuantumRegister(1, "qr")
-        circuit = QuantumCircuit(qr)
-        if not simplify:
-            atol = -1.0
-        if abs(theta) < atol:
-            tot = _mod_2pi(phi + lam)
-            if abs(tot) > atol:
-                circuit._append(RXGate(tot), [qr[0]], [])
-                gphase += tot / 2
-            circuit.global_phase = gphase
-            return circuit
-        if abs(theta - np.pi) < atol:
-            gphase += phi
-            lam, phi = lam - phi, 0
-        lam = _mod_2pi(lam, atol)
-        if abs(lam) > atol:
-            gphase += lam / 2
-            circuit._append(RXGate(lam), [qr[0]], [])
-        circuit._append(RZGate(theta), [qr[0]], [])
-        phi = _mod_2pi(phi, atol)
-        if abs(phi) > atol:
-            gphase += phi / 2
-            circuit._append(RXGate(phi), [qr[0]], [])
-        circuit.global_phase = gphase
-        return circuit
-
-    @staticmethod
-    def _circuit_xyx(theta, phi, lam, phase, simplify=True, atol=DEFAULT_ATOL):
-=======
         Returns:
             QuantumCircuit: The assembled circuit.
         """
->>>>>>> fcedd7e1
         gphase = phase - (phi + lam) / 2
         qr = QuantumRegister(1, "qr")
         circuit = QuantumCircuit(qr)
@@ -427,6 +393,21 @@
             allow_non_canonical=allow_non_canonical,
             k_gate=RZGate,
             a_gate=RXGate,
+        )
+
+    def _circuit_xzx(
+        self, theta, phi, lam, phase, simplify=True, atol=DEFAULT_ATOL, allow_non_canonical=True
+    ):
+        return self._circuit_kak(
+            theta,
+            phi,
+            lam,
+            phase,
+            simplify=simplify,
+            atol=atol,
+            allow_non_canonical=allow_non_canonical,
+            k_gate=RXGate,
+            a_gate=RZGate,
         )
 
     def _circuit_xyx(
