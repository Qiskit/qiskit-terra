--- conflicted
+++ resolved
@@ -144,12 +144,10 @@
 
         The overall decomposition scheme is taken from Drury and Love, arXiv:0806.4015 [quant-ph].
         """
-<<<<<<< HEAD
+        from scipy import linalg as la
+
         if _unpickling:
             return super().__new__(cls)
-=======
-        from scipy import linalg as la
->>>>>>> e4a7c407
 
         pi = np.pi
         pi2 = np.pi / 2
