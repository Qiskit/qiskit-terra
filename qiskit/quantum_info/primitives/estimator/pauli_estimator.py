# This code is part of Qiskit.
#
# (C) Copyright IBM 2021.
#
# This code is licensed under the Apache License, Version 2.0. You may
# obtain a copy of this license in the LICENSE.txt file in the root directory
# of this source tree or at http://www.apache.org/licenses/LICENSE-2.0.
#
# Any modifications or derivative works of this code must retain this
# copyright notice, and modified files need to carry a notice indicating
# that they have been altered from the originals.
"""
Expectation value class
"""

from __future__ import annotations

import copy
import logging
from functools import reduce
from itertools import accumulate
from typing import Optional, Union, cast

import numpy as np

from qiskit.circuit import QuantumCircuit
from qiskit.compiler import transpile
from qiskit.providers import BackendV1 as Backend
from qiskit.quantum_info import SparsePauliOp
from qiskit.quantum_info.operators.base_operator import BaseOperator
from qiskit.result import QuasiDistribution, Result
from qiskit.transpiler import PassManager

<<<<<<< HEAD
=======
from ..backends import BackendWrapper
from ..framework.utils import PauliSumOp
>>>>>>> 5870c6d1
from ..results import EstimatorResult, SamplerResult
from ..results.base_result import BaseResult
from ..sampler import Sampler
from .base_estimator import BaseEstimator, Group

logger = logging.getLogger(__name__)


class PauliEstimator(BaseEstimator):
    """
    Evaluates expectation value using pauli rotation gates.
    """

    def __init__(
        self,
        circuits: Union[QuantumCircuit, list[Union[QuantumCircuit]]],
        observables: Union[BaseOperator, PauliSumOp, list[Union[BaseOperator, PauliSumOp]]],
        backend: Union[Backend, Sampler],
        strategy: bool = True,  # To be str like TPB
        transpile_options: Optional[dict] = None,
        bound_pass_manager: Optional[PassManager] = None,
    ):
        super().__init__(
            circuits=circuits,
            observables=observables,
            backend=backend.backend if isinstance(backend, Sampler) else backend,
            transpile_options=transpile_options,
            bound_pass_manager=bound_pass_manager,
        )
        self._measurement_strategy = strategy
        self._sampler = backend if isinstance(backend, Sampler) else Sampler.from_backend(backend)

    @property
    def preprocessed_circuits(
        self,
    ) -> list[tuple[QuantumCircuit, list[QuantumCircuit]]]:
        """
        Transpiled quantum circuits produced by preprocessing

        Returns:
            List of the transpiled quantum circuit
        """
        return cast(
            "list[tuple[QuantumCircuit, list[QuantumCircuit]]]", super().preprocessed_circuits
        )

    def _transpile(self):
        """Split Transpile"""
        self._transpiled_circuits = []
        for common_circuit, diff_circuits in self.preprocessed_circuits:
            # 1. transpile a common circuit
            common_circuit = common_circuit.copy()
            num_qubits = common_circuit.num_qubits
            common_circuit.measure_all()
            common_circuit = cast(
                QuantumCircuit,
                transpile(common_circuit, self.backend, **self.transpile_options.__dict__),
            )
            bit_map = {bit: index for index, bit in enumerate(common_circuit.qubits)}
            layout = [bit_map[qr[0]] for _, qr, _ in common_circuit[-num_qubits:]]
            common_circuit.remove_final_measurements()
            # 2. transpile diff circuits
            transpile_opts = copy.copy(self.transpile_options)
            transpile_opts.update_options(initial_layout=layout)
            diff_circuits = cast(
                "list[QuantumCircuit]",
                transpile(diff_circuits, self.backend, **transpile_opts.__dict__),
            )
            # 3. combine
            transpiled_circuits = []
            for diff_circuit in diff_circuits:
                transpiled_circuit = common_circuit.copy()
                for creg in diff_circuit.cregs:
                    if creg not in transpiled_circuit.cregs:
                        transpiled_circuit.add_register(creg)
                transpiled_circuit.compose(diff_circuit, inplace=True)
                transpiled_circuit.metadata = diff_circuit.metadata
                transpiled_circuits.append(transpiled_circuit)
            self._transpiled_circuits += transpiled_circuits

    # pylint: disable=arguments-differ
    def run(
        self,
        parameters: Optional[Union[list[float], list[list[float]]]] = None,
        grouping: Optional[list[Union[Group, tuple[int, int]]]] = None,
        **run_options,
    ) -> EstimatorResult:
        """
        Returns:
            The running result.
        Raises:
            QiskitError: if the instance has been closed.
            TypeError: if the shape of parameters is invalid.
        """
        self._check_is_closed()

        if grouping is not None:
            self._grouping = [g if isinstance(g, Group) else Group(g[0], g[1]) for g in grouping]

        num_observables = [len(m) for (_, m) in self.preprocessed_circuits]

        transpiled_circuits = self.transpiled_circuits

        # parameters: NoneType
        if parameters is None:
            parameters = cast("list[list[float]]", [[]])

        # parameters: list[float]
        elif isinstance(parameters[0], (int, float)):
            parameters = cast("list[list[float]]", [parameters] * len(self._grouping))

        # parameters: list[list[float]]
        elif len(self._grouping) == 1:
            transpiled_circuits = transpiled_circuits * len(parameters)
            num_observables = num_observables * len(parameters)

        elif len(parameters) != len(self._grouping):
            raise TypeError("The number of parameters and grouping must be same.")

        accum = [0] + list(accumulate(num_observables))

        # Bind parameters
        # TODO: support Aer parameter bind after https://github.com/Qiskit/qiskit-aer/pull/1317
        bound_circuits = [
            transpiled_circuits[circuit_index].bind_parameters(p)  # type: ignore
            for i, (p, n) in enumerate(zip(parameters, num_observables))
            for circuit_index in range(accum[i], accum[i] + n)
        ]

        bound_circuits = self._bound_pass_manager_run(bound_circuits)

        # Run
        run_opts = copy.copy(self.run_options)
        run_opts.update_options(**run_options)

        self._sampler.set_skip_transpilation()
        results = self._sampler.run(circuits=bound_circuits, **run_opts.__dict__)

        postprocessed = [
            self._postprocessing(results[accum[i] : accum[i + 1]])
            for i in range(len(num_observables))
        ]

        return reduce(lambda a, b: a + b, postprocessed)

    def _preprocessing(
        self, circuits: list[QuantumCircuit], observables: list[SparsePauliOp]
    ) -> list[tuple[QuantumCircuit, list[QuantumCircuit]]]:
        """
        Preprocessing for evaluation of expectation value using pauli rotation gates.
        """
        preprocessed_circuits = []
        for group in self._grouping:
            circuit = self._circuits[group.circuit_index]
            observable = self._observables[group.observable_index]
            diff_circuits: list[QuantumCircuit] = []
            if self._measurement_strategy:
                for op in observable.grouping():
                    coeff_dict = {
                        key: val.real.item() if np.isreal(val) else val.item()
                        for key, val in op.label_iter()
                    }
                    lst = []
                    for paulis in zip(*coeff_dict.keys()):
                        pauli_set = set(paulis)
                        pauli_set.discard("I")
                        lst.append(pauli_set.pop() if pauli_set else "I")
                    pauli = "".join(lst)

                    meas_circuit = QuantumCircuit(circuit.num_qubits, observable.num_qubits)
                    for i, val in enumerate(reversed(pauli)):
                        if val == "Y":
                            meas_circuit.sdg(i)
                        if val in ["Y", "X"]:
                            meas_circuit.h(i)
                        meas_circuit.measure(i, i)
                    meas_circuit.metadata = {"basis": pauli, "coeff": coeff_dict}
                    diff_circuits.append(meas_circuit)
            else:
                for pauli, coeff in observable.label_iter():
                    meas_circuit = QuantumCircuit(circuit.num_qubits, observable.num_qubits)
                    for i, val in enumerate(reversed(pauli)):
                        if val == "Y":
                            meas_circuit.sdg(i)
                        if val in ["Y", "X"]:
                            meas_circuit.h(i)
                        meas_circuit.measure(i, i)
                    coeff = coeff.real.item() if np.isreal(coeff) else coeff.item()
                    meas_circuit.metadata = {"basis": pauli, "coeff": coeff}
                    diff_circuits.append(meas_circuit)

            preprocessed_circuits.append((circuit.copy(), diff_circuits))
        return preprocessed_circuits

    def _postprocessing(self, result: Union[Result, BaseResult, dict]) -> EstimatorResult:
        """
        Postprocessing for evaluation of expectation value using pauli rotation gates.
        """
        if not isinstance(result, SamplerResult):
            raise TypeError(f"result must be SamplerResult, not {type(result)}.")

        data = result.quasi_dists
        metadata = result.metadata

        combined_expval = 0.0
        combined_variance = 0.0
        combined_stderr = 0.0

        for datum, meta in zip(data, metadata):
            basis = meta.get("basis", None)
            coeff = meta.get("coeff", 1)
            basis_coeff = coeff if isinstance(coeff, dict) else {basis: coeff}
            for basis, coeff in basis_coeff.items():
                diagonal = _pauli_diagonal(basis) if basis is not None else None
                # qubits = meta.get("qubits", None)
                shots = sum(datum.values())

                # Compute expval component
                expval, var = _expval_with_variance(datum, diagonal=diagonal)
                # Accumulate
                combined_expval += expval * coeff
                combined_variance += var * coeff**2
                combined_stderr += np.sqrt(max(var * coeff**2 / shots, 0.0))

        return EstimatorResult(
            np.array([combined_expval], np.float64),
            np.array([combined_variance], np.float64),
        )


def _expval_with_variance(
    quasi: QuasiDistribution,
    diagonal: Optional[np.ndarray] = None,
    # clbits: Optional[list[int]] = None,
) -> tuple[float, float]:

    # Marginalize counts
    # if clbits is not None:
    #    counts = marginal_counts(counts, meas_qubits=clbits)

    probs = np.fromiter(quasi.values(), dtype=float)
    shots = probs.sum()
    probs = probs / shots

    # Get diagonal operator coefficients
    if diagonal is None:
        coeffs = np.array(
            [(-1) ** (bin(key).count("1") % 2) for key in quasi.keys()], dtype=probs.dtype
        )
    else:
        coeffs = np.asarray(diagonal[list(quasi.keys())], dtype=probs.dtype)

    # Compute expval
    expval = coeffs.dot(probs)

    # Compute variance
    if diagonal is None:
        # The square of the parity diagonal is the all 1 vector
        sq_expval = np.sum(probs)
    else:
        sq_expval = (coeffs**2).dot(probs)
    variance = sq_expval - expval**2

    # Compute standard deviation
    if variance < 0:
        if not np.isclose(variance, 0):
            logger.warning(
                "Encountered a negative variance in expectation value calculation."
                "(%f). Setting standard deviation of result to 0.",
                variance,
            )
        variance = np.float64(0.0)
    return expval.item(), variance.item()


def _pauli_diagonal(pauli: str) -> np.ndarray:
    """Return diagonal for given Pauli.

    Args:
        pauli: a pauli string.

    Returns:
        np.ndarray: The diagonal vector for converting the Pauli basis
                    measurement into an expectation value.
    """
    if pauli[0] in ["+", "-"]:
        pauli = pauli[1:]

    diag = np.array([1])
    for i in reversed(pauli):
        if i == "I":
            tmp = np.array([1, 1])
        else:
            tmp = np.array([1, -1])
        diag = np.kron(tmp, diag)
    return diag<|MERGE_RESOLUTION|>--- conflicted
+++ resolved
@@ -31,11 +31,6 @@
 from qiskit.result import QuasiDistribution, Result
 from qiskit.transpiler import PassManager
 
-<<<<<<< HEAD
-=======
-from ..backends import BackendWrapper
-from ..framework.utils import PauliSumOp
->>>>>>> 5870c6d1
 from ..results import EstimatorResult, SamplerResult
 from ..results.base_result import BaseResult
 from ..sampler import Sampler
