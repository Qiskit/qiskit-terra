--- conflicted
+++ resolved
@@ -32,11 +32,8 @@
 from qiskit.quantum_info.states.quantum_state import QuantumState
 from qiskit.quantum_info.operators.tolerances import TolerancesMixin
 from qiskit.quantum_info.operators.operator import Operator
-<<<<<<< HEAD
-=======
 from qiskit.quantum_info.operators.op_shape import OpShape
 from qiskit.quantum_info.operators.predicates import matrix_equal
->>>>>>> d2ef703e
 
 
 class Statevector(QuantumState, TolerancesMixin):
@@ -113,7 +110,6 @@
             self._data, other._data, rtol=self.rtol, atol=self.atol)
 
     def __repr__(self):
-<<<<<<< HEAD
         text = self.draw('text')
         return str(text)
 
@@ -168,14 +164,6 @@
 
     def _ipython_display_(self):
         display(self.draw('markdown'))
-=======
-        prefix = 'Statevector('
-        pad = len(prefix) * ' '
-        return '{}{},\n{}dims={})'.format(
-            prefix, np.array2string(
-                self.data, separator=', ', prefix=prefix),
-            pad, self._op_shape.dims_l())
->>>>>>> d2ef703e
 
     @property
     def data(self):
