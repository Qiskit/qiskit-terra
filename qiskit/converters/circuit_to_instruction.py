# -*- coding: utf-8 -*-

# This code is part of Qiskit.
#
# (C) Copyright IBM 2017, 2019.
#
# This code is licensed under the Apache License, Version 2.0. You may
# obtain a copy of this license in the LICENSE.txt file in the root directory
# of this source tree or at http://www.apache.org/licenses/LICENSE-2.0.
#
# Any modifications or derivative works of this code must retain this
# copyright notice, and modified files need to carry a notice indicating
# that they have been altered from the originals.

"""Helper function for converting a circuit to an instruction."""

from qiskit.exceptions import QiskitError
from qiskit.circuit.instruction import Instruction
from qiskit.circuit.quantumregister import QuantumRegister, Qubit
from qiskit.circuit.classicalregister import ClassicalRegister


def circuit_to_instruction(circuit, parameter_map=None, equivalence_library=None):
    """Build an ``Instruction`` object from a ``QuantumCircuit``.

    The instruction is anonymous (not tied to a named quantum register),
    and so can be inserted into another circuit. The instruction will
    have the same string name as the circuit.

    Args:
        circuit (QuantumCircuit): the input circuit.
        parameter_map (dict): For parameterized circuits, a mapping from
           parameters in the circuit to parameters to be used in the instruction.
           If None, existing circuit parameters will also parameterize the
           instruction.
        equivalence_library (EquivalenceLibrary): Optional equivalence library
           where the converted instruction will be registered.

    Raises:
        QiskitError: if parameter_map is not compatible with circuit

    Return:
        qiskit.circuit.Instruction: an instruction equivalent to the action of the
        input circuit. Upon decomposition, this instruction will
        yield the components comprising the original circuit.

    Example:
        .. jupyter-execute::

            from qiskit import QuantumRegister, ClassicalRegister, QuantumCircuit
            from qiskit.converters import circuit_to_instruction
            %matplotlib inline

            q = QuantumRegister(3, 'q')
            c = ClassicalRegister(3, 'c')
            circ = QuantumCircuit(q, c)
            circ.h(q[0])
            circ.cx(q[0], q[1])
            circ.measure(q[0], c[0])
            circ.rz(0.5, q[1]).c_if(c, 2)
            circuit_to_instruction(circ)
    """
    # pylint: disable=cyclic-import
    from qiskit.circuit.quantumcircuit import QuantumCircuit

    if parameter_map is None:
        parameter_dict = {p: p for p in circuit.parameters}
    else:
        parameter_dict = circuit._unroll_param_dict(parameter_map)

    if parameter_dict.keys() != circuit.parameters:
        raise QiskitError(('parameter_map should map all circuit parameters. '
                           'Circuit parameters: {}, parameter_map: {}').format(
                               circuit.parameters, parameter_dict))

    instruction = Instruction(name=circuit.name,
                              num_qubits=sum([qreg.size for qreg in circuit.qregs]),
                              num_clbits=sum([creg.size for creg in circuit.cregs]),
                              params=sorted(parameter_dict.values(), key=lambda p: p.name))
    instruction.condition = None

    def find_bit_position(bit):
        """find the index of a given bit (Register, int) within
        a flat ordered list of bits of the circuit
        """
        if isinstance(bit, Qubit):
            ordered_regs = circuit.qregs
        else:
            ordered_regs = circuit.cregs
        reg_index = ordered_regs.index(bit.register)
        return sum([reg.size for reg in ordered_regs[:reg_index]]) + bit.index

    target = circuit.assign_parameters(parameter_dict, inplace=False)

    if equivalence_library is not None:
        equivalence_library.add_equivalence(instruction, target)

    definition = target.data

    regs = []
    if instruction.num_qubits > 0:
        q = QuantumRegister(instruction.num_qubits, 'q')
        regs.append(q)

    if instruction.num_clbits > 0:
        c = ClassicalRegister(instruction.num_clbits, 'c')
        regs.append(c)

    definition = list(map(lambda x:
                          (x[0],
                           list(map(lambda y: q[find_bit_position(y)], x[1])),
                           list(map(lambda y: c[find_bit_position(y)], x[2]))), definition))

    # fix condition
    for rule in definition:
        condition = rule[0].condition
        if condition:
            reg, val = condition
            if reg.size == c.size:
                rule[0].condition = (c, val)
            else:
                raise QiskitError('Cannot convert condition in circuit with '
                                  'multiple classical registers to instruction')

    qc = QuantumCircuit(*regs, name=instruction.name)
<<<<<<< HEAD
    qc.data = definition
    if circuit.phase:
        qc.phase = circuit.phase

=======
    qc._data = definition
>>>>>>> f00922bc
    instruction.definition = qc

    return instruction<|MERGE_RESOLUTION|>--- conflicted
+++ resolved
@@ -123,14 +123,10 @@
                                   'multiple classical registers to instruction')
 
     qc = QuantumCircuit(*regs, name=instruction.name)
-<<<<<<< HEAD
-    qc.data = definition
-    if circuit.phase:
-        qc.phase = circuit.phase
+    qc._data = definition
+    if circuit.global_phase:
+        qc.global_phase = circuit.global_phase
 
-=======
-    qc._data = definition
->>>>>>> f00922bc
     instruction.definition = qc
 
     return instruction