# -*- coding: utf-8 -*-

# This code is part of Qiskit.
#
# (C) Copyright IBM 2017, 2018.
#
# This code is licensed under the Apache License, Version 2.0. You may
# obtain a copy of this license in the LICENSE.txt file in the root directory
# of this source tree or at http://www.apache.org/licenses/LICENSE-2.0.
#
# Any modifications or derivative works of this code must retain this
# copyright notice, and modified files need to carry a notice indicating
# that they have been altered from the originals.

"""
AST (abstract syntax tree) to DAG (directed acyclic graph) converter.

Acts as an OpenQASM interpreter.
"""
from collections import OrderedDict
from qiskit.dagcircuit import DAGCircuit
from qiskit.exceptions import QiskitError

from qiskit.circuit import QuantumRegister, ClassicalRegister, Gate, QuantumCircuit
from qiskit.qasm.node.real import Real
from qiskit.circuit.measure import Measure
from qiskit.circuit.reset import Reset
from qiskit.circuit.barrier import Barrier
from qiskit.circuit.library.standard_gates.x import CCXGate
from qiskit.circuit.library.standard_gates.swap import CSwapGate
from qiskit.circuit.library.standard_gates.x import CXGate
from qiskit.circuit.library.standard_gates.y import CYGate
from qiskit.circuit.library.standard_gates.z import CZGate
from qiskit.circuit.library.standard_gates.swap import SwapGate
from qiskit.circuit.library.standard_gates.h import HGate
from qiskit.circuit.library.standard_gates.i import IGate
from qiskit.circuit.library.standard_gates.s import SGate
from qiskit.circuit.library.standard_gates.s import SdgGate
from qiskit.circuit.library.standard_gates.t import TGate
from qiskit.circuit.library.standard_gates.t import TdgGate
from qiskit.circuit.library.standard_gates.u1 import U1Gate
from qiskit.circuit.library.standard_gates.u2 import U2Gate
from qiskit.circuit.library.standard_gates.u3 import U3Gate
from qiskit.circuit.library.standard_gates.x import XGate
from qiskit.circuit.library.standard_gates.y import YGate
from qiskit.circuit.library.standard_gates.z import ZGate
from qiskit.circuit.library.standard_gates.rx import RXGate
from qiskit.circuit.library.standard_gates.ry import RYGate
from qiskit.circuit.library.standard_gates.rz import RZGate
from qiskit.circuit.library.standard_gates.rxx import RXXGate
from qiskit.circuit.library.standard_gates.rzz import RZZGate
from qiskit.circuit.library.standard_gates.u1 import CU1Gate
from qiskit.circuit.library.standard_gates.u3 import CU3Gate
from qiskit.circuit.library.standard_gates.h import CHGate
from qiskit.circuit.library.standard_gates.rx import CRXGate
from qiskit.circuit.library.standard_gates.ry import CRYGate
from qiskit.circuit.library.standard_gates.rz import CRZGate


def ast_to_dag(ast):
    """Build a ``DAGCircuit`` object from an AST ``Node`` object.

    Args:
        ast (Program): a Program Node of an AST (parser's output)

    Return:
        DAGCircuit: the DAG representing an OpenQASM's AST

    Raises:
        QiskitError: if the AST is malformed.

    Example:
        .. jupyter-execute::

            from qiskit.converters import ast_to_dag
            from qiskit import qasm, QuantumCircuit, ClassicalRegister, QuantumRegister
            from qiskit.visualization import dag_drawer
            %matplotlib inline

            q = QuantumRegister(3, 'q')
            c = ClassicalRegister(3, 'c')
            circ = QuantumCircuit(q, c)
            circ.h(q[0])
            circ.cx(q[0], q[1])
            circ.measure(q[0], c[0])
            circ.rz(0.5, q[1]).c_if(c, 2)
            qasm_str = circ.qasm()
            ast = qasm.Qasm(data=qasm_str).parse()
            dag = ast_to_dag(ast)
            dag_drawer(dag)
    """
    dag = DAGCircuit()
    AstInterpreter(dag)._process_node(ast)

    return dag


class AstInterpreter:
    """Interprets an OpenQASM by expanding subroutines and unrolling loops."""

    standard_extension = {"u1": U1Gate,
                          "u2": U2Gate,
                          "u3": U3Gate,
                          "x": XGate,
                          "y": YGate,
                          "z": ZGate,
                          "t": TGate,
                          "tdg": TdgGate,
                          "s": SGate,
                          "sdg": SdgGate,
                          "swap": SwapGate,
                          "rx": RXGate,
                          "rxx": RXXGate,
                          "ry": RYGate,
                          "rz": RZGate,
                          "rzz": RZZGate,
                          "id": IGate,
                          "h": HGate,
                          "cx": CXGate,
                          "cy": CYGate,
                          "cz": CZGate,
                          "ch": CHGate,
                          "crx": CRXGate,
                          "cry": CRYGate,
                          "crz": CRZGate,
                          "cu1": CU1Gate,
                          "cu3": CU3Gate,
                          "ccx": CCXGate,
                          "cswap": CSwapGate}

    def __init__(self, dag):
        """Initialize interpreter's data."""
        # DAG object to populate
        self.dag = dag
        # OPENQASM version number (ignored for now)
        self.version = 0.0
        # Dict of gates names and properties
        self.gates = OrderedDict()
        # Keeping track of conditional gates
        self.condition = None
        # List of dictionaries mapping local parameter ids to expression Nodes
        self.arg_stack = [{}]
        # List of dictionaries mapping local bit ids to global ids (name, idx)
        self.bit_stack = [{}]

    def _process_bit_id(self, node):
        """Process an Id or IndexedId node as a bit or register type.

        Return a list of tuples (Register,index).
        """
        reg = None

        if node.name in self.dag.qregs:
            reg = self.dag.qregs[node.name]
        elif node.name in self.dag.cregs:
            reg = self.dag.cregs[node.name]
        else:
            raise QiskitError("expected qreg or creg name:",
                              "line=%s" % node.line,
                              "file=%s" % node.file)

        if node.type == "indexed_id":
            # An indexed bit or qubit
            return [reg[node.index]]
        elif node.type == "id":
            # A qubit or qreg or creg
            if not self.bit_stack[-1]:
                # Global scope
                return list(reg)
            else:
                # local scope
                if node.name in self.bit_stack[-1]:
                    return [self.bit_stack[-1][node.name]]
                raise QiskitError("expected local bit name:",
                                  "line=%s" % node.line,
                                  "file=%s" % node.file)
        return None

    def _process_custom_unitary(self, node):
        """Process a custom unitary node."""
        name = node.name
        if node.arguments is not None:
            args = self._process_node(node.arguments)
        else:
            args = []
        bits = [self._process_bit_id(node_element)
                for node_element in node.bitlist.children]
        if name in self.gates:
            gargs = self.gates[name]["args"]
            gbits = self.gates[name]["bits"]
            # Loop over register arguments, if any.
            maxidx = max(map(len, bits))
            for idx in range(maxidx):
                self.arg_stack.append({gargs[j]: args[j]
                                       for j in range(len(gargs))})
                # Only index into register arguments.
                element = [idx * x for x in
                           [len(bits[j]) > 1 for j in range(len(bits))]]
                self.bit_stack.append({gbits[j]: bits[j][element[j]]
                                       for j in range(len(gbits))})
                self._create_dag_op(name,
                                    [self.arg_stack[-1][s].sym() for s in gargs],
                                    [self.bit_stack[-1][s] for s in gbits])
                self.arg_stack.pop()
                self.bit_stack.pop()
        else:
            raise QiskitError("internal error undefined gate:",
                              "line=%s" % node.line, "file=%s" % node.file)

    def _process_gate(self, node, opaque=False):
        """Process a gate node.

        If opaque is True, process the node as an opaque gate node.
        """
        self.gates[node.name] = {}
        de_gate = self.gates[node.name]
        de_gate["print"] = True  # default
        de_gate["opaque"] = opaque
        de_gate["n_args"] = node.n_args()
        de_gate["n_bits"] = node.n_bits()
        if node.n_args() > 0:
            de_gate["args"] = [element.name for element in node.arguments.children]
        else:
            de_gate["args"] = []
        de_gate["bits"] = [c.name for c in node.bitlist.children]
        if node.name in self.standard_extension:
            return
        if opaque:
            de_gate["body"] = None
        else:
            de_gate["body"] = node.body

    def _process_cnot(self, node):
        """Process a CNOT gate node."""
        id0 = self._process_bit_id(node.children[0])
        id1 = self._process_bit_id(node.children[1])
        if not (len(id0) == len(id1) or len(id0) == 1 or len(id1) == 1):
            raise QiskitError("internal error: qreg size mismatch",
                              "line=%s" % node.line, "file=%s" % node.file)
        maxidx = max([len(id0), len(id1)])
        for idx in range(maxidx):
            cx_gate = CXGate()
            cx_gate.condition = self.condition
            if len(id0) > 1 and len(id1) > 1:
                self.dag.apply_operation_back(cx_gate, [id0[idx], id1[idx]], [])
            elif len(id0) > 1:
                self.dag.apply_operation_back(cx_gate, [id0[idx], id1[0]], [])
            else:
                self.dag.apply_operation_back(cx_gate, [id0[0], id1[idx]], [])

    def _process_measure(self, node):
        """Process a measurement node."""
        id0 = self._process_bit_id(node.children[0])
        id1 = self._process_bit_id(node.children[1])
        if len(id0) != len(id1):
            raise QiskitError("internal error: reg size mismatch",
                              "line=%s" % node.line, "file=%s" % node.file)
        for idx, idy in zip(id0, id1):
            meas_gate = Measure()
            meas_gate.condition = self.condition
            self.dag.apply_operation_back(meas_gate, [idx], [idy])

    def _process_if(self, node):
        """Process an if node."""
        creg_name = node.children[0].name
        creg = self.dag.cregs[creg_name]
        cval = node.children[1].value
        self.condition = (creg, cval)
        self._process_node(node.children[2])
        self.condition = None

    def _process_children(self, node):
        """Call process_node for all children of node."""
        for kid in node.children:
            self._process_node(kid)

    def _process_node(self, node):
        """Carry out the action associated with a node."""
        if node.type == "program":
            self._process_children(node)

        elif node.type == "qreg":
            qreg = QuantumRegister(node.index, node.name)
            self.dag.add_qreg(qreg)

        elif node.type == "creg":
            creg = ClassicalRegister(node.index, node.name)
            self.dag.add_creg(creg)

        elif node.type == "id":
            raise QiskitError("internal error: _process_node on id")

        elif node.type == "int":
            raise QiskitError("internal error: _process_node on int")

        elif node.type == "real":
            raise QiskitError("internal error: _process_node on real")

        elif node.type == "indexed_id":
            raise QiskitError("internal error: _process_node on indexed_id")

        elif node.type == "id_list":
            # We process id_list nodes when they are leaves of barriers.
            return [self._process_bit_id(node_children)
                    for node_children in node.children]

        elif node.type == "primary_list":
            # We should only be called for a barrier.
            return [self._process_bit_id(m) for m in node.children]

        elif node.type == "gate":
            self._process_gate(node)

        elif node.type == "custom_unitary":
            self._process_custom_unitary(node)

        elif node.type == "universal_unitary":
            args = self._process_node(node.children[0])
            qid = self._process_bit_id(node.children[1])
            for element in qid:
                u3_gate = U3Gate(*args, element)
                u3_gate.condition = self.condition
                self.dag.apply_operation_back(u3_gate)

        elif node.type == "cnot":
            self._process_cnot(node)

        elif node.type == "expression_list":
            return node.children

        elif node.type == "binop":
            raise QiskitError("internal error: _process_node on binop")

        elif node.type == "prefix":
            raise QiskitError("internal error: _process_node on prefix")

        elif node.type == "measure":
            self._process_measure(node)

        elif node.type == "format":
            self.version = node.version()

        elif node.type == "barrier":
            ids = self._process_node(node.children[0])
            qubits = []
            for qubit in ids:
                for j, _ in enumerate(qubit):
                    qubits.append(qubit[j])
            self.dag.apply_operation_back(Barrier(len(qubits)), qubits, [])

        elif node.type == "reset":
            id0 = self._process_bit_id(node.children[0])
            for i, _ in enumerate(id0):
                reset = Reset()
                reset.condition = self.condition
                self.dag.apply_operation_back(reset, [id0[i]], [])

        elif node.type == "if":
            self._process_if(node)

        elif node.type == "opaque":
            self._process_gate(node, opaque=True)

        elif node.type == "external":
            raise QiskitError("internal error: _process_node on external")

        else:
            raise QiskitError("internal error: undefined node type",
                              node.type, "line=%s" % node.line,
                              "file=%s" % node.file)
        return None

    def _gate_rules_to_qiskit_circuit(self, node, params):
        """From a gate definition in qasm, to a QuantumCircuit format."""
        rules = []
        qreg = QuantumRegister(node['n_bits'])
        bit_args = {node['bits'][i]: q for i, q in enumerate(qreg)}
        exp_args = {node['args'][i]: Real(q) for i, q in enumerate(params)}

        for child_op in node['body'].children:
            qparams = []
            eparams = []
            for param_list in child_op.children[1:]:
                if param_list.type == 'id_list':
                    qparams = [bit_args[param.name] for param in param_list.children]
                elif param_list.type == 'expression_list':
                    for param in param_list.children:
                        eparams.append(param.sym(nested_scope=[exp_args]))
            op = self._create_op(child_op.name, params=eparams)
            rules.append((op, qparams, []))
        circ = QuantumCircuit(qreg)
        circ._data = rules
        return circ

    def _create_dag_op(self, name, params, qargs):
        """
        Create a DAG node out of a parsed AST op node.

        Args:
            name (str): operation name to apply to the DAG
            params (list): op parameters
            qargs (list(Qubit)): qubits to attach to

        Raises:
            QiskitError: if encountering a non-basis opaque gate
        """
        op = self._create_op(name, params)
        op.condition = self.condition
        self.dag.apply_operation_back(op, qargs, [])

    def _create_op(self, name, params):
        if name in self.standard_extension:
            op = self.standard_extension[name](*params)
        elif name in self.gates:
<<<<<<< HEAD
            op = Gate(name=name, num_qubits=self.gates[name]['n_bits'], params=params)
            if not self.gates[name]['opaque']:
                # call a custom gate (otherwise, opaque)
                op.definition = self._gate_definition_to_qiskit_definition(self.gates[name],
                                                                           params=params)
=======
            if self.gates[name]['opaque']:
                # call an opaque gate
                op = Gate(name=name, num_qubits=self.gates[name]['n_bits'], params=params)
            else:
                # call a custom gate
                op = Instruction(name=name,
                                 num_qubits=self.gates[name]['n_bits'],
                                 num_clbits=0,
                                 params=params)
                op.definition = self._gate_rules_to_qiskit_circuit(self.gates[name],
                                                                   params=params)
>>>>>>> 33743b54
        else:
            raise QiskitError("unknown operation for ast node name %s" % name)
        return op<|MERGE_RESOLUTION|>--- conflicted
+++ resolved
@@ -412,25 +412,11 @@
         if name in self.standard_extension:
             op = self.standard_extension[name](*params)
         elif name in self.gates:
-<<<<<<< HEAD
             op = Gate(name=name, num_qubits=self.gates[name]['n_bits'], params=params)
             if not self.gates[name]['opaque']:
                 # call a custom gate (otherwise, opaque)
-                op.definition = self._gate_definition_to_qiskit_definition(self.gates[name],
-                                                                           params=params)
-=======
-            if self.gates[name]['opaque']:
-                # call an opaque gate
-                op = Gate(name=name, num_qubits=self.gates[name]['n_bits'], params=params)
-            else:
-                # call a custom gate
-                op = Instruction(name=name,
-                                 num_qubits=self.gates[name]['n_bits'],
-                                 num_clbits=0,
-                                 params=params)
                 op.definition = self._gate_rules_to_qiskit_circuit(self.gates[name],
                                                                    params=params)
->>>>>>> 33743b54
         else:
             raise QiskitError("unknown operation for ast node name %s" % name)
         return op