# This code is part of Qiskit.
#
# (C) Copyright IBM 2021.
#
# This code is licensed under the Apache License, Version 2.0. You may
# obtain a copy of this license in the LICENSE.txt file in the root directory
# of this source tree or at http://www.apache.org/licenses/LICENSE-2.0.
#
# Any modifications or derivative works of this code must retain this
# copyright notice, and modified files need to carry a notice indicating
# that they have been altered from the originals.

# pylint: disable=wrong-import-position, unused-import

"""Alias for Qiskit QPY import."""

# TODO deprecate this in 0.21.0
from qiskit.qpy import dump, load

<<<<<<< HEAD
*********
Using QPY
*********

Using QPY is defined to be straightforward and mirror the user API of the
serializers in Python's standard library, ``pickle`` and ``json``. There are
2 user facing functions: :func:`qiskit.circuit.qpy_serialization.dump` and
:func:`qiskit.circuit.qpy_serialization.load` which are used to dump QPY data
to a file object and load circuits from QPY data in a file object respectively.
For example::

    from qiskit.circuit import QuantumCircuit
    from qiskit.circuit import qpy_serialization

    qc = QuantumCircuit(2, name='Bell', metadata={'test': True})
    qc.h(0)
    qc.cx(0, 1)
    qc.measure_all()

    with open('bell.qpy', 'wb') as fd:
        qpy_serialization.dump(qc, fd)

    with open('bell.qpy', 'rb') as fd:
        new_qc = qpy_serialization.load(fd)[0]

API documentation
=================

.. autosummary::
   :toctree: ../stubs/

   load
   dump

QPY Compatibility
=================

The QPY format is designed to be backwards compatible moving forward. This means
you should be able to load a QPY with any newer Qiskit version than the one
that generated it. However, loading a QPY file with an older Qiskit version is
not supported and may not work.

For example, if you generated a QPY file using qiskit-terra 0.18.1 you could
load that QPY file with qiskit-terra 0.19.0 and a hypothetical qiskit-terra
0.29.0. However, loading that QPY file with 0.18.0 is not supported and may not
work.

**********
QPY Format
**********

The QPY serialization format is a portable cross-platform binary
serialization format for :class:`~qiskit.circuit.QuantumCircuit` objects in Qiskit. The basic
file format is as follows:

A QPY file (or memory object) always starts with the following 7
byte UTF8 string: ``QISKIT`` which is immediately followed by the overall
file header. The contents of the file header as defined as a C struct are:

.. code-block:: c

    struct {
        uint8_t qpy_version;
        uint8_t qiskit_major_version;
        uint8_t qiskit_minor_version;
        uint8_t qiskit_patch_version;
        uint64_t num_circuits;
    }

All values use network byte order [#f1]_ (big endian) for cross platform
compatibility.

The file header is immediately followed by the circuit payloads.
Each individual circuit is composed of the following parts:

``HEADER | METADATA | REGISTERS | CUSTOM_DEFINITIONS | INSTRUCTIONS``

There is a circuit payload for each circuit (where the total number is dictated
by ``num_circuits`` in the file header). There is no padding between the
circuits in the data.

.. _version_3:

Version 3
=========

Version 3 of the QPY format is identical to :ref:`version_2` except that it defines
a struct format to represent a :class:`~qiskit.circuit.library.PauliEvolutionGate`
natively in QPY. To accomplish this the :ref:`custom_definition` struct now supports
a new type value ``'p'`` to represent a :class:`~qiskit.circuit.library.PauliEvolutionGate`.
Enties in the custom instructions tables have unique name generated that start with the
string ``"###PauliEvolutionGate_"`` followed by a uuid string. This gate name is reservered
in QPY and if you have a custom :class:`~qiskit.circuit.Instruction` object with a definition
set and that name prefix it will error. If it's of type ``'p'`` the data payload is defined
as follows:

.. _pauli_evo_qpy:

PAULI_EVOLUTION
---------------

This represents the high level :class:`~qiskit.circuit.library.PauliEvolutionGate`

.. code-block:: c

    struct {
        uint64_t operator_count;
        _Bool standalone_op;
        char time_type;
        uint64_t time_size;
        uint64_t synthesis_size;
    }

This is immediately followed by ``operator_count`` elements defined by the :ref:`pauli_sum_op`
payload.  Following that we have ``time_size`` bytes representing the ``time`` attribute. If
``standalone_op`` is ``True`` then there must only be a single operator. The
encoding of these bytes is determined by the value of ``time_type``. Possible values of
``time_type`` are ``'f'``, ``'p'``, and ``'e'``. If ``time_type`` is ``'f'`` it's a double,
``'p'`` defines a :class:`~qiskit.circuit.Parameter` object  which is represented by a
:ref:`param_struct`, ``e`` defines a :class:`~qiskit.circuit.ParameterExpression` object
(that's not a :class:`~qiskit.circuit.Parameter`) which is represented by a :ref:`param_expr`.
Following that is ``synthesis_size`` bytes which is a utf8 encoded json payload representing
the :class:`.EvolutionSynthesis` class used by the gate.

.. _pauli_sum_op:

SPARSE_PAULI_OP_LIST_ELEM
-------------------------

This represents an instance of :class:`.PauliSumOp`.


.. code-block:: c

    struct {
        uint32_t pauli_op_size;
    }

which is immediately followed by ``pauli_op_size`` bytes which are .npy format [#f2]_
data which represents the :class:`~qiskit.quantum_info.SparsePauliOp`.

Version 3 of the QPY format also defines a struct format to represent a
:class:`~qiskit.circuit.ParameterVectorElement` as a distinct subclass from
a :class:`~qiskit.circuit.Parameter`. This adds a new parameter type char ``'v'``
to represent a :class:`~qiskit.circuit.ParameterVectorElement` which is now
supported as a type string value for an INSTRUCTION_PARAM. The payload for these
parameters are defined below as :ref:`param_vector`.

.. _param_vector:


PARAMETER_VECTOR_ELEMENT
------------------------

A PARAMETER_VECTOR_ELEMENT represents a :class:`~qiskit.circuit.ParameterVectorElement`
object the data for a INSTRUCTION_PARAM. The contents of the PARAMETER_VECTOR_ELEMENT are
defined as:

.. code-block:: c

    struct {
        uint16_t vector_name_size;
        uint64_t vector_size;
        char uuid[16];
        uint64_t index;
    }

which is immediately followed by ``vector_name_size`` utf8 bytes representing
the parameter's vector name.

.. _param_expr_v3:


PARAMETER_EXPR
--------------

Additionally, since QPY format version v3 distinguishes between a
:class:`~qiskit.circuit.Parameter` and :class:`~qiskit.circuit.ParameterVectorElement`
the payload for a :class:`~qiskit.circuit.ParameterExpression` needs to be updated
to distinguish between the types. The following is the modified payload format
which is mostly identical to the format in Version 1 and :ref:`version_2` but just
modifies the ``map_elements`` struct to include a symbol type field.

A PARAMETER_EXPR represents a :class:`~qiskit.circuit.ParameterExpression`
object that the data for an INSTRUCTION_PARAM. The contents of a PARAMETER_EXPR
are defined as:

.. code-block:: c

    struct {
        uint64_t map_elements;
        uint64_t expr_size;
    }

Immediately following the header is ``expr_size`` bytes of utf8 data containing
the expression string, which is the sympy srepr of the expression for the
parameter expression. Following that is a symbol map which contains
``map_elements`` elements with the format

.. code-block:: c

    struct {
        char symbol_type;
        char type;
        uint64_t size;
    }

The ``symbol_type`` key determines the payload type of the symbol representation
for the element. If it's ``p`` it represents a :class:`~qiskit.circuit.Parameter`
and if it's ``v`` it represents a :class:`~qiskit.circuit.ParameterVectorElement`.
The map element struct is immediately followed by the symbol map key payload, if
``symbol_type`` is ``p`` then it is followed immediately by a :ref:`param_struct`
object (both the struct and utf8 name bytes) and if ``symbol_type`` is ``v``
then the struct is imediately followed by :ref:`param_vector` (both the struct
and utf8 name bytes). That is followed by ``size`` bytes for the
data of the symbol. The data format is dependent on the value of ``type``. If
``type`` is ``p`` then it represents a :class:`~qiskit.circuit.Parameter` and
size will be 0, the value will just be the same as the key. Similarly if the
``type`` is ``v`` then it represents a :class:`~qiskit.circuit.ParameterVectorElement`
and size will be 0 as the value will just be the same as the key. If
``type`` is ``f`` then it represents a double precision float. If ``type`` is
``c`` it represents a double precision complex, which is represented by the
:ref:`complex`. Finally, if type is ``i`` it represents an integer which is an
``int64_t``.

.. _version_2:

Version 2
=========

Version 2 of the QPY format is identical to version 1 except for the HEADER
section is slightly different. You can refer to the :ref:`version_1` section
for the details on the rest of the payload format.

HEADER
------

The contents of HEADER are defined as a C struct are:

.. code-block:: c

    struct {
        uint16_t name_size;
        char global_phase_type;
        uint16_t global_phase_size;
        uint32_t num_qubits;
        uint32_t num_clbits;
        uint64_t metadata_size;
        uint32_t num_registers;
        uint64_t num_instructions;
        uint64_t num_custom_gates;
    }

This is immediately followed by ``name_size`` bytes of utf8 data for the name
of the circuit. Following this is immediately ``global_phase_size`` bytes
representing the global phase. The content of that data is dictated by the
value of ``global_phase_type``. If it's ``'f'`` the data is a float and is the
size of a ``double``. If it's ``'p'`` defines a :class:`~qiskit.circuit.Parameter`
object  which is represented by a PARAM struct (see below), ``e`` defines a
:class:`~qiskit.circuit.ParameterExpression` object (that's not a
:class:`~qiskit.circuit.Parameter`) which is represented by a PARAM_EXPR struct
(see below).

.. _version_1:

Version 1
=========

HEADER
------

The contents of HEADER as defined as a C struct are:

.. code-block:: c

    struct {
        uint16_t name_size;
        double global_phase;
        uint32_t num_qubits;
        uint32_t num_clbits;
        uint64_t metadata_size;
        uint32_t num_registers;
        uint64_t num_instructions;
        uint64_t num_custom_gates;
    }

This is immediately followed by ``name_size`` bytes of utf8 data for the name
of the circuit.

METADATA
--------

The METADATA field is a UTF8 encoded JSON string. After reading the HEADER
(which is a fixed size at the start of the QPY file) and the ``name`` string
you then read the`metadata_size`` number of bytes and parse the JSON to get
the metadata for the circuit.

REGISTERS
---------

The contents of REGISTERS is a number of REGISTER object. If num_registers is
> 0 then after reading METADATA you read that number of REGISTER structs defined
as:

.. code-block:: c

    struct {
        char type;
        _Bool standalone;
        uint32_t size;
        uint16_t name_size;
    }

``type`` can be ``'q'`` or ``'c'``.

Immediately following the REGISTER struct is the utf8 encoded register name of
size ``name_size``. After the ``name`` utf8 bytes there is then an array of
uint32_t values of size ``size`` that contains a map of the register's index to
the circuit's qubit index. For example, array element 0's value is the index
of the ``register[0]``'s position in the containing circuit's qubits list.

The standalone boolean determines whether the register is constructed as a
standalone register that was added to the circuit or was created from existing
bits. A register is considered standalone if it has bits constructed solely
as part of it, for example::

    qr = QuantumRegister(2)
    qc = QuantumCircuit(qr)

the register ``qr`` would be a standalone register. While something like::

    bits = [Qubit(), Qubit()]
    qr = QuantumRegister(bits=bits)
    qc = QuantumCircuit(bits=bits)

``qr`` would have ``standalone`` set to ``False``.


.. _custom_definition:

CUSTOM_DEFINITIONS
------------------

This section specifies custom definitions for any of the instructions in the circuit.

CUSTOM_DEFINITION_HEADER contents are defined as:

.. code-block:: c

    struct {
        uint64_t size;
    }

If size is greater than 0 that means the circuit contains custom instruction(s).
Each custom instruction is defined with a CUSTOM_INSTRUCTION block defined as:

.. code-block:: c

    struct {
        uint16_t name_size;
        char type;
        _Bool custom_definition;
        uint64_t size;
    }

Immediately following the CUSTOM_INSTRUCTION struct is the utf8 encoded name
of size ``name_size``.

If ``custom_definition`` is ``True`` that means that the immediately following
``size`` bytes contains a QPY circuit data which can be used for the custom
definition of that gate. If ``custom_definition`` is ``False`` then the
instruction can be considered opaque (ie no definition). The ``type`` field
determines what type of object will get created with the custom definition.
If it's ``'g'`` it will be a :class:`~qiskit.circuit.Gate` object, ``'i'``
it will be a :class:`~qiskit.circuit.Instruction` object.

INSTRUCTIONS
------------

The contents of INSTRUCTIONS is a list of INSTRUCTION metadata objects

.. code-block:: c

    struct {
        uint16_t name_size;
        uint16_t label_size;
        uint16_t num_parameters;
        uint32_t num_qargs;
        uint32_t num_cargs;
        _Bool has_conditional;
        uint16_t conditional_reg_name_size;
        int64_t conditional_value;
    }

This metadata object is immediately followed by ``name_size`` bytes of utf8 bytes
for the ``name``. ``name`` here is the Qiskit class name for the Instruction
class if it's defined in Qiskit. Otherwise it falls back to the custom
instruction name. Following the ``name`` bytes there are ``label_size`` bytes of
utf8 data for the label if one was set on the instruction. Following the label
bytes if ``has_conditional`` is ``True`` then there are
``conditional_reg_name_size`` bytes of utf8 data for the name of the conditional
register name. In case of single classical bit conditions the register name
utf8 data will be prefixed with a null character "\\x00" and then a utf8 string
integer representing the classical bit index in the circuit that the condition
is on.

This is immediately followed by the INSTRUCTION_ARG structs for the list of
arguments of that instruction. These are in the order of all quantum arguments
(there are num_qargs of these) followed by all classical arguments (num_cargs
of these).

The contents of each INSTRUCTION_ARG is:

.. code-block:: c

    struct {
        char type;
        uint32_t index;
    }

``type`` can be ``'q'`` or ``'c'``.

After all arguments for an instruction the parameters are specified with
``num_parameters`` INSTRUCTION_PARAM structs.

The contents of each INSTRUCTION_PARAM is:

.. code-block:: c

    struct {
        char type;
        uint64_t size;
    }

After each INSTRUCTION_PARAM the next ``size`` bytes are the parameter's data.
The ``type`` field can be ``'i'``, ``'f'``, ``'p'``, ``'e'``, ``'s'``, ``'c'``
or ``'n'`` which dictate the format. For ``'i'`` it's an integer, ``'f'`` it's
a double, ``'s'`` if it's a string (encoded as utf8), ``'c'`` is a complex and
the data is represented by the struct format in the :ref:`param_expr` section.
``'p'`` defines a :class:`~qiskit.circuit.Parameter` object  which is
represented by a :ref:`param_struct` struct, ``e`` defines a
:class:`~qiskit.circuit.ParameterExpression` object (that's not a
:class:`~qiskit.circuit.Parameter`) which is represented by a :ref:`param_expr`
struct (on QPY format :ref:`version_3` the format is tweak slightly see:
:ref:`param_expr_v3`), ``'n'`` represents an object from numpy (either an
``ndarray`` or a numpy type) which means the data is .npy format [#f2]_ data,
and in QPY :ref:`version_3` ``'v'`` represents a
:class:`~qiskit.circuit.ParameterVectorElement` which is represented by a
:ref:`param_vector` struct.

.. _param_struct:

PARAMETER
---------

A PARAMETER represents a :class:`~qiskit.circuit.Parameter` object the data for
a INSTRUCTION_PARAM. The contents of the PARAMETER are defined as:

.. code-block:: c

    struct {
        uint16_t name_size;
        char uuid[16];
    }

which is immediately followed by ``name_size`` utf8 bytes representing the
parameter name.

.. _param_expr:

PARAMETER_EXPR
--------------

A PARAMETER_EXPR represents a :class:`~qiskit.circuit.ParameterExpression`
object that the data for an INSTRUCTION_PARAM. The contents of a PARAMETER_EXPR
are defined as:

The PARAMETER_EXPR data starts with a header:

.. code-block:: c

    struct {
        uint64_t map_elements;
        uint64_t expr_size;
    }

Immediately following the header is ``expr_size`` bytes of utf8 data containing
the expression string, which is the sympy srepr of the expression for the
parameter expression. Follwing that is a symbol map which contains
``map_elements`` elements with the format

.. code-block:: c

    struct {
        char type;
        uint64_t size;
    }

Which is followed immediately by ``PARAMETER`` object (both the struct and utf8
name bytes) for the symbol map key. That is followed by ``size`` bytes for the
data of the symbol. The data format is dependent on the value of ``type``. If
``type`` is ``p`` then it represents a :class:`~qiskit.circuit.Parameter` and
size will be 0, the value will just be the same as the key. If
``type`` is ``f`` then it represents a double precision float. If ``type`` is
``c`` it represents a double precision complex, which is represented by :ref:`complex`.
Finally, if type is ``i`` it represents an integer which is an ``int64_t``.

.. _complex:

COMPLEX
-------

When representing a double precision complex value in QPY the following
struct is used:


.. code-block:: c

    struct {
        double real;
        double imag;
    }

this matches the internal C representation of Python's complex type. [#f3]_


.. [#f1] https://tools.ietf.org/html/rfc1700
.. [#f2] https://numpy.org/doc/stable/reference/generated/numpy.lib.format.html
.. [#f3] https://docs.python.org/3/c-api/complex.html#c.Py_complex
"""
from collections import namedtuple
import io
import json
import struct
import uuid
import warnings

import numpy as np

from qiskit.circuit.quantumcircuit import QuantumCircuit
from qiskit.circuit.quantumregister import QuantumRegister, Qubit
from qiskit.circuit.classicalregister import ClassicalRegister, Clbit
from qiskit.circuit.parameter import Parameter
from qiskit.circuit.parameterexpression import ParameterExpression
from qiskit.circuit.parametervector import ParameterVector, ParameterVectorElement
from qiskit.circuit.gate import Gate
from qiskit.circuit.instruction import Instruction
from qiskit.circuit import library
from qiskit import circuit as circuit_mod
from qiskit import extensions
from qiskit.extensions import quantum_initializer
from qiskit.version import __version__
from qiskit.exceptions import QiskitError
from qiskit.quantum_info.operators import SparsePauliOp
from qiskit.synthesis import evolution as evo_synth

try:
    import symengine

    HAS_SYMENGINE = True
except ImportError:
    HAS_SYMENGINE = False


# v1 Binary Format
# ----------------
# FILE_HEADER
FILE_HEADER = namedtuple(
    "FILE_HEADER",
    ["preface", "qpy_version", "major_version", "minor_version", "patch_version", "num_circuits"],
)
FILE_HEADER_PACK = "!6sBBBBQ"
FILE_HEADER_SIZE = struct.calcsize(FILE_HEADER_PACK)

# HEADER binary format
HEADER_V2 = namedtuple(
    "HEADER",
    [
        "name_size",
        "global_phase_type",
        "global_phase_size",
        "num_qubits",
        "num_clbits",
        "metadata_size",
        "num_registers",
        "num_instructions",
    ],
)
HEADER_V2_PACK = "!H1cHIIQIQ"
HEADER_V2_SIZE = struct.calcsize(HEADER_V2_PACK)

HEADER = namedtuple(
    "HEADER",
    [
        "name_size",
        "global_phase",
        "num_qubits",
        "num_clbits",
        "metadata_size",
        "num_registers",
        "num_instructions",
    ],
)
HEADER_PACK = "!HdIIQIQ"
HEADER_SIZE = struct.calcsize(HEADER_PACK)

# CUSTOM_DEFINITIONS
# CUSTOM DEFINITION HEADER
CUSTOM_DEFINITION_HEADER = namedtuple("CUSTOM_DEFINITION_HEADER", ["size"])
CUSTOM_DEFINITION_HEADER_PACK = "!Q"
CUSTOM_DEFINITION_HEADER_SIZE = struct.calcsize(CUSTOM_DEFINITION_HEADER_PACK)

# CUSTOM_DEFINITION
CUSTOM_DEFINITION = namedtuple(
    "CUSTOM_DEFINITON",
    ["gate_name_size", "type", "num_qubits", "num_clbits", "custom_definition", "size"],
)
CUSTOM_DEFINITION_PACK = "!H1cII?Q"
CUSTOM_DEFINITION_SIZE = struct.calcsize(CUSTOM_DEFINITION_PACK)


# REGISTER binary format
REGISTER = namedtuple("REGISTER", ["type", "standalone", "size", "name_size"])
REGISTER_PACK = "!1c?IH"
REGISTER_SIZE = struct.calcsize(REGISTER_PACK)

# INSTRUCTION binary format
INSTRUCTION = namedtuple(
    "INSTRUCTION",
    [
        "name_size",
        "label_size",
        "num_parameters",
        "num_qargs",
        "num_cargs",
        "has_condition",
        "condition_register_size",
        "value",
    ],
)
INSTRUCTION_PACK = "!HHHII?Hq"
INSTRUCTION_SIZE = struct.calcsize(INSTRUCTION_PACK)
# Instruction argument format
INSTRUCTION_ARG = namedtuple("INSTRUCTION_ARG", ["type", "size"])
INSTRUCTION_ARG_PACK = "!1cI"
INSTRUCTION_ARG_SIZE = struct.calcsize(INSTRUCTION_ARG_PACK)
# INSTRUCTION parameter format
INSTRUCTION_PARAM = namedtuple("INSTRUCTION_PARAM", ["type", "size"])
INSTRUCTION_PARAM_PACK = "!1cQ"
INSTRUCTION_PARAM_SIZE = struct.calcsize(INSTRUCTION_PARAM_PACK)
# PARAMETER
PARAMETER = namedtuple("PARAMETER", ["name_size", "uuid"])
PARAMETER_PACK = "!H16s"
PARAMETER_SIZE = struct.calcsize(PARAMETER_PACK)
# PARAMETER_EXPR
PARAMETER_EXPR = namedtuple("PARAMETER_EXPR", ["map_elements", "expr_size"])
PARAMETER_EXPR_PACK = "!QQ"
PARAMETER_EXPR_SIZE = struct.calcsize(PARAMETER_EXPR_PACK)
# PARAMETER_EXPR_MAP_ELEM
PARAM_EXPR_MAP_ELEM = namedtuple("PARAMETER_EXPR_MAP_ELEM", ["type", "size"])
PARAM_EXPR_MAP_ELEM_PACK = "!cQ"
PARAM_EXPR_MAP_ELEM_SIZE = struct.calcsize(PARAM_EXPR_MAP_ELEM_PACK)
# PARAMETER_EXPR_MAP_ELEM_V3
PARAM_EXPR_MAP_ELEM_V3 = namedtuple("PARAMETER_EXPR_MAP_ELEM", ["symbol_type", "type", "size"])
PARAM_EXPR_MAP_ELEM_PACK_V3 = "!ccQ"
PARAM_EXPR_MAP_ELEM_SIZE_V3 = struct.calcsize(PARAM_EXPR_MAP_ELEM_PACK_V3)
# Complex
COMPLEX = namedtuple("COMPLEX", ["real", "imag"])
COMPLEX_PACK = "!dd"
COMPLEX_SIZE = struct.calcsize(COMPLEX_PACK)
# PARAMETER_VECTOR_ELEMENT
PARAMETER_VECTOR_ELEMENT = namedtuple(
    "PARAMETER_VECTOR_ELEMENT", ["vector_name_size", "vector_size", "uuid", "index"]
)
PARAMETER_VECTOR_ELEMENT_PACK = "!HQ16sQ"
PARAMETER_VECTOR_ELEMENT_SIZE = struct.calcsize(PARAMETER_VECTOR_ELEMENT_PACK)
# Pauli Evolution Gate
PAULI_EVOLUTION_DEF = namedtuple(
    "PAULI_EVOLUTION_DEF",
    ["operator_size", "standalone_op", "time_type", "time_size", "synth_method_size"],
)
PAULI_EVOLUTION_DEF_PACK = "!Q?1cQQ"
PAULI_EVOLUTION_DEF_SIZE = struct.calcsize(PAULI_EVOLUTION_DEF_PACK)
# SparsePauliOp List
SPARSE_PAULI_OP_LIST_ELEM = namedtuple("SPARSE_PAULI_OP_LIST_ELEMENT", ["size"])
SPARSE_PAULI_OP_LIST_ELEM_PACK = "!Q"
SPARSE_PAULI_OP_LIST_ELEM_SIZE = struct.calcsize(SPARSE_PAULI_OP_LIST_ELEM_PACK)


def _read_header_v2(file_obj, version, vectors, metadata_deserializer=None):
    header_raw = struct.unpack(HEADER_V2_PACK, file_obj.read(HEADER_V2_SIZE))
    header_tuple = HEADER_V2._make(header_raw)
    name = file_obj.read(header_tuple[0]).decode("utf8")
    global_phase_type_str = header_tuple[1].decode("utf8")
    data = file_obj.read(header_tuple[2])
    if global_phase_type_str == "f":
        global_phase = struct.unpack("!d", data)[0]
    elif global_phase_type_str == "i":
        global_phase = struct.unpack("!q", data)[0]
    elif global_phase_type_str == "p":
        with io.BytesIO(data) as container:
            global_phase = _read_parameter(container)
    elif global_phase_type_str == "v":
        with io.BytesIO(data) as container:
            global_phase = _read_parameter_vec(container, vectors)
    elif global_phase_type_str == "e":
        with io.BytesIO(data) as container:
            if version < 3:
                global_phase = _read_parameter_expression(container)
            else:
                global_phase = _read_parameter_expression_v3(container, vectors)
    else:
        raise TypeError("Invalid global phase type: %s" % global_phase_type_str)
    header = {
        "global_phase": global_phase,
        "num_qubits": header_tuple[3],
        "num_clbits": header_tuple[4],
        "num_registers": header_tuple[6],
        "num_instructions": header_tuple[7],
    }
    metadata_raw = file_obj.read(header_tuple[5])
    metadata = json.loads(metadata_raw, cls=metadata_deserializer)
    return header, name, metadata


def _read_header(file_obj, metadata_deserializer=None):
    header_raw = struct.unpack(HEADER_PACK, file_obj.read(HEADER_SIZE))
    header_tuple = HEADER._make(header_raw)
    name = file_obj.read(header_tuple[0]).decode("utf8")
    header = {
        "global_phase": header_tuple[1],
        "num_qubits": header_tuple[2],
        "num_clbits": header_tuple[3],
        "num_registers": header_tuple[5],
        "num_instructions": header_tuple[6],
    }
    metadata_raw = file_obj.read(header_tuple[4])
    metadata = json.loads(metadata_raw, cls=metadata_deserializer)
    return header, name, metadata


def _read_registers(file_obj, num_registers):
    registers = {"q": {}, "c": {}}
    for _reg in range(num_registers):
        register_raw = file_obj.read(REGISTER_SIZE)
        register = struct.unpack(REGISTER_PACK, register_raw)
        name = file_obj.read(register[3]).decode("utf8")
        standalone = register[1]
        REGISTER_ARRAY_PACK = "!%sI" % register[2]
        bit_indices_raw = file_obj.read(struct.calcsize(REGISTER_ARRAY_PACK))
        bit_indices = list(struct.unpack(REGISTER_ARRAY_PACK, bit_indices_raw))
        if register[0].decode("utf8") == "q":
            registers["q"][name] = (standalone, bit_indices)
        else:
            registers["c"][name] = (standalone, bit_indices)
    return registers


def _read_parameter(file_obj):
    param_raw = struct.unpack(PARAMETER_PACK, file_obj.read(PARAMETER_SIZE))
    name_size = param_raw[0]
    param_uuid = uuid.UUID(bytes=param_raw[1])
    name = file_obj.read(name_size).decode("utf8")
    param = Parameter.__new__(Parameter, name, uuid=param_uuid)
    param.__init__(name)
    return param


def _read_parameter_vec(file_obj, vectors):
    param_raw = struct.unpack(
        PARAMETER_VECTOR_ELEMENT_PACK, file_obj.read(PARAMETER_VECTOR_ELEMENT_SIZE)
    )
    vec_name_size = param_raw[0]
    param_uuid = uuid.UUID(bytes=param_raw[2])
    param_index = param_raw[3]
    name = file_obj.read(vec_name_size).decode("utf8")
    if name not in vectors:
        vectors[name] = (ParameterVector(name, param_raw[1]), set())
    vector = vectors[name][0]
    if vector[param_index]._uuid != param_uuid:
        vectors[name][1].add(param_index)
        vector._params[param_index] = ParameterVectorElement.__new__(
            ParameterVectorElement, vector, param_index, uuid=param_uuid
        )
        vector._params[param_index].__init__(vector, param_index)
    return vector[param_index]


def _read_parameter_expression_v3(file_obj, vectors):
    param_expr_raw = struct.unpack(PARAMETER_EXPR_PACK, file_obj.read(PARAMETER_EXPR_SIZE))
    map_elements = param_expr_raw[0]
    from sympy.parsing.sympy_parser import parse_expr

    if HAS_SYMENGINE:
        expr = symengine.sympify(parse_expr(file_obj.read(param_expr_raw[1]).decode("utf8")))
    else:
        expr = parse_expr(file_obj.read(param_expr_raw[1]).decode("utf8"))
    symbol_map = {}
    for _ in range(map_elements):
        elem_raw = file_obj.read(PARAM_EXPR_MAP_ELEM_SIZE_V3)
        elem = struct.unpack(PARAM_EXPR_MAP_ELEM_PACK_V3, elem_raw)
        symbol_type = elem[0].decode("utf8")
        if symbol_type == "p":
            param = _read_parameter(file_obj)
        elif symbol_type == "v":
            param = _read_parameter_vec(file_obj, vectors)
        elem_type = elem[1].decode("utf8")
        elem_data = file_obj.read(elem[2])
        if elem_type == "f":
            value = struct.unpack("!d", elem_data)
        elif elem_type == "i":
            value = struct.unpack("!q", elem_data)
        elif elem_type == "c":
            value = complex(*struct.unpack(COMPLEX_PACK, elem_data))
        elif elem_type in ("p", "v"):
            value = param._symbol_expr
        elif elem_type == "e":
            value = _read_parameter_expression_v3(io.BytesIO(elem_data), vectors)
        else:
            raise TypeError("Invalid parameter expression map type: %s" % elem_type)
        symbol_map[param] = value
    return ParameterExpression(symbol_map, expr)


def _read_parameter_expression(file_obj):
    param_expr_raw = struct.unpack(PARAMETER_EXPR_PACK, file_obj.read(PARAMETER_EXPR_SIZE))
    map_elements = param_expr_raw[0]
    from sympy.parsing.sympy_parser import parse_expr

    if HAS_SYMENGINE:
        expr = symengine.sympify(parse_expr(file_obj.read(param_expr_raw[1]).decode("utf8")))
    else:
        expr = parse_expr(file_obj.read(param_expr_raw[1]).decode("utf8"))
    symbol_map = {}
    for _ in range(map_elements):
        elem_raw = file_obj.read(PARAM_EXPR_MAP_ELEM_SIZE)
        elem = struct.unpack(PARAM_EXPR_MAP_ELEM_PACK, elem_raw)
        param = _read_parameter(file_obj)
        elem_type = elem[0].decode("utf8")
        elem_data = file_obj.read(elem[1])
        if elem_type == "f":
            value = struct.unpack("!d", elem_data)
        elif elem_type == "i":
            value = struct.unpack("!q", elem_data)
        elif elem_type == "c":
            value = complex(*struct.unpack(COMPLEX_PACK, elem_data))
        elif elem_type == "p":
            value = param._symbol_expr
        elif elem_type == "e":
            value = _read_parameter_expression(io.BytesIO(elem_data))
        else:
            raise TypeError("Invalid parameter expression map type: %s" % elem_type)
        symbol_map[param] = value
    return ParameterExpression(symbol_map, expr)


def _read_instruction(file_obj, circuit, registers, custom_instructions, version, vectors):
    instruction_raw = file_obj.read(INSTRUCTION_SIZE)
    instruction = struct.unpack(INSTRUCTION_PACK, instruction_raw)
    name_size = instruction[0]
    label_size = instruction[1]
    qargs = []
    cargs = []
    params = []
    gate_name = file_obj.read(name_size).decode("utf8")
    label = file_obj.read(label_size).decode("utf8")
    num_qargs = instruction[3]
    num_cargs = instruction[4]
    num_params = instruction[2]
    has_condition = instruction[5]
    register_name_size = instruction[6]
    condition_register = file_obj.read(register_name_size).decode("utf8")
    condition_value = instruction[7]
    condition_tuple = None
    if has_condition:
        # If an invalid register name is used assume it's a single bit
        # condition and treat the register name as a string of the clbit index
        if ClassicalRegister.name_format.match(condition_register) is None:
            # If invalid register prefixed with null character it's a clbit
            # index for single bit condition
            if condition_register[0] == "\x00":
                conditional_bit = int(condition_register[1:])
                condition_tuple = (circuit.clbits[conditional_bit], condition_value)
            else:
                raise ValueError(
                    f"Invalid register name: {condition_register} for condition register of "
                    f"instruction: {gate_name}"
                )
        else:
            condition_tuple = (registers["c"][condition_register], condition_value)
    qubit_indices = dict(enumerate(circuit.qubits))
    clbit_indices = dict(enumerate(circuit.clbits))
    # Load Arguments
    for _qarg in range(num_qargs):
        qarg_raw = file_obj.read(INSTRUCTION_ARG_SIZE)
        qarg = struct.unpack(INSTRUCTION_ARG_PACK, qarg_raw)
        if qarg[0].decode("utf8") == "c":
            raise TypeError("Invalid input carg prior to all qargs")
        qargs.append(qubit_indices[qarg[1]])
    for _carg in range(num_cargs):
        carg_raw = file_obj.read(INSTRUCTION_ARG_SIZE)
        carg = struct.unpack(INSTRUCTION_ARG_PACK, carg_raw)
        if carg[0].decode("utf8") == "q":
            raise TypeError("Invalid input qarg after all qargs")
        cargs.append(clbit_indices[carg[1]])
    # Load Parameters
    for _param in range(num_params):
        param_raw = file_obj.read(INSTRUCTION_PARAM_SIZE)
        param = struct.unpack(INSTRUCTION_PARAM_PACK, param_raw)
        data = file_obj.read(param[1])
        type_str = param[0].decode("utf8")
        param = None
        if type_str == "i":
            param = struct.unpack("<q", data)[0]
        elif type_str == "f":
            param = struct.unpack("<d", data)[0]
        elif type_str == "c":
            param = complex(*struct.unpack(COMPLEX_PACK, data))
        elif type_str == "n":
            container = io.BytesIO(data)
            param = np.load(container)
        elif type_str == "s":
            param = data.decode("utf8")
        elif type_str == "p":
            container = io.BytesIO(data)
            param = _read_parameter(container)
        elif type_str == "e":
            container = io.BytesIO(data)
            if version < 3:
                param = _read_parameter_expression(container)
            else:
                param = _read_parameter_expression_v3(container, vectors)
        elif type_str == "v":
            container = io.BytesIO(data)
            param = _read_parameter_vec(container, vectors)
        else:
            raise TypeError("Invalid parameter type: %s" % type_str)
        params.append(param)
    # Load Gate object
    gate_class = None
    if gate_name in ("Gate", "Instruction"):
        inst_obj = _parse_custom_instruction(custom_instructions, gate_name, params)
        inst_obj.condition = condition_tuple
        if label_size > 0:
            inst_obj.label = label
        circuit._append(inst_obj, qargs, cargs)
        return
    elif gate_name in custom_instructions:
        inst_obj = _parse_custom_instruction(custom_instructions, gate_name, params)
        inst_obj.condition = condition_tuple
        if label_size > 0:
            inst_obj.label = label
        circuit._append(inst_obj, qargs, cargs)
        return
    elif hasattr(library, gate_name):
        gate_class = getattr(library, gate_name)
    elif hasattr(circuit_mod, gate_name):
        gate_class = getattr(circuit_mod, gate_name)
    elif hasattr(extensions, gate_name):
        gate_class = getattr(extensions, gate_name)
    elif hasattr(quantum_initializer, gate_name):
        gate_class = getattr(quantum_initializer, gate_name)
    else:
        raise AttributeError("Invalid instruction type: %s" % gate_name)
    if gate_name == "Initialize":
        gate = gate_class(params)
    else:
        if gate_name == "Barrier":
            params = [len(qargs)]
        gate = gate_class(*params)
    gate.condition = condition_tuple
    if label_size > 0:
        gate.label = label
    if not isinstance(gate, Instruction):
        circuit.append(gate, qargs, cargs)
    else:
        circuit._append(gate, qargs, cargs)


def _parse_custom_instruction(custom_instructions, gate_name, params):
    (type_str, num_qubits, num_clbits, definition) = custom_instructions[gate_name]
    if type_str == "i":
        inst_obj = Instruction(gate_name, num_qubits, num_clbits, params)
        if definition is not None:
            inst_obj.definition = definition
    elif type_str == "g":
        inst_obj = Gate(gate_name, num_qubits, params)
        inst_obj.definition = definition
    elif type_str == "p":
        inst_obj = definition
    else:
        raise ValueError("Invalid custom instruction type '%s'" % type_str)
    return inst_obj


def _read_custom_instructions(file_obj, version, vectors):
    custom_instructions = {}
    custom_definition_header_raw = file_obj.read(CUSTOM_DEFINITION_HEADER_SIZE)
    custom_definition_header = struct.unpack(
        CUSTOM_DEFINITION_HEADER_PACK, custom_definition_header_raw
    )
    if custom_definition_header[0] > 0:
        for _ in range(custom_definition_header[0]):
            custom_definition_raw = file_obj.read(CUSTOM_DEFINITION_SIZE)
            custom_definition = struct.unpack(CUSTOM_DEFINITION_PACK, custom_definition_raw)
            (
                name_size,
                type_str,
                num_qubits,
                num_clbits,
                has_custom_definition,
                size,
            ) = custom_definition
            name = file_obj.read(name_size).decode("utf8")
            type_str = type_str.decode("utf8")
            definition_circuit = None
            if has_custom_definition:
                definition_buffer = io.BytesIO(file_obj.read(size))
                if version < 3 or not name.startswith(r"###PauliEvolutionGate_"):
                    definition_circuit = _read_circuit(definition_buffer, version)
                elif name.startswith(r"###PauliEvolutionGate_"):
                    definition_circuit = _read_pauli_evolution_gate(definition_buffer, vectors)
            custom_instructions[name] = (type_str, num_qubits, num_clbits, definition_circuit)
    return custom_instructions


def _write_parameter(file_obj, param):
    name_bytes = param._name.encode("utf8")
    file_obj.write(struct.pack(PARAMETER_PACK, len(name_bytes), param._uuid.bytes))
    file_obj.write(name_bytes)


def _write_parameter_vec(file_obj, param):
    name_bytes = param._vector._name.encode("utf8")
    file_obj.write(
        struct.pack(
            PARAMETER_VECTOR_ELEMENT_PACK,
            len(name_bytes),
            param._vector._size,
            param._uuid.bytes,
            param._index,
        )
    )
    file_obj.write(name_bytes)


def _write_parameter_expression(file_obj, param):
    from sympy import srepr, sympify

    expr_bytes = srepr(sympify(param._symbol_expr)).encode("utf8")
    param_expr_header_raw = struct.pack(
        PARAMETER_EXPR_PACK, len(param._parameter_symbols), len(expr_bytes)
    )
    file_obj.write(param_expr_header_raw)
    file_obj.write(expr_bytes)
    for parameter, value in param._parameter_symbols.items():
        with io.BytesIO() as parameter_container:
            if isinstance(parameter, ParameterVectorElement):
                symbol_type_str = "v"
                _write_parameter_vec(parameter_container, parameter)
            else:
                symbol_type_str = "p"
                _write_parameter(parameter_container, parameter)
            parameter_data = parameter_container.getvalue()
        if isinstance(value, float):
            type_str = "f"
            data = struct.pack("!d", value)
        elif isinstance(value, complex):
            type_str = "c"
            data = struct.pack(COMPLEX_PACK, value.real, value.imag)
        elif isinstance(value, int):
            type_str = "i"
            data = struct.pack("!q", value)
        elif value == parameter._symbol_expr:
            type_str = symbol_type_str
            data = bytes()
        elif isinstance(value, ParameterExpression):
            type_str = "e"
            container = io.BytesIO()
            _write_parameter_expression(container, value)
            container.seek(0)
            data = container.read()
        else:
            raise TypeError(f"Invalid expression type in symbol map for {param}: {type(value)}")

        elem_header = struct.pack(
            PARAM_EXPR_MAP_ELEM_PACK_V3,
            symbol_type_str.encode("utf8"),
            type_str.encode("utf8"),
            len(data),
        )
        file_obj.write(elem_header)
        file_obj.write(parameter_data)
        file_obj.write(data)


def _write_instruction(file_obj, instruction_tuple, custom_instructions, index_map):
    gate_class_name = instruction_tuple[0].__class__.__name__
    if (
        (
            not hasattr(library, gate_class_name)
            and not hasattr(circuit_mod, gate_class_name)
            and not hasattr(extensions, gate_class_name)
            and not hasattr(quantum_initializer, gate_class_name)
        )
        or gate_class_name == "Gate"
        or gate_class_name == "Instruction"
        or isinstance(instruction_tuple[0], library.BlueprintCircuit)
    ):
        if instruction_tuple[0].name not in custom_instructions:
            custom_instructions[instruction_tuple[0].name] = instruction_tuple[0]
        gate_class_name = instruction_tuple[0].name

    elif isinstance(instruction_tuple[0], library.PauliEvolutionGate):
        gate_class_name = r"###PauliEvolutionGate_" + str(uuid.uuid4())
        custom_instructions[gate_class_name] = instruction_tuple[0]

    has_condition = False
    condition_register = b""
    condition_value = 0
    if instruction_tuple[0].condition:
        has_condition = True
        if isinstance(instruction_tuple[0].condition[0], Clbit):
            bit_index = index_map["c"][instruction_tuple[0].condition[0]]
            condition_register = b"\x00" + str(bit_index).encode("utf8")
            condition_value = int(instruction_tuple[0].condition[1])
        else:
            condition_register = instruction_tuple[0].condition[0].name.encode("utf8")
            condition_value = instruction_tuple[0].condition[1]

    gate_class_name = gate_class_name.encode("utf8")
    label = getattr(instruction_tuple[0], "label")
    if label:
        label_raw = label.encode("utf8")
    else:
        label_raw = b""
    instruction_raw = struct.pack(
        INSTRUCTION_PACK,
        len(gate_class_name),
        len(label_raw),
        len(instruction_tuple[0].params),
        instruction_tuple[0].num_qubits,
        instruction_tuple[0].num_clbits,
        has_condition,
        len(condition_register),
        condition_value,
    )
    file_obj.write(instruction_raw)
    file_obj.write(gate_class_name)
    file_obj.write(label_raw)
    file_obj.write(condition_register)
    # Encode instruciton args
    for qbit in instruction_tuple[1]:
        instruction_arg_raw = struct.pack(INSTRUCTION_ARG_PACK, b"q", index_map["q"][qbit])
        file_obj.write(instruction_arg_raw)
    for clbit in instruction_tuple[2]:
        instruction_arg_raw = struct.pack(INSTRUCTION_ARG_PACK, b"c", index_map["c"][clbit])
        file_obj.write(instruction_arg_raw)
    # Encode instruction params
    for param in instruction_tuple[0].params:
        container = io.BytesIO()
        if isinstance(param, int):
            type_key = "i"
            data = struct.pack("<q", param)
            size = struct.calcsize("<q")
        elif isinstance(param, float):
            type_key = "f"
            data = struct.pack("<d", param)
            size = struct.calcsize("<d")
        elif isinstance(param, str):
            type_key = "s"
            data = param.encode("utf8")
            size = len(data)
        elif isinstance(param, ParameterVectorElement):
            type_key = "v"
            _write_parameter_vec(container, param)
            container.seek(0)
            data = container.read()
            size = len(data)
        elif isinstance(param, Parameter):
            type_key = "p"
            _write_parameter(container, param)
            container.seek(0)
            data = container.read()
            size = len(data)
        elif isinstance(param, ParameterExpression):
            type_key = "e"
            _write_parameter_expression(container, param)
            container.seek(0)
            data = container.read()
            size = len(data)
        elif isinstance(param, complex):
            type_key = "c"
            data = struct.pack(COMPLEX_PACK, param.real, param.imag)
            size = struct.calcsize(COMPLEX_PACK)
        elif isinstance(param, (np.integer, np.floating, np.ndarray, np.complexfloating)):
            type_key = "n"
            np.save(container, param)
            container.seek(0)
            data = container.read()
            size = len(data)
        else:
            raise TypeError(
                f"Invalid parameter type {instruction_tuple[0]} for gate {type(param)},"
            )
        instruction_param_raw = struct.pack(INSTRUCTION_PARAM_PACK, type_key.encode("utf8"), size)
        file_obj.write(instruction_param_raw)
        file_obj.write(data)
        container.close()


def _write_pauli_evolution_gate(file_obj, evolution_gate):
    operator_list = evolution_gate.operator
    standalone = False
    if not isinstance(operator_list, list):
        operator_list = [operator_list]
        standalone = True
    num_operators = len(operator_list)
    pauli_data_buf = io.BytesIO()
    for operator in operator_list:
        with io.BytesIO() as element_buf:
            with io.BytesIO() as buf:
                pauli_list = operator.to_list(array=True)
                np.save(buf, pauli_list)
                data = buf.getvalue()
            element_metadata = struct.pack(SPARSE_PAULI_OP_LIST_ELEM_PACK, len(data))
            element_buf.write(element_metadata)
            element_buf.write(data)
            pauli_data_buf.write(element_buf.getvalue())
    time = evolution_gate.time
    if isinstance(time, float):
        time_type = b"f"
        time_data = struct.pack("!d", time)
        time_size = struct.calcsize("!d")
    elif isinstance(time, ParameterVectorElement):
        time_type = b"v"
        with io.BytesIO() as buf:
            _write_parameter_vec(buf, time)
            time_data = buf.getvalue()
            time_size = len(time_data)
    elif isinstance(time, Parameter):
        time_type = b"p"
        with io.BytesIO() as buf:
            _write_parameter(buf, time)
            time_data = buf.getvalue()
            time_size = len(time_data)
    elif isinstance(time, ParameterExpression):
        time_type = b"e"
        with io.BytesIO() as buf:
            _write_parameter_expression(buf, time)
            time_data = buf.getvalue()
            time_size = len(time_data)
    else:
        raise TypeError(f"Invalid time type {time} for PauliEvolutionGate")

    synth_class = str(type(evolution_gate.synthesis).__name__)
    settings_dict = evolution_gate.synthesis.settings
    synth_data = json.dumps({"class": synth_class, "settings": settings_dict}).encode("utf8")
    synth_size = len(synth_data)
    pauli_evolution_raw = struct.pack(
        PAULI_EVOLUTION_DEF_PACK, num_operators, standalone, time_type, time_size, synth_size
    )
    file_obj.write(pauli_evolution_raw)
    file_obj.write(pauli_data_buf.getvalue())
    pauli_data_buf.close()
    file_obj.write(time_data)
    file_obj.write(synth_data)


def _read_pauli_evolution_gate(file_obj, vectors):
    pauli_evolution_raw = struct.unpack(
        PAULI_EVOLUTION_DEF_PACK, file_obj.read(PAULI_EVOLUTION_DEF_SIZE)
    )
    if pauli_evolution_raw[0] != 1 and pauli_evolution_raw[1]:
        raise ValueError(
            "Can't have a standalone operator with {pauli_evolution_raw[0]} operators in the payload"
        )
    operator_list = []
    for _ in range(pauli_evolution_raw[0]):
        op_size = struct.unpack(
            SPARSE_PAULI_OP_LIST_ELEM_PACK, file_obj.read(SPARSE_PAULI_OP_LIST_ELEM_SIZE)
        )[0]
        operator_list.append(SparsePauliOp.from_list(np.load(io.BytesIO(file_obj.read(op_size)))))
    if pauli_evolution_raw[1]:
        pauli_op = operator_list[0]
    else:
        pauli_op = operator_list

    time_type = pauli_evolution_raw[2]
    time_data = file_obj.read(pauli_evolution_raw[3])
    if time_type == b"f":
        time = struct.unpack("!d", time_data)[0]
    elif time_type == b"p":
        with io.BytesIO(time_data) as buf:
            time = _read_parameter(buf)
    elif time_type == b"e":
        with io.BytesIO(time_data) as buf:
            time = _read_parameter_expression_v3(buf, vectors)
    elif time_type == b"v":
        with io.BytesIO(time_data) as buf:
            time = _read_parameter_vec(buf, vectors)
    synth_data = json.loads(file_obj.read(pauli_evolution_raw[4]))
    synthesis = getattr(evo_synth, synth_data["class"])(**synth_data["settings"])
    return_gate = library.PauliEvolutionGate(pauli_op, time=time, synthesis=synthesis)
    return return_gate


def _write_custom_instruction(file_obj, name, instruction):
    if isinstance(instruction, library.PauliEvolutionGate):
        type_str = b"p"
    elif isinstance(instruction, Gate):
        type_str = b"g"
    else:
        type_str = b"i"
    has_definition = False
    size = 0
    data = None
    num_qubits = instruction.num_qubits
    num_clbits = instruction.num_clbits
    if instruction.definition is not None or type_str == b"p":
        has_definition = True
        definition_buffer = io.BytesIO()
        if type_str == b"p":
            _write_pauli_evolution_gate(definition_buffer, instruction)
        else:
            _write_circuit(definition_buffer, instruction.definition)
        definition_buffer.seek(0)
        data = definition_buffer.read()
        definition_buffer.close()
        size = len(data)
    name_raw = name.encode("utf8")
    custom_instruction_raw = struct.pack(
        CUSTOM_DEFINITION_PACK,
        len(name_raw),
        type_str,
        num_qubits,
        num_clbits,
        has_definition,
        size,
    )
    file_obj.write(custom_instruction_raw)
    file_obj.write(name_raw)
    if data:
        file_obj.write(data)


def dump(circuits, file_obj, metadata_serializer=None):
    """Write QPY binary data to a file

    This function is used to save a circuit to a file for later use or transfer
    between machines. The QPY format is backwards compatible and can be
    loaded with future versions of Qiskit.

    For example:

    .. code-block:: python

        from qiskit.circuit import QuantumCircuit
        from qiskit.circuit import qpy_serialization

        qc = QuantumCircuit(2, name='Bell', metadata={'test': True})
        qc.h(0)
        qc.cx(0, 1)
        qc.measure_all()

    from this you can write the qpy data to a file:

    .. code-block:: python

        with open('bell.qpy', 'wb') as fd:
            qpy_serialization.dump(qc, fd)

    or a gzip compressed file:

    .. code-block:: python

        import gzip

        with gzip.open('bell.qpy.gz', 'wb') as fd:
            qpy_serialization.dump(qc, fd)

    Which will save the qpy serialized circuit to the provided file.

    Args:
        circuits (list or QuantumCircuit): The quantum circuit object(s) to
            store in the specified file like object. This can either be a
            single QuantumCircuit object or a list of QuantumCircuits.
        file_obj (file): The file like object to write the QPY data too
        metadata_serializer (JSONEncoder): An optional JSONEncoder class that
            will be passed the :attr:`.QuantumCircuit.metadata` dictionary for
            each circuit in ``circuits`` and will be used as the ``cls`` kwarg
            on the ``json.dump()`` call to JSON serialize that dictionary.
    """
    if isinstance(circuits, QuantumCircuit):
        circuits = [circuits]
    version_parts = [int(x) for x in __version__.split(".")[0:3]]
    header = struct.pack(
        FILE_HEADER_PACK,
        b"QISKIT",
        3,
        version_parts[0],
        version_parts[1],
        version_parts[2],
        len(circuits),
    )
    file_obj.write(header)
    for circuit in circuits:
        _write_circuit(file_obj, circuit, metadata_serializer=metadata_serializer)


def _write_circuit(file_obj, circuit, metadata_serializer=None):
    metadata_raw = json.dumps(
        circuit.metadata, separators=(",", ":"), cls=metadata_serializer
    ).encode("utf8")
    metadata_size = len(metadata_raw)
    num_registers = len(circuit.qregs) + len(circuit.cregs)
    num_instructions = len(circuit)
    circuit_name = circuit.name.encode("utf8")
    if isinstance(circuit.global_phase, float):
        global_phase_type = b"f"
        global_phase_data = struct.pack("!d", circuit.global_phase)
    elif isinstance(circuit.global_phase, int):
        global_phase_type = b"i"
        global_phase_data = struct.pack("!q", circuit.global_phase)
    elif isinstance(circuit.global_phase, ParameterVectorElement):
        global_phase_type = b"v"
        with io.BytesIO() as container:
            _write_parameter_vec(container, circuit.global_phase)
            global_phase_data = container.getvalue()
    elif isinstance(circuit.global_phase, Parameter):
        global_phase_type = b"p"
        with io.BytesIO() as container:
            _write_parameter(container, circuit.global_phase)
            global_phase_data = container.getvalue()
    elif isinstance(circuit.global_phase, ParameterExpression):
        global_phase_type = b"e"
        with io.BytesIO() as container:
            _write_parameter_expression(container, circuit.global_phase)
            global_phase_data = container.getvalue()
    else:
        raise TypeError("unsupported global phase type %s" % type(circuit.global_phase))
    header_raw = HEADER_V2(
        name_size=len(circuit_name),
        global_phase_type=global_phase_type,
        global_phase_size=len(global_phase_data),
        num_qubits=circuit.num_qubits,
        num_clbits=circuit.num_clbits,
        metadata_size=metadata_size,
        num_registers=num_registers,
        num_instructions=num_instructions,
    )
    header = struct.pack(HEADER_V2_PACK, *header_raw)
    file_obj.write(header)
    file_obj.write(circuit_name)
    file_obj.write(global_phase_data)
    file_obj.write(metadata_raw)
    qubit_indices = {bit: index for index, bit in enumerate(circuit.qubits)}
    clbit_indices = {bit: index for index, bit in enumerate(circuit.clbits)}
    if num_registers > 0:
        for reg in circuit.qregs:
            standalone = all(bit._register is reg for bit in reg)
            reg_name = reg.name.encode("utf8")
            file_obj.write(struct.pack(REGISTER_PACK, b"q", standalone, reg.size, len(reg_name)))
            file_obj.write(reg_name)
            REGISTER_ARRAY_PACK = "!%sI" % reg.size
            file_obj.write(struct.pack(REGISTER_ARRAY_PACK, *(qubit_indices[bit] for bit in reg)))
        for reg in circuit.cregs:
            standalone = all(bit._register is reg for bit in reg)
            reg_name = reg.name.encode("utf8")
            file_obj.write(struct.pack(REGISTER_PACK, b"c", standalone, reg.size, len(reg_name)))
            file_obj.write(reg_name)
            REGISTER_ARRAY_PACK = "!%sI" % reg.size
            file_obj.write(struct.pack(REGISTER_ARRAY_PACK, *(clbit_indices[bit] for bit in reg)))
    instruction_buffer = io.BytesIO()
    custom_instructions = {}
    index_map = {}
    index_map["q"] = qubit_indices
    index_map["c"] = clbit_indices
    for instruction in circuit.data:
        _write_instruction(instruction_buffer, instruction, custom_instructions, index_map)
    file_obj.write(struct.pack(CUSTOM_DEFINITION_HEADER_PACK, len(custom_instructions)))

    for name, instruction in custom_instructions.items():
        _write_custom_instruction(file_obj, name, instruction)

    instruction_buffer.seek(0)
    file_obj.write(instruction_buffer.read())
    instruction_buffer.close()


def load(file_obj, metadata_deserializer=None):
    """Load a QPY binary file

    This function is used to load a serialized QPY circuit file and create
    :class:`~qiskit.circuit.QuantumCircuit` objects from its contents.
    For example:

    .. code-block:: python

        from qiskit.circuit import qpy_serialization

        with open('bell.qpy', 'rb') as fd:
            circuits = qpy_serialization.load(fd)

    or with a gzip compressed file:

    .. code-block:: python

        import gzip
        from qiskit.circuit import qpy_serialization

        with gzip.open('bell.qpy.gz', 'rb') as fd:
            circuits = qpy_serialization.load(fd)

    which will read the contents of the qpy and return a list of
    :class:`~qiskit.circuit.QuantumCircuit` objects from the file.

    Args:
        file_obj (File): A file like object that contains the QPY binary
            data for a circuit
        metadata_deserializer (JSONDecoder): An optional JSONDecoder class
            that will be used for the ``cls`` kwarg on the internal
            ``json.load`` call used to deserialize the JSON payload used for
            the :attr:`.QuantumCircuit.metadata` attribute for any circuits
            in the QPY file. If this is not specified the circuit metadata will
            be parsed as JSON with the stdlib ``json.load()`` function using
            the default ``JSONDecoder`` class.
    Returns:
        list: List of ``QuantumCircuit``
            The list of :class:`~qiskit.circuit.QuantumCircuit` objects
            contained in the QPY data. A list is always returned, even if there
            is only 1 circuit in the QPY data.
    Raises:
        QiskitError: if ``file_obj`` is not a valid QPY file
    """
    file_header_raw = file_obj.read(FILE_HEADER_SIZE)
    file_header = struct.unpack(FILE_HEADER_PACK, file_header_raw)
    if file_header[0].decode("utf8") != "QISKIT":
        raise QiskitError("Input file is not a valid QPY file")
    qpy_version = file_header[1]
    version_parts = [int(x) for x in __version__.split(".")[0:3]]
    header_version_parts = [file_header[2], file_header[3], file_header[4]]
    if (
        version_parts[0] < header_version_parts[0]
        or (
            version_parts[0] == header_version_parts[0]
            and header_version_parts[1] > version_parts[1]
        )
        or (
            version_parts[0] == header_version_parts[0]
            and header_version_parts[1] == version_parts[1]
            and header_version_parts[2] > version_parts[2]
        )
    ):
        warnings.warn(
            "The qiskit version used to generate the provided QPY "
            "file, %s, is newer than the current qiskit version %s. "
            "This may result in an error if the QPY file uses "
            "instructions not present in this current qiskit "
            "version" % (".".join([str(x) for x in header_version_parts]), __version__)
        )
    circuits = []
    for _ in range(file_header[5]):
        circuits.append(
            _read_circuit(file_obj, qpy_version, metadata_deserializer=metadata_deserializer)
        )
    return circuits


def _read_circuit(file_obj, version, metadata_deserializer=None):
    vectors = {}
    if version < 2:
        header, name, metadata = _read_header(file_obj, metadata_deserializer=metadata_deserializer)
    else:
        header, name, metadata = _read_header_v2(
            file_obj, version, vectors, metadata_deserializer=metadata_deserializer
        )
    global_phase = header["global_phase"]
    num_qubits = header["num_qubits"]
    num_clbits = header["num_clbits"]
    num_registers = header["num_registers"]
    num_instructions = header["num_instructions"]
    out_registers = {"q": {}, "c": {}}
    if num_registers > 0:
        circ = QuantumCircuit(name=name, global_phase=global_phase, metadata=metadata)
        registers = _read_registers(file_obj, num_registers)

        for bit_type_label, bit_type, reg_type in [
            ("q", Qubit, QuantumRegister),
            ("c", Clbit, ClassicalRegister),
        ]:
            register_bits = set()
            # Add quantum registers and bits
            for register_name in registers[bit_type_label]:
                standalone, indices = registers[bit_type_label][register_name]
                if standalone:
                    start = min(indices)
                    count = start
                    out_of_order = False
                    for index in indices:
                        if not out_of_order and index != count:
                            out_of_order = True
                        count += 1
                        if index in register_bits:
                            raise QiskitError("Duplicate register bits found")
                        register_bits.add(index)

                    num_reg_bits = len(indices)
                    # Create a standlone register of the appropriate length (from
                    # the number of indices in the qpy data) and add it to the circuit
                    reg = reg_type(num_reg_bits, register_name)
                    # If any bits from qreg are out of order in the circuit handle
                    # is case
                    if out_of_order:
                        sorted_indices = np.argsort(indices)
                        for index in sorted_indices:
                            pos = indices[index]
                            if bit_type_label == "q":
                                bit_len = len(circ.qubits)
                            else:
                                bit_len = len(circ.clbits)
                            # Fill any holes between the current register bit and the
                            # next one
                            if pos > bit_len:
                                bits = [bit_type() for _ in range(pos - bit_len)]
                                circ.add_bits(bits)
                            circ.add_bits([reg[index]])
                        circ.add_register(reg)
                    else:
                        if bit_type_label == "q":
                            bit_len = len(circ.qubits)
                        else:
                            bit_len = len(circ.clbits)
                        # If there is a hole between the start of the register and the
                        # current bits and standalone bits to fill the gap.
                        if start > len(circ.qubits):
                            bits = [bit_type() for _ in range(start - bit_len)]
                            circ.add_bits(bit_len)
                        circ.add_register(reg)
                        out_registers[bit_type_label][register_name] = reg
                else:
                    for index in indices:
                        if bit_type_label == "q":
                            bit_len = len(circ.qubits)
                        else:
                            bit_len = len(circ.clbits)
                        # Add any missing bits
                        bits = [bit_type() for _ in range(index + 1 - bit_len)]
                        circ.add_bits(bits)
                        if index in register_bits:
                            raise QiskitError("Duplicate register bits found")
                        register_bits.add(index)
                    if bit_type_label == "q":
                        bits = [circ.qubits[i] for i in indices]
                    else:
                        bits = [circ.clbits[i] for i in indices]
                    reg = reg_type(name=register_name, bits=bits)
                    circ.add_register(reg)
                    out_registers[bit_type_label][register_name] = reg
        # If we don't have sufficient bits in the circuit after adding
        # all the registers add more bits to fill the circuit
        if len(circ.qubits) < num_qubits:
            qubits = [Qubit() for _ in range(num_qubits - len(circ.qubits))]
            circ.add_bits(qubits)
        if len(circ.clbits) < num_clbits:
            clbits = [Clbit() for _ in range(num_qubits - len(circ.clbits))]
            circ.add_bits(clbits)
    else:
        circ = QuantumCircuit(
            num_qubits,
            num_clbits,
            name=name,
            global_phase=global_phase,
            metadata=metadata,
        )
    custom_instructions = _read_custom_instructions(file_obj, version, vectors)
    for _instruction in range(num_instructions):
        _read_instruction(file_obj, circ, out_registers, custom_instructions, version, vectors)
    for vec_name, (vector, initialized_params) in vectors.items():
        if len(initialized_params) != len(vector):
            warnings.warn(
                f"The ParameterVector: '{vec_name}' is not fully identical to its "
                "pre-serialization state. Elements "
                f"{', '.join([str(x) for x in set(range(len(vector))) - initialized_params])} "
                "in the ParameterVector will be not equal to the pre-serialized ParameterVector "
                f"as they weren't used in the circuit: {circ.name}",
                UserWarning,
            )

    return circ
=======
# For backward compatibility. Provide, Runtime, Experiment call these private functions.
from qiskit.qpy import (
    _write_instruction,
    _read_instruction,
    _write_parameter_expression,
    _read_parameter_expression,
    _read_parameter_expression_v3,
)
>>>>>>> d05931db
<|MERGE_RESOLUTION|>--- conflicted
+++ resolved
@@ -17,1698 +17,6 @@
 # TODO deprecate this in 0.21.0
 from qiskit.qpy import dump, load
 
-<<<<<<< HEAD
-*********
-Using QPY
-*********
-
-Using QPY is defined to be straightforward and mirror the user API of the
-serializers in Python's standard library, ``pickle`` and ``json``. There are
-2 user facing functions: :func:`qiskit.circuit.qpy_serialization.dump` and
-:func:`qiskit.circuit.qpy_serialization.load` which are used to dump QPY data
-to a file object and load circuits from QPY data in a file object respectively.
-For example::
-
-    from qiskit.circuit import QuantumCircuit
-    from qiskit.circuit import qpy_serialization
-
-    qc = QuantumCircuit(2, name='Bell', metadata={'test': True})
-    qc.h(0)
-    qc.cx(0, 1)
-    qc.measure_all()
-
-    with open('bell.qpy', 'wb') as fd:
-        qpy_serialization.dump(qc, fd)
-
-    with open('bell.qpy', 'rb') as fd:
-        new_qc = qpy_serialization.load(fd)[0]
-
-API documentation
-=================
-
-.. autosummary::
-   :toctree: ../stubs/
-
-   load
-   dump
-
-QPY Compatibility
-=================
-
-The QPY format is designed to be backwards compatible moving forward. This means
-you should be able to load a QPY with any newer Qiskit version than the one
-that generated it. However, loading a QPY file with an older Qiskit version is
-not supported and may not work.
-
-For example, if you generated a QPY file using qiskit-terra 0.18.1 you could
-load that QPY file with qiskit-terra 0.19.0 and a hypothetical qiskit-terra
-0.29.0. However, loading that QPY file with 0.18.0 is not supported and may not
-work.
-
-**********
-QPY Format
-**********
-
-The QPY serialization format is a portable cross-platform binary
-serialization format for :class:`~qiskit.circuit.QuantumCircuit` objects in Qiskit. The basic
-file format is as follows:
-
-A QPY file (or memory object) always starts with the following 7
-byte UTF8 string: ``QISKIT`` which is immediately followed by the overall
-file header. The contents of the file header as defined as a C struct are:
-
-.. code-block:: c
-
-    struct {
-        uint8_t qpy_version;
-        uint8_t qiskit_major_version;
-        uint8_t qiskit_minor_version;
-        uint8_t qiskit_patch_version;
-        uint64_t num_circuits;
-    }
-
-All values use network byte order [#f1]_ (big endian) for cross platform
-compatibility.
-
-The file header is immediately followed by the circuit payloads.
-Each individual circuit is composed of the following parts:
-
-``HEADER | METADATA | REGISTERS | CUSTOM_DEFINITIONS | INSTRUCTIONS``
-
-There is a circuit payload for each circuit (where the total number is dictated
-by ``num_circuits`` in the file header). There is no padding between the
-circuits in the data.
-
-.. _version_3:
-
-Version 3
-=========
-
-Version 3 of the QPY format is identical to :ref:`version_2` except that it defines
-a struct format to represent a :class:`~qiskit.circuit.library.PauliEvolutionGate`
-natively in QPY. To accomplish this the :ref:`custom_definition` struct now supports
-a new type value ``'p'`` to represent a :class:`~qiskit.circuit.library.PauliEvolutionGate`.
-Enties in the custom instructions tables have unique name generated that start with the
-string ``"###PauliEvolutionGate_"`` followed by a uuid string. This gate name is reservered
-in QPY and if you have a custom :class:`~qiskit.circuit.Instruction` object with a definition
-set and that name prefix it will error. If it's of type ``'p'`` the data payload is defined
-as follows:
-
-.. _pauli_evo_qpy:
-
-PAULI_EVOLUTION
----------------
-
-This represents the high level :class:`~qiskit.circuit.library.PauliEvolutionGate`
-
-.. code-block:: c
-
-    struct {
-        uint64_t operator_count;
-        _Bool standalone_op;
-        char time_type;
-        uint64_t time_size;
-        uint64_t synthesis_size;
-    }
-
-This is immediately followed by ``operator_count`` elements defined by the :ref:`pauli_sum_op`
-payload.  Following that we have ``time_size`` bytes representing the ``time`` attribute. If
-``standalone_op`` is ``True`` then there must only be a single operator. The
-encoding of these bytes is determined by the value of ``time_type``. Possible values of
-``time_type`` are ``'f'``, ``'p'``, and ``'e'``. If ``time_type`` is ``'f'`` it's a double,
-``'p'`` defines a :class:`~qiskit.circuit.Parameter` object  which is represented by a
-:ref:`param_struct`, ``e`` defines a :class:`~qiskit.circuit.ParameterExpression` object
-(that's not a :class:`~qiskit.circuit.Parameter`) which is represented by a :ref:`param_expr`.
-Following that is ``synthesis_size`` bytes which is a utf8 encoded json payload representing
-the :class:`.EvolutionSynthesis` class used by the gate.
-
-.. _pauli_sum_op:
-
-SPARSE_PAULI_OP_LIST_ELEM
--------------------------
-
-This represents an instance of :class:`.PauliSumOp`.
-
-
-.. code-block:: c
-
-    struct {
-        uint32_t pauli_op_size;
-    }
-
-which is immediately followed by ``pauli_op_size`` bytes which are .npy format [#f2]_
-data which represents the :class:`~qiskit.quantum_info.SparsePauliOp`.
-
-Version 3 of the QPY format also defines a struct format to represent a
-:class:`~qiskit.circuit.ParameterVectorElement` as a distinct subclass from
-a :class:`~qiskit.circuit.Parameter`. This adds a new parameter type char ``'v'``
-to represent a :class:`~qiskit.circuit.ParameterVectorElement` which is now
-supported as a type string value for an INSTRUCTION_PARAM. The payload for these
-parameters are defined below as :ref:`param_vector`.
-
-.. _param_vector:
-
-
-PARAMETER_VECTOR_ELEMENT
-------------------------
-
-A PARAMETER_VECTOR_ELEMENT represents a :class:`~qiskit.circuit.ParameterVectorElement`
-object the data for a INSTRUCTION_PARAM. The contents of the PARAMETER_VECTOR_ELEMENT are
-defined as:
-
-.. code-block:: c
-
-    struct {
-        uint16_t vector_name_size;
-        uint64_t vector_size;
-        char uuid[16];
-        uint64_t index;
-    }
-
-which is immediately followed by ``vector_name_size`` utf8 bytes representing
-the parameter's vector name.
-
-.. _param_expr_v3:
-
-
-PARAMETER_EXPR
---------------
-
-Additionally, since QPY format version v3 distinguishes between a
-:class:`~qiskit.circuit.Parameter` and :class:`~qiskit.circuit.ParameterVectorElement`
-the payload for a :class:`~qiskit.circuit.ParameterExpression` needs to be updated
-to distinguish between the types. The following is the modified payload format
-which is mostly identical to the format in Version 1 and :ref:`version_2` but just
-modifies the ``map_elements`` struct to include a symbol type field.
-
-A PARAMETER_EXPR represents a :class:`~qiskit.circuit.ParameterExpression`
-object that the data for an INSTRUCTION_PARAM. The contents of a PARAMETER_EXPR
-are defined as:
-
-.. code-block:: c
-
-    struct {
-        uint64_t map_elements;
-        uint64_t expr_size;
-    }
-
-Immediately following the header is ``expr_size`` bytes of utf8 data containing
-the expression string, which is the sympy srepr of the expression for the
-parameter expression. Following that is a symbol map which contains
-``map_elements`` elements with the format
-
-.. code-block:: c
-
-    struct {
-        char symbol_type;
-        char type;
-        uint64_t size;
-    }
-
-The ``symbol_type`` key determines the payload type of the symbol representation
-for the element. If it's ``p`` it represents a :class:`~qiskit.circuit.Parameter`
-and if it's ``v`` it represents a :class:`~qiskit.circuit.ParameterVectorElement`.
-The map element struct is immediately followed by the symbol map key payload, if
-``symbol_type`` is ``p`` then it is followed immediately by a :ref:`param_struct`
-object (both the struct and utf8 name bytes) and if ``symbol_type`` is ``v``
-then the struct is imediately followed by :ref:`param_vector` (both the struct
-and utf8 name bytes). That is followed by ``size`` bytes for the
-data of the symbol. The data format is dependent on the value of ``type``. If
-``type`` is ``p`` then it represents a :class:`~qiskit.circuit.Parameter` and
-size will be 0, the value will just be the same as the key. Similarly if the
-``type`` is ``v`` then it represents a :class:`~qiskit.circuit.ParameterVectorElement`
-and size will be 0 as the value will just be the same as the key. If
-``type`` is ``f`` then it represents a double precision float. If ``type`` is
-``c`` it represents a double precision complex, which is represented by the
-:ref:`complex`. Finally, if type is ``i`` it represents an integer which is an
-``int64_t``.
-
-.. _version_2:
-
-Version 2
-=========
-
-Version 2 of the QPY format is identical to version 1 except for the HEADER
-section is slightly different. You can refer to the :ref:`version_1` section
-for the details on the rest of the payload format.
-
-HEADER
-------
-
-The contents of HEADER are defined as a C struct are:
-
-.. code-block:: c
-
-    struct {
-        uint16_t name_size;
-        char global_phase_type;
-        uint16_t global_phase_size;
-        uint32_t num_qubits;
-        uint32_t num_clbits;
-        uint64_t metadata_size;
-        uint32_t num_registers;
-        uint64_t num_instructions;
-        uint64_t num_custom_gates;
-    }
-
-This is immediately followed by ``name_size`` bytes of utf8 data for the name
-of the circuit. Following this is immediately ``global_phase_size`` bytes
-representing the global phase. The content of that data is dictated by the
-value of ``global_phase_type``. If it's ``'f'`` the data is a float and is the
-size of a ``double``. If it's ``'p'`` defines a :class:`~qiskit.circuit.Parameter`
-object  which is represented by a PARAM struct (see below), ``e`` defines a
-:class:`~qiskit.circuit.ParameterExpression` object (that's not a
-:class:`~qiskit.circuit.Parameter`) which is represented by a PARAM_EXPR struct
-(see below).
-
-.. _version_1:
-
-Version 1
-=========
-
-HEADER
-------
-
-The contents of HEADER as defined as a C struct are:
-
-.. code-block:: c
-
-    struct {
-        uint16_t name_size;
-        double global_phase;
-        uint32_t num_qubits;
-        uint32_t num_clbits;
-        uint64_t metadata_size;
-        uint32_t num_registers;
-        uint64_t num_instructions;
-        uint64_t num_custom_gates;
-    }
-
-This is immediately followed by ``name_size`` bytes of utf8 data for the name
-of the circuit.
-
-METADATA
---------
-
-The METADATA field is a UTF8 encoded JSON string. After reading the HEADER
-(which is a fixed size at the start of the QPY file) and the ``name`` string
-you then read the`metadata_size`` number of bytes and parse the JSON to get
-the metadata for the circuit.
-
-REGISTERS
----------
-
-The contents of REGISTERS is a number of REGISTER object. If num_registers is
-> 0 then after reading METADATA you read that number of REGISTER structs defined
-as:
-
-.. code-block:: c
-
-    struct {
-        char type;
-        _Bool standalone;
-        uint32_t size;
-        uint16_t name_size;
-    }
-
-``type`` can be ``'q'`` or ``'c'``.
-
-Immediately following the REGISTER struct is the utf8 encoded register name of
-size ``name_size``. After the ``name`` utf8 bytes there is then an array of
-uint32_t values of size ``size`` that contains a map of the register's index to
-the circuit's qubit index. For example, array element 0's value is the index
-of the ``register[0]``'s position in the containing circuit's qubits list.
-
-The standalone boolean determines whether the register is constructed as a
-standalone register that was added to the circuit or was created from existing
-bits. A register is considered standalone if it has bits constructed solely
-as part of it, for example::
-
-    qr = QuantumRegister(2)
-    qc = QuantumCircuit(qr)
-
-the register ``qr`` would be a standalone register. While something like::
-
-    bits = [Qubit(), Qubit()]
-    qr = QuantumRegister(bits=bits)
-    qc = QuantumCircuit(bits=bits)
-
-``qr`` would have ``standalone`` set to ``False``.
-
-
-.. _custom_definition:
-
-CUSTOM_DEFINITIONS
-------------------
-
-This section specifies custom definitions for any of the instructions in the circuit.
-
-CUSTOM_DEFINITION_HEADER contents are defined as:
-
-.. code-block:: c
-
-    struct {
-        uint64_t size;
-    }
-
-If size is greater than 0 that means the circuit contains custom instruction(s).
-Each custom instruction is defined with a CUSTOM_INSTRUCTION block defined as:
-
-.. code-block:: c
-
-    struct {
-        uint16_t name_size;
-        char type;
-        _Bool custom_definition;
-        uint64_t size;
-    }
-
-Immediately following the CUSTOM_INSTRUCTION struct is the utf8 encoded name
-of size ``name_size``.
-
-If ``custom_definition`` is ``True`` that means that the immediately following
-``size`` bytes contains a QPY circuit data which can be used for the custom
-definition of that gate. If ``custom_definition`` is ``False`` then the
-instruction can be considered opaque (ie no definition). The ``type`` field
-determines what type of object will get created with the custom definition.
-If it's ``'g'`` it will be a :class:`~qiskit.circuit.Gate` object, ``'i'``
-it will be a :class:`~qiskit.circuit.Instruction` object.
-
-INSTRUCTIONS
-------------
-
-The contents of INSTRUCTIONS is a list of INSTRUCTION metadata objects
-
-.. code-block:: c
-
-    struct {
-        uint16_t name_size;
-        uint16_t label_size;
-        uint16_t num_parameters;
-        uint32_t num_qargs;
-        uint32_t num_cargs;
-        _Bool has_conditional;
-        uint16_t conditional_reg_name_size;
-        int64_t conditional_value;
-    }
-
-This metadata object is immediately followed by ``name_size`` bytes of utf8 bytes
-for the ``name``. ``name`` here is the Qiskit class name for the Instruction
-class if it's defined in Qiskit. Otherwise it falls back to the custom
-instruction name. Following the ``name`` bytes there are ``label_size`` bytes of
-utf8 data for the label if one was set on the instruction. Following the label
-bytes if ``has_conditional`` is ``True`` then there are
-``conditional_reg_name_size`` bytes of utf8 data for the name of the conditional
-register name. In case of single classical bit conditions the register name
-utf8 data will be prefixed with a null character "\\x00" and then a utf8 string
-integer representing the classical bit index in the circuit that the condition
-is on.
-
-This is immediately followed by the INSTRUCTION_ARG structs for the list of
-arguments of that instruction. These are in the order of all quantum arguments
-(there are num_qargs of these) followed by all classical arguments (num_cargs
-of these).
-
-The contents of each INSTRUCTION_ARG is:
-
-.. code-block:: c
-
-    struct {
-        char type;
-        uint32_t index;
-    }
-
-``type`` can be ``'q'`` or ``'c'``.
-
-After all arguments for an instruction the parameters are specified with
-``num_parameters`` INSTRUCTION_PARAM structs.
-
-The contents of each INSTRUCTION_PARAM is:
-
-.. code-block:: c
-
-    struct {
-        char type;
-        uint64_t size;
-    }
-
-After each INSTRUCTION_PARAM the next ``size`` bytes are the parameter's data.
-The ``type`` field can be ``'i'``, ``'f'``, ``'p'``, ``'e'``, ``'s'``, ``'c'``
-or ``'n'`` which dictate the format. For ``'i'`` it's an integer, ``'f'`` it's
-a double, ``'s'`` if it's a string (encoded as utf8), ``'c'`` is a complex and
-the data is represented by the struct format in the :ref:`param_expr` section.
-``'p'`` defines a :class:`~qiskit.circuit.Parameter` object  which is
-represented by a :ref:`param_struct` struct, ``e`` defines a
-:class:`~qiskit.circuit.ParameterExpression` object (that's not a
-:class:`~qiskit.circuit.Parameter`) which is represented by a :ref:`param_expr`
-struct (on QPY format :ref:`version_3` the format is tweak slightly see:
-:ref:`param_expr_v3`), ``'n'`` represents an object from numpy (either an
-``ndarray`` or a numpy type) which means the data is .npy format [#f2]_ data,
-and in QPY :ref:`version_3` ``'v'`` represents a
-:class:`~qiskit.circuit.ParameterVectorElement` which is represented by a
-:ref:`param_vector` struct.
-
-.. _param_struct:
-
-PARAMETER
----------
-
-A PARAMETER represents a :class:`~qiskit.circuit.Parameter` object the data for
-a INSTRUCTION_PARAM. The contents of the PARAMETER are defined as:
-
-.. code-block:: c
-
-    struct {
-        uint16_t name_size;
-        char uuid[16];
-    }
-
-which is immediately followed by ``name_size`` utf8 bytes representing the
-parameter name.
-
-.. _param_expr:
-
-PARAMETER_EXPR
---------------
-
-A PARAMETER_EXPR represents a :class:`~qiskit.circuit.ParameterExpression`
-object that the data for an INSTRUCTION_PARAM. The contents of a PARAMETER_EXPR
-are defined as:
-
-The PARAMETER_EXPR data starts with a header:
-
-.. code-block:: c
-
-    struct {
-        uint64_t map_elements;
-        uint64_t expr_size;
-    }
-
-Immediately following the header is ``expr_size`` bytes of utf8 data containing
-the expression string, which is the sympy srepr of the expression for the
-parameter expression. Follwing that is a symbol map which contains
-``map_elements`` elements with the format
-
-.. code-block:: c
-
-    struct {
-        char type;
-        uint64_t size;
-    }
-
-Which is followed immediately by ``PARAMETER`` object (both the struct and utf8
-name bytes) for the symbol map key. That is followed by ``size`` bytes for the
-data of the symbol. The data format is dependent on the value of ``type``. If
-``type`` is ``p`` then it represents a :class:`~qiskit.circuit.Parameter` and
-size will be 0, the value will just be the same as the key. If
-``type`` is ``f`` then it represents a double precision float. If ``type`` is
-``c`` it represents a double precision complex, which is represented by :ref:`complex`.
-Finally, if type is ``i`` it represents an integer which is an ``int64_t``.
-
-.. _complex:
-
-COMPLEX
--------
-
-When representing a double precision complex value in QPY the following
-struct is used:
-
-
-.. code-block:: c
-
-    struct {
-        double real;
-        double imag;
-    }
-
-this matches the internal C representation of Python's complex type. [#f3]_
-
-
-.. [#f1] https://tools.ietf.org/html/rfc1700
-.. [#f2] https://numpy.org/doc/stable/reference/generated/numpy.lib.format.html
-.. [#f3] https://docs.python.org/3/c-api/complex.html#c.Py_complex
-"""
-from collections import namedtuple
-import io
-import json
-import struct
-import uuid
-import warnings
-
-import numpy as np
-
-from qiskit.circuit.quantumcircuit import QuantumCircuit
-from qiskit.circuit.quantumregister import QuantumRegister, Qubit
-from qiskit.circuit.classicalregister import ClassicalRegister, Clbit
-from qiskit.circuit.parameter import Parameter
-from qiskit.circuit.parameterexpression import ParameterExpression
-from qiskit.circuit.parametervector import ParameterVector, ParameterVectorElement
-from qiskit.circuit.gate import Gate
-from qiskit.circuit.instruction import Instruction
-from qiskit.circuit import library
-from qiskit import circuit as circuit_mod
-from qiskit import extensions
-from qiskit.extensions import quantum_initializer
-from qiskit.version import __version__
-from qiskit.exceptions import QiskitError
-from qiskit.quantum_info.operators import SparsePauliOp
-from qiskit.synthesis import evolution as evo_synth
-
-try:
-    import symengine
-
-    HAS_SYMENGINE = True
-except ImportError:
-    HAS_SYMENGINE = False
-
-
-# v1 Binary Format
-# ----------------
-# FILE_HEADER
-FILE_HEADER = namedtuple(
-    "FILE_HEADER",
-    ["preface", "qpy_version", "major_version", "minor_version", "patch_version", "num_circuits"],
-)
-FILE_HEADER_PACK = "!6sBBBBQ"
-FILE_HEADER_SIZE = struct.calcsize(FILE_HEADER_PACK)
-
-# HEADER binary format
-HEADER_V2 = namedtuple(
-    "HEADER",
-    [
-        "name_size",
-        "global_phase_type",
-        "global_phase_size",
-        "num_qubits",
-        "num_clbits",
-        "metadata_size",
-        "num_registers",
-        "num_instructions",
-    ],
-)
-HEADER_V2_PACK = "!H1cHIIQIQ"
-HEADER_V2_SIZE = struct.calcsize(HEADER_V2_PACK)
-
-HEADER = namedtuple(
-    "HEADER",
-    [
-        "name_size",
-        "global_phase",
-        "num_qubits",
-        "num_clbits",
-        "metadata_size",
-        "num_registers",
-        "num_instructions",
-    ],
-)
-HEADER_PACK = "!HdIIQIQ"
-HEADER_SIZE = struct.calcsize(HEADER_PACK)
-
-# CUSTOM_DEFINITIONS
-# CUSTOM DEFINITION HEADER
-CUSTOM_DEFINITION_HEADER = namedtuple("CUSTOM_DEFINITION_HEADER", ["size"])
-CUSTOM_DEFINITION_HEADER_PACK = "!Q"
-CUSTOM_DEFINITION_HEADER_SIZE = struct.calcsize(CUSTOM_DEFINITION_HEADER_PACK)
-
-# CUSTOM_DEFINITION
-CUSTOM_DEFINITION = namedtuple(
-    "CUSTOM_DEFINITON",
-    ["gate_name_size", "type", "num_qubits", "num_clbits", "custom_definition", "size"],
-)
-CUSTOM_DEFINITION_PACK = "!H1cII?Q"
-CUSTOM_DEFINITION_SIZE = struct.calcsize(CUSTOM_DEFINITION_PACK)
-
-
-# REGISTER binary format
-REGISTER = namedtuple("REGISTER", ["type", "standalone", "size", "name_size"])
-REGISTER_PACK = "!1c?IH"
-REGISTER_SIZE = struct.calcsize(REGISTER_PACK)
-
-# INSTRUCTION binary format
-INSTRUCTION = namedtuple(
-    "INSTRUCTION",
-    [
-        "name_size",
-        "label_size",
-        "num_parameters",
-        "num_qargs",
-        "num_cargs",
-        "has_condition",
-        "condition_register_size",
-        "value",
-    ],
-)
-INSTRUCTION_PACK = "!HHHII?Hq"
-INSTRUCTION_SIZE = struct.calcsize(INSTRUCTION_PACK)
-# Instruction argument format
-INSTRUCTION_ARG = namedtuple("INSTRUCTION_ARG", ["type", "size"])
-INSTRUCTION_ARG_PACK = "!1cI"
-INSTRUCTION_ARG_SIZE = struct.calcsize(INSTRUCTION_ARG_PACK)
-# INSTRUCTION parameter format
-INSTRUCTION_PARAM = namedtuple("INSTRUCTION_PARAM", ["type", "size"])
-INSTRUCTION_PARAM_PACK = "!1cQ"
-INSTRUCTION_PARAM_SIZE = struct.calcsize(INSTRUCTION_PARAM_PACK)
-# PARAMETER
-PARAMETER = namedtuple("PARAMETER", ["name_size", "uuid"])
-PARAMETER_PACK = "!H16s"
-PARAMETER_SIZE = struct.calcsize(PARAMETER_PACK)
-# PARAMETER_EXPR
-PARAMETER_EXPR = namedtuple("PARAMETER_EXPR", ["map_elements", "expr_size"])
-PARAMETER_EXPR_PACK = "!QQ"
-PARAMETER_EXPR_SIZE = struct.calcsize(PARAMETER_EXPR_PACK)
-# PARAMETER_EXPR_MAP_ELEM
-PARAM_EXPR_MAP_ELEM = namedtuple("PARAMETER_EXPR_MAP_ELEM", ["type", "size"])
-PARAM_EXPR_MAP_ELEM_PACK = "!cQ"
-PARAM_EXPR_MAP_ELEM_SIZE = struct.calcsize(PARAM_EXPR_MAP_ELEM_PACK)
-# PARAMETER_EXPR_MAP_ELEM_V3
-PARAM_EXPR_MAP_ELEM_V3 = namedtuple("PARAMETER_EXPR_MAP_ELEM", ["symbol_type", "type", "size"])
-PARAM_EXPR_MAP_ELEM_PACK_V3 = "!ccQ"
-PARAM_EXPR_MAP_ELEM_SIZE_V3 = struct.calcsize(PARAM_EXPR_MAP_ELEM_PACK_V3)
-# Complex
-COMPLEX = namedtuple("COMPLEX", ["real", "imag"])
-COMPLEX_PACK = "!dd"
-COMPLEX_SIZE = struct.calcsize(COMPLEX_PACK)
-# PARAMETER_VECTOR_ELEMENT
-PARAMETER_VECTOR_ELEMENT = namedtuple(
-    "PARAMETER_VECTOR_ELEMENT", ["vector_name_size", "vector_size", "uuid", "index"]
-)
-PARAMETER_VECTOR_ELEMENT_PACK = "!HQ16sQ"
-PARAMETER_VECTOR_ELEMENT_SIZE = struct.calcsize(PARAMETER_VECTOR_ELEMENT_PACK)
-# Pauli Evolution Gate
-PAULI_EVOLUTION_DEF = namedtuple(
-    "PAULI_EVOLUTION_DEF",
-    ["operator_size", "standalone_op", "time_type", "time_size", "synth_method_size"],
-)
-PAULI_EVOLUTION_DEF_PACK = "!Q?1cQQ"
-PAULI_EVOLUTION_DEF_SIZE = struct.calcsize(PAULI_EVOLUTION_DEF_PACK)
-# SparsePauliOp List
-SPARSE_PAULI_OP_LIST_ELEM = namedtuple("SPARSE_PAULI_OP_LIST_ELEMENT", ["size"])
-SPARSE_PAULI_OP_LIST_ELEM_PACK = "!Q"
-SPARSE_PAULI_OP_LIST_ELEM_SIZE = struct.calcsize(SPARSE_PAULI_OP_LIST_ELEM_PACK)
-
-
-def _read_header_v2(file_obj, version, vectors, metadata_deserializer=None):
-    header_raw = struct.unpack(HEADER_V2_PACK, file_obj.read(HEADER_V2_SIZE))
-    header_tuple = HEADER_V2._make(header_raw)
-    name = file_obj.read(header_tuple[0]).decode("utf8")
-    global_phase_type_str = header_tuple[1].decode("utf8")
-    data = file_obj.read(header_tuple[2])
-    if global_phase_type_str == "f":
-        global_phase = struct.unpack("!d", data)[0]
-    elif global_phase_type_str == "i":
-        global_phase = struct.unpack("!q", data)[0]
-    elif global_phase_type_str == "p":
-        with io.BytesIO(data) as container:
-            global_phase = _read_parameter(container)
-    elif global_phase_type_str == "v":
-        with io.BytesIO(data) as container:
-            global_phase = _read_parameter_vec(container, vectors)
-    elif global_phase_type_str == "e":
-        with io.BytesIO(data) as container:
-            if version < 3:
-                global_phase = _read_parameter_expression(container)
-            else:
-                global_phase = _read_parameter_expression_v3(container, vectors)
-    else:
-        raise TypeError("Invalid global phase type: %s" % global_phase_type_str)
-    header = {
-        "global_phase": global_phase,
-        "num_qubits": header_tuple[3],
-        "num_clbits": header_tuple[4],
-        "num_registers": header_tuple[6],
-        "num_instructions": header_tuple[7],
-    }
-    metadata_raw = file_obj.read(header_tuple[5])
-    metadata = json.loads(metadata_raw, cls=metadata_deserializer)
-    return header, name, metadata
-
-
-def _read_header(file_obj, metadata_deserializer=None):
-    header_raw = struct.unpack(HEADER_PACK, file_obj.read(HEADER_SIZE))
-    header_tuple = HEADER._make(header_raw)
-    name = file_obj.read(header_tuple[0]).decode("utf8")
-    header = {
-        "global_phase": header_tuple[1],
-        "num_qubits": header_tuple[2],
-        "num_clbits": header_tuple[3],
-        "num_registers": header_tuple[5],
-        "num_instructions": header_tuple[6],
-    }
-    metadata_raw = file_obj.read(header_tuple[4])
-    metadata = json.loads(metadata_raw, cls=metadata_deserializer)
-    return header, name, metadata
-
-
-def _read_registers(file_obj, num_registers):
-    registers = {"q": {}, "c": {}}
-    for _reg in range(num_registers):
-        register_raw = file_obj.read(REGISTER_SIZE)
-        register = struct.unpack(REGISTER_PACK, register_raw)
-        name = file_obj.read(register[3]).decode("utf8")
-        standalone = register[1]
-        REGISTER_ARRAY_PACK = "!%sI" % register[2]
-        bit_indices_raw = file_obj.read(struct.calcsize(REGISTER_ARRAY_PACK))
-        bit_indices = list(struct.unpack(REGISTER_ARRAY_PACK, bit_indices_raw))
-        if register[0].decode("utf8") == "q":
-            registers["q"][name] = (standalone, bit_indices)
-        else:
-            registers["c"][name] = (standalone, bit_indices)
-    return registers
-
-
-def _read_parameter(file_obj):
-    param_raw = struct.unpack(PARAMETER_PACK, file_obj.read(PARAMETER_SIZE))
-    name_size = param_raw[0]
-    param_uuid = uuid.UUID(bytes=param_raw[1])
-    name = file_obj.read(name_size).decode("utf8")
-    param = Parameter.__new__(Parameter, name, uuid=param_uuid)
-    param.__init__(name)
-    return param
-
-
-def _read_parameter_vec(file_obj, vectors):
-    param_raw = struct.unpack(
-        PARAMETER_VECTOR_ELEMENT_PACK, file_obj.read(PARAMETER_VECTOR_ELEMENT_SIZE)
-    )
-    vec_name_size = param_raw[0]
-    param_uuid = uuid.UUID(bytes=param_raw[2])
-    param_index = param_raw[3]
-    name = file_obj.read(vec_name_size).decode("utf8")
-    if name not in vectors:
-        vectors[name] = (ParameterVector(name, param_raw[1]), set())
-    vector = vectors[name][0]
-    if vector[param_index]._uuid != param_uuid:
-        vectors[name][1].add(param_index)
-        vector._params[param_index] = ParameterVectorElement.__new__(
-            ParameterVectorElement, vector, param_index, uuid=param_uuid
-        )
-        vector._params[param_index].__init__(vector, param_index)
-    return vector[param_index]
-
-
-def _read_parameter_expression_v3(file_obj, vectors):
-    param_expr_raw = struct.unpack(PARAMETER_EXPR_PACK, file_obj.read(PARAMETER_EXPR_SIZE))
-    map_elements = param_expr_raw[0]
-    from sympy.parsing.sympy_parser import parse_expr
-
-    if HAS_SYMENGINE:
-        expr = symengine.sympify(parse_expr(file_obj.read(param_expr_raw[1]).decode("utf8")))
-    else:
-        expr = parse_expr(file_obj.read(param_expr_raw[1]).decode("utf8"))
-    symbol_map = {}
-    for _ in range(map_elements):
-        elem_raw = file_obj.read(PARAM_EXPR_MAP_ELEM_SIZE_V3)
-        elem = struct.unpack(PARAM_EXPR_MAP_ELEM_PACK_V3, elem_raw)
-        symbol_type = elem[0].decode("utf8")
-        if symbol_type == "p":
-            param = _read_parameter(file_obj)
-        elif symbol_type == "v":
-            param = _read_parameter_vec(file_obj, vectors)
-        elem_type = elem[1].decode("utf8")
-        elem_data = file_obj.read(elem[2])
-        if elem_type == "f":
-            value = struct.unpack("!d", elem_data)
-        elif elem_type == "i":
-            value = struct.unpack("!q", elem_data)
-        elif elem_type == "c":
-            value = complex(*struct.unpack(COMPLEX_PACK, elem_data))
-        elif elem_type in ("p", "v"):
-            value = param._symbol_expr
-        elif elem_type == "e":
-            value = _read_parameter_expression_v3(io.BytesIO(elem_data), vectors)
-        else:
-            raise TypeError("Invalid parameter expression map type: %s" % elem_type)
-        symbol_map[param] = value
-    return ParameterExpression(symbol_map, expr)
-
-
-def _read_parameter_expression(file_obj):
-    param_expr_raw = struct.unpack(PARAMETER_EXPR_PACK, file_obj.read(PARAMETER_EXPR_SIZE))
-    map_elements = param_expr_raw[0]
-    from sympy.parsing.sympy_parser import parse_expr
-
-    if HAS_SYMENGINE:
-        expr = symengine.sympify(parse_expr(file_obj.read(param_expr_raw[1]).decode("utf8")))
-    else:
-        expr = parse_expr(file_obj.read(param_expr_raw[1]).decode("utf8"))
-    symbol_map = {}
-    for _ in range(map_elements):
-        elem_raw = file_obj.read(PARAM_EXPR_MAP_ELEM_SIZE)
-        elem = struct.unpack(PARAM_EXPR_MAP_ELEM_PACK, elem_raw)
-        param = _read_parameter(file_obj)
-        elem_type = elem[0].decode("utf8")
-        elem_data = file_obj.read(elem[1])
-        if elem_type == "f":
-            value = struct.unpack("!d", elem_data)
-        elif elem_type == "i":
-            value = struct.unpack("!q", elem_data)
-        elif elem_type == "c":
-            value = complex(*struct.unpack(COMPLEX_PACK, elem_data))
-        elif elem_type == "p":
-            value = param._symbol_expr
-        elif elem_type == "e":
-            value = _read_parameter_expression(io.BytesIO(elem_data))
-        else:
-            raise TypeError("Invalid parameter expression map type: %s" % elem_type)
-        symbol_map[param] = value
-    return ParameterExpression(symbol_map, expr)
-
-
-def _read_instruction(file_obj, circuit, registers, custom_instructions, version, vectors):
-    instruction_raw = file_obj.read(INSTRUCTION_SIZE)
-    instruction = struct.unpack(INSTRUCTION_PACK, instruction_raw)
-    name_size = instruction[0]
-    label_size = instruction[1]
-    qargs = []
-    cargs = []
-    params = []
-    gate_name = file_obj.read(name_size).decode("utf8")
-    label = file_obj.read(label_size).decode("utf8")
-    num_qargs = instruction[3]
-    num_cargs = instruction[4]
-    num_params = instruction[2]
-    has_condition = instruction[5]
-    register_name_size = instruction[6]
-    condition_register = file_obj.read(register_name_size).decode("utf8")
-    condition_value = instruction[7]
-    condition_tuple = None
-    if has_condition:
-        # If an invalid register name is used assume it's a single bit
-        # condition and treat the register name as a string of the clbit index
-        if ClassicalRegister.name_format.match(condition_register) is None:
-            # If invalid register prefixed with null character it's a clbit
-            # index for single bit condition
-            if condition_register[0] == "\x00":
-                conditional_bit = int(condition_register[1:])
-                condition_tuple = (circuit.clbits[conditional_bit], condition_value)
-            else:
-                raise ValueError(
-                    f"Invalid register name: {condition_register} for condition register of "
-                    f"instruction: {gate_name}"
-                )
-        else:
-            condition_tuple = (registers["c"][condition_register], condition_value)
-    qubit_indices = dict(enumerate(circuit.qubits))
-    clbit_indices = dict(enumerate(circuit.clbits))
-    # Load Arguments
-    for _qarg in range(num_qargs):
-        qarg_raw = file_obj.read(INSTRUCTION_ARG_SIZE)
-        qarg = struct.unpack(INSTRUCTION_ARG_PACK, qarg_raw)
-        if qarg[0].decode("utf8") == "c":
-            raise TypeError("Invalid input carg prior to all qargs")
-        qargs.append(qubit_indices[qarg[1]])
-    for _carg in range(num_cargs):
-        carg_raw = file_obj.read(INSTRUCTION_ARG_SIZE)
-        carg = struct.unpack(INSTRUCTION_ARG_PACK, carg_raw)
-        if carg[0].decode("utf8") == "q":
-            raise TypeError("Invalid input qarg after all qargs")
-        cargs.append(clbit_indices[carg[1]])
-    # Load Parameters
-    for _param in range(num_params):
-        param_raw = file_obj.read(INSTRUCTION_PARAM_SIZE)
-        param = struct.unpack(INSTRUCTION_PARAM_PACK, param_raw)
-        data = file_obj.read(param[1])
-        type_str = param[0].decode("utf8")
-        param = None
-        if type_str == "i":
-            param = struct.unpack("<q", data)[0]
-        elif type_str == "f":
-            param = struct.unpack("<d", data)[0]
-        elif type_str == "c":
-            param = complex(*struct.unpack(COMPLEX_PACK, data))
-        elif type_str == "n":
-            container = io.BytesIO(data)
-            param = np.load(container)
-        elif type_str == "s":
-            param = data.decode("utf8")
-        elif type_str == "p":
-            container = io.BytesIO(data)
-            param = _read_parameter(container)
-        elif type_str == "e":
-            container = io.BytesIO(data)
-            if version < 3:
-                param = _read_parameter_expression(container)
-            else:
-                param = _read_parameter_expression_v3(container, vectors)
-        elif type_str == "v":
-            container = io.BytesIO(data)
-            param = _read_parameter_vec(container, vectors)
-        else:
-            raise TypeError("Invalid parameter type: %s" % type_str)
-        params.append(param)
-    # Load Gate object
-    gate_class = None
-    if gate_name in ("Gate", "Instruction"):
-        inst_obj = _parse_custom_instruction(custom_instructions, gate_name, params)
-        inst_obj.condition = condition_tuple
-        if label_size > 0:
-            inst_obj.label = label
-        circuit._append(inst_obj, qargs, cargs)
-        return
-    elif gate_name in custom_instructions:
-        inst_obj = _parse_custom_instruction(custom_instructions, gate_name, params)
-        inst_obj.condition = condition_tuple
-        if label_size > 0:
-            inst_obj.label = label
-        circuit._append(inst_obj, qargs, cargs)
-        return
-    elif hasattr(library, gate_name):
-        gate_class = getattr(library, gate_name)
-    elif hasattr(circuit_mod, gate_name):
-        gate_class = getattr(circuit_mod, gate_name)
-    elif hasattr(extensions, gate_name):
-        gate_class = getattr(extensions, gate_name)
-    elif hasattr(quantum_initializer, gate_name):
-        gate_class = getattr(quantum_initializer, gate_name)
-    else:
-        raise AttributeError("Invalid instruction type: %s" % gate_name)
-    if gate_name == "Initialize":
-        gate = gate_class(params)
-    else:
-        if gate_name == "Barrier":
-            params = [len(qargs)]
-        gate = gate_class(*params)
-    gate.condition = condition_tuple
-    if label_size > 0:
-        gate.label = label
-    if not isinstance(gate, Instruction):
-        circuit.append(gate, qargs, cargs)
-    else:
-        circuit._append(gate, qargs, cargs)
-
-
-def _parse_custom_instruction(custom_instructions, gate_name, params):
-    (type_str, num_qubits, num_clbits, definition) = custom_instructions[gate_name]
-    if type_str == "i":
-        inst_obj = Instruction(gate_name, num_qubits, num_clbits, params)
-        if definition is not None:
-            inst_obj.definition = definition
-    elif type_str == "g":
-        inst_obj = Gate(gate_name, num_qubits, params)
-        inst_obj.definition = definition
-    elif type_str == "p":
-        inst_obj = definition
-    else:
-        raise ValueError("Invalid custom instruction type '%s'" % type_str)
-    return inst_obj
-
-
-def _read_custom_instructions(file_obj, version, vectors):
-    custom_instructions = {}
-    custom_definition_header_raw = file_obj.read(CUSTOM_DEFINITION_HEADER_SIZE)
-    custom_definition_header = struct.unpack(
-        CUSTOM_DEFINITION_HEADER_PACK, custom_definition_header_raw
-    )
-    if custom_definition_header[0] > 0:
-        for _ in range(custom_definition_header[0]):
-            custom_definition_raw = file_obj.read(CUSTOM_DEFINITION_SIZE)
-            custom_definition = struct.unpack(CUSTOM_DEFINITION_PACK, custom_definition_raw)
-            (
-                name_size,
-                type_str,
-                num_qubits,
-                num_clbits,
-                has_custom_definition,
-                size,
-            ) = custom_definition
-            name = file_obj.read(name_size).decode("utf8")
-            type_str = type_str.decode("utf8")
-            definition_circuit = None
-            if has_custom_definition:
-                definition_buffer = io.BytesIO(file_obj.read(size))
-                if version < 3 or not name.startswith(r"###PauliEvolutionGate_"):
-                    definition_circuit = _read_circuit(definition_buffer, version)
-                elif name.startswith(r"###PauliEvolutionGate_"):
-                    definition_circuit = _read_pauli_evolution_gate(definition_buffer, vectors)
-            custom_instructions[name] = (type_str, num_qubits, num_clbits, definition_circuit)
-    return custom_instructions
-
-
-def _write_parameter(file_obj, param):
-    name_bytes = param._name.encode("utf8")
-    file_obj.write(struct.pack(PARAMETER_PACK, len(name_bytes), param._uuid.bytes))
-    file_obj.write(name_bytes)
-
-
-def _write_parameter_vec(file_obj, param):
-    name_bytes = param._vector._name.encode("utf8")
-    file_obj.write(
-        struct.pack(
-            PARAMETER_VECTOR_ELEMENT_PACK,
-            len(name_bytes),
-            param._vector._size,
-            param._uuid.bytes,
-            param._index,
-        )
-    )
-    file_obj.write(name_bytes)
-
-
-def _write_parameter_expression(file_obj, param):
-    from sympy import srepr, sympify
-
-    expr_bytes = srepr(sympify(param._symbol_expr)).encode("utf8")
-    param_expr_header_raw = struct.pack(
-        PARAMETER_EXPR_PACK, len(param._parameter_symbols), len(expr_bytes)
-    )
-    file_obj.write(param_expr_header_raw)
-    file_obj.write(expr_bytes)
-    for parameter, value in param._parameter_symbols.items():
-        with io.BytesIO() as parameter_container:
-            if isinstance(parameter, ParameterVectorElement):
-                symbol_type_str = "v"
-                _write_parameter_vec(parameter_container, parameter)
-            else:
-                symbol_type_str = "p"
-                _write_parameter(parameter_container, parameter)
-            parameter_data = parameter_container.getvalue()
-        if isinstance(value, float):
-            type_str = "f"
-            data = struct.pack("!d", value)
-        elif isinstance(value, complex):
-            type_str = "c"
-            data = struct.pack(COMPLEX_PACK, value.real, value.imag)
-        elif isinstance(value, int):
-            type_str = "i"
-            data = struct.pack("!q", value)
-        elif value == parameter._symbol_expr:
-            type_str = symbol_type_str
-            data = bytes()
-        elif isinstance(value, ParameterExpression):
-            type_str = "e"
-            container = io.BytesIO()
-            _write_parameter_expression(container, value)
-            container.seek(0)
-            data = container.read()
-        else:
-            raise TypeError(f"Invalid expression type in symbol map for {param}: {type(value)}")
-
-        elem_header = struct.pack(
-            PARAM_EXPR_MAP_ELEM_PACK_V3,
-            symbol_type_str.encode("utf8"),
-            type_str.encode("utf8"),
-            len(data),
-        )
-        file_obj.write(elem_header)
-        file_obj.write(parameter_data)
-        file_obj.write(data)
-
-
-def _write_instruction(file_obj, instruction_tuple, custom_instructions, index_map):
-    gate_class_name = instruction_tuple[0].__class__.__name__
-    if (
-        (
-            not hasattr(library, gate_class_name)
-            and not hasattr(circuit_mod, gate_class_name)
-            and not hasattr(extensions, gate_class_name)
-            and not hasattr(quantum_initializer, gate_class_name)
-        )
-        or gate_class_name == "Gate"
-        or gate_class_name == "Instruction"
-        or isinstance(instruction_tuple[0], library.BlueprintCircuit)
-    ):
-        if instruction_tuple[0].name not in custom_instructions:
-            custom_instructions[instruction_tuple[0].name] = instruction_tuple[0]
-        gate_class_name = instruction_tuple[0].name
-
-    elif isinstance(instruction_tuple[0], library.PauliEvolutionGate):
-        gate_class_name = r"###PauliEvolutionGate_" + str(uuid.uuid4())
-        custom_instructions[gate_class_name] = instruction_tuple[0]
-
-    has_condition = False
-    condition_register = b""
-    condition_value = 0
-    if instruction_tuple[0].condition:
-        has_condition = True
-        if isinstance(instruction_tuple[0].condition[0], Clbit):
-            bit_index = index_map["c"][instruction_tuple[0].condition[0]]
-            condition_register = b"\x00" + str(bit_index).encode("utf8")
-            condition_value = int(instruction_tuple[0].condition[1])
-        else:
-            condition_register = instruction_tuple[0].condition[0].name.encode("utf8")
-            condition_value = instruction_tuple[0].condition[1]
-
-    gate_class_name = gate_class_name.encode("utf8")
-    label = getattr(instruction_tuple[0], "label")
-    if label:
-        label_raw = label.encode("utf8")
-    else:
-        label_raw = b""
-    instruction_raw = struct.pack(
-        INSTRUCTION_PACK,
-        len(gate_class_name),
-        len(label_raw),
-        len(instruction_tuple[0].params),
-        instruction_tuple[0].num_qubits,
-        instruction_tuple[0].num_clbits,
-        has_condition,
-        len(condition_register),
-        condition_value,
-    )
-    file_obj.write(instruction_raw)
-    file_obj.write(gate_class_name)
-    file_obj.write(label_raw)
-    file_obj.write(condition_register)
-    # Encode instruciton args
-    for qbit in instruction_tuple[1]:
-        instruction_arg_raw = struct.pack(INSTRUCTION_ARG_PACK, b"q", index_map["q"][qbit])
-        file_obj.write(instruction_arg_raw)
-    for clbit in instruction_tuple[2]:
-        instruction_arg_raw = struct.pack(INSTRUCTION_ARG_PACK, b"c", index_map["c"][clbit])
-        file_obj.write(instruction_arg_raw)
-    # Encode instruction params
-    for param in instruction_tuple[0].params:
-        container = io.BytesIO()
-        if isinstance(param, int):
-            type_key = "i"
-            data = struct.pack("<q", param)
-            size = struct.calcsize("<q")
-        elif isinstance(param, float):
-            type_key = "f"
-            data = struct.pack("<d", param)
-            size = struct.calcsize("<d")
-        elif isinstance(param, str):
-            type_key = "s"
-            data = param.encode("utf8")
-            size = len(data)
-        elif isinstance(param, ParameterVectorElement):
-            type_key = "v"
-            _write_parameter_vec(container, param)
-            container.seek(0)
-            data = container.read()
-            size = len(data)
-        elif isinstance(param, Parameter):
-            type_key = "p"
-            _write_parameter(container, param)
-            container.seek(0)
-            data = container.read()
-            size = len(data)
-        elif isinstance(param, ParameterExpression):
-            type_key = "e"
-            _write_parameter_expression(container, param)
-            container.seek(0)
-            data = container.read()
-            size = len(data)
-        elif isinstance(param, complex):
-            type_key = "c"
-            data = struct.pack(COMPLEX_PACK, param.real, param.imag)
-            size = struct.calcsize(COMPLEX_PACK)
-        elif isinstance(param, (np.integer, np.floating, np.ndarray, np.complexfloating)):
-            type_key = "n"
-            np.save(container, param)
-            container.seek(0)
-            data = container.read()
-            size = len(data)
-        else:
-            raise TypeError(
-                f"Invalid parameter type {instruction_tuple[0]} for gate {type(param)},"
-            )
-        instruction_param_raw = struct.pack(INSTRUCTION_PARAM_PACK, type_key.encode("utf8"), size)
-        file_obj.write(instruction_param_raw)
-        file_obj.write(data)
-        container.close()
-
-
-def _write_pauli_evolution_gate(file_obj, evolution_gate):
-    operator_list = evolution_gate.operator
-    standalone = False
-    if not isinstance(operator_list, list):
-        operator_list = [operator_list]
-        standalone = True
-    num_operators = len(operator_list)
-    pauli_data_buf = io.BytesIO()
-    for operator in operator_list:
-        with io.BytesIO() as element_buf:
-            with io.BytesIO() as buf:
-                pauli_list = operator.to_list(array=True)
-                np.save(buf, pauli_list)
-                data = buf.getvalue()
-            element_metadata = struct.pack(SPARSE_PAULI_OP_LIST_ELEM_PACK, len(data))
-            element_buf.write(element_metadata)
-            element_buf.write(data)
-            pauli_data_buf.write(element_buf.getvalue())
-    time = evolution_gate.time
-    if isinstance(time, float):
-        time_type = b"f"
-        time_data = struct.pack("!d", time)
-        time_size = struct.calcsize("!d")
-    elif isinstance(time, ParameterVectorElement):
-        time_type = b"v"
-        with io.BytesIO() as buf:
-            _write_parameter_vec(buf, time)
-            time_data = buf.getvalue()
-            time_size = len(time_data)
-    elif isinstance(time, Parameter):
-        time_type = b"p"
-        with io.BytesIO() as buf:
-            _write_parameter(buf, time)
-            time_data = buf.getvalue()
-            time_size = len(time_data)
-    elif isinstance(time, ParameterExpression):
-        time_type = b"e"
-        with io.BytesIO() as buf:
-            _write_parameter_expression(buf, time)
-            time_data = buf.getvalue()
-            time_size = len(time_data)
-    else:
-        raise TypeError(f"Invalid time type {time} for PauliEvolutionGate")
-
-    synth_class = str(type(evolution_gate.synthesis).__name__)
-    settings_dict = evolution_gate.synthesis.settings
-    synth_data = json.dumps({"class": synth_class, "settings": settings_dict}).encode("utf8")
-    synth_size = len(synth_data)
-    pauli_evolution_raw = struct.pack(
-        PAULI_EVOLUTION_DEF_PACK, num_operators, standalone, time_type, time_size, synth_size
-    )
-    file_obj.write(pauli_evolution_raw)
-    file_obj.write(pauli_data_buf.getvalue())
-    pauli_data_buf.close()
-    file_obj.write(time_data)
-    file_obj.write(synth_data)
-
-
-def _read_pauli_evolution_gate(file_obj, vectors):
-    pauli_evolution_raw = struct.unpack(
-        PAULI_EVOLUTION_DEF_PACK, file_obj.read(PAULI_EVOLUTION_DEF_SIZE)
-    )
-    if pauli_evolution_raw[0] != 1 and pauli_evolution_raw[1]:
-        raise ValueError(
-            "Can't have a standalone operator with {pauli_evolution_raw[0]} operators in the payload"
-        )
-    operator_list = []
-    for _ in range(pauli_evolution_raw[0]):
-        op_size = struct.unpack(
-            SPARSE_PAULI_OP_LIST_ELEM_PACK, file_obj.read(SPARSE_PAULI_OP_LIST_ELEM_SIZE)
-        )[0]
-        operator_list.append(SparsePauliOp.from_list(np.load(io.BytesIO(file_obj.read(op_size)))))
-    if pauli_evolution_raw[1]:
-        pauli_op = operator_list[0]
-    else:
-        pauli_op = operator_list
-
-    time_type = pauli_evolution_raw[2]
-    time_data = file_obj.read(pauli_evolution_raw[3])
-    if time_type == b"f":
-        time = struct.unpack("!d", time_data)[0]
-    elif time_type == b"p":
-        with io.BytesIO(time_data) as buf:
-            time = _read_parameter(buf)
-    elif time_type == b"e":
-        with io.BytesIO(time_data) as buf:
-            time = _read_parameter_expression_v3(buf, vectors)
-    elif time_type == b"v":
-        with io.BytesIO(time_data) as buf:
-            time = _read_parameter_vec(buf, vectors)
-    synth_data = json.loads(file_obj.read(pauli_evolution_raw[4]))
-    synthesis = getattr(evo_synth, synth_data["class"])(**synth_data["settings"])
-    return_gate = library.PauliEvolutionGate(pauli_op, time=time, synthesis=synthesis)
-    return return_gate
-
-
-def _write_custom_instruction(file_obj, name, instruction):
-    if isinstance(instruction, library.PauliEvolutionGate):
-        type_str = b"p"
-    elif isinstance(instruction, Gate):
-        type_str = b"g"
-    else:
-        type_str = b"i"
-    has_definition = False
-    size = 0
-    data = None
-    num_qubits = instruction.num_qubits
-    num_clbits = instruction.num_clbits
-    if instruction.definition is not None or type_str == b"p":
-        has_definition = True
-        definition_buffer = io.BytesIO()
-        if type_str == b"p":
-            _write_pauli_evolution_gate(definition_buffer, instruction)
-        else:
-            _write_circuit(definition_buffer, instruction.definition)
-        definition_buffer.seek(0)
-        data = definition_buffer.read()
-        definition_buffer.close()
-        size = len(data)
-    name_raw = name.encode("utf8")
-    custom_instruction_raw = struct.pack(
-        CUSTOM_DEFINITION_PACK,
-        len(name_raw),
-        type_str,
-        num_qubits,
-        num_clbits,
-        has_definition,
-        size,
-    )
-    file_obj.write(custom_instruction_raw)
-    file_obj.write(name_raw)
-    if data:
-        file_obj.write(data)
-
-
-def dump(circuits, file_obj, metadata_serializer=None):
-    """Write QPY binary data to a file
-
-    This function is used to save a circuit to a file for later use or transfer
-    between machines. The QPY format is backwards compatible and can be
-    loaded with future versions of Qiskit.
-
-    For example:
-
-    .. code-block:: python
-
-        from qiskit.circuit import QuantumCircuit
-        from qiskit.circuit import qpy_serialization
-
-        qc = QuantumCircuit(2, name='Bell', metadata={'test': True})
-        qc.h(0)
-        qc.cx(0, 1)
-        qc.measure_all()
-
-    from this you can write the qpy data to a file:
-
-    .. code-block:: python
-
-        with open('bell.qpy', 'wb') as fd:
-            qpy_serialization.dump(qc, fd)
-
-    or a gzip compressed file:
-
-    .. code-block:: python
-
-        import gzip
-
-        with gzip.open('bell.qpy.gz', 'wb') as fd:
-            qpy_serialization.dump(qc, fd)
-
-    Which will save the qpy serialized circuit to the provided file.
-
-    Args:
-        circuits (list or QuantumCircuit): The quantum circuit object(s) to
-            store in the specified file like object. This can either be a
-            single QuantumCircuit object or a list of QuantumCircuits.
-        file_obj (file): The file like object to write the QPY data too
-        metadata_serializer (JSONEncoder): An optional JSONEncoder class that
-            will be passed the :attr:`.QuantumCircuit.metadata` dictionary for
-            each circuit in ``circuits`` and will be used as the ``cls`` kwarg
-            on the ``json.dump()`` call to JSON serialize that dictionary.
-    """
-    if isinstance(circuits, QuantumCircuit):
-        circuits = [circuits]
-    version_parts = [int(x) for x in __version__.split(".")[0:3]]
-    header = struct.pack(
-        FILE_HEADER_PACK,
-        b"QISKIT",
-        3,
-        version_parts[0],
-        version_parts[1],
-        version_parts[2],
-        len(circuits),
-    )
-    file_obj.write(header)
-    for circuit in circuits:
-        _write_circuit(file_obj, circuit, metadata_serializer=metadata_serializer)
-
-
-def _write_circuit(file_obj, circuit, metadata_serializer=None):
-    metadata_raw = json.dumps(
-        circuit.metadata, separators=(",", ":"), cls=metadata_serializer
-    ).encode("utf8")
-    metadata_size = len(metadata_raw)
-    num_registers = len(circuit.qregs) + len(circuit.cregs)
-    num_instructions = len(circuit)
-    circuit_name = circuit.name.encode("utf8")
-    if isinstance(circuit.global_phase, float):
-        global_phase_type = b"f"
-        global_phase_data = struct.pack("!d", circuit.global_phase)
-    elif isinstance(circuit.global_phase, int):
-        global_phase_type = b"i"
-        global_phase_data = struct.pack("!q", circuit.global_phase)
-    elif isinstance(circuit.global_phase, ParameterVectorElement):
-        global_phase_type = b"v"
-        with io.BytesIO() as container:
-            _write_parameter_vec(container, circuit.global_phase)
-            global_phase_data = container.getvalue()
-    elif isinstance(circuit.global_phase, Parameter):
-        global_phase_type = b"p"
-        with io.BytesIO() as container:
-            _write_parameter(container, circuit.global_phase)
-            global_phase_data = container.getvalue()
-    elif isinstance(circuit.global_phase, ParameterExpression):
-        global_phase_type = b"e"
-        with io.BytesIO() as container:
-            _write_parameter_expression(container, circuit.global_phase)
-            global_phase_data = container.getvalue()
-    else:
-        raise TypeError("unsupported global phase type %s" % type(circuit.global_phase))
-    header_raw = HEADER_V2(
-        name_size=len(circuit_name),
-        global_phase_type=global_phase_type,
-        global_phase_size=len(global_phase_data),
-        num_qubits=circuit.num_qubits,
-        num_clbits=circuit.num_clbits,
-        metadata_size=metadata_size,
-        num_registers=num_registers,
-        num_instructions=num_instructions,
-    )
-    header = struct.pack(HEADER_V2_PACK, *header_raw)
-    file_obj.write(header)
-    file_obj.write(circuit_name)
-    file_obj.write(global_phase_data)
-    file_obj.write(metadata_raw)
-    qubit_indices = {bit: index for index, bit in enumerate(circuit.qubits)}
-    clbit_indices = {bit: index for index, bit in enumerate(circuit.clbits)}
-    if num_registers > 0:
-        for reg in circuit.qregs:
-            standalone = all(bit._register is reg for bit in reg)
-            reg_name = reg.name.encode("utf8")
-            file_obj.write(struct.pack(REGISTER_PACK, b"q", standalone, reg.size, len(reg_name)))
-            file_obj.write(reg_name)
-            REGISTER_ARRAY_PACK = "!%sI" % reg.size
-            file_obj.write(struct.pack(REGISTER_ARRAY_PACK, *(qubit_indices[bit] for bit in reg)))
-        for reg in circuit.cregs:
-            standalone = all(bit._register is reg for bit in reg)
-            reg_name = reg.name.encode("utf8")
-            file_obj.write(struct.pack(REGISTER_PACK, b"c", standalone, reg.size, len(reg_name)))
-            file_obj.write(reg_name)
-            REGISTER_ARRAY_PACK = "!%sI" % reg.size
-            file_obj.write(struct.pack(REGISTER_ARRAY_PACK, *(clbit_indices[bit] for bit in reg)))
-    instruction_buffer = io.BytesIO()
-    custom_instructions = {}
-    index_map = {}
-    index_map["q"] = qubit_indices
-    index_map["c"] = clbit_indices
-    for instruction in circuit.data:
-        _write_instruction(instruction_buffer, instruction, custom_instructions, index_map)
-    file_obj.write(struct.pack(CUSTOM_DEFINITION_HEADER_PACK, len(custom_instructions)))
-
-    for name, instruction in custom_instructions.items():
-        _write_custom_instruction(file_obj, name, instruction)
-
-    instruction_buffer.seek(0)
-    file_obj.write(instruction_buffer.read())
-    instruction_buffer.close()
-
-
-def load(file_obj, metadata_deserializer=None):
-    """Load a QPY binary file
-
-    This function is used to load a serialized QPY circuit file and create
-    :class:`~qiskit.circuit.QuantumCircuit` objects from its contents.
-    For example:
-
-    .. code-block:: python
-
-        from qiskit.circuit import qpy_serialization
-
-        with open('bell.qpy', 'rb') as fd:
-            circuits = qpy_serialization.load(fd)
-
-    or with a gzip compressed file:
-
-    .. code-block:: python
-
-        import gzip
-        from qiskit.circuit import qpy_serialization
-
-        with gzip.open('bell.qpy.gz', 'rb') as fd:
-            circuits = qpy_serialization.load(fd)
-
-    which will read the contents of the qpy and return a list of
-    :class:`~qiskit.circuit.QuantumCircuit` objects from the file.
-
-    Args:
-        file_obj (File): A file like object that contains the QPY binary
-            data for a circuit
-        metadata_deserializer (JSONDecoder): An optional JSONDecoder class
-            that will be used for the ``cls`` kwarg on the internal
-            ``json.load`` call used to deserialize the JSON payload used for
-            the :attr:`.QuantumCircuit.metadata` attribute for any circuits
-            in the QPY file. If this is not specified the circuit metadata will
-            be parsed as JSON with the stdlib ``json.load()`` function using
-            the default ``JSONDecoder`` class.
-    Returns:
-        list: List of ``QuantumCircuit``
-            The list of :class:`~qiskit.circuit.QuantumCircuit` objects
-            contained in the QPY data. A list is always returned, even if there
-            is only 1 circuit in the QPY data.
-    Raises:
-        QiskitError: if ``file_obj`` is not a valid QPY file
-    """
-    file_header_raw = file_obj.read(FILE_HEADER_SIZE)
-    file_header = struct.unpack(FILE_HEADER_PACK, file_header_raw)
-    if file_header[0].decode("utf8") != "QISKIT":
-        raise QiskitError("Input file is not a valid QPY file")
-    qpy_version = file_header[1]
-    version_parts = [int(x) for x in __version__.split(".")[0:3]]
-    header_version_parts = [file_header[2], file_header[3], file_header[4]]
-    if (
-        version_parts[0] < header_version_parts[0]
-        or (
-            version_parts[0] == header_version_parts[0]
-            and header_version_parts[1] > version_parts[1]
-        )
-        or (
-            version_parts[0] == header_version_parts[0]
-            and header_version_parts[1] == version_parts[1]
-            and header_version_parts[2] > version_parts[2]
-        )
-    ):
-        warnings.warn(
-            "The qiskit version used to generate the provided QPY "
-            "file, %s, is newer than the current qiskit version %s. "
-            "This may result in an error if the QPY file uses "
-            "instructions not present in this current qiskit "
-            "version" % (".".join([str(x) for x in header_version_parts]), __version__)
-        )
-    circuits = []
-    for _ in range(file_header[5]):
-        circuits.append(
-            _read_circuit(file_obj, qpy_version, metadata_deserializer=metadata_deserializer)
-        )
-    return circuits
-
-
-def _read_circuit(file_obj, version, metadata_deserializer=None):
-    vectors = {}
-    if version < 2:
-        header, name, metadata = _read_header(file_obj, metadata_deserializer=metadata_deserializer)
-    else:
-        header, name, metadata = _read_header_v2(
-            file_obj, version, vectors, metadata_deserializer=metadata_deserializer
-        )
-    global_phase = header["global_phase"]
-    num_qubits = header["num_qubits"]
-    num_clbits = header["num_clbits"]
-    num_registers = header["num_registers"]
-    num_instructions = header["num_instructions"]
-    out_registers = {"q": {}, "c": {}}
-    if num_registers > 0:
-        circ = QuantumCircuit(name=name, global_phase=global_phase, metadata=metadata)
-        registers = _read_registers(file_obj, num_registers)
-
-        for bit_type_label, bit_type, reg_type in [
-            ("q", Qubit, QuantumRegister),
-            ("c", Clbit, ClassicalRegister),
-        ]:
-            register_bits = set()
-            # Add quantum registers and bits
-            for register_name in registers[bit_type_label]:
-                standalone, indices = registers[bit_type_label][register_name]
-                if standalone:
-                    start = min(indices)
-                    count = start
-                    out_of_order = False
-                    for index in indices:
-                        if not out_of_order and index != count:
-                            out_of_order = True
-                        count += 1
-                        if index in register_bits:
-                            raise QiskitError("Duplicate register bits found")
-                        register_bits.add(index)
-
-                    num_reg_bits = len(indices)
-                    # Create a standlone register of the appropriate length (from
-                    # the number of indices in the qpy data) and add it to the circuit
-                    reg = reg_type(num_reg_bits, register_name)
-                    # If any bits from qreg are out of order in the circuit handle
-                    # is case
-                    if out_of_order:
-                        sorted_indices = np.argsort(indices)
-                        for index in sorted_indices:
-                            pos = indices[index]
-                            if bit_type_label == "q":
-                                bit_len = len(circ.qubits)
-                            else:
-                                bit_len = len(circ.clbits)
-                            # Fill any holes between the current register bit and the
-                            # next one
-                            if pos > bit_len:
-                                bits = [bit_type() for _ in range(pos - bit_len)]
-                                circ.add_bits(bits)
-                            circ.add_bits([reg[index]])
-                        circ.add_register(reg)
-                    else:
-                        if bit_type_label == "q":
-                            bit_len = len(circ.qubits)
-                        else:
-                            bit_len = len(circ.clbits)
-                        # If there is a hole between the start of the register and the
-                        # current bits and standalone bits to fill the gap.
-                        if start > len(circ.qubits):
-                            bits = [bit_type() for _ in range(start - bit_len)]
-                            circ.add_bits(bit_len)
-                        circ.add_register(reg)
-                        out_registers[bit_type_label][register_name] = reg
-                else:
-                    for index in indices:
-                        if bit_type_label == "q":
-                            bit_len = len(circ.qubits)
-                        else:
-                            bit_len = len(circ.clbits)
-                        # Add any missing bits
-                        bits = [bit_type() for _ in range(index + 1 - bit_len)]
-                        circ.add_bits(bits)
-                        if index in register_bits:
-                            raise QiskitError("Duplicate register bits found")
-                        register_bits.add(index)
-                    if bit_type_label == "q":
-                        bits = [circ.qubits[i] for i in indices]
-                    else:
-                        bits = [circ.clbits[i] for i in indices]
-                    reg = reg_type(name=register_name, bits=bits)
-                    circ.add_register(reg)
-                    out_registers[bit_type_label][register_name] = reg
-        # If we don't have sufficient bits in the circuit after adding
-        # all the registers add more bits to fill the circuit
-        if len(circ.qubits) < num_qubits:
-            qubits = [Qubit() for _ in range(num_qubits - len(circ.qubits))]
-            circ.add_bits(qubits)
-        if len(circ.clbits) < num_clbits:
-            clbits = [Clbit() for _ in range(num_qubits - len(circ.clbits))]
-            circ.add_bits(clbits)
-    else:
-        circ = QuantumCircuit(
-            num_qubits,
-            num_clbits,
-            name=name,
-            global_phase=global_phase,
-            metadata=metadata,
-        )
-    custom_instructions = _read_custom_instructions(file_obj, version, vectors)
-    for _instruction in range(num_instructions):
-        _read_instruction(file_obj, circ, out_registers, custom_instructions, version, vectors)
-    for vec_name, (vector, initialized_params) in vectors.items():
-        if len(initialized_params) != len(vector):
-            warnings.warn(
-                f"The ParameterVector: '{vec_name}' is not fully identical to its "
-                "pre-serialization state. Elements "
-                f"{', '.join([str(x) for x in set(range(len(vector))) - initialized_params])} "
-                "in the ParameterVector will be not equal to the pre-serialized ParameterVector "
-                f"as they weren't used in the circuit: {circ.name}",
-                UserWarning,
-            )
-
-    return circ
-=======
 # For backward compatibility. Provide, Runtime, Experiment call these private functions.
 from qiskit.qpy import (
     _write_instruction,
@@ -1716,5 +24,4 @@
     _write_parameter_expression,
     _read_parameter_expression,
     _read_parameter_expression_v3,
-)
->>>>>>> d05931db
+)