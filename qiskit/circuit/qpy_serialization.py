# This code is part of Qiskit.
#
# (C) Copyright IBM 2021.
#
# This code is licensed under the Apache License, Version 2.0. You may
# obtain a copy of this license in the LICENSE.txt file in the root directory
# of this source tree or at http://www.apache.org/licenses/LICENSE-2.0.
#
# Any modifications or derivative works of this code must retain this
# copyright notice, and modified files need to carry a notice indicating
# that they have been altered from the originals.

<<<<<<< HEAD
# pylint: disable=unused-import

"""Old import path for the QPY serialization module."""

import warnings
from qiskit.qpy import dump, load

warnings.warn(
    "Importing from qiskit.circuits.qpy_serialization has been deprecated and this will be removed soon."
    "Use qiskit.qpy instead.",
    DeprecationWarning,
=======
# pylint: disable=wrong-import-position, unused-import

"""Alias for Qiskit QPY import."""

# TODO deprecate this in 0.21.0
from qiskit.qpy import dump, load

# For backward compatibility. Provide, Runtime, Experiment call these private functions.
from qiskit.qpy import (
    _write_instruction,
    _read_instruction,
    _write_parameter_expression,
    _read_parameter_expression,
    _read_parameter_expression_v3,
>>>>>>> 5f77531a
)<|MERGE_RESOLUTION|>--- conflicted
+++ resolved
@@ -10,19 +10,6 @@
 # copyright notice, and modified files need to carry a notice indicating
 # that they have been altered from the originals.
 
-<<<<<<< HEAD
-# pylint: disable=unused-import
-
-"""Old import path for the QPY serialization module."""
-
-import warnings
-from qiskit.qpy import dump, load
-
-warnings.warn(
-    "Importing from qiskit.circuits.qpy_serialization has been deprecated and this will be removed soon."
-    "Use qiskit.qpy instead.",
-    DeprecationWarning,
-=======
 # pylint: disable=wrong-import-position, unused-import
 
 """Alias for Qiskit QPY import."""
@@ -37,5 +24,4 @@
     _write_parameter_expression,
     _read_parameter_expression,
     _read_parameter_expression_v3,
->>>>>>> 5f77531a
 )