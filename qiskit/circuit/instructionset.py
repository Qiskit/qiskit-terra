--- conflicted
+++ resolved
@@ -20,11 +20,8 @@
 
 from qiskit.circuit.exceptions import CircuitError
 from .classicalregister import Clbit, ClassicalRegister
-<<<<<<< HEAD
 from .operation import Operation
-=======
 from .quantumcircuitdata import CircuitInstruction
->>>>>>> 0ab9e1e1
 
 
 # ClassicalRegister is hashable, and generally the registers in a circuit are completely fixed after
@@ -152,21 +149,13 @@
 
     def add(self, instruction, qargs=None, cargs=None):
         """Add an instruction and its context (where it is attached)."""
-<<<<<<< HEAD
-        if not isinstance(gate, Operation):
-            raise CircuitError("attempt to add non-Operation" + " to InstructionSet")
-        self.instructions.append(gate)
-        self.qargs.append(qargs)
-        self.cargs.append(cargs)
-=======
         if not isinstance(instruction, CircuitInstruction):
-            if not isinstance(instruction, Instruction):
-                raise CircuitError("attempt to add non-Instruction to InstructionSet")
+            if not isinstance(instruction, Operation):
+                raise CircuitError("attempt to add non-Operation to InstructionSet")
             if qargs is None or cargs is None:
                 raise CircuitError("missing qargs or cargs in old-style InstructionSet.add")
             instruction = CircuitInstruction(instruction, tuple(qargs), tuple(cargs))
         self._instructions.append(instruction)
->>>>>>> 0ab9e1e1
 
     def inverse(self):
         """Invert all instructions."""
