# This code is part of Qiskit.
#
# (C) Copyright IBM 2017, 2019.
#
# This code is licensed under the Apache License, Version 2.0. You may
# obtain a copy of this license in the LICENSE.txt file in the root directory
# of this source tree or at http://www.apache.org/licenses/LICENSE-2.0.
#
# Any modifications or derivative works of this code must retain this
# copyright notice, and modified files need to carry a notice indicating
# that they have been altered from the originals.
"""
Parameter Class for variable parameters.
"""

from uuid import uuid4

from .parameterexpression import ParameterExpression

try:
    import symengine

    HAS_SYMENGINE = True
except ImportError:
    HAS_SYMENGINE = False


class Parameter(ParameterExpression):
    """Parameter Class for variable parameters."""

    def __new__(cls, name, uuid=None):  # pylint: disable=unused-argument
        # Parameter relies on self._uuid being set prior to other attributes
        # (e.g. symbol_map) which may depend on self._uuid for Parameter's hash
        # or __eq__ functions.
        obj = object.__new__(cls)

        if uuid is None:
            obj._uuid = uuid4()
        else:
            obj._uuid = uuid

        obj._hash = hash(obj._uuid)
        return obj

    def __getnewargs__(self):
        # Unpickling won't in general call __init__ but will always call
        # __new__. Specify arguments to be passed to __new__ when unpickling.

        return (self.name, self._uuid)

    def __init__(self, name: str):
        """Create a new named :class:`Parameter`.

        Args:
            name: name of the ``Parameter``, used for visual representation. This can
                be any unicode string, e.g. "ϕ".
        """
        self._name = name
        if not HAS_SYMENGINE:
            from sympy import Symbol

            symbol = Symbol(name)
        else:
            symbol = symengine.Symbol(name)
        super().__init__(symbol_map={self: symbol}, expr=symbol)

    def subs(self, parameter_map: dict):
        """Substitute self with the corresponding parameter in ``parameter_map``."""
        return parameter_map[self]

    @property
    def name(self):
        """Returns the name of the :class:`Parameter`."""
        return self._name

    def __str__(self):
        return self.name

    def __copy__(self):
        return self

    def __deepcopy__(self, memo=None):
        return self

    def __repr__(self):
        return "{}({})".format(self.__class__.__name__, self.name)

    def __eq__(self, other):
        if isinstance(other, Parameter):
            return self._uuid == other._uuid
        elif isinstance(other, ParameterExpression):
            return super().__eq__(other)
        else:
            return False

    def __hash__(self):
        return self._hash

<<<<<<< HEAD

def sympy_to_parameter_expression(expr):
    """
    Convert simple sympy expressions to ParameterExpression.

    Args:
        expr (sympy.Expr): sympy expression.

    Returns:
        ParameterExpression: converted expression

    Raises:
        TypeError: if expr is not a sympy expression

    """
    # Putting this fn here instead of parameter_expression.py avoids
    # cyclic import.
    from sympy import Expr
    if not isinstance(expr, Expr):
        raise TypeError('expression of type "{0}" '
                        'is not a sympy expression'.format(expr))
    symbol_map = {Parameter(param.name): param for param in expr.free_symbols}
    return ParameterExpression(symbol_map, expr)
=======
    def __getstate__(self):
        return {"name": self._name}

    def __setstate__(self, state):
        self._name = state["name"]
        if not HAS_SYMENGINE:
            from sympy import Symbol

            symbol = Symbol(self._name)
        else:
            symbol = symengine.Symbol(self._name)
        super().__init__(symbol_map={self: symbol}, expr=symbol)
>>>>>>> e912dff9
<|MERGE_RESOLUTION|>--- conflicted
+++ resolved
@@ -96,14 +96,26 @@
     def __hash__(self):
         return self._hash
 
-<<<<<<< HEAD
+    def __getstate__(self):
+        return {"name": self._name}
 
-def sympy_to_parameter_expression(expr):
+    def __setstate__(self, state):
+        self._name = state["name"]
+        if not HAS_SYMENGINE:
+            from sympy import Symbol
+
+            symbol = Symbol(self._name)
+        else:
+            symbol = symengine.Symbol(self._name)
+        super().__init__(symbol_map={self: symbol}, expr=symbol)
+
+def sympy_to_parameter_expression(expr, uuid_dict=None):
     """
     Convert simple sympy expressions to ParameterExpression.
 
     Args:
         expr (sympy.Expr): sympy expression.
+        uuid_dict (None, dict): dictionary mapping symbol name to uuid.
 
     Returns:
         ParameterExpression: converted expression
@@ -118,19 +130,17 @@
     if not isinstance(expr, Expr):
         raise TypeError('expression of type "{0}" '
                         'is not a sympy expression'.format(expr))
-    symbol_map = {Parameter(param.name): param for param in expr.free_symbols}
-    return ParameterExpression(symbol_map, expr)
-=======
-    def __getstate__(self):
-        return {"name": self._name}
-
-    def __setstate__(self, state):
-        self._name = state["name"]
-        if not HAS_SYMENGINE:
-            from sympy import Symbol
-
-            symbol = Symbol(self._name)
-        else:
-            symbol = symengine.Symbol(self._name)
-        super().__init__(symbol_map={self: symbol}, expr=symbol)
->>>>>>> e912dff9
+    breakpoint()
+    symbol_map = {}
+    if uuid_dict:
+        for param in expr.free_symbols:
+            if param.name in uuid_dict:
+                uuid = uuid_dict[param.name]
+            else:
+                uuid = None
+            
+            symbol_map[Parameter(param.name, uuid)] = param
+    else:
+        symbol_map[Parameter(param.name, uuid)] = param
+    #symbol_map = {Parameter(param.name): param for param in expr.free_symbols}
+    return ParameterExpression(symbol_map, expr)