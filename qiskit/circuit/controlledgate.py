# -*- coding: utf-8 -*-

# This code is part of Qiskit.
#
# (C) Copyright IBM 2017, 2019.
#
# This code is licensed under the Apache License, Version 2.0. You may
# obtain a copy of this license in the LICENSE.txt file in the root directory
# of this source tree or at http://www.apache.org/licenses/LICENSE-2.0.
#
# Any modifications or derivative works of this code must retain this
# copyright notice, and modified files need to carry a notice indicating
# that they have been altered from the originals.

"""Controlled unitary gate."""

from typing import Tuple, List, Optional, Union
from qiskit.circuit.exceptions import CircuitError

from .gate import Gate
from .quantumregister import QuantumRegister
from .quantumregister import Qubit
from .classicalregister import Clbit

# pylint: disable=missing-return-doc


class ControlledGate(Gate):
    """Controlled unitary gate."""

    def __init__(self, name: str, num_qubits: int, params: List,
                 label: Optional[str] = None, num_ctrl_qubits: Optional[int] = 1,
                 definition: Optional[List[Tuple[Gate, List[Qubit], List[Clbit]]]] = None,
                 ctrl_state: Optional[Union[int, str]] = None):
        """Create a new ControlledGate. In the new gate the first ``num_ctrl_qubits``
        of the gate are the controls.

        Args:
            name: The name of the gate.
            num_qubits: The number of qubits the gate acts on.
            params: A list of parameters for the gate.
            label: An optional label for the gate.
            num_ctrl_qubits: Number of control qubits.
            definition: A list of gate rules for implementing this gate. The
                elements of the list are tuples of (:meth:`~qiskit.circuit.Gate`, [qubit_list],
                [clbit_list]).
            ctrl_state: The control state in decimal or as
                a bitstring (e.g. '111'). If specified as a bitstring the length
                must equal num_ctrl_qubits, MSB on left. If None, use
                2**num_ctrl_qubits-1.

        Raises:
            CircuitError: If ``num_ctrl_qubits`` >= ``num_qubits``.
            CircuitError: ctrl_state < 0 or ctrl_state > 2**num_ctrl_qubits.

        Examples:

        Create a controlled standard gate and apply it to a circuit.

        .. jupyter-execute::

           from qiskit import QuantumCircuit, QuantumRegister
           from qiskit.circuit.library.standard_gates import HGate

           qr = QuantumRegister(3)
           qc = QuantumCircuit(qr)
           c3h_gate = HGate().control(2)
           qc.append(c3h_gate, qr)
           qc.draw()

        Create a controlled custom gate and apply it to a circuit.

        .. jupyter-execute::

           from qiskit import QuantumCircuit, QuantumRegister
           from qiskit.circuit.library.standard_gates import HGate

           qc1 = QuantumCircuit(2)
           qc1.x(0)
           qc1.h(1)
           custom = qc1.to_gate().control(2)

           qc2 = QuantumCircuit(4)
           qc2.append(custom, [0, 3, 1, 2])
           qc2.draw()
        """
        super().__init__(name, num_qubits, params, label=label)
        if num_ctrl_qubits < num_qubits:
            self.num_ctrl_qubits = num_ctrl_qubits
        else:
            raise CircuitError('number of control qubits must be less than the number of qubits')
        self.base_gate = None
        if definition:
            self.definition = definition
            if len(definition) == 1:
                base_gate = definition[0][0]
                if isinstance(base_gate, ControlledGate):
                    self.base_gate = base_gate.base_gate
                else:
                    self.base_gate = base_gate
        self._ctrl_state = None
        self.ctrl_state = ctrl_state

    @property
    def definition(self) -> List:
        """Return definition in terms of other basic gates. If the gate has
        open controls, as determined from `self.ctrl_state`, the returned
        definition is conjugated with X without changing the internal
        `_definition`.
        """
<<<<<<< HEAD
        if not self._definition:
            self._define()
        # pylint: disable=cyclic-import
        if not self._definition:
            # still no definition? opaque gate
            return self._definition
        from qiskit.circuit.library.standard_gates import XGate, CXGate
        bit_ctrl_state = bin(self.ctrl_state)[2:].zfill(self.num_ctrl_qubits)
        # hacky way to get register assuming single register
        if self._definition:
            qreg = self._definition[0][1][0].register
            definition = self._definition
        elif isinstance(self, CXGate):
            qreg = QuantumRegister(self.num_qubits, 'q')
            definition = [(self, [qreg[0], qreg[1]], [])]
        open_rules = []
        for qind, val in enumerate(bit_ctrl_state[::-1]):
            if val == '0':
                open_rules.append([XGate(), [qreg[qind]], []])
        if open_rules:
            return open_rules + definition + open_rules
=======
        if self._open_ctrl:
            closed_gate = self.copy()
            closed_gate.ctrl_state = None
            # pylint: disable=cyclic-import
            from qiskit.circuit.library.standard_gates import XGate
            bit_ctrl_state = bin(self.ctrl_state)[2:].zfill(self.num_ctrl_qubits)
            qreg = QuantumRegister(self.num_qubits)
            definition = [(closed_gate, qreg, [])]
            open_rules = []
            for qind, val in enumerate(bit_ctrl_state[::-1]):
                if val == '0':
                    open_rules.append([XGate(), [qreg[qind]], []])
            if open_rules:
                return open_rules + definition + open_rules
            else:
                return self._definition
>>>>>>> 63449c4d
        else:
            return super().definition

    @definition.setter
    def definition(self, excited_def: List):
        """Set controlled gate definition with closed controls."""
        super(Gate, self.__class__).definition.fset(self, excited_def)

    @property
    def ctrl_state(self) -> int:
        """Return the control state of the gate as a decimal integer."""
        return self._ctrl_state

    @ctrl_state.setter
    def ctrl_state(self, ctrl_state: Union[int, str, None]):
        """Set the control state of this gate.

        Args:
            ctrl_state: The control state of the gate.

        Raises:
            CircuitError: ctrl_state is invalid.
        """
        if isinstance(ctrl_state, str):
            try:
                assert len(ctrl_state) == self.num_ctrl_qubits
                ctrl_state = int(ctrl_state, 2)
            except ValueError:
                raise CircuitError('invalid control bit string: ' + ctrl_state)
            except AssertionError:
                raise CircuitError('invalid control bit string: length != '
                                   'num_ctrl_qubits')
        if isinstance(ctrl_state, int):
            if 0 <= ctrl_state < 2**self.num_ctrl_qubits:
                self._ctrl_state = ctrl_state
            else:
                raise CircuitError('invalid control state specification')
        elif ctrl_state is None:
            self._ctrl_state = 2**self.num_ctrl_qubits - 1
        else:
            raise CircuitError('invalid control state specification: {}'.format(
                repr(ctrl_state)))

    @property
    def _open_ctrl(self) -> bool:
        """Return whether gate has any open controls"""
        return self.ctrl_state < 2**self.num_ctrl_qubits - 1

    def __eq__(self, other) -> bool:
        return (isinstance(other, ControlledGate) and
                self.num_ctrl_qubits == other.num_ctrl_qubits and
                self.ctrl_state == other.ctrl_state and
                self.base_gate == other.base_gate and
                self.num_qubits == other.num_qubits and
                self.num_clbits == other.num_clbits and
                self.definition == other.definition)

    def inverse(self) -> 'ControlledGate':
        """Invert this gate by calling inverse on the base gate."""
        return self.base_gate.inverse().control(self.num_ctrl_qubits)<|MERGE_RESOLUTION|>--- conflicted
+++ resolved
@@ -108,48 +108,28 @@
         definition is conjugated with X without changing the internal
         `_definition`.
         """
-<<<<<<< HEAD
-        if not self._definition:
-            self._define()
+        if self._open_ctrl:
+            closed_gate = self.copy()
+            closed_gate.ctrl_state = None
+            open_rules, qreg = self._get_open_rules()
+            definition = [(closed_gate, qreg, [])]
+            if open_rules:
+                return open_rules + definition + open_rules
+            else:
+                return self._definition
+        else:
+            return super().definition
+
+    def _get_open_rules(self):
         # pylint: disable=cyclic-import
-        if not self._definition:
-            # still no definition? opaque gate
-            return self._definition
-        from qiskit.circuit.library.standard_gates import XGate, CXGate
+        from qiskit.circuit.library.standard_gates import XGate
         bit_ctrl_state = bin(self.ctrl_state)[2:].zfill(self.num_ctrl_qubits)
-        # hacky way to get register assuming single register
-        if self._definition:
-            qreg = self._definition[0][1][0].register
-            definition = self._definition
-        elif isinstance(self, CXGate):
-            qreg = QuantumRegister(self.num_qubits, 'q')
-            definition = [(self, [qreg[0], qreg[1]], [])]
+        qreg = QuantumRegister(self.num_qubits)
         open_rules = []
         for qind, val in enumerate(bit_ctrl_state[::-1]):
             if val == '0':
                 open_rules.append([XGate(), [qreg[qind]], []])
-        if open_rules:
-            return open_rules + definition + open_rules
-=======
-        if self._open_ctrl:
-            closed_gate = self.copy()
-            closed_gate.ctrl_state = None
-            # pylint: disable=cyclic-import
-            from qiskit.circuit.library.standard_gates import XGate
-            bit_ctrl_state = bin(self.ctrl_state)[2:].zfill(self.num_ctrl_qubits)
-            qreg = QuantumRegister(self.num_qubits)
-            definition = [(closed_gate, qreg, [])]
-            open_rules = []
-            for qind, val in enumerate(bit_ctrl_state[::-1]):
-                if val == '0':
-                    open_rules.append([XGate(), [qreg[qind]], []])
-            if open_rules:
-                return open_rules + definition + open_rules
-            else:
-                return self._definition
->>>>>>> 63449c4d
-        else:
-            return super().definition
+        return open_rules, qreg
 
     @definition.setter
     def definition(self, excited_def: List):
