# This code is part of Qiskit.
#
# (C) Copyright IBM 2017.
#
# This code is licensed under the Apache License, Version 2.0. You may
# obtain a copy of this license in the LICENSE.txt file in the root directory
# of this source tree or at http://www.apache.org/licenses/LICENSE-2.0.
#
# Any modifications or derivative works of this code must retain this
# copyright notice, and modified files need to carry a notice indicating
# that they have been altered from the originals.

# pylint: disable=not-callable

"""
Base register reference object.
"""
import re
import itertools
import numpy as np

from qiskit.circuit.exceptions import CircuitError


class Register:
    """Implement a generic register."""

<<<<<<< HEAD
    __slots__ = ['_name', '_size', '_bits', '_hash', '_repr']
=======
    __slots__ = ['_name', '_size', '_bits', '_hash']
    name_format = re.compile('[a-z][a-zA-Z0-9_]*')
>>>>>>> b5d5a3bb

    # Counter for the number of instances in this class.
    instances_counter = itertools.count()
    # Prefix to use for auto naming.
    prefix = 'reg'
    bit_type = None

    def __init__(self, size, name=None):
        """Create a new generic register.
        """

        # validate (or cast) size
        try:
            valid_size = size == int(size)
        except (ValueError, TypeError):
            valid_size = False

        if not valid_size:
            raise CircuitError("Register size must be an integer. (%s '%s' was provided)"
                               % (type(size).__name__, size))
        size = int(size)  # cast to int

        if size <= 0:
            raise CircuitError("Register size must be positive (%s '%s' was provided)"
                               % (type(size).__name__, size))

        # validate (or cast) name
        if name is None:
            name = '%s%i' % (self.prefix, next(self.instances_counter))
        else:
            try:
                name = str(name)
            except Exception:
                raise CircuitError("The circuit name should be castable to a string "
                                   "(or None for autogenerate a name).")
            if self.name_format.match(name) is None:
                raise CircuitError("%s is an invalid OPENQASM register name." % name)

        self._name = name
        self._size = size

        self._hash = hash((type(self), self._name, self._size))
        self._repr = "%s(%d, '%s')" % (self.__class__.__qualname__, self.size, self.name)
        self._bits = [self.bit_type(self, idx) for idx in range(size)]

    def _update_bits_hash(self):
        for bit in self._bits:
            bit._update_hash()

    @property
    def name(self):
        """Get the register name."""
        return self._name

    @name.setter
    def name(self, value):
        """Set the register name."""
        self._name = value
        self._hash = hash((type(self), self._name, self._size))
        self._repr = "%s(%d, '%s')" % (self.__class__.__qualname__, self.size, self.name)
        self._update_bits_hash()

    @property
    def size(self):
        """Get the register size."""
        return self._size

    @size.setter
    def size(self, value):
        """Set the register size."""
        self._size = value
        self._hash = hash((type(self), self._name, self._size))
        self._repr = "%s(%d, '%s')" % (self.__class__.__qualname__, self.size, self.name)
        self._update_bits_hash()

    def __repr__(self):
        """Return the official string representing the register."""
        return self._repr

    def __len__(self):
        """Return register size."""
        return self._size

    def __getitem__(self, key):
        """
        Arg:
            bit_type (Qubit or Clbit): a constructor type return element/s.
            key (int or slice or list): index of the clbit to be retrieved.

        Returns:
            Qubit or Clbit or list(Qubit) or list(Clbit): a Qubit or Clbit instance if
            key is int. If key is a slice, returns a list of these instances.

        Raises:
            CircuitError: if the `key` is not an integer.
            QiskitIndexError: if the `key` is not in the range `(0, self.size)`.
        """
        if not isinstance(key, (int, np.int, np.int32, np.int64, slice, list)):
            raise CircuitError("expected integer or slice index into register")
        if isinstance(key, slice):
            return self._bits[key]
        elif isinstance(key, list):  # list of qubit indices
            if max(key) < len(self):
                return [self._bits[idx] for idx in key]
            else:
                raise CircuitError('register index out of range')
        else:
            return self._bits[key]

    def __iter__(self):
        for idx in range(self._size):
            yield self._bits[idx]

    def __eq__(self, other):
        """Two Registers are the same if they are of the same type
        (i.e. quantum/classical), and have the same name and size.

        Args:
            other (Register): other Register

        Returns:
            bool: `self` and `other` are equal.
        """
        return self._repr == other._repr

    def __hash__(self):
        """Make object hashable, based on the name and size to hash."""
        return self._hash<|MERGE_RESOLUTION|>--- conflicted
+++ resolved
@@ -25,12 +25,8 @@
 class Register:
     """Implement a generic register."""
 
-<<<<<<< HEAD
     __slots__ = ['_name', '_size', '_bits', '_hash', '_repr']
-=======
-    __slots__ = ['_name', '_size', '_bits', '_hash']
     name_format = re.compile('[a-z][a-zA-Z0-9_]*')
->>>>>>> b5d5a3bb
 
     # Counter for the number of instances in this class.
     instances_counter = itertools.count()
