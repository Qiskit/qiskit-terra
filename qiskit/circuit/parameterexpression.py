# This code is part of Qiskit.
#
# (C) Copyright IBM 2017, 2019.
#
# This code is licensed under the Apache License, Version 2.0. You may
# obtain a copy of this license in the LICENSE.txt file in the root directory
# of this source tree or at http://www.apache.org/licenses/LICENSE-2.0.
#
# Any modifications or derivative works of this code must retain this
# copyright notice, and modified files need to carry a notice indicating
# that they have been altered from the originals.
"""
ParameterExpression Class to enable creating simple expressions of Parameters.
"""
from typing import Callable, Dict, Set, Union

import numbers
import operator

import numpy

from qiskit.circuit.exceptions import CircuitError

ParameterValueType = Union['ParameterExpression', float, int]


class ParameterExpression:
    """ParameterExpression class to enable creating expressions of Parameters."""

    __slots__ = ['_parameter_symbols', '_parameters', '_symbol_expr', '_names']

    def __init__(self, symbol_map: Dict, expr):
        """Create a new :class:`ParameterExpression`.

        Not intended to be called directly, but to be instantiated via operations
        on other :class:`Parameter` or :class:`ParameterExpression` objects.

        Args:
            symbol_map (Dict[Parameter, [ParameterExpression, float, or int]]):
                Mapping of :class:`Parameter` instances to the :class:`sympy.Symbol`
                serving as their placeholder in expr.
            expr (sympy.Expr): Expression of :class:`sympy.Symbol` s.
        """
        self._parameter_symbols = symbol_map
        self._parameters = set(self._parameter_symbols)
        self._symbol_expr = expr
        self._names = None

    @property
    def parameters(self) -> Set:
        """Returns a set of the unbound Parameters in the expression."""
        return self._parameters

    def conjugate(self) -> 'ParameterExpression':
        """Return the conjugate."""
        conjugated = ParameterExpression(self._parameter_symbols, self._symbol_expr.conjugate())
        return conjugated

    def assign(self, parameter, value: ParameterValueType) -> 'ParameterExpression':
        """
        Assign one parameter to a value, which can either be numeric or another parameter
        expression.

        Args:
            parameter (Parameter): A parameter in this expression whose value will be updated.
            value: The new value to bind to.

        Returns:
            A new expression parameterized by any parameters which were not bound by assignment.
        """
        if isinstance(value, ParameterExpression):
            return self.subs({parameter: value})
        return self.bind({parameter: value})

    def bind(self, parameter_values: Dict) -> 'ParameterExpression':
        """Binds the provided set of parameters to their corresponding values.

        Args:
            parameter_values: Mapping of Parameter instances to the numeric value to which
                              they will be bound.

        Raises:
            CircuitError:
                - If parameter_values contains Parameters outside those in self.
                - If a non-numeric value is passed in parameter_values.
            ZeroDivisionError:
                - If binding the provided values requires division by zero.

        Returns:
            A new expression parameterized by any parameters which were not bound by
            parameter_values.
        """

        self._raise_if_passed_unknown_parameters(parameter_values.keys())
        self._raise_if_passed_nan(parameter_values)

        symbol_values = {self._parameter_symbols[parameter]: value
                         for parameter, value in parameter_values.items()}
        bound_symbol_expr = self._symbol_expr.subs(symbol_values)

        # Don't use sympy.free_symbols to count remaining parameters here.
        # sympy will in some cases reduce the expression and remove even
        # unbound symbols.
        # e.g. (sympy.Symbol('s') * 0).free_symbols == set()

        free_parameters = self.parameters - parameter_values.keys()
        free_parameter_symbols = {p: s for p, s in self._parameter_symbols.items()
                                  if p in free_parameters}

        if bound_symbol_expr.is_infinite:
            raise ZeroDivisionError('Binding provided for expression '
                                    'results in division by zero '
                                    '(Expression: {}, Bindings: {}).'.format(
                                        self, parameter_values))

        return ParameterExpression(free_parameter_symbols, bound_symbol_expr)

    def subs(self,
             parameter_map: Dict) -> 'ParameterExpression':
        """Returns a new Expression with replacement Parameters.

        Args:
            parameter_map: Mapping from Parameters in self to the ParameterExpression
                           instances with which they should be replaced.

        Raises:
            CircuitError:
                - If parameter_map contains Parameters outside those in self.
                - If the replacement Parameters in parameter_map would result in
                  a name conflict in the generated expression.

        Returns:
            A new expression with the specified parameters replaced.
        """
        inbound_parameters = {p
                              for replacement_expr in parameter_map.values()
                              for p in replacement_expr.parameters}

        self._raise_if_passed_unknown_parameters(parameter_map.keys())
        self._raise_if_parameter_names_conflict(inbound_parameters, parameter_map.keys())

        from sympy import Symbol
        new_parameter_symbols = {p: Symbol(p.name)
                                 for p in inbound_parameters}

        # Include existing parameters in self not set to be replaced.
        new_parameter_symbols.update({p: s
                                      for p, s in self._parameter_symbols.items()
                                      if p not in parameter_map})

        # If new_param is an expr, we'll need to construct a matching sympy expr
        # but with our sympy symbols instead of theirs.

        symbol_map = {
            self._parameter_symbols[old_param]: new_param._symbol_expr
            for old_param, new_param in parameter_map.items()
        }

        substituted_symbol_expr = self._symbol_expr.subs(symbol_map)

        return ParameterExpression(new_parameter_symbols, substituted_symbol_expr)

    def _raise_if_passed_unknown_parameters(self, parameters):
        unknown_parameters = parameters - self.parameters
        if unknown_parameters:
            raise CircuitError('Cannot bind Parameters ({}) not present in '
                               'expression.'.format([str(p) for p in unknown_parameters]))

    def _raise_if_passed_nan(self, parameter_values):
        nan_parameter_values = {p: v for p, v in parameter_values.items()
                                if not isinstance(v, numbers.Number)}
        if nan_parameter_values:
            raise CircuitError('Expression cannot bind non-numeric values ({})'.format(
                nan_parameter_values))

    def _raise_if_parameter_names_conflict(self, inbound_parameters, outbound_parameters=None):
        if outbound_parameters is None:
            outbound_parameters = set()

        if self._names is None:
            self._names = {p.name: p for p in self._parameters}

        inbound_names = {p.name: p for p in inbound_parameters}
        outbound_names = {p.name: p for p in outbound_parameters}

        shared_names = (self._names.keys() - outbound_names.keys()) & inbound_names.keys()
        conflicting_names = {name for name in shared_names
                             if self._names[name] != inbound_names[name]}
        if conflicting_names:
            raise CircuitError('Name conflict applying operation for parameters: '
                               '{}'.format(conflicting_names))

    def _apply_operation(self, operation: Callable,
                         other: ParameterValueType,
                         reflected: bool = False) -> 'ParameterExpression':
        """Base method implementing math operations between Parameters and
        either a constant or a second ParameterExpression.

        Args:
            operation: One of operator.{add,sub,mul,truediv}.
            other: The second argument to be used with self in operation.
            reflected: Optional - The default ordering is "self operator other".
                       If reflected is True, this is switched to "other operator self".
                       For use in e.g. __radd__, ...

        Raises:
            CircuitError:
                - If parameter_map contains Parameters outside those in self.
                - If the replacement Parameters in parameter_map would result in
                  a name conflict in the generated expression.

        Returns:
            A new expression describing the result of the operation.
        """
        self_expr = self._symbol_expr

        if isinstance(other, ParameterExpression):
            self._raise_if_parameter_names_conflict(other._parameter_symbols.keys())

            parameter_symbols = {**self._parameter_symbols, **other._parameter_symbols}
            other_expr = other._symbol_expr
        elif isinstance(other, numbers.Number) and numpy.isfinite(other):
            parameter_symbols = self._parameter_symbols.copy()
            other_expr = other
        else:
            return NotImplemented

        if reflected:
            expr = operation(other_expr, self_expr)
        else:
            expr = operation(self_expr, other_expr)

        return ParameterExpression(parameter_symbols, expr)

<<<<<<< HEAD
    def __lt__(self, other):
        from sympy import Lt
        return self._apply_operation(Lt, other)

    def __le__(self, other):
        from sympy import Le
        return self._apply_operation(Le, other)

    # def __ne__(self, other):
    #     from sympy import Ne
    #     return self._apply_operation(Ne, other)

    def __ge__(self, other):
        from sympy import Ge
        return self._apply_operation(Ge, other)

    def __gt__(self, other):
        from sympy import Gt
        return self._apply_operation(Gt, other)
=======
    def gradient(self, param) -> Union['ParameterExpression', float]:
        """Get the derivative of a parameter expression w.r.t. a specified parameter expression.

        Args:
            param (Parameter): Parameter w.r.t. which we want to take the derivative

        Returns:
            ParameterExpression representing the gradient of param_expr w.r.t. param
        """
        # Check if the parameter is contained in the parameter expression
        if param not in self._parameter_symbols.keys():
            # If it is not contained then return 0
            return 0.0

        # Compute the gradient of the parameter expression w.r.t. param
        import sympy as sy
        key = self._parameter_symbols[param]
        # TODO enable nth derivative
        expr_grad = sy.Derivative(self._symbol_expr, key).doit()

        # generate the new dictionary of symbols
        # this needs to be done since in the derivative some symbols might disappear (e.g.
        # when deriving linear expression)
        parameter_symbols = {}
        for parameter, symbol in self._parameter_symbols.items():
            if symbol in expr_grad.free_symbols:
                parameter_symbols[parameter] = symbol
        # If the gradient corresponds to a parameter expression then return the new expression.
        if len(parameter_symbols) > 0:
            return ParameterExpression(parameter_symbols, expr=expr_grad)
        # If no free symbols left, return a float corresponding to the gradient.
        return float(expr_grad)
>>>>>>> 215bdf84

    def __add__(self, other):
        return self._apply_operation(operator.add, other)

    def __radd__(self, other):
        return self._apply_operation(operator.add, other, reflected=True)

    def __sub__(self, other):
        return self._apply_operation(operator.sub, other)

    def __rsub__(self, other):
        return self._apply_operation(operator.sub, other, reflected=True)

    def __mul__(self, other):
        return self._apply_operation(operator.mul, other)

    def __neg__(self):
        return self._apply_operation(operator.mul, -1.0)

    def __rmul__(self, other):
        return self._apply_operation(operator.mul, other, reflected=True)

    def __truediv__(self, other):
        if other == 0:
            raise ZeroDivisionError('Division of a ParameterExpression by zero.')
        return self._apply_operation(operator.truediv, other)

    def __rtruediv__(self, other):
        return self._apply_operation(operator.truediv, other, reflected=True)

    def __and__(self, other):
        from sympy.logic.boolalg import And
        return self._apply_operation(And, other, reflected=True)

    def __or__(self, other):
        from sympy.logic.boolalg import Or
        return self._apply_operation(Or, other, reflected=True)

    def _call(self, ufunc):
        return ParameterExpression(
            self._parameter_symbols,
            ufunc(self._symbol_expr)
        )

    def sin(self):
        """Sine of a ParameterExpression"""
        from sympy import sin as _sin
        return self._call(_sin)

    def cos(self):
        """Cosine of a ParameterExpression"""
        from sympy import cos as _cos
        return self._call(_cos)

    def tan(self):
        """Tangent of a ParameterExpression"""
        from sympy import tan as _tan
        return self._call(_tan)

    def arcsin(self):
        """Arcsin of a ParameterExpression"""
        from sympy import asin as _asin
        return self._call(_asin)

    def arccos(self):
        """Arccos of a ParameterExpression"""
        from sympy import acos as _acos
        return self._call(_acos)

    def arctan(self):
        """Arctan of a ParameterExpression"""
        from sympy import atan as _atan
        return self._call(_atan)

    def arctan2(self, denom):
        """Arctan2 of a ParameterExpression"""
        from sympy import atan2 as _atan2
        return self._apply_operation(_atan2, denom)

    def exp(self):
        """Exponential of a ParameterExpression"""
        from sympy import exp as _exp
        return self._call(_exp)

    def log(self):
        """Logarithm of a ParameterExpression"""
        from sympy import log as _log
        return self._call(_log)

    def sqrt(self):
        """Return square root of ParameterExpression"""
        from sympy import sqrt as _sqrt
        return self._call(_sqrt)

    def __floor__(self):
        """Return floor of ParameterExpression."""
        from sympy import floor as _floor
        return self._call(_floor)

    def __ceil__(self):
        """Return floor of ParameterExpression."""
        from sympy import ceiling as _ceil
        return self._call(_ceil)

    def __repr__(self):
        return '{}({})'.format(self.__class__.__name__, str(self))

    def __str__(self):
        return str(self._symbol_expr)

    def _sympy_(self):
        return self._symbol_expr

    def __bool__(self):
        return bool(self._symbol_expr)

    def __float__(self):
        if self.parameters:
            raise TypeError('ParameterExpression with unbound parameters ({}) '
                            'cannot be cast to a float.'.format(self.parameters))
        return float(self._symbol_expr)

    def __complex__(self):
        if self.parameters:
            raise TypeError('ParameterExpression with unbound parameters ({}) '
                            'cannot be cast to a complex.'.format(self.parameters))
        return complex(self._symbol_expr)

    def __int__(self):
        if self.parameters:
            raise TypeError('ParameterExpression with unbound parameters ({}) '
                            'cannot be cast to an int.'.format(self.parameters))
        return int(self._symbol_expr)

    def __hash__(self):
        return hash((frozenset(self._parameter_symbols), self._symbol_expr))

    def __copy__(self):
        return self

    def __deepcopy__(self, memo=None):
        return self

    def __eq__(self, other):
        from sympy import srepr, sympify
        if not isinstance(other, ParameterExpression):
            other = ParameterExpression(dict(), sympify(other))
        return (isinstance(other, ParameterExpression)
                and self.parameters == other.parameters
                and srepr(self._symbol_expr) == srepr(other._symbol_expr))


# pylint: disable=invalid-name
def Max(arg1, arg2):
    """
    Return maximum of ParameterExpression.

    Args:
        args

    Returns:
        ParameterExpression: max expression
    """
    import sympy
    args = [arg1, arg2]
    args2 = [arg if isinstance(arg, ParameterExpression)
             else ParameterExpression(dict(), sympy.sympify(arg))
             for arg in args]
    return args2[0]._apply_operation(sympy.Max, args2[1])


# pylint: disable=invalid-name
def Min(arg1, arg2):
    """
    Return minimum of ParameterExpression.

    Args:
        a (ParameterExpression, Number): first expression
        b (ParameterExpression, Number): second expression

    Returns:
        ParameterExpression: minimum expression
    """
    import sympy
    args = [arg1, arg2]
    args2 = [arg if isinstance(arg, ParameterExpression)
             else ParameterExpression(dict(), sympy.sympify(arg))
             for arg in args]
    return args2[0]._apply_operation(sympy.Min, args2[1])


# pylint: disable=invalid-name
def Eq(expr1, expr2):
    """
    Return equality expression between two expressions. At least one
    of the arguments should be a ParameterExpression. If not, the
    function will default to python's normal equality.

    Args:
        expr1 (ParameterExpression): first expression
        expr2 (ParameterExpression): second expression

    Returns:
        ParameterExpression: equality expression
    """
    import sympy
    ispe1 = isinstance(expr1, ParameterExpression)
    ispe2 = isinstance(expr2, ParameterExpression)
    if not (ispe1 or ispe2):
        return expr1 == expr2
    pexpr1 = expr1 if ispe1 else ParameterExpression(dict(), expr1)
    pexpr2 = expr2 if ispe2 else ParameterExpression(dict(), expr2)
    return pexpr1._apply_operation(sympy.Eq, pexpr2)


# pylint: disable=invalid-name
def Ne(expr1, expr2):
    """
    Return non-equality between two expressions. At least one
    of the arguments should be a ParameterExpression. If not, the
    function will default to python's normal equality.

    Args:
        expr1 (ParameterExpression): first expression
        expr2 (ParameterExpression): second expression

    Returns:
        ParameterExpression: equality expression
    """
    import sympy
    ispe1 = isinstance(expr1, ParameterExpression)
    ispe2 = isinstance(expr2, ParameterExpression)
    if not (ispe1 or ispe2):
        return expr1 != expr2
    pexpr1 = expr1 if ispe1 else ParameterExpression(dict(), expr1)
    pexpr2 = expr2 if ispe2 else ParameterExpression(dict(), expr2)
    return pexpr1._apply_operation(sympy.Ne, pexpr2)


# pylint: disable=invalid-name
def Sign(expr):
    """
    Return of expression.

    Args:
        expr (ParameterExpression): expression

    Returns:
        ParameterExpression: sign of expression as an expression
    """
    import sympy
    ispe = isinstance(expr, ParameterExpression)
    pexpr = expr if ispe else ParameterExpression(dict(), expr)
    return pexpr._call(sympy.functions.sign)


# pylint: disable=invalid-name
def Piecewise(*args):
    """
    This allows to define piecewise continuous functions of ParameterExpressions.
    It wraps sympy's function of the same name.

    Args:
        args (list((expr, cond))): args is  list of ParameterExpression-ParameterExpression pairs
            where the first is the expression and the second is a condition. The number of items
            arguments should be >= 2.

    Returns:
        ParameterExpression: piecewise conditioned parameter expression
    """
    import sympy
    expr1, cond1 = args[0]
    expr1 = expr1 if isinstance(expr1, ParameterExpression) else ParameterExpression(dict(), expr1)
    cond1 = cond1 if isinstance(cond1, ParameterExpression) else ParameterExpression(dict(), cond1)
    parameter_symbols = {**expr1._parameter_symbols, **cond1._parameter_symbols}
    # gather parameter symbols used across expressions
    for expr2, cond2 in args[1:]:
        if not isinstance(expr2, ParameterExpression):
            expr2 = ParameterExpression(dict(), expr2)
        if not isinstance(cond2, ParameterExpression):
            cond2 = ParameterExpression(dict(), cond2)
        expr1._raise_if_parameter_names_conflict(expr2._parameter_symbols.keys())
        parameter_symbols = {**parameter_symbols,
                             **expr2._parameter_symbols,
                             **cond2._parameter_symbols}
    sympy_args = ((sympy.sympify(expr), sympy.sympify(cond))
                  for expr, cond in args)
    expr = sympy.Piecewise(*sympy_args)
    return ParameterExpression(parameter_symbols, expr)


# def _sympy2qiskit(expr):
#     """
#     Convert simple sympy expressions to qiskit.

#     Args:
#         expr (sympy.Expr): sympy expression.

#     Returns:
#         ParameterExpression: converted expression

#     Raises:
#         TypeError: if expr is not a sympy expression
#     """
#     from sympy import Expr
#     from qiskit.circuit import Parameter
#     if not isinstance(expr, Expr):
#         raise TypeError('expression of type "{0}" '
#                         'is not a sympy expression'.format(expr))
#     symbol_map = {Parameter(param.name): param for param in expr.free_symbols}
#     return ParameterExpression(symbol_map, expr)<|MERGE_RESOLUTION|>--- conflicted
+++ resolved
@@ -232,7 +232,6 @@
 
         return ParameterExpression(parameter_symbols, expr)
 
-<<<<<<< HEAD
     def __lt__(self, other):
         from sympy import Lt
         return self._apply_operation(Lt, other)
@@ -252,7 +251,7 @@
     def __gt__(self, other):
         from sympy import Gt
         return self._apply_operation(Gt, other)
-=======
+
     def gradient(self, param) -> Union['ParameterExpression', float]:
         """Get the derivative of a parameter expression w.r.t. a specified parameter expression.
 
@@ -285,7 +284,6 @@
             return ParameterExpression(parameter_symbols, expr=expr_grad)
         # If no free symbols left, return a float corresponding to the gradient.
         return float(expr_grad)
->>>>>>> 215bdf84
 
     def __add__(self, other):
         return self._apply_operation(operator.add, other)
