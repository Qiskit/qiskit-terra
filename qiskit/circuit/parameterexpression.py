--- conflicted
+++ resolved
@@ -35,12 +35,8 @@
 class ParameterExpression:
     """ParameterExpression class to enable creating expressions of Parameters."""
 
-<<<<<<< HEAD
-    __slots__ = ['_parameter_symbols', '_parameters', '_symbol_expr', '_names',
+    __slots__ = ["_parameter_symbols", "_parameters", "_symbol_expr", "_names",
                  '_subs_once', '_lambda']
-=======
-    __slots__ = ["_parameter_symbols", "_parameters", "_symbol_expr", "_names"]
->>>>>>> a9571724
 
     def __init__(self, symbol_map: Dict, expr):
         """Create a new :class:`ParameterExpression`.
@@ -114,15 +110,11 @@
         self._raise_if_passed_unknown_parameters(parameter_values.keys())
         self._raise_if_passed_nan(parameter_values)
 
-<<<<<<< HEAD
         # To avoid exec of unsanitized codes, subs is called once before executing lambdify
         if len(parameter_values) == len(self.parameters) and self._subs_once:
             from sympy import sympify
             return ParameterExpression({}, sympify(self._resolve(parameter_values)))
 
-        symbol_values = {self._parameter_symbols[parameter]: value
-                         for parameter, value in parameter_values.items()}
-=======
         symbol_values = {}
         for parameter, value in parameter_values.items():
             param_expr = self._parameter_symbols[parameter]
@@ -133,7 +125,6 @@
             else:
                 symbol_values[param_expr] = value
 
->>>>>>> a9571724
         bound_symbol_expr = self._symbol_expr.subs(symbol_values)
         self._subs_once = True
 
@@ -158,7 +149,6 @@
 
         return ParameterExpression(free_parameter_symbols, bound_symbol_expr)
 
-<<<<<<< HEAD
     def _resolve(self, parameter_values: Dict):
         """Returns a value with replacement Parameters.
         Args:
@@ -187,11 +177,7 @@
 
         return self._lambda(*values)
 
-    def subs(self,
-             parameter_map: Dict) -> 'ParameterExpression':
-=======
     def subs(self, parameter_map: Dict) -> "ParameterExpression":
->>>>>>> a9571724
         """Returns a new Expression with replacement Parameters.
 
         Args:
