# This code is part of Qiskit.
#
# (C) Copyright IBM 2017, 2019.
#
# This code is licensed under the Apache License, Version 2.0. You may
# obtain a copy of this license in the LICENSE.txt file in the root directory
# of this source tree or at http://www.apache.org/licenses/LICENSE-2.0.
#
# Any modifications or derivative works of this code must retain this
# copyright notice, and modified files need to carry a notice indicating
# that they have been altered from the originals.
"""
ParameterExpression Class to enable creating simple expressions of Parameters.
"""
from typing import Callable, Dict, Set, Union

import numbers
import operator

import numpy
import sympy

from qiskit.circuit.exceptions import CircuitError

ParameterValueType = Union['ParameterExpression', float, int]


class ParameterExpression:
    """ParameterExpression class to enable creating expressions of Parameters."""

<<<<<<< HEAD
    __slots__ = ['_parameter_symbols', '_parameters', '_symbol_expr', '_names']

    def __init__(self, symbol_map, expr):
=======
    def __init__(self, symbol_map: Dict, expr: sympy.Expr):
>>>>>>> 4ee44170
        """Create a new ParameterExpression.

        Not intended to be called directly, but to be instantiated via operations
        on other Parameter or ParameterExpression objects.

        Args:
            symbol_map: Mapping of Parameter instances to the sympy.Symbol
                        serving as their placeholder in expr.
            expr: Expression of sympy.Symbols.
        """
        self._parameter_symbols = symbol_map
        self._parameters = set(self._parameter_symbols)
        self._symbol_expr = expr
        self._names = {p.name: p for p in self._parameters}

    @property
    def parameters(self) -> Set:
        """Returns a set of the unbound Parameters in the expression."""
        return self._parameters

    def conjugate(self) -> 'ParameterExpression':
        """Return the conjugate, which is the ParameterExpression itself, since it is real."""
        return self

    def assign(self, parameter, value: ParameterValueType) -> 'ParameterExpression':
        """
        Assign one parameter to a value, which can either be numeric or another parameter
        expression.

        Args:
            parameter (Parameter): A parameter in this expression whose value will be updated.
            value: The new value to bind to.

        Returns:
            A new expression parameterized by any parameters which were not bound by assignment.
        """
        if isinstance(value, ParameterExpression):
            return self.subs({parameter: value})
        return self.bind({parameter: value})

    def bind(self, parameter_values: Dict) -> 'ParameterExpression':
        """Binds the provided set of parameters to their corresponding values.

        Args:
            parameter_values: Mapping of Parameter instances to the numeric value to which
                              they will be bound.

        Raises:
            CircuitError:
                - If parameter_values contains Parameters outside those in self.
                - If a non-numeric value is passed in parameter_values.
            ZeroDivisionError:
                - If binding the provided values requires division by zero.

        Returns:
            A new expression parameterized by any parameters which were not bound by
            parameter_values.
        """

        self._raise_if_passed_unknown_parameters(parameter_values.keys())
        self._raise_if_passed_non_real_value(parameter_values)

        symbol_values = {self._parameter_symbols[parameter]: value
                         for parameter, value in parameter_values.items()}
        bound_symbol_expr = self._symbol_expr.subs(symbol_values)

        # Don't use sympy.free_symbols to count remaining parameters here.
        # sympy will in some cases reduce the expression and remove even
        # unbound symbols.
        # e.g. (sympy.Symbol('s') * 0).free_symbols == set()

        free_parameters = self.parameters - parameter_values.keys()
        free_parameter_symbols = {p: s for p, s in self._parameter_symbols.items()
                                  if p in free_parameters}

        if bound_symbol_expr.is_infinite:
            raise ZeroDivisionError('Binding provided for expression '
                                    'results in division by zero '
                                    '(Expression: {}, Bindings: {}).'.format(
                                        self, parameter_values))

        return ParameterExpression(free_parameter_symbols, bound_symbol_expr)

    def subs(self,
             parameter_map: Dict) -> 'ParameterExpression':
        """Returns a new Expression with replacement Parameters.

        Args:
            parameter_map: Mapping from Parameters in self to the ParameterExpression
                           instances with which they should be replaced.

        Raises:
            CircuitError:
                - If parameter_map contains Parameters outside those in self.
                - If the replacement Parameters in parameter_map would result in
                  a name conflict in the generated expression.

        Returns:
            A new expression with the specified parameters replaced.
        """

        inbound_parameters = {p
                              for replacement_expr in parameter_map.values()
                              for p in replacement_expr.parameters}

        self._raise_if_passed_unknown_parameters(parameter_map.keys())
        self._raise_if_parameter_names_conflict(inbound_parameters, parameter_map.keys())

        from sympy import Symbol
        new_parameter_symbols = {p: Symbol(p.name)
                                 for p in inbound_parameters}

        # Include existing parameters in self not set to be replaced.
        new_parameter_symbols.update({p: s
                                      for p, s in self._parameter_symbols.items()
                                      if p not in parameter_map})

        # If new_param is an expr, we'll need to construct a matching sympy expr
        # but with our sympy symbols instead of theirs.

        symbol_map = {
            self._parameter_symbols[old_param]: new_param._symbol_expr
            for old_param, new_param in parameter_map.items()
        }

        substituted_symbol_expr = self._symbol_expr.subs(symbol_map)

        return ParameterExpression(new_parameter_symbols, substituted_symbol_expr)

    def _raise_if_passed_unknown_parameters(self, parameters):
        unknown_parameters = parameters - self.parameters
        if unknown_parameters:
            raise CircuitError('Cannot bind Parameters ({}) not present in '
                               'expression.'.format([str(p) for p in unknown_parameters]))

    def _raise_if_passed_non_real_value(self, parameter_values):
        nonreal_parameter_values = {p: v for p, v in parameter_values.items()
                                    if not isinstance(v, numbers.Real)}
        if nonreal_parameter_values:
            raise CircuitError('Expression cannot bind non-real or non-numeric '
                               'values ({}).'.format(nonreal_parameter_values))

    def _raise_if_parameter_names_conflict(self, inbound_parameters, outbound_parameters=None):
        if outbound_parameters is None:
            outbound_parameters = set()

        inbound_names = {p.name: p for p in inbound_parameters}
        outbound_names = {p.name: p for p in outbound_parameters}

        shared_names = (self._names.keys() - outbound_names.keys()) & inbound_names.keys()
        conflicting_names = {name for name in shared_names
                             if self._names[name] != inbound_names[name]}
        if conflicting_names:
            raise CircuitError('Name conflict applying operation for parameters: '
                               '{}'.format(conflicting_names))

    def _apply_operation(self, operation: Callable,
                         other: ParameterValueType,
                         reflected: bool = False) -> 'ParameterExpression':
        """Base method implementing math operations between Parameters and
        either a constant or a second ParameterExpression.

        Args:
            operation: One of operator.{add,sub,mul,truediv}.
            other: The second argument to be used with self in operation.
            reflected: Optional - The default ordering is "self operator other".
                       If reflected is True, this is switched to "other operator self".
                       For use in e.g. __radd__, ...

        Raises:
            CircuitError:
                - If parameter_map contains Parameters outside those in self.
                - If the replacement Parameters in parameter_map would result in
                  a name conflict in the generated expression.

        Returns:
            A new expression describing the result of the operation.
        """

        self_expr = self._symbol_expr

        if isinstance(other, ParameterExpression):
            self._raise_if_parameter_names_conflict(other._parameter_symbols.keys())

            parameter_symbols = {**self._parameter_symbols, **other._parameter_symbols}
            other_expr = other._symbol_expr
        elif isinstance(other, numbers.Real) and numpy.isfinite(other):
            parameter_symbols = self._parameter_symbols.copy()
            other_expr = other
        else:
            return NotImplemented

        if reflected:
            expr = operation(other_expr, self_expr)
        else:
            expr = operation(self_expr, other_expr)

        return ParameterExpression(parameter_symbols, expr)

    def __add__(self, other):
        return self._apply_operation(operator.add, other)

    def __radd__(self, other):
        return self._apply_operation(operator.add, other, reflected=True)

    def __sub__(self, other):
        return self._apply_operation(operator.sub, other)

    def __rsub__(self, other):
        return self._apply_operation(operator.sub, other, reflected=True)

    def __mul__(self, other):
        return self._apply_operation(operator.mul, other)

    def __neg__(self):
        return self._apply_operation(operator.mul, -1.0)

    def __rmul__(self, other):
        return self._apply_operation(operator.mul, other, reflected=True)

    def __truediv__(self, other):
        if other == 0:
            raise ZeroDivisionError('Division of a ParameterExpression by zero.')
        return self._apply_operation(operator.truediv, other)

    def __rtruediv__(self, other):
        return self._apply_operation(operator.truediv, other, reflected=True)

    def __repr__(self):
        return '{}({})'.format(self.__class__.__name__, str(self))

    def __str__(self):
        return str(self._symbol_expr)

    def __float__(self):
        if self.parameters:
            raise TypeError('ParameterExpression with unbound parameters ({}) '
                            'cannot be cast to a float.'.format(self.parameters))
        return float(self._symbol_expr)

    def __int__(self):
        if self.parameters:
            raise TypeError('ParameterExpression with unbound parameters ({}) '
                            'cannot be cast to an int.'.format(self.parameters))
        return int(self._symbol_expr)

    def __hash__(self):
        return hash((frozenset(self._parameter_symbols), self._symbol_expr))

    def __copy__(self):
        return self

    def __deepcopy__(self, memo=None):
        return self

    def __eq__(self, other):
        from sympy import srepr
        return (isinstance(other, ParameterExpression)
                and self.parameters == other.parameters
                and srepr(self._symbol_expr) == srepr(other._symbol_expr))<|MERGE_RESOLUTION|>--- conflicted
+++ resolved
@@ -28,13 +28,9 @@
 class ParameterExpression:
     """ParameterExpression class to enable creating expressions of Parameters."""
 
-<<<<<<< HEAD
     __slots__ = ['_parameter_symbols', '_parameters', '_symbol_expr', '_names']
 
-    def __init__(self, symbol_map, expr):
-=======
     def __init__(self, symbol_map: Dict, expr: sympy.Expr):
->>>>>>> 4ee44170
         """Create a new ParameterExpression.
 
         Not intended to be called directly, but to be instantiated via operations
