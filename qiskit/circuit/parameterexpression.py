# This code is part of Qiskit.
#
# (C) Copyright IBM 2017, 2019.
#
# This code is licensed under the Apache License, Version 2.0. You may
# obtain a copy of this license in the LICENSE.txt file in the root directory
# of this source tree or at http://www.apache.org/licenses/LICENSE-2.0.
#
# Any modifications or derivative works of this code must retain this
# copyright notice, and modified files need to carry a notice indicating
# that they have been altered from the originals.
"""
ParameterExpression Class to enable creating simple expressions of Parameters.
"""
from typing import Callable, Dict, Set, Union

import numbers
import operator

import numpy

from qiskit.circuit.exceptions import CircuitError
from qiskit.utils import optionals as _optionals

if _optionals.HAS_SYMENGINE:
    import symengine

# This type is redefined at the bottom to insert the full reference to "ParameterExpression", so it
# can safely be used by runtime type-checkers like Sphinx.  Mypy does not need this because it
# handles the references by static analysis.
ParameterValueType = Union["ParameterExpression", float]


class ParameterExpression:
    """ParameterExpression class to enable creating expressions of Parameters."""

    __slots__ = ["_parameter_symbols", "_parameters", "_symbol_expr", "_name_map"]

    def __init__(self, symbol_map: Dict, expr):
        """Create a new :class:`ParameterExpression`.

        Not intended to be called directly, but to be instantiated via operations
        on other :class:`Parameter` or :class:`ParameterExpression` objects.

        Args:
            symbol_map (Dict[Parameter, [ParameterExpression, float, or int]]):
                Mapping of :class:`Parameter` instances to the :class:`sympy.Symbol`
                serving as their placeholder in expr.
            expr (sympy.Expr): Expression of :class:`sympy.Symbol` s.
        """
        self._parameter_symbols = symbol_map
        self._parameters = set(self._parameter_symbols)
        self._symbol_expr = expr
        self._name_map = None

    @property
    def parameters(self) -> Set:
        """Returns a set of the unbound Parameters in the expression."""
        return self._parameters

    @property
    def _names(self) -> Dict:
        """Returns a mapping of parameter names to Parameters in the expression."""
        if self._name_map is None:
            self._name_map = {p.name: p for p in self._parameters}
        return self._name_map

    def conjugate(self) -> "ParameterExpression":
        """Return the conjugate."""
        if _optionals.HAS_SYMENGINE:
            conjugated = ParameterExpression(
                self._parameter_symbols, symengine.conjugate(self._symbol_expr)
            )
        else:
            conjugated = ParameterExpression(self._parameter_symbols, self._symbol_expr.conjugate())
        return conjugated

    def assign(self, parameter, value: ParameterValueType) -> "ParameterExpression":
        """
        Assign one parameter to a value, which can either be numeric or another parameter
        expression.

        Args:
            parameter (Parameter): A parameter in this expression whose value will be updated.
            value: The new value to bind to.

        Returns:
            A new expression parameterized by any parameters which were not bound by assignment.
        """
        if isinstance(value, ParameterExpression):
            return self.subs({parameter: value})
        return self.bind({parameter: value})

    def bind(self, parameter_values: Dict) -> "ParameterExpression":
        """Binds the provided set of parameters to their corresponding values.

        Args:
            parameter_values: Mapping of Parameter instances to the numeric value to which
                              they will be bound.

        Raises:
            CircuitError:
                - If parameter_values contains Parameters outside those in self.
                - If a non-numeric value is passed in parameter_values.
            ZeroDivisionError:
                - If binding the provided values requires division by zero.

        Returns:
            A new expression parameterized by any parameters which were not bound by
            parameter_values.
        """

        self._raise_if_passed_unknown_parameters(parameter_values.keys())
        self._raise_if_passed_nan(parameter_values)

        symbol_values = {}
        for parameter, value in parameter_values.items():
            param_expr = self._parameter_symbols[parameter]
            symbol_values[param_expr] = value

        bound_symbol_expr = self._symbol_expr.subs(symbol_values)

        # Don't use sympy.free_symbols to count remaining parameters here.
        # sympy will in some cases reduce the expression and remove even
        # unbound symbols.
        # e.g. (sympy.Symbol('s') * 0).free_symbols == set()

        free_parameters = self.parameters - parameter_values.keys()
        free_parameter_symbols = {
            p: s for p, s in self._parameter_symbols.items() if p in free_parameters
        }

        if (
            hasattr(bound_symbol_expr, "is_infinite") and bound_symbol_expr.is_infinite
        ) or bound_symbol_expr == float("inf"):
            raise ZeroDivisionError(
                "Binding provided for expression "
                "results in division by zero "
                "(Expression: {}, Bindings: {}).".format(self, parameter_values)
            )

        return ParameterExpression(free_parameter_symbols, bound_symbol_expr)

    def subs(self, parameter_map: Dict) -> "ParameterExpression":
        """Returns a new Expression with replacement Parameters.

        Args:
            parameter_map: Mapping from Parameters in self to the ParameterExpression
                           instances with which they should be replaced.

        Raises:
            CircuitError:
                - If parameter_map contains Parameters outside those in self.
                - If the replacement Parameters in parameter_map would result in
                  a name conflict in the generated expression.

        Returns:
            A new expression with the specified parameters replaced.
        """
        inbound_parameters = set()
        inbound_names = {}
        for replacement_expr in parameter_map.values():
            for p in replacement_expr.parameters:
                inbound_parameters.add(p)
                inbound_names[p.name] = p

        self._raise_if_passed_unknown_parameters(parameter_map.keys())
        self._raise_if_parameter_names_conflict(inbound_names, parameter_map.keys())
        if _optionals.HAS_SYMENGINE:
            new_parameter_symbols = {p: symengine.Symbol(p.name) for p in inbound_parameters}
        else:
            from sympy import Symbol

            new_parameter_symbols = {p: Symbol(p.name) for p in inbound_parameters}

        # Include existing parameters in self not set to be replaced.
        new_parameter_symbols.update(
            {p: s for p, s in self._parameter_symbols.items() if p not in parameter_map}
        )

        # If new_param is an expr, we'll need to construct a matching sympy expr
        # but with our sympy symbols instead of theirs.

        symbol_map = {
            self._parameter_symbols[old_param]: new_param._symbol_expr
            for old_param, new_param in parameter_map.items()
        }

        substituted_symbol_expr = self._symbol_expr.subs(symbol_map)

        return ParameterExpression(new_parameter_symbols, substituted_symbol_expr)

    def _raise_if_passed_unknown_parameters(self, parameters):
        unknown_parameters = parameters - self.parameters
        if unknown_parameters:
            raise CircuitError(
                "Cannot bind Parameters ({}) not present in "
                "expression.".format([str(p) for p in unknown_parameters])
            )

    def _raise_if_passed_nan(self, parameter_values):
        nan_parameter_values = {
            p: v for p, v in parameter_values.items() if not isinstance(v, numbers.Number)
        }
        if nan_parameter_values:
            raise CircuitError(
                f"Expression cannot bind non-numeric values ({nan_parameter_values})"
            )

    def _raise_if_parameter_names_conflict(self, inbound_parameters, outbound_parameters=None):
        if outbound_parameters is None:
            outbound_parameters = set()
            outbound_names = {}
        else:
            outbound_names = {p.name: p for p in outbound_parameters}

        inbound_names = inbound_parameters
        conflicting_names = []
        for name, param in inbound_names.items():
            if name in self._names and name not in outbound_names:
                if param != self._names[name]:
                    conflicting_names.append(name)
        if conflicting_names:
            raise CircuitError(
                f"Name conflict applying operation for parameters: {conflicting_names}"
            )

    def _apply_operation(
        self, operation: Callable, other: ParameterValueType, reflected: bool = False
    ) -> "ParameterExpression":
        """Base method implementing math operations between Parameters and
        either a constant or a second ParameterExpression.

        Args:
            operation: One of operator.{add,sub,mul,truediv}.
            other: The second argument to be used with self in operation.
            reflected: Optional - The default ordering is "self operator other".
                       If reflected is True, this is switched to "other operator self".
                       For use in e.g. __radd__, ...

        Raises:
            CircuitError:
                - If parameter_map contains Parameters outside those in self.
                - If the replacement Parameters in parameter_map would result in
                  a name conflict in the generated expression.

        Returns:
            A new expression describing the result of the operation.
        """
        self_expr = self._symbol_expr

        if isinstance(other, ParameterExpression):
            self._raise_if_parameter_names_conflict(other._names)
            parameter_symbols = {**self._parameter_symbols, **other._parameter_symbols}
            other_expr = other._symbol_expr
        elif isinstance(other, numbers.Number) and numpy.isfinite(other):
            parameter_symbols = self._parameter_symbols.copy()
            other_expr = other
        else:
            return NotImplemented

        if reflected:
            expr = operation(other_expr, self_expr)
        else:
            expr = operation(self_expr, other_expr)

        out_expr = ParameterExpression(parameter_symbols, expr)
        out_expr._name_map = self._names.copy()
        if isinstance(other, ParameterExpression):
            out_expr._names.update(other._names.copy())

        return out_expr

    def gradient(self, param) -> Union["ParameterExpression", complex]:
        """Get the derivative of a parameter expression w.r.t. a specified parameter expression.

        Args:
            param (Parameter): Parameter w.r.t. which we want to take the derivative

        Returns:
            ParameterExpression representing the gradient of param_expr w.r.t. param
            or complex or float number
        """
        # Check if the parameter is contained in the parameter expression
        if param not in self._parameter_symbols.keys():
            # If it is not contained then return 0
            return 0.0

        # Compute the gradient of the parameter expression w.r.t. param
        key = self._parameter_symbols[param]
        if _optionals.HAS_SYMENGINE:
            expr_grad = symengine.Derivative(self._symbol_expr, key)
        else:
            # TODO enable nth derivative
            from sympy import Derivative

            expr_grad = Derivative(self._symbol_expr, key).doit()

        # generate the new dictionary of symbols
        # this needs to be done since in the derivative some symbols might disappear (e.g.
        # when deriving linear expression)
        parameter_symbols = {}
        for parameter, symbol in self._parameter_symbols.items():
            if symbol in expr_grad.free_symbols:
                parameter_symbols[parameter] = symbol
        # If the gradient corresponds to a parameter expression then return the new expression.
        if len(parameter_symbols) > 0:
            return ParameterExpression(parameter_symbols, expr=expr_grad)
        # If no free symbols left, return a complex or float gradient
        expr_grad_cplx = complex(expr_grad)
        if expr_grad_cplx.imag != 0:
            return expr_grad_cplx
        else:
            return float(expr_grad)

    def __add__(self, other):
        return self._apply_operation(operator.add, other)

    def __radd__(self, other):
        return self._apply_operation(operator.add, other, reflected=True)

    def __sub__(self, other):
        return self._apply_operation(operator.sub, other)

    def __rsub__(self, other):
        return self._apply_operation(operator.sub, other, reflected=True)

    def __mul__(self, other):
        return self._apply_operation(operator.mul, other)

    def __neg__(self):
        return self._apply_operation(operator.mul, -1.0)

    def __rmul__(self, other):
        return self._apply_operation(operator.mul, other, reflected=True)

    def __truediv__(self, other):
        if other == 0:
            raise ZeroDivisionError("Division of a ParameterExpression by zero.")
        return self._apply_operation(operator.truediv, other)

    def __rtruediv__(self, other):
        return self._apply_operation(operator.truediv, other, reflected=True)

    def _call(self, ufunc):
        return ParameterExpression(self._parameter_symbols, ufunc(self._symbol_expr))

    def sin(self):
        """Sine of a ParameterExpression"""
        if _optionals.HAS_SYMENGINE:
            return self._call(symengine.sin)
        else:
            from sympy import sin as _sin

            return self._call(_sin)

    def cos(self):
        """Cosine of a ParameterExpression"""
        if _optionals.HAS_SYMENGINE:
            return self._call(symengine.cos)
        else:
            from sympy import cos as _cos

            return self._call(_cos)

    def tan(self):
        """Tangent of a ParameterExpression"""
        if _optionals.HAS_SYMENGINE:
            return self._call(symengine.tan)
        else:
            from sympy import tan as _tan

            return self._call(_tan)

    def arcsin(self):
        """Arcsin of a ParameterExpression"""
        if _optionals.HAS_SYMENGINE:
            return self._call(symengine.asin)
        else:
            from sympy import asin as _asin

            return self._call(_asin)

    def arccos(self):
        """Arccos of a ParameterExpression"""
        if _optionals.HAS_SYMENGINE:
            return self._call(symengine.acos)
        else:
            from sympy import acos as _acos

            return self._call(_acos)

    def arctan(self):
        """Arctan of a ParameterExpression"""
        if _optionals.HAS_SYMENGINE:
            return self._call(symengine.atan)
        else:
            from sympy import atan as _atan

            return self._call(_atan)

    def exp(self):
        """Exponential of a ParameterExpression"""
        if _optionals.HAS_SYMENGINE:

            return self._call(symengine.exp)
        else:
            from sympy import exp as _exp

            return self._call(_exp)

    def log(self):
        """Logarithm of a ParameterExpression"""
        if _optionals.HAS_SYMENGINE:

            return self._call(symengine.log)
        else:
            from sympy import log as _log

            return self._call(_log)

    def __repr__(self):
        return f"{self.__class__.__name__}({str(self)})"

    def __str__(self):
        from sympy import sympify, sstr

        return sstr(sympify(self._symbol_expr), full_prec=False)

    def __complex__(self):
        try:
            return complex(self._symbol_expr)
        # TypeError is for sympy, RuntimeError for symengine
        except (TypeError, RuntimeError) as exc:
            raise TypeError(
                "ParameterExpression with unbound parameters ({}) "
                "cannot be cast to a complex.".format(self.parameters)
            ) from exc

    def __float__(self):
        try:
            return float(self._symbol_expr)
        # TypeError is for sympy, RuntimeError for symengine
        except (TypeError, RuntimeError) as exc:
            raise TypeError(
                "ParameterExpression with unbound parameters ({}) "
                "cannot be cast to a float.".format(self.parameters)
            ) from exc

    def __int__(self):
        try:
            return int(self._symbol_expr)
        # TypeError is for sympy, RuntimeError for symengine
        except (TypeError, RuntimeError) as exc:
            raise TypeError(
                "ParameterExpression with unbound parameters ({}) "
                "cannot be cast to an int.".format(self.parameters)
            ) from exc

    def __hash__(self):
        return hash((frozenset(self._parameter_symbols), self._symbol_expr))

    def __copy__(self):
        return self

    def __deepcopy__(self, memo=None):
        return self

    def __eq__(self, other):
        """Check if this parameter expression is equal to another parameter expression
           or a fixed value (only if this is a bound expression).
        Args:
            other (ParameterExpression or a number):
                Parameter expression or numeric constant used for comparison
        Returns:
            bool: result of the comparison
        """
        if isinstance(other, ParameterExpression):
            if self.parameters != other.parameters:
                return False
            if _optionals.HAS_SYMENGINE:
                from sympy import sympify

                return sympify(self._symbol_expr).equals(sympify(other._symbol_expr))
            else:
                return self._symbol_expr.equals(other._symbol_expr)
        elif isinstance(other, numbers.Number):
            return len(self.parameters) == 0 and complex(self._symbol_expr) == other
        return False

<<<<<<< HEAD
    def __getstate__(self):
        if _optionals.HAS_SYMENGINE:
            from sympy import sympify

            symbols = {k: sympify(v) for k, v in self._parameter_symbols.items()}
            expr = sympify(self._symbol_expr)
            return {"type": "symengine", "symbols": symbols, "expr": expr, "names": self._names}
        else:
            return {
                "type": "sympy",
                "symbols": self._parameter_symbols,
                "expr": self._symbol_expr,
                "names": self._names,
            }

    def __setstate__(self, state):
        if state["type"] == "symengine":

            self._symbol_expr = symengine.sympify(state["expr"])
            self._parameter_symbols = {k: symengine.sympify(v) for k, v in state["symbols"].items()}
            self._parameters = set(self._parameter_symbols)
        else:
            self._symbol_expr = state["expr"]
            self._parameter_symbols = state["symbols"]
            self._parameters = set(self._parameter_symbols)
        self._name_map = state["names"]

=======
>>>>>>> bee5e7f6
    def is_real(self):
        """Return whether the expression is real"""

        if not self._symbol_expr.is_real and self._symbol_expr.is_real is not None:
            # Symengine returns false for is_real on the expression if
            # there is a imaginary component (even if that component is 0),
            # but the parameter will evaluate as real. Check that if the
            # expression's is_real attribute returns false that we have a
            # non-zero imaginary
            if _optionals.HAS_SYMENGINE:
                if self._symbol_expr.imag != 0.0:
                    return False
            else:
                return False
        return True

    def to_sympify_expression(self):
        """Return symbolic expression from sympy/symengine"""
        return self._symbol_expr


# Redefine the type so external imports get an evaluated reference; Sphinx needs this to understand
# the type hints.
ParameterValueType = Union[ParameterExpression, float]<|MERGE_RESOLUTION|>--- conflicted
+++ resolved
@@ -488,36 +488,6 @@
             return len(self.parameters) == 0 and complex(self._symbol_expr) == other
         return False
 
-<<<<<<< HEAD
-    def __getstate__(self):
-        if _optionals.HAS_SYMENGINE:
-            from sympy import sympify
-
-            symbols = {k: sympify(v) for k, v in self._parameter_symbols.items()}
-            expr = sympify(self._symbol_expr)
-            return {"type": "symengine", "symbols": symbols, "expr": expr, "names": self._names}
-        else:
-            return {
-                "type": "sympy",
-                "symbols": self._parameter_symbols,
-                "expr": self._symbol_expr,
-                "names": self._names,
-            }
-
-    def __setstate__(self, state):
-        if state["type"] == "symengine":
-
-            self._symbol_expr = symengine.sympify(state["expr"])
-            self._parameter_symbols = {k: symengine.sympify(v) for k, v in state["symbols"].items()}
-            self._parameters = set(self._parameter_symbols)
-        else:
-            self._symbol_expr = state["expr"]
-            self._parameter_symbols = state["symbols"]
-            self._parameters = set(self._parameter_symbols)
-        self._name_map = state["names"]
-
-=======
->>>>>>> bee5e7f6
     def is_real(self):
         """Return whether the expression is real"""
 
