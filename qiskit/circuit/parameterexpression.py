# This code is part of Qiskit.
#
# (C) Copyright IBM 2017, 2019.
#
# This code is licensed under the Apache License, Version 2.0. You may
# obtain a copy of this license in the LICENSE.txt file in the root directory
# of this source tree or at http://www.apache.org/licenses/LICENSE-2.0.
#
# Any modifications or derivative works of this code must retain this
# copyright notice, and modified files need to carry a notice indicating
# that they have been altered from the originals.
"""
ParameterExpression Class to enable creating simple expressions of Parameters.
"""
from typing import Callable, Dict, Set, Union

import numbers
import operator

import numpy

from qiskit.circuit.exceptions import CircuitError

try:
    import symengine

    HAS_SYMENGINE = True
except ImportError:
    HAS_SYMENGINE = False


# This type is redefined at the bottom to insert the full reference to "ParameterExpression", so it
# can safely be used by runtime type-checkers like Sphinx.  Mypy does not need this because it
# handles the references by static analysis.
ParameterValueType = Union["ParameterExpression", float]


class ParameterTypeError(TypeError):
    """The type error throw by parameter if we try to cast to number unbind parameter."""
    pass


class ParameterExpression:
    """ParameterExpression class to enable creating expressions of Parameters."""

    __slots__ = ["_parameter_symbols", "_parameters", "_symbol_expr", "_name_map"]

    def __init__(self, symbol_map: Dict, expr):
        """Create a new :class:`ParameterExpression`.

        Not intended to be called directly, but to be instantiated via operations
        on other :class:`Parameter` or :class:`ParameterExpression` objects.

        Args:
            symbol_map (Dict[Parameter, [ParameterExpression, float, or int]]):
                Mapping of :class:`Parameter` instances to the :class:`sympy.Symbol`
                serving as their placeholder in expr.
            expr (sympy.Expr): Expression of :class:`sympy.Symbol` s.
        """
        self._parameter_symbols = symbol_map
        self._parameters = set(self._parameter_symbols)
        self._symbol_expr = expr
        self._name_map = None

    @property
    def parameters(self) -> Set:
        """Returns a set of the unbound Parameters in the expression."""
        return self._parameters

    @property
    def _names(self) -> Dict:
        """Returns a mapping of parameter names to Parameters in the expression."""
        if self._name_map is None:
            self._name_map = {p.name: p for p in self._parameters}
        return self._name_map

    def conjugate(self) -> "ParameterExpression":
        """Return the conjugate."""
        if HAS_SYMENGINE:
            conjugated = ParameterExpression(
                self._parameter_symbols, symengine.conjugate(self._symbol_expr)
            )
        else:
            conjugated = ParameterExpression(self._parameter_symbols, self._symbol_expr.conjugate())
        return conjugated

    def assign(self, parameter, value: ParameterValueType) -> "ParameterExpression":
        """
        Assign one parameter to a value, which can either be numeric or another parameter
        expression.

        Args:
            parameter (Parameter): A parameter in this expression whose value will be updated.
            value: The new value to bind to.

        Returns:
            A new expression parameterized by any parameters which were not bound by assignment.
        """
        if isinstance(value, ParameterExpression):
            return self.subs({parameter: value})
        return self.bind({parameter: value})

    def bind(self, parameter_values: Dict) -> "ParameterExpression":
        """Binds the provided set of parameters to their corresponding values.

        Args:
            parameter_values: Mapping of Parameter instances to the numeric value to which
                              they will be bound.

        Raises:
            CircuitError:
                - If parameter_values contains Parameters outside those in self.
                - If a non-numeric value is passed in parameter_values.
            ZeroDivisionError:
                - If binding the provided values requires division by zero.

        Returns:
            A new expression parameterized by any parameters which were not bound by
            parameter_values.
        """

        self._raise_if_passed_unknown_parameters(parameter_values.keys())
        self._raise_if_passed_nan(parameter_values)

        symbol_values = {}
        for parameter, value in parameter_values.items():
            param_expr = self._parameter_symbols[parameter]
            symbol_values[param_expr] = value

        bound_symbol_expr = self._symbol_expr.subs(symbol_values)

        # Don't use sympy.free_symbols to count remaining parameters here.
        # sympy will in some cases reduce the expression and remove even
        # unbound symbols.
        # e.g. (sympy.Symbol('s') * 0).free_symbols == set()

        free_parameters = self.parameters - parameter_values.keys()
        free_parameter_symbols = {
            p: s for p, s in self._parameter_symbols.items() if p in free_parameters
        }

        if (
            hasattr(bound_symbol_expr, "is_infinite") and bound_symbol_expr.is_infinite
        ) or bound_symbol_expr == float("inf"):
            raise ZeroDivisionError(
                "Binding provided for expression "
                "results in division by zero "
                "(Expression: {}, Bindings: {}).".format(self, parameter_values)
            )

        return ParameterExpression(free_parameter_symbols, bound_symbol_expr)

    def subs(self, parameter_map: Dict) -> "ParameterExpression":
        """Returns a new Expression with replacement Parameters.

        Args:
            parameter_map: Mapping from Parameters in self to the ParameterExpression
                           instances with which they should be replaced.

        Raises:
            CircuitError:
                - If parameter_map contains Parameters outside those in self.
                - If the replacement Parameters in parameter_map would result in
                  a name conflict in the generated expression.

        Returns:
            A new expression with the specified parameters replaced.
        """
        inbound_parameters = set()
        inbound_names = {}
        for replacement_expr in parameter_map.values():
            for p in replacement_expr.parameters:
                inbound_parameters.add(p)
                inbound_names[p.name] = p

        self._raise_if_passed_unknown_parameters(parameter_map.keys())
        self._raise_if_parameter_names_conflict(inbound_names, parameter_map.keys())
        if HAS_SYMENGINE:
            new_parameter_symbols = {p: symengine.Symbol(p.name) for p in inbound_parameters}
        else:
            from sympy import Symbol

            new_parameter_symbols = {p: Symbol(p.name, real=True) for p in inbound_parameters}

        # Include existing parameters in self not set to be replaced.
        new_parameter_symbols.update(
            {p: s for p, s in self._parameter_symbols.items() if p not in parameter_map}
        )

        # If new_param is an expr, we'll need to construct a matching sympy expr
        # but with our sympy symbols instead of theirs.

        symbol_map = {
            self._parameter_symbols[old_param]: new_param._symbol_expr
            for old_param, new_param in parameter_map.items()
        }

        substituted_symbol_expr = self._symbol_expr.subs(symbol_map)

        return ParameterExpression(new_parameter_symbols, substituted_symbol_expr)

    def _raise_if_passed_unknown_parameters(self, parameters):
        unknown_parameters = parameters - self.parameters
        if unknown_parameters:
            raise CircuitError(
                "Cannot bind Parameters ({}) not present in "
                "expression.".format([str(p) for p in unknown_parameters])
            )

    def _raise_if_passed_nan(self, parameter_values):
        nan_parameter_values = {
            p: v for p, v in parameter_values.items() if not isinstance(v, numbers.Number)
        }
        if nan_parameter_values:
            raise CircuitError(
                f"Expression cannot bind non-numeric values ({nan_parameter_values})"
            )

    def _raise_if_parameter_names_conflict(self, inbound_parameters, outbound_parameters=None):
        if outbound_parameters is None:
            outbound_parameters = set()
            outbound_names = {}
        else:
            outbound_names = {p.name: p for p in outbound_parameters}

        inbound_names = inbound_parameters
        conflicting_names = []
        for name, param in inbound_names.items():
            if name in self._names and name not in outbound_names:
                if param != self._names[name]:
                    conflicting_names.append(name)
        if conflicting_names:
            raise CircuitError(
                f"Name conflict applying operation for parameters: {conflicting_names}"
            )

    def _apply_operation(
        self, operation: Callable, other: ParameterValueType, reflected: bool = False
    ) -> "ParameterExpression":
        """Base method implementing math operations between Parameters and
        either a constant or a second ParameterExpression.

        Args:
            operation: One of operator.{add,sub,mul,truediv}.
            other: The second argument to be used with self in operation.
            reflected: Optional - The default ordering is "self operator other".
                       If reflected is True, this is switched to "other operator self".
                       For use in e.g. __radd__, ...

        Raises:
            CircuitError:
                - If parameter_map contains Parameters outside those in self.
                - If the replacement Parameters in parameter_map would result in
                  a name conflict in the generated expression.

        Returns:
            A new expression describing the result of the operation.
        """
        self_expr = self._symbol_expr

        if isinstance(other, ParameterExpression):
            self._raise_if_parameter_names_conflict(other._names)
            parameter_symbols = {**self._parameter_symbols, **other._parameter_symbols}
            other_expr = other._symbol_expr
        elif isinstance(other, numbers.Number) and numpy.isfinite(other):
            parameter_symbols = self._parameter_symbols.copy()
            other_expr = other
        else:
            return NotImplemented

        if reflected:
            expr = operation(other_expr, self_expr)
        else:
            expr = operation(self_expr, other_expr)

        out_expr = ParameterExpression(parameter_symbols, expr)
        out_expr._name_map = self._names.copy()
        if isinstance(other, ParameterExpression):
            out_expr._names.update(other._names.copy())

        return out_expr

    def gradient(self, param) -> Union["ParameterExpression", complex]:
        """Get the derivative of a parameter expression w.r.t. a specified parameter expression.

        Args:
            param (Parameter): Parameter w.r.t. which we want to take the derivative

        Returns:
            ParameterExpression representing the gradient of param_expr w.r.t. param
            or complex or float number
        """
        # Check if the parameter is contained in the parameter expression
        if param not in self._parameter_symbols.keys():
            # If it is not contained then return 0
            return 0.0

        # Compute the gradient of the parameter expression w.r.t. param
        key = self._parameter_symbols[param]
        if HAS_SYMENGINE:
            expr_grad = symengine.Derivative(self._symbol_expr, key)
        else:
            # TODO enable nth derivative
            from sympy import Derivative

            expr_grad = Derivative(self._symbol_expr, key).doit()

        # generate the new dictionary of symbols
        # this needs to be done since in the derivative some symbols might disappear (e.g.
        # when deriving linear expression)
        parameter_symbols = {}
        for parameter, symbol in self._parameter_symbols.items():
            if symbol in expr_grad.free_symbols:
                parameter_symbols[parameter] = symbol
        # If the gradient corresponds to a parameter expression then return the new expression.
        if len(parameter_symbols) > 0:
            return ParameterExpression(parameter_symbols, expr=expr_grad)
        # If no free symbols left, return a complex or float gradient
        expr_grad_cplx = complex(expr_grad)
        if expr_grad_cplx.imag != 0:
            return expr_grad_cplx
        else:
            return float(expr_grad)

    def __add__(self, other):
        return self._apply_operation(operator.add, other)

    def __radd__(self, other):
        return self._apply_operation(operator.add, other, reflected=True)

    def __sub__(self, other):
        return self._apply_operation(operator.sub, other)

    def __rsub__(self, other):
        return self._apply_operation(operator.sub, other, reflected=True)

    def __mul__(self, other):
        return self._apply_operation(operator.mul, other)

    def __neg__(self):
        return self._apply_operation(operator.mul, -1.0)

    def __rmul__(self, other):
        return self._apply_operation(operator.mul, other, reflected=True)

    def __truediv__(self, other):
        if other == 0:
            raise ZeroDivisionError("Division of a ParameterExpression by zero.")
        return self._apply_operation(operator.truediv, other)

    def __rtruediv__(self, other):
        return self._apply_operation(operator.truediv, other, reflected=True)

    def _call(self, ufunc):
        return ParameterExpression(self._parameter_symbols, ufunc(self._symbol_expr))

    def sin(self):
        """Sine of a ParameterExpression"""
        if HAS_SYMENGINE:
            return self._call(symengine.sin)
        else:
            from sympy import sin as _sin

            return self._call(_sin)

    def cos(self):
        """Cosine of a ParameterExpression"""
        if HAS_SYMENGINE:
            return self._call(symengine.cos)
        else:
            from sympy import cos as _cos

            return self._call(_cos)

    def tan(self):
        """Tangent of a ParameterExpression"""
        if HAS_SYMENGINE:
            return self._call(symengine.tan)
        else:
            from sympy import tan as _tan

            return self._call(_tan)

    def arcsin(self):
        """Arcsin of a ParameterExpression"""
        if HAS_SYMENGINE:
            return self._call(symengine.asin)
        else:
            from sympy import asin as _asin

            return self._call(_asin)

    def arccos(self):
        """Arccos of a ParameterExpression"""
        if HAS_SYMENGINE:
            return self._call(symengine.acos)
        else:
            from sympy import acos as _acos

            return self._call(_acos)

    def arctan(self):
        """Arctan of a ParameterExpression"""
        if HAS_SYMENGINE:
            return self._call(symengine.atan)
        else:
            from sympy import atan as _atan

            return self._call(_atan)

    def exp(self):
        """Exponential of a ParameterExpression"""
        if HAS_SYMENGINE:
            return self._call(symengine.exp)
        else:
            from sympy import exp as _exp

            return self._call(_exp)

    def log(self):
        """Logarithm of a ParameterExpression"""
        if HAS_SYMENGINE:
            return self._call(symengine.log)
        else:
            from sympy import log as _log

            return self._call(_log)

    def __repr__(self):
        return f"{self.__class__.__name__}({str(self)})"

    def __str__(self):
        from sympy import sympify, sstr

        return sstr(sympify(self._symbol_expr), full_prec=False)

    def __complex__(self):
        try:
            return complex(self._symbol_expr)
        # TypeError is for sympy, RuntimeError for symengine
        except (TypeError, RuntimeError) as exc:
            raise TypeError(
                "ParameterExpression with unbound parameters ({}) "
                "cannot be cast to a complex.".format(self.parameters)
            ) from exc

<<<<<<< HEAD
    def __complex__(self):
        if self.parameters:
            raise ParameterTypeError(
=======
    def __float__(self):
        try:
            return float(self._symbol_expr)
        # TypeError is for sympy, RuntimeError for symengine
        except (TypeError, RuntimeError) as exc:
            raise TypeError(
>>>>>>> 3562e268
                "ParameterExpression with unbound parameters ({}) "
                "cannot be cast to a float.".format(self.parameters)
            ) from exc

    def __int__(self):
        try:
            return int(self._symbol_expr)
        # TypeError is for sympy, RuntimeError for symengine
        except (TypeError, RuntimeError) as exc:
            raise TypeError(
                "ParameterExpression with unbound parameters ({}) "
                "cannot be cast to an int.".format(self.parameters)
            ) from exc

    def __hash__(self):
        return hash((frozenset(self._parameter_symbols), self._symbol_expr))

    def __copy__(self):
        return self

    def __deepcopy__(self, memo=None):
        return self

    def __eq__(self, other):
        """Check if this parameter expression is equal to another parameter expression
           or a fixed value (only if this is a bound expression).
        Args:
            other (ParameterExpression or a number):
                Parameter expression or numeric constant used for comparison
        Returns:
            bool: result of the comparison
        """
        if isinstance(other, ParameterExpression):
            if self.parameters != other.parameters:
                return False
            if HAS_SYMENGINE:
                from sympy import sympify

                return sympify(self._symbol_expr).equals(sympify(other._symbol_expr))
            else:
                return self._symbol_expr.equals(other._symbol_expr)
        elif isinstance(other, numbers.Number):
            return len(self.parameters) == 0 and complex(self._symbol_expr) == other
        return False

    def __getstate__(self):
        if HAS_SYMENGINE:
            from sympy import sympify

            symbols = {k: sympify(v) for k, v in self._parameter_symbols.items()}
            expr = sympify(self._symbol_expr)
            return {"type": "symengine", "symbols": symbols, "expr": expr, "names": self._names}
        else:
            return {
                "type": "sympy",
                "symbols": self._parameter_symbols,
                "expr": self._symbol_expr,
                "names": self._names,
            }

    def __setstate__(self, state):
        if state["type"] == "symengine":
            self._symbol_expr = symengine.sympify(state["expr"])
            self._parameter_symbols = {k: symengine.sympify(v) for k, v in state["symbols"].items()}
            self._parameters = set(self._parameter_symbols)
        else:
            self._symbol_expr = state["expr"]
            self._parameter_symbols = state["symbols"]
            self._parameters = set(self._parameter_symbols)
        self._name_map = state["names"]

    def is_real(self):
        """Return whether the expression is real"""

        if not self._symbol_expr.is_real and self._symbol_expr.is_real is not None:
            # Symengine returns false for is_real on the expression if
            # there is a imaginary component (even if that component is 0),
            # but the parameter will evaluate as real. Check that if the
            # expression's is_real attribute returns false that we have a
            # non-zero imaginary
            if HAS_SYMENGINE:
                if self._symbol_expr.imag != 0.0:
                    return False
            else:
                return False
        return True

    def get_sympy_expr(self):
        """Return symbolic expression from sympy"""
        from sympy import sympify

        return sympify(self._symbol_expr)


# Redefine the type so external imports get an evaluated reference; Sphinx needs this to understand
# the type hints.
ParameterValueType = Union[ParameterExpression, float]<|MERGE_RESOLUTION|>--- conflicted
+++ resolved
@@ -444,18 +444,12 @@
                 "cannot be cast to a complex.".format(self.parameters)
             ) from exc
 
-<<<<<<< HEAD
-    def __complex__(self):
-        if self.parameters:
-            raise ParameterTypeError(
-=======
     def __float__(self):
         try:
             return float(self._symbol_expr)
         # TypeError is for sympy, RuntimeError for symengine
         except (TypeError, RuntimeError) as exc:
             raise TypeError(
->>>>>>> 3562e268
                 "ParameterExpression with unbound parameters ({}) "
                 "cannot be cast to a float.".format(self.parameters)
             ) from exc
