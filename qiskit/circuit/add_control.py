--- conflicted
+++ resolved
@@ -51,24 +51,8 @@
         Controlled version of gate.
 
     """
-<<<<<<< HEAD
-    if ctrl_state is None:
-        ctrl_state = 2**num_ctrl_qubits - 1
-=======
-    import qiskit.circuit.library.standard_gates as standard
-
     if ctrl_state is None:
         ctrl_state = 2 ** num_ctrl_qubits - 1
-    if isinstance(operation, standard.RZGate) or operation.name == "rz":
-        # num_ctrl_qubits > 1
-        # the condition matching 'name' above is to catch a test case,
-        # 'TestControlledGate.test_rotation_gates', where the rz gate
-        # gets converted to a circuit before becoming a generic Gate object.
-        cgate = standard.CRZGate(*operation.params)
-        cngate = cgate.control(num_ctrl_qubits - 1)
-        cngate.ctrl_state = ctrl_state
-        return cngate
->>>>>>> 77080b0f
     if isinstance(operation, UnitaryGate):
         # attempt decomposition
         operation._define()
@@ -112,14 +96,9 @@
     q_control = QuantumRegister(num_ctrl_qubits, name="control")
     q_target = QuantumRegister(operation.num_qubits, name="target")
     q_ancillae = None  # TODO: add
-<<<<<<< HEAD
-    controlled_circ = QuantumCircuit(q_control, q_target,
-                                     name='c_{}'.format(operation.name))
+    controlled_circ = QuantumCircuit(q_control, q_target, name='c_{}'.format(operation.name))
     if isinstance(operation, controlledgate.ControlledGate):
         original_ctrl_state = operation.ctrl_state
-=======
-    controlled_circ = QuantumCircuit(q_control, q_target, name="c_{}".format(operation.name))
->>>>>>> 77080b0f
     global_phase = 0
     if operation.name == "x" or (
         isinstance(operation, controlledgate.ControlledGate) and operation.base_gate.name == "x"
@@ -128,13 +107,9 @@
         if operation.definition is not None and operation.definition.global_phase:
             global_phase += operation.definition.global_phase
     else:
-<<<<<<< HEAD
-        basis = ['p', 'u', 'x', 'z', 'rx', 'ry', 'rz', 'cx']
+        basis = ["p", "u", "x", "z", "rx", "ry", "rz", "cx"]
         if isinstance(operation, controlledgate.ControlledGate):
             operation.ctrl_state = None
-=======
-        basis = ["p", "u", "x", "z", "rx", "ry", "rz", "cx"]
->>>>>>> 77080b0f
         unrolled_gate = _unroll_gate(operation, basis_gates=basis)
         if unrolled_gate.definition.global_phase:
             global_phase += unrolled_gate.definition.global_phase
