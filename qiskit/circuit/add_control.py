--- conflicted
+++ resolved
@@ -102,13 +102,6 @@
     # pylint: disable=unused-import
     import qiskit.circuit.library.standard_gates.multi_control_rotation_gates
 
-<<<<<<< HEAD
-    # check args
-    if num_ctrl_qubits == 0:
-        return operation
-    elif num_ctrl_qubits < 0:
-        raise CircuitError('number of control qubits must be positive integer')
-
     if isinstance(operation, controlledgate.ControlledGate):
         new_num_ctrl_qubits = num_ctrl_qubits + operation.num_ctrl_qubits
         new_ctrl_state = operation.ctrl_state << num_ctrl_qubits | ctrl_state
@@ -148,8 +141,6 @@
             cgate.base_gate = base_gate
             return cgate
 
-=======
->>>>>>> e5f99fd6
     q_control = QuantumRegister(num_ctrl_qubits, name='control')
     q_target = QuantumRegister(operation.num_qubits, name='target')
     q_ancillae = None  # TODO: add
@@ -201,29 +192,6 @@
             else:
                 raise CircuitError('gate contains non-controllable instructions')
 
-<<<<<<< HEAD
-    instr = qc.to_instruction()
-=======
-    if isinstance(operation, controlledgate.ControlledGate):
-        new_num_ctrl_qubits = num_ctrl_qubits + operation.num_ctrl_qubits
-        new_ctrl_state = operation.ctrl_state << num_ctrl_qubits | ctrl_state
-        base_name = operation.base_gate.name
-        base_gate = operation.base_gate
-    else:
-        new_num_ctrl_qubits = num_ctrl_qubits
-        new_ctrl_state = ctrl_state
-        base_name = operation.name
-        base_gate = operation
-    # In order to maintain some backward compatibility with gate names this
-    # uses a naming convention where if the number of controls is <=2 the gate
-    # is named like "cc<base_gate.name>", else it is named like
-    # "c<num_ctrl_qubits><base_name>".
-    if new_num_ctrl_qubits > 2:
-        ctrl_substr = 'c{0:d}'.format(new_num_ctrl_qubits)
-    else:
-        ctrl_substr = ('{0}' * new_num_ctrl_qubits).format('c')
-    new_name = '{0}{1}'.format(ctrl_substr, base_name)
->>>>>>> e5f99fd6
     cgate = controlledgate.ControlledGate(new_name,
                                           qc.num_qubits,
                                           operation.params,
@@ -240,13 +208,8 @@
     qr = QuantumRegister(operation.num_qubits)
     qc = QuantumCircuit(qr, name=operation.name)
     if hasattr(operation, 'definition') and operation.definition:
-<<<<<<< HEAD
-        for rule in operation.definition:
+        for rule in operation.definition.data:
             if rule[0].name in {'barrier', 'measure', 'snapshot'}:
-=======
-        for rule in operation.definition.data:
-            if rule[0].name in {'id', 'barrier', 'measure', 'snapshot'}:
->>>>>>> e5f99fd6
                 raise CircuitError('Cannot make controlled gate with {} instruction'.format(
                     rule[0].name))
             qc.append(rule[0], qargs=[qr[bit.index] for bit in rule[1]], cargs=[])
