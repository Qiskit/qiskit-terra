--- conflicted
+++ resolved
@@ -1350,7 +1350,6 @@
                 ``True``.
             QasmError: If circuit has free parameters.
         """
-<<<<<<< HEAD
         warnings.warn(
             """qasm() is deprecated, use
                       qiskit.qasm2.functions.export(qc=qc,
@@ -1358,166 +1357,11 @@
                                                     filename=filename)
                       instead""",
             DeprecationWarning,
-=======
-        from qiskit.circuit.controlledgate import ControlledGate
-
-        if self.num_parameters > 0:
-            raise QasmError("Cannot represent circuits with unbound parameters in OpenQASM 2.")
-
-        existing_gate_names = [
-            "ch",
-            "cp",
-            "cx",
-            "cy",
-            "cz",
-            "crx",
-            "cry",
-            "crz",
-            "ccx",
-            "cswap",
-            "csx",
-            "cu",
-            "cu1",
-            "cu3",
-            "dcx",
-            "h",
-            "i",
-            "id",
-            "iden",
-            "iswap",
-            "ms",
-            "p",
-            "r",
-            "rx",
-            "rxx",
-            "ry",
-            "ryy",
-            "rz",
-            "rzx",
-            "rzz",
-            "s",
-            "sdg",
-            "swap",
-            "sx",
-            "x",
-            "y",
-            "z",
-            "t",
-            "tdg",
-            "u",
-            "u1",
-            "u2",
-            "u3",
-        ]
-
-        existing_composite_circuits = []
-
-        string_temp = self.header + "\n"
-        string_temp += self.extension_lib + "\n"
-        for register in self.qregs:
-            string_temp += register.qasm() + "\n"
-        for register in self.cregs:
-            string_temp += register.qasm() + "\n"
-
-        qreg_bits = {bit for reg in self.qregs for bit in reg}
-        creg_bits = {bit for reg in self.cregs for bit in reg}
-        regless_qubits = []
-        regless_clbits = []
-
-        if set(self.qubits) != qreg_bits:
-            regless_qubits = [bit for bit in self.qubits if bit not in qreg_bits]
-            string_temp += "qreg %s[%d];\n" % ("regless", len(regless_qubits))
-
-        if set(self.clbits) != creg_bits:
-            regless_clbits = [bit for bit in self.clbits if bit not in creg_bits]
-            string_temp += "creg %s[%d];\n" % ("regless", len(regless_clbits))
-
-        unitary_gates = []
-
-        bit_labels = {
-            bit: "%s[%d]" % (reg.name, idx)
-            for reg in self.qregs + self.cregs
-            for (idx, bit) in enumerate(reg)
-        }
-
-        bit_labels.update(
-            {
-                bit: "regless[%d]" % idx
-                for reg in (regless_qubits, regless_clbits)
-                for idx, bit in enumerate(reg)
-            }
->>>>>>> a2cc56f8
         )
         from qiskit.qasm2.functions import dump
 
-<<<<<<< HEAD
         ret_str = dump(self, filename=filename)
-=======
-        for instruction, qargs, cargs in self._data:
-            if instruction.name == "measure":
-                qubit = qargs[0]
-                clbit = cargs[0]
-                string_temp += "{} {} -> {};\n".format(
-                    instruction.qasm(),
-                    bit_labels[qubit],
-                    bit_labels[clbit],
-                )
-
-            # If instruction is a root gate or a root instruction (in that case, compositive)
-
-            elif (
-                type(instruction)
-                in [
-                    Gate,
-                    Instruction,
-                ]
-                or (isinstance(instruction, ControlledGate) and instruction._open_ctrl)
-            ):
-                if instruction not in existing_composite_circuits:
-                    if instruction.name in existing_gate_names:
-                        old_name = instruction.name
-                        instruction.name += "_" + str(id(instruction))
-
-                        warnings.warn(
-                            "A gate named {} already exists. "
-                            "We have renamed "
-                            "your gate to {}".format(old_name, instruction.name)
-                        )
-
-                    # Get qasm of composite circuit
-                    qasm_string = self._get_composite_circuit_qasm_from_instruction(instruction)
-
-                    # Insert composite circuit qasm definition right after header and extension lib
-                    string_temp = string_temp.replace(
-                        self.extension_lib, f"{self.extension_lib}\n{qasm_string}"
-                    )
-
-                    existing_composite_circuits.append(instruction)
-                    existing_gate_names.append(instruction.name)
-
-                # Insert qasm representation of the original instruction
-                string_temp += "{} {};\n".format(
-                    instruction.qasm(),
-                    ",".join([bit_labels[j] for j in qargs + cargs]),
-                )
-            else:
-                string_temp += "{} {};\n".format(
-                    instruction.qasm(),
-                    ",".join([bit_labels[j] for j in qargs + cargs]),
-                )
-            if instruction.name == "unitary":
-                unitary_gates.append(instruction)
-
-        # this resets them, so if another call to qasm() is made the gate def is added again
-        for gate in unitary_gates:
-            gate._qasm_def_written = False
-
-        if filename:
-            with open(filename, "w+", encoding=encoding) as file:
-                file.write(string_temp)
-            file.close()
-
->>>>>>> a2cc56f8
+
         if formatted:
             if not HAS_PYGMENTS:
                 raise MissingOptionalLibraryError(
