--- conflicted
+++ resolved
@@ -2832,24 +2832,7 @@
                     schedule.assign_parameters({parameter: value})
                     cals[(qubit, tuple(new_cal_params))] = schedule
 
-<<<<<<< HEAD
-    def barrier(self, *qargs: QubitSpecifier) -> InstructionSet:
-=======
-    def _rebind_definition(
-        self, instruction: Instruction, parameter: Parameter, value: ParameterValueType
-    ) -> None:
-        if instruction._definition:
-            for inner in instruction._definition:
-                for idx, param in enumerate(inner.operation.params):
-                    if isinstance(param, ParameterExpression) and parameter in param.parameters:
-                        if isinstance(value, ParameterExpression):
-                            inner.operation.params[idx] = param.subs({parameter: value})
-                        else:
-                            inner.operation.params[idx] = param.bind({parameter: value})
-                        self._rebind_definition(inner.operation, parameter, value)
-
     def barrier(self, *qargs: QubitSpecifier, label=None) -> InstructionSet:
->>>>>>> 875b6464
         """Apply :class:`~qiskit.circuit.Barrier`. If qargs is empty, applies to all qubits in the
         circuit.
 
