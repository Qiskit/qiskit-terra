# This code is part of Qiskit.
#
# (C) Copyright IBM 2017.
#
# This code is licensed under the Apache License, Version 2.0. You may
# obtain a copy of this license in the LICENSE.txt file in the root directory
# of this source tree or at http://www.apache.org/licenses/LICENSE-2.0.
#
# Any modifications or derivative works of this code must retain this
# copyright notice, and modified files need to carry a notice indicating
# that they have been altered from the originals.

# pylint: disable=bad-docstring-quotes,invalid-name

"""Quantum circuit object."""

import copy
import itertools
import functools
import numbers
import multiprocessing as mp
from collections import OrderedDict, defaultdict
from typing import Union
import numpy as np
from qiskit.exceptions import QiskitError, MissingOptionalLibraryError
from qiskit.utils.multiprocessing import is_main_process
from qiskit.circuit.instruction import Instruction
from qiskit.circuit.gate import Gate
from qiskit.circuit.parameter import Parameter
from qiskit.qasm.qasm import Qasm
from qiskit.qasm.exceptions import QasmError
from qiskit.circuit.exceptions import CircuitError
from qiskit.utils.deprecation import deprecate_function, deprecate_arguments
from .parameterexpression import ParameterExpression
from .quantumregister import QuantumRegister, Qubit, AncillaRegister, AncillaQubit
from .classicalregister import ClassicalRegister, Clbit
from .parametertable import ParameterTable, ParameterView
from .parametervector import ParameterVector, ParameterVectorElement
from .instructionset import InstructionSet
from .register import Register
from .bit import Bit
from .quantumcircuitdata import QuantumCircuitData
from .delay import Delay

try:
    import pygments
    from pygments.formatters import Terminal256Formatter  # pylint: disable=no-name-in-module
    from qiskit.qasm.pygments import OpenQASMLexer  # pylint: disable=ungrouped-imports
    from qiskit.qasm.pygments import QasmTerminalStyle  # pylint: disable=ungrouped-imports

    HAS_PYGMENTS = True
except Exception:  # pylint: disable=broad-except
    HAS_PYGMENTS = False


class QuantumCircuit:
    """Create a new circuit.

    A circuit is a list of instructions bound to some registers.

    Args:
        regs (list(:class:`Register`) or list(``int``) or list(list(:class:`Bit`))): The
            registers to be included in the circuit.

            * If a list of :class:`Register` objects, represents the :class:`QuantumRegister`
              and/or :class:`ClassicalRegister` objects to include in the circuit.

              For example:

                * ``QuantumCircuit(QuantumRegister(4))``
                * ``QuantumCircuit(QuantumRegister(4), ClassicalRegister(3))``
                * ``QuantumCircuit(QuantumRegister(4, 'qr0'), QuantumRegister(2, 'qr1'))``

            * If a list of ``int``, the amount of qubits and/or classical bits to include in
              the circuit. It can either be a single int for just the number of quantum bits,
              or 2 ints for the number of quantum bits and classical bits, respectively.

              For example:

                * ``QuantumCircuit(4) # A QuantumCircuit with 4 qubits``
                * ``QuantumCircuit(4, 3) # A QuantumCircuit with 4 qubits and 3 classical bits``

            * If a list of python lists containing :class:`Bit` objects, a collection of
              :class:`Bit` s to be added to the circuit.


        name (str): the name of the quantum circuit. If not set, an
            automatically generated string will be assigned.
        global_phase (float or ParameterExpression): The global phase of the circuit in radians.
        metadata (dict): Arbitrary key value metadata to associate with the
            circuit. This gets stored as free-form data in a dict in the
            :attr:`~qiskit.circuit.QuantumCircuit.metadata` attribute. It will
            not be directly used in the circuit.

    Raises:
        CircuitError: if the circuit name, if given, is not valid.

    Examples:

        Construct a simple Bell state circuit.

        .. jupyter-execute::

            from qiskit import QuantumCircuit

            qc = QuantumCircuit(2, 2)
            qc.h(0)
            qc.cx(0, 1)
            qc.measure([0, 1], [0, 1])
            qc.draw()

        Construct a 5-qubit GHZ circuit.

        .. jupyter-execute::

            from qiskit import QuantumCircuit

            qc = QuantumCircuit(5)
            qc.h(0)
            qc.cx(0, range(1, 5))
            qc.measure_all()

        Construct a 4-qubit Bernstein-Vazirani circuit using registers.

        .. jupyter-execute::

            from qiskit import QuantumRegister, ClassicalRegister, QuantumCircuit

            qr = QuantumRegister(3, 'q')
            anc = QuantumRegister(1, 'ancilla')
            cr = ClassicalRegister(3, 'c')
            qc = QuantumCircuit(qr, anc, cr)

            qc.x(anc[0])
            qc.h(anc[0])
            qc.h(qr[0:3])
            qc.cx(qr[0:3], anc[0])
            qc.h(qr[0:3])
            qc.barrier(qr)
            qc.measure(qr, cr)

            qc.draw()
    """

    instances = 0
    prefix = "circuit"

    # Class variable OPENQASM header
    header = "OPENQASM 2.0;"
    extension_lib = 'include "qelib1.inc";'

    def __init__(self, *regs, name=None, global_phase=0, metadata=None):
        if any(not isinstance(reg, (list, QuantumRegister, ClassicalRegister)) for reg in regs):
            # check if inputs are integers, but also allow e.g. 2.0

            try:
                valid_reg_size = all(reg == int(reg) for reg in regs)
            except (ValueError, TypeError):
                valid_reg_size = False

            if not valid_reg_size:
                raise CircuitError(
                    "Circuit args must be Registers or integers. (%s '%s' was "
                    "provided)" % ([type(reg).__name__ for reg in regs], regs)
                )

            regs = tuple(int(reg) for reg in regs)  # cast to int
        self._base_name = None
        if name is None:
            self._base_name = self.cls_prefix()
            self._name_update()
        elif not isinstance(name, str):
            raise CircuitError(
                "The circuit name should be a string " "(or None to auto-generate a name)."
            )
        else:
            self._base_name = name
            self.name = name
        self._increment_instances()

        # Data contains a list of instructions and their contexts,
        # in the order they were applied.
        self._data = []

        # This is a map of registers bound to this circuit, by name.
        self.qregs = []
        self.cregs = []
        self._qubits = []
        self._qubit_set = set()
        self._clbits = []
        self._clbit_set = set()

        self._ancillas = []
        self._calibrations = defaultdict(dict)
        self.add_register(*regs)

        # Parameter table tracks instructions with variable parameters.
        self._parameter_table = ParameterTable()

        # Cache to avoid re-sorting parameters
        self._parameters = None

        self._layout = None
        self._global_phase = 0
        self.global_phase = global_phase

        self.duration = None
        self.unit = "dt"
        if not isinstance(metadata, dict) and metadata is not None:
            raise TypeError("Only a dictionary or None is accepted for circuit metadata")
        self._metadata = metadata

    @property
    def data(self):
        """Return the circuit data (instructions and context).

        Returns:
            QuantumCircuitData: a list-like object containing the tuples for the circuit's data.

            Each tuple is in the format ``(instruction, qargs, cargs)``, where instruction is an
            Instruction (or subclass) object, qargs is a list of Qubit objects, and cargs is a
            list of Clbit objects.
        """
        return QuantumCircuitData(self)

    @property
    def calibrations(self):
        """Return calibration dictionary.

        The custom pulse definition of a given gate is of the form
            {'gate_name': {(qubits, params): schedule}}
        """
        return dict(self._calibrations)

    @calibrations.setter
    def calibrations(self, calibrations):
        """Set the circuit calibration data from a dictionary of calibration definition.

        Args:
            calibrations (dict): A dictionary of input in the format
                {'gate_name': {(qubits, gate_params): schedule}}
        """
        self._calibrations = defaultdict(dict, calibrations)

    @data.setter
    def data(self, data_input):
        """Sets the circuit data from a list of instructions and context.

        Args:
            data_input (list): A list of instructions with context
                in the format (instruction, qargs, cargs), where Instruction
                is an Instruction (or subclass) object, qargs is a list of
                Qubit objects, and cargs is a list of Clbit objects.
        """

        # If data_input is QuantumCircuitData(self), clearing self._data
        # below will also empty data_input, so make a shallow copy first.
        data_input = data_input.copy()
        self._data = []
        self._parameter_table = ParameterTable()

        for inst, qargs, cargs in data_input:
            self.append(inst, qargs, cargs)

    @property
    def metadata(self):
        """The user provided metadata associated with the circuit

        The metadata for the circuit is a user provided ``dict`` of metadata
        for the circuit. It will not be used to influence the execution or
        operation of the circuit, but it is expected to be passed between
        all transforms of the circuit (ie transpilation) and that providers will
        associate any circuit metadata with the results it returns from
        execution of that circuit.
        """
        return self._metadata

    @metadata.setter
    def metadata(self, metadata):
        """Update the circuit metadata"""
        if not isinstance(metadata, dict) and metadata is not None:
            raise TypeError("Only a dictionary or None is accepted for circuit metadata")
        self._metadata = metadata

    def __str__(self):
        return str(self.draw(output="text"))

    def __eq__(self, other):
        if not isinstance(other, QuantumCircuit):
            return False

        # TODO: remove the DAG from this function
        from qiskit.converters import circuit_to_dag

        return circuit_to_dag(self) == circuit_to_dag(other)

    @classmethod
    def _increment_instances(cls):
        cls.instances += 1

    @classmethod
    def cls_instances(cls):
        """Return the current number of instances of this class,
        useful for auto naming."""
        return cls.instances

    @classmethod
    def cls_prefix(cls):
        """Return the prefix to use for auto naming."""
        return cls.prefix

    def _name_update(self):
        """update name of instance using instance number"""
        if not is_main_process():
            pid_name = f"-{mp.current_process().pid}"
        else:
            pid_name = ""

        self.name = f"{self._base_name}-{self.cls_instances()}{pid_name}"

    def has_register(self, register):
        """
        Test if this circuit has the register r.

        Args:
            register (Register): a quantum or classical register.

        Returns:
            bool: True if the register is contained in this circuit.
        """
        has_reg = False
        if isinstance(register, QuantumRegister) and register in self.qregs:
            has_reg = True
        elif isinstance(register, ClassicalRegister) and register in self.cregs:
            has_reg = True
        return has_reg

    def reverse_ops(self):
        """Reverse the circuit by reversing the order of instructions.

        This is done by recursively reversing all instructions.
        It does not invert (adjoint) any gate.

        Returns:
            QuantumCircuit: the reversed circuit.

        Examples:

            input:
                 ┌───┐
            q_0: ┤ H ├─────■──────
                 └───┘┌────┴─────┐
            q_1: ─────┤ RX(1.57) ├
                      └──────────┘

            output:
                             ┌───┐
            q_0: ─────■──────┤ H ├
                 ┌────┴─────┐└───┘
            q_1: ┤ RX(1.57) ├─────
                 └──────────┘
        """
        reverse_circ = QuantumCircuit(
            self.qubits, self.clbits, *self.qregs, *self.cregs, name=self.name + "_reverse"
        )

        for inst, qargs, cargs in reversed(self.data):
            reverse_circ._append(inst.reverse_ops(), qargs, cargs)

        reverse_circ.duration = self.duration
        reverse_circ.unit = self.unit
        return reverse_circ

    def reverse_bits(self):
        """Return a circuit with the opposite order of wires.

        The circuit is "vertically" flipped. If a circuit is
        defined over multiple registers, the resulting circuit will have
        the same registers but with their order flipped.

        This method is useful for converting a circuit written in little-endian
        convention to the big-endian equivalent, and vice versa.

        Returns:
            QuantumCircuit: the circuit with reversed bit order.

        Examples:

            input:
                 ┌───┐
            q_0: ┤ H ├─────■──────
                 └───┘┌────┴─────┐
            q_1: ─────┤ RX(1.57) ├
                      └──────────┘

            output:
                      ┌──────────┐
            q_0: ─────┤ RX(1.57) ├
                 ┌───┐└────┬─────┘
            q_1: ┤ H ├─────■──────
                 └───┘
        """
        circ = QuantumCircuit(
            *reversed(self.qregs),
            *reversed(self.cregs),
            name=self.name,
            global_phase=self.global_phase,
        )
        num_qubits = self.num_qubits
        num_clbits = self.num_clbits
        old_qubits = self.qubits
        old_clbits = self.clbits
        new_qubits = circ.qubits
        new_clbits = circ.clbits

        for inst, qargs, cargs in self.data:
            new_qargs = [new_qubits[num_qubits - old_qubits.index(q) - 1] for q in qargs]
            new_cargs = [new_clbits[num_clbits - old_clbits.index(c) - 1] for c in cargs]
            circ._append(inst, new_qargs, new_cargs)
        return circ

    def inverse(self):
        """Invert (take adjoint of) this circuit.

        This is done by recursively inverting all gates.

        Returns:
            QuantumCircuit: the inverted circuit

        Raises:
            CircuitError: if the circuit cannot be inverted.

        Examples:

            input:
                 ┌───┐
            q_0: ┤ H ├─────■──────
                 └───┘┌────┴─────┐
            q_1: ─────┤ RX(1.57) ├
                      └──────────┘

            output:
                              ┌───┐
            q_0: ──────■──────┤ H ├
                 ┌─────┴─────┐└───┘
            q_1: ┤ RX(-1.57) ├─────
                 └───────────┘
        """
        inverse_circ = QuantumCircuit(
            self.qubits,
            self.clbits,
            *self.qregs,
            *self.cregs,
            name=self.name + "_dg",
            global_phase=-self.global_phase,
        )

        for inst, qargs, cargs in reversed(self._data):
            inverse_circ._append(inst.inverse(), qargs, cargs)
        return inverse_circ

    def repeat(self, reps):
        """Repeat this circuit ``reps`` times.

        Args:
            reps (int): How often this circuit should be repeated.

        Returns:
            QuantumCircuit: A circuit containing ``reps`` repetitions of this circuit.
        """
        repeated_circ = QuantumCircuit(
            self.qubits, self.clbits, *self.qregs, *self.cregs, name=self.name + f"**{reps}"
        )

        # benefit of appending instructions: decomposing shows the subparts, i.e. the power
        # is actually `reps` times this circuit, and it is currently much faster than `compose`.
        if reps > 0:
            try:  # try to append as gate if possible to not disallow to_gate
                inst = self.to_gate()
            except QiskitError:
                inst = self.to_instruction()
            for _ in range(reps):
                repeated_circ._append(inst, self.qubits, self.clbits)

        return repeated_circ

    def power(self, power, matrix_power=False):
        """Raise this circuit to the power of ``power``.

        If ``power`` is a positive integer and ``matrix_power`` is ``False``, this implementation
        defaults to calling ``repeat``. Otherwise, if the circuit is unitary, the matrix is
        computed to calculate the matrix power.

        Args:
            power (int): The power to raise this circuit to.
            matrix_power (bool): If True, the circuit is converted to a matrix and then the
                matrix power is computed. If False, and ``power`` is a positive integer,
                the implementation defaults to ``repeat``.

        Raises:
            CircuitError: If the circuit needs to be converted to a gate but it is not unitary.

        Returns:
            QuantumCircuit: A circuit implementing this circuit raised to the power of ``power``.
        """
        if power >= 0 and isinstance(power, numbers.Integral) and not matrix_power:
            return self.repeat(power)

        # attempt conversion to gate
        if self.num_parameters > 0:
            raise CircuitError(
                "Cannot raise a parameterized circuit to a non-positive power "
                "or matrix-power, please bind the free parameters: "
                "{}".format(self.parameters)
            )

        try:
            gate = self.to_gate()
        except QiskitError as ex:
            raise CircuitError(
                "The circuit contains non-unitary operations and cannot be "
                "controlled. Note that no qiskit.circuit.Instruction objects may "
                "be in the circuit for this operation."
            ) from ex

        power_circuit = QuantumCircuit(self.qubits, self.clbits, *self.qregs, *self.cregs)
        power_circuit.append(gate.power(power), list(range(gate.num_qubits)))
        return power_circuit

    def control(self, num_ctrl_qubits=1, ctrl_state=None):
        """Control this circuit on ``num_ctrl_qubits`` qubits.

        Args:
            num_ctrl_qubits (int): The number of control qubits.
            ctrl_state (str or int): The control state in decimal or as a bitstring
                (e.g. '111'). If None, use ``2**num_ctrl_qubits - 1``.

        Returns:
            QuantumCircuit: The controlled version of this circuit.

        Raises:
            CircuitError: If the circuit contains a non-unitary operation and cannot be controlled.
        """
        try:
            gate = self.to_gate()
        except QiskitError as ex:
            raise CircuitError(
                "The circuit contains non-unitary operations and cannot be "
                "controlled. Note that no qiskit.circuit.Instruction objects may "
                "be in the circuit for this operation."
            ) from ex

        controlled_gate = gate.control(num_ctrl_qubits=num_ctrl_qubits, ctrl_state=ctrl_state)
        control_qreg = QuantumRegister(num_ctrl_qubits)
        controlled_circ = QuantumCircuit(
            control_qreg, self.qubits, *self.qregs, name=f"c_{self.name}"
        )
        controlled_circ.append(controlled_gate, controlled_circ.qubits)

        return controlled_circ

    @deprecate_function(
        "The QuantumCircuit.combine() method is being deprecated. "
        "Use the compose() method which is more flexible w.r.t "
        "circuit register compatibility."
    )
    def combine(self, rhs):
        """DEPRECATED - Returns rhs appended to self if self contains compatible registers.

        Two circuits are compatible if they contain the same registers
        or if they contain different registers with unique names. The
        returned circuit will contain all unique registers between both
        circuits.

        Return self + rhs as a new object.

        Args:
            rhs (QuantumCircuit): The quantum circuit to append to the right hand side.

        Returns:
            QuantumCircuit: Returns a new QuantumCircuit object

        Raises:
            QiskitError: if the rhs circuit is not compatible
        """
        # Check registers in LHS are compatible with RHS
        self._check_compatible_regs(rhs)

        # Make new circuit with combined registers
        combined_qregs = copy.deepcopy(self.qregs)
        combined_cregs = copy.deepcopy(self.cregs)

        for element in rhs.qregs:
            if element not in self.qregs:
                combined_qregs.append(element)
        for element in rhs.cregs:
            if element not in self.cregs:
                combined_cregs.append(element)
        circuit = QuantumCircuit(*combined_qregs, *combined_cregs)
        for instruction_context in itertools.chain(self.data, rhs.data):
            circuit._append(*instruction_context)
        circuit.global_phase = self.global_phase + rhs.global_phase

        for gate, cals in rhs.calibrations.items():
            for key, sched in cals.items():
                circuit.add_calibration(gate, qubits=key[0], schedule=sched, params=key[1])

        for gate, cals in self.calibrations.items():
            for key, sched in cals.items():
                circuit.add_calibration(gate, qubits=key[0], schedule=sched, params=key[1])

        return circuit

    @deprecate_function(
        "The QuantumCircuit.extend() method is being deprecated. Use the "
        "compose() (potentially with the inplace=True argument) and tensor() "
        "methods which are more flexible w.r.t circuit register compatibility."
    )
    def extend(self, rhs):
        """DEPRECATED - Append QuantumCircuit to the RHS if it contains compatible registers.

        Two circuits are compatible if they contain the same registers
        or if they contain different registers with unique names. The
        returned circuit will contain all unique registers between both
        circuits.

        Modify and return self.

        Args:
            rhs (QuantumCircuit): The quantum circuit to append to the right hand side.

        Returns:
            QuantumCircuit: Returns this QuantumCircuit object (which has been modified)

        Raises:
            QiskitError: if the rhs circuit is not compatible
        """
        # Check registers in LHS are compatible with RHS
        self._check_compatible_regs(rhs)

        # Add new registers
        for element in rhs.qregs:
            if element not in self.qregs:
                self.qregs.append(element)
                self._qubits += element[:]
                self._qubit_set.update(element[:])
        for element in rhs.cregs:
            if element not in self.cregs:
                self.cregs.append(element)
                self._clbits += element[:]
                self._clbit_set.update(element[:])

        # Copy the circuit data if rhs and self are the same, otherwise the data of rhs is
        # appended to both self and rhs resulting in an infinite loop
        data = rhs.data.copy() if rhs is self else rhs.data

        # Add new gates
        for instruction_context in data:
            self._append(*instruction_context)
        self.global_phase += rhs.global_phase

        for gate, cals in rhs.calibrations.items():
            for key, sched in cals.items():
                self.add_calibration(gate, qubits=key[0], schedule=sched, params=key[1])

        return self

    def compose(self, other, qubits=None, clbits=None, front=False, inplace=False, wrap=False):
        """Compose circuit with ``other`` circuit or instruction, optionally permuting wires.

        ``other`` can be narrower or of equal width to ``self``.

        Args:
            other (qiskit.circuit.Instruction or QuantumCircuit or BaseOperator):
                (sub)circuit to compose onto self.
            qubits (list[Qubit|int]): qubits of self to compose onto.
            clbits (list[Clbit|int]): clbits of self to compose onto.
            front (bool): If True, front composition will be performed (not implemented yet).
            inplace (bool): If True, modify the object. Otherwise return composed circuit.
            wrap (bool): If True, wraps the other circuit into a gate (or instruction, depending on
                whether it contains only unitary instructions) before composing it onto self.

        Returns:
            QuantumCircuit: the composed circuit (returns None if inplace==True).

        Raises:
            CircuitError: if composing on the front.
            QiskitError: if ``other`` is wider or there are duplicate edge mappings.

        Examples::

            lhs.compose(rhs, qubits=[3, 2], inplace=True)

            .. parsed-literal::

                            ┌───┐                   ┌─────┐                ┌───┐
                lqr_1_0: ───┤ H ├───    rqr_0: ──■──┤ Tdg ├    lqr_1_0: ───┤ H ├───────────────
                            ├───┤              ┌─┴─┐└─────┘                ├───┤
                lqr_1_1: ───┤ X ├───    rqr_1: ┤ X ├───────    lqr_1_1: ───┤ X ├───────────────
                         ┌──┴───┴──┐           └───┘                    ┌──┴───┴──┐┌───┐
                lqr_1_2: ┤ U1(0.1) ├  +                     =  lqr_1_2: ┤ U1(0.1) ├┤ X ├───────
                         └─────────┘                                    └─────────┘└─┬─┘┌─────┐
                lqr_2_0: ─────■─────                           lqr_2_0: ─────■───────■──┤ Tdg ├
                            ┌─┴─┐                                          ┌─┴─┐        └─────┘
                lqr_2_1: ───┤ X ├───                           lqr_2_1: ───┤ X ├───────────────
                            └───┘                                          └───┘
                lcr_0: 0 ═══════════                           lcr_0: 0 ═══════════════════════

                lcr_1: 0 ═══════════                           lcr_1: 0 ═══════════════════════

        """

        if inplace:
            dest = self
        else:
            dest = self.copy()

        if wrap:
            try:
                other = other.to_gate()
            except QiskitError:
                other = other.to_instruction()

        if not isinstance(other, QuantumCircuit):
            if qubits is None:
                qubits = list(range(other.num_qubits))

            if clbits is None:
                clbits = list(range(other.num_clbits))

            if front:
                dest.data.insert(0, (other, qubits, clbits))
            else:
                dest.append(other, qargs=qubits, cargs=clbits)

            if inplace:
                return None
            return dest

        instrs = other.data

        if other.num_qubits > self.num_qubits or other.num_clbits > self.num_clbits:
            raise CircuitError(
                "Trying to compose with another QuantumCircuit " "which has more 'in' edges."
            )

        # number of qubits and clbits must match number in circuit or None
        identity_qubit_map = dict(zip(other.qubits, self.qubits))
        identity_clbit_map = dict(zip(other.clbits, self.clbits))

        if qubits is None:
            qubit_map = identity_qubit_map
        elif len(qubits) != len(other.qubits):
            raise CircuitError(
                "Number of items in qubits parameter does not"
                " match number of qubits in the circuit."
            )
        else:
            qubit_map = {
                other.qubits[i]: (self.qubits[q] if isinstance(q, int) else q)
                for i, q in enumerate(qubits)
            }
        if clbits is None:
            clbit_map = identity_clbit_map
        elif len(clbits) != len(other.clbits):
            raise CircuitError(
                "Number of items in clbits parameter does not"
                " match number of clbits in the circuit."
            )
        else:
            clbit_map = {
                other.clbits[i]: (self.clbits[c] if isinstance(c, int) else c)
                for i, c in enumerate(clbits)
            }

        edge_map = {**qubit_map, **clbit_map} or {**identity_qubit_map, **identity_clbit_map}

        mapped_instrs = []
        for instr, qargs, cargs in instrs:
            n_qargs = [edge_map[qarg] for qarg in qargs]
            n_cargs = [edge_map[carg] for carg in cargs]
            n_instr = instr.copy()

            if instr.condition is not None:
                from qiskit.dagcircuit import DAGCircuit  # pylint: disable=cyclic-import

                n_instr.condition = DAGCircuit._map_condition(edge_map, instr.condition, self.cregs)

            mapped_instrs.append((n_instr, n_qargs, n_cargs))

        if front:
            dest._data = mapped_instrs + dest._data
        else:
            dest._data += mapped_instrs

        if front:
            dest._parameter_table.clear()
            for instr, _, _ in dest._data:
                dest._update_parameter_table(instr)
        else:
            # just append new parameters
            for instr, _, _ in mapped_instrs:
                dest._update_parameter_table(instr)

        for gate, cals in other.calibrations.items():
            dest._calibrations[gate].update(cals)

        dest.global_phase += other.global_phase

        if inplace:
            return None

        return dest

    def tensor(self, other, inplace=False):
        """Tensor ``self`` with ``other``.

        Remember that in the little-endian convention the leftmost operation will be at the bottom
        of the circuit. See also
        [the docs](qiskit.org/documentation/tutorials/circuits/3_summary_of_quantum_operations.html)
        for more information.

        .. parsed-literal::

                 ┌────────┐        ┌─────┐          ┌─────┐
            q_0: ┤ bottom ├ ⊗ q_0: ┤ top ├  = q_0: ─┤ top ├──
                 └────────┘        └─────┘         ┌┴─────┴─┐
                                              q_1: ┤ bottom ├
                                                   └────────┘

        Args:
            other (QuantumCircuit): The other circuit to tensor this circuit with.
            inplace (bool): If True, modify the object. Otherwise return composed circuit.

        Examples:

            .. jupyter-execute::

                from qiskit import QuantumCircuit
                top = QuantumCircuit(1)
                top.x(0);
                bottom = QuantumCircuit(2)
                bottom.cry(0.2, 0, 1);
                tensored = bottom.tensor(top)
                print(tensored.draw())

        Returns:
            QuantumCircuit: The tensored circuit (returns None if inplace==True).
        """
        num_qubits = self.num_qubits + other.num_qubits
        num_clbits = self.num_clbits + other.num_clbits

        # If a user defined both circuits with via register sizes and not with named registers
        # (e.g. QuantumCircuit(2, 2)) then we have a naming collision, as the registers are by
        # default called "q" resp. "c". To still allow tensoring we define new registers of the
        # correct sizes.
        if (
            len(self.qregs) == len(other.qregs) == 1
            and self.qregs[0].name == other.qregs[0].name == "q"
        ):
            # check if classical registers are in the circuit
            if num_clbits > 0:
                dest = QuantumCircuit(num_qubits, num_clbits)
            else:
                dest = QuantumCircuit(num_qubits)

        # handle case if ``measure_all`` was called on both circuits, in which case the
        # registers are both named "meas"
        elif (
            len(self.cregs) == len(other.cregs) == 1
            and self.cregs[0].name == other.cregs[0].name == "meas"
        ):
            cr = ClassicalRegister(self.num_clbits + other.num_clbits, "meas")
            dest = QuantumCircuit(*other.qregs, *self.qregs, cr)

        # Now we don't have to handle any more cases arising from special implicit naming
        else:
            dest = QuantumCircuit(
                other.qubits,
                self.qubits,
                other.clbits,
                self.clbits,
                *other.qregs,
                *self.qregs,
                *other.cregs,
                *self.cregs,
            )

        # compose self onto the output, and then other
        dest.compose(other, range(other.num_qubits), range(other.num_clbits), inplace=True)
        dest.compose(
            self,
            range(other.num_qubits, num_qubits),
            range(other.num_clbits, num_clbits),
            inplace=True,
        )

        # Replace information from tensored circuit into self when inplace = True
        if inplace:
            self.__dict__.update(dest.__dict__)
            return None
        return dest

    @property
    def qubits(self):
        """
        Returns a list of quantum bits in the order that the registers were added.
        """
        return self._qubits

    @property
    def clbits(self):
        """
        Returns a list of classical bits in the order that the registers were added.
        """
        return self._clbits

    @property
    def ancillas(self):
        """
        Returns a list of ancilla bits in the order that the registers were added.
        """
        return self._ancillas

    @deprecate_function(
        "The QuantumCircuit.__add__() method is being deprecated."
        "Use the compose() method which is more flexible w.r.t "
        "circuit register compatibility."
    )
    def __add__(self, rhs):
        """Overload + to implement self.combine."""
        return self.combine(rhs)

    @deprecate_function(
        "The QuantumCircuit.__iadd__() method is being deprecated. Use the "
        "compose() (potentially with the inplace=True argument) and tensor() "
        "methods which are more flexible w.r.t circuit register compatibility."
    )
    def __iadd__(self, rhs):
        """Overload += to implement self.extend."""
        return self.extend(rhs)

    def __and__(self, rhs):
        """Overload & to implement self.compose."""
        return self.compose(rhs)

    def __iand__(self, rhs):
        """Overload &= to implement self.compose in place."""
        self.compose(rhs, inplace=True)
        return self

    def __xor__(self, top):
        """Overload ^ to implement self.tensor."""
        return self.tensor(top)

    def __ixor__(self, top):
        """Overload ^= to implement self.tensor in place."""
        self.tensor(top, inplace=True)
        return self

    def __len__(self):
        """Return number of operations in circuit."""
        return len(self._data)

    def __getitem__(self, item):
        """Return indexed operation."""
        return self._data[item]

    @staticmethod
    def cast(value, _type):
        """Best effort to cast value to type. Otherwise, returns the value."""
        try:
            return _type(value)
        except (ValueError, TypeError):
            return value

    @staticmethod
    def _bit_argument_conversion(bit_representation, in_array):
        ret = None
        try:
            if isinstance(bit_representation, Bit):
                # circuit.h(qr[0]) -> circuit.h([qr[0]])
                ret = [bit_representation]
            elif isinstance(bit_representation, Register):
                # circuit.h(qr) -> circuit.h([qr[0], qr[1]])
                ret = bit_representation[:]
            elif isinstance(QuantumCircuit.cast(bit_representation, int), int):
                # circuit.h(0) -> circuit.h([qr[0]])
                ret = [in_array[bit_representation]]
            elif isinstance(bit_representation, slice):
                # circuit.h(slice(0,2)) -> circuit.h([qr[0], qr[1]])
                ret = in_array[bit_representation]
            elif isinstance(bit_representation, list) and all(
                isinstance(bit, Bit) for bit in bit_representation
            ):
                # circuit.h([qr[0], qr[1]]) -> circuit.h([qr[0], qr[1]])
                ret = bit_representation
            elif isinstance(QuantumCircuit.cast(bit_representation, list), (range, list)):
                # circuit.h([0, 1])     -> circuit.h([qr[0], qr[1]])
                # circuit.h(range(0,2)) -> circuit.h([qr[0], qr[1]])
                # circuit.h([qr[0],1])  -> circuit.h([qr[0], qr[1]])
                ret = [
                    index if isinstance(index, Bit) else in_array[index]
                    for index in bit_representation
                ]
            else:
                raise CircuitError(
                    f"Not able to expand a {bit_representation} ({type(bit_representation)})"
                )
        except IndexError as ex:
            raise CircuitError("Index out of range.") from ex
        except TypeError as ex:
            raise CircuitError(
                f"Type error handling {bit_representation} ({type(bit_representation)})"
            ) from ex
        return ret

    def qbit_argument_conversion(self, qubit_representation):
        """
        Converts several qubit representations (such as indexes, range, etc.)
        into a list of qubits.

        Args:
            qubit_representation (Object): representation to expand

        Returns:
            List(tuple): Where each tuple is a qubit.
        """
        return QuantumCircuit._bit_argument_conversion(qubit_representation, self.qubits)

    def cbit_argument_conversion(self, clbit_representation):
        """
        Converts several classical bit representations (such as indexes, range, etc.)
        into a list of classical bits.

        Args:
            clbit_representation (Object): representation to expand

        Returns:
            List(tuple): Where each tuple is a classical bit.
        """
        return QuantumCircuit._bit_argument_conversion(clbit_representation, self.clbits)

    def append(self, instruction, qargs=None, cargs=None):
        """Append one or more instructions to the end of the circuit, modifying
        the circuit in place. Expands qargs and cargs.

        Args:
            instruction (qiskit.circuit.Instruction): Instruction instance to append
            qargs (list(argument)): qubits to attach instruction to
            cargs (list(argument)): clbits to attach instruction to

        Returns:
            qiskit.circuit.Instruction: a handle to the instruction that was just added

        Raises:
            CircuitError: if object passed is a subclass of Instruction
            CircuitError: if object passed is neither subclass nor an instance of Instruction
        """
        # Convert input to instruction
        if not isinstance(instruction, Instruction) and not hasattr(instruction, "to_instruction"):
            if issubclass(instruction, Instruction):
                raise CircuitError(
                    "Object is a subclass of Instruction, please add () to "
                    "pass an instance of this object."
                )

            raise CircuitError(
                "Object to append must be an Instruction or " "have a to_instruction() method."
            )
        if not isinstance(instruction, Instruction) and hasattr(instruction, "to_instruction"):
            instruction = instruction.to_instruction()

        # Make copy of parameterized gate instances
        if hasattr(instruction, "params"):
            is_parameter = any(isinstance(param, Parameter) for param in instruction.params)
            if is_parameter:
                instruction = copy.deepcopy(instruction)

        expanded_qargs = [self.qbit_argument_conversion(qarg) for qarg in qargs or []]
        expanded_cargs = [self.cbit_argument_conversion(carg) for carg in cargs or []]

        instructions = InstructionSet()
        for (qarg, carg) in instruction.broadcast_arguments(expanded_qargs, expanded_cargs):
            instructions.add(self._append(instruction, qarg, carg), qarg, carg)
        return instructions

    def _append(self, instruction, qargs, cargs):
        """Append an instruction to the end of the circuit, modifying
        the circuit in place.

        Args:
            instruction (Instruction or Operator): Instruction instance to append
            qargs (list(tuple)): qubits to attach instruction to
            cargs (list(tuple)): clbits to attach instruction to

        Returns:
            Instruction: a handle to the instruction that was just added

        Raises:
            CircuitError: if the gate is of a different shape than the wires
                it is being attached to.
        """
        if not isinstance(instruction, Instruction):
            raise CircuitError("object is not an Instruction.")

        # do some compatibility checks
        self._check_dups(qargs)
        self._check_qargs(qargs)
        self._check_cargs(cargs)

        # add the instruction onto the given wires
        instruction_context = instruction, qargs, cargs
        self._data.append(instruction_context)

        self._update_parameter_table(instruction)

        # mark as normal circuit if a new instruction is added
        self.duration = None
        self.unit = "dt"

        return instruction

    def _update_parameter_table(self, instruction):

        for param_index, param in enumerate(instruction.params):
            if isinstance(param, ParameterExpression):
                current_parameters = self._parameter_table

                for parameter in param.parameters:
                    if parameter in current_parameters:
                        if not self._check_dup_param_spec(
                            self._parameter_table[parameter], instruction, param_index
                        ):
                            self._parameter_table[parameter].append((instruction, param_index))
                    else:
                        if parameter.name in self._parameter_table.get_names():
                            raise CircuitError(
                                f"Name conflict on adding parameter: {parameter.name}"
                            )
                        self._parameter_table[parameter] = [(instruction, param_index)]

                        # clear cache if new parameter is added
                        self._parameters = None

        return instruction

    def _check_dup_param_spec(self, parameter_spec_list, instruction, param_index):
        for spec in parameter_spec_list:
            if spec[0] is instruction and spec[1] == param_index:
                return True
        return False

    def add_register(self, *regs):
        """Add registers."""
        if not regs:
            return

        if any(isinstance(reg, int) for reg in regs):
            # QuantumCircuit defined without registers
            if len(regs) == 1 and isinstance(regs[0], int):
                # QuantumCircuit with anonymous quantum wires e.g. QuantumCircuit(2)
                regs = (QuantumRegister(regs[0], "q"),)
            elif len(regs) == 2 and all(isinstance(reg, int) for reg in regs):
                # QuantumCircuit with anonymous wires e.g. QuantumCircuit(2, 3)
                regs = (QuantumRegister(regs[0], "q"), ClassicalRegister(regs[1], "c"))
            else:
                raise CircuitError(
                    "QuantumCircuit parameters can be Registers or Integers."
                    " If Integers, up to 2 arguments. QuantumCircuit was called"
                    " with %s." % (regs,)
                )

        for register in regs:
            if isinstance(register, Register) and any(
                register.name == reg.name for reg in self.qregs + self.cregs
            ):
                raise CircuitError('register name "%s" already exists' % register.name)

            if isinstance(register, AncillaRegister):
                self._ancillas.extend(register)

            if isinstance(register, QuantumRegister):
                self.qregs.append(register)
                new_bits = [bit for bit in register if bit not in self._qubit_set]
                self._qubits.extend(new_bits)
                self._qubit_set.update(new_bits)
            elif isinstance(register, ClassicalRegister):
                self.cregs.append(register)
                new_bits = [bit for bit in register if bit not in self._clbit_set]
                self._clbits.extend(new_bits)
                self._clbit_set.update(new_bits)
            elif isinstance(register, list):
                self.add_bits(register)
            else:
                raise CircuitError("expected a register")

    def add_bits(self, bits):
        """Add Bits to the circuit."""
        duplicate_bits = set(self.qubits + self.clbits).intersection(bits)
        if duplicate_bits:
            raise CircuitError(
                "Attempted to add bits found already in circuit: " "{}".format(duplicate_bits)
            )

        for bit in bits:
            if isinstance(bit, AncillaQubit):
                self._ancillas.append(bit)

            if isinstance(bit, Qubit):
                self._qubits.append(bit)
                self._qubit_set.add(bit)
            elif isinstance(bit, Clbit):
                self._clbits.append(bit)
                self._clbit_set.add(bit)
            else:
                raise CircuitError(
                    "Expected an instance of Qubit, Clbit, or "
                    "AncillaQubit, but was passed {}".format(bit)
                )

    def _check_dups(self, qubits):
        """Raise exception if list of qubits contains duplicates."""
        squbits = set(qubits)
        if len(squbits) != len(qubits):
            raise CircuitError("duplicate qubit arguments")

    def _check_qargs(self, qargs):
        """Raise exception if a qarg is not in this circuit or bad format."""
        if not all(isinstance(i, Qubit) for i in qargs):
            raise CircuitError("qarg is not a Qubit")
        if not set(qargs).issubset(self._qubit_set):
            raise CircuitError("qargs not in this circuit")

    def _check_cargs(self, cargs):
        """Raise exception if clbit is not in this circuit or bad format."""
        if not all(isinstance(i, Clbit) for i in cargs):
            raise CircuitError("carg is not a Clbit")
        if not set(cargs).issubset(self._clbit_set):
            raise CircuitError("cargs not in this circuit")

    def to_instruction(self, parameter_map=None, label=None):
        """Create an Instruction out of this circuit.

        Args:
            parameter_map(dict): For parameterized circuits, a mapping from
               parameters in the circuit to parameters to be used in the
               instruction. If None, existing circuit parameters will also
               parameterize the instruction.
            label (str): Optional gate label.

        Returns:
            qiskit.circuit.Instruction: a composite instruction encapsulating this circuit
            (can be decomposed back)
        """
        from qiskit.converters.circuit_to_instruction import circuit_to_instruction

        return circuit_to_instruction(self, parameter_map, label=label)

    def to_gate(self, parameter_map=None, label=None):
        """Create a Gate out of this circuit.

        Args:
            parameter_map(dict): For parameterized circuits, a mapping from
               parameters in the circuit to parameters to be used in the
               gate. If None, existing circuit parameters will also
               parameterize the gate.
            label (str): Optional gate label.

        Returns:
            Gate: a composite gate encapsulating this circuit
            (can be decomposed back)
        """
        from qiskit.converters.circuit_to_gate import circuit_to_gate

        return circuit_to_gate(self, parameter_map, label=label)

    def decompose(self):
        """Call a decomposition pass on this circuit,
        to decompose one level (shallow decompose).

        Returns:
            QuantumCircuit: a circuit one level decomposed
        """
        # pylint: disable=cyclic-import
        from qiskit.transpiler.passes.basis.decompose import Decompose
        from qiskit.converters.circuit_to_dag import circuit_to_dag
        from qiskit.converters.dag_to_circuit import dag_to_circuit

        pass_ = Decompose()
        decomposed_dag = pass_.run(circuit_to_dag(self))
        return dag_to_circuit(decomposed_dag)

    def _check_compatible_regs(self, rhs):
        """Raise exception if the circuits are defined on incompatible registers"""
        list1 = self.qregs + self.cregs
        list2 = rhs.qregs + rhs.cregs
        for element1 in list1:
            for element2 in list2:
                if element2.name == element1.name:
                    if element1 != element2:
                        raise CircuitError(
                            "circuits are not compatible:"
                            f" registers {element1} and {element2} not compatible"
                        )

    def qasm(self, formatted=False, filename=None, encoding=None):
        """Return OpenQASM string.

        Args:
            formatted (bool): Return formatted Qasm string.
            filename (str): Save Qasm to file with name 'filename'.
            encoding (str): Optionally specify the encoding to use for the
                output file if ``filename`` is specified. By default this is
                set to the system's default encoding (ie whatever
                ``locale.getpreferredencoding()`` returns) and can be set to
                any valid codec or alias from stdlib's
                `codec module <https://docs.python.org/3/library/codecs.html#standard-encodings>`__

        Returns:
            str: If formatted=False.

        Raises:
            MissingOptionalLibraryError: If pygments is not installed and ``formatted`` is
                ``True``.
            QasmError: If circuit has free parameters.
        """

        if self.num_parameters > 0:
            raise QasmError("Cannot represent circuits with unbound parameters in OpenQASM 2.")

        existing_gate_names = [
            "barrier",
            "measure",
            "reset",
            "u3",
            "u2",
            "u1",
            "cx",
            "id",
            "u0",
            "u",
            "p",
            "x",
            "y",
            "z",
            "h",
            "s",
            "sdg",
            "t",
            "tdg",
            "rx",
            "ry",
            "rz",
            "sx",
            "sxdg",
            "cz",
            "cy",
            "swap",
            "ch",
            "ccx",
            "cswap",
            "crx",
            "cry",
            "crz",
            "cu1",
            "cp",
            "cu3",
            "csx",
            "cu",
            "rxx",
            "rzz",
            "rccx",
            "rc3x",
            "c3x",
            "c3sx",
            "c4x",
        ]

        existing_composite_circuits = []

        string_temp = self.header + "\n"
        string_temp += self.extension_lib + "\n"
        for register in self.qregs:
            string_temp += register.qasm() + "\n"
        for register in self.cregs:
            string_temp += register.qasm() + "\n"

        qreg_bits = {bit for reg in self.qregs for bit in reg}
        creg_bits = {bit for reg in self.cregs for bit in reg}
        regless_qubits = []
        regless_clbits = []

        if set(self.qubits) != qreg_bits:
            regless_qubits = [bit for bit in self.qubits if bit not in qreg_bits]
            string_temp += "qreg %s[%d];\n" % ("regless", len(regless_qubits))

        if set(self.clbits) != creg_bits:
            regless_clbits = [bit for bit in self.clbits if bit not in creg_bits]
            string_temp += "creg %s[%d];\n" % ("regless", len(regless_clbits))

        bit_labels = {
            bit: "%s[%d]" % (reg.name, idx)
            for reg in self.qregs + self.cregs
            for (idx, bit) in enumerate(reg)
        }

        bit_labels.update(
            {
                bit: "regless[%d]" % idx
                for reg in (regless_qubits, regless_clbits)
                for idx, bit in enumerate(reg)
            }
        )

        for instruction, qargs, cargs in self._data:
            if instruction.name == "measure":
                qubit = qargs[0]
                clbit = cargs[0]
                string_temp += "{} {} -> {};\n".format(
                    instruction.qasm(),
                    bit_labels[qubit],
                    bit_labels[clbit],
                )
            else:
                # decompose gate using definitions if they are not defined in OpenQASM2
                if (
                    instruction.name not in existing_gate_names
                    and instruction not in existing_composite_circuits
                ):
                    if instruction.name in [
                        instruction.name for instruction in existing_composite_circuits
                    ]:
                        # append instruction id to name to make it unique
                        instruction.name += f"_{id(instruction)}"

                    existing_composite_circuits.append(instruction)
                    _add_sub_instruction_to_existing_composite_circuits(
                        instruction, existing_gate_names, existing_composite_circuits
                    )

                # Insert qasm representation of the original instruction
                string_temp += "{} {};\n".format(
                    instruction.qasm(),
                    ",".join([bit_labels[j] for j in qargs + cargs]),
                )

        # insert gate definitions
        string_temp = _insert_composite_gate_definition_qasm(
            string_temp, existing_composite_circuits, self.extension_lib
        )

        if filename:
            with open(filename, "w+", encoding=encoding) as file:
                file.write(string_temp)
            file.close()

        if formatted:
            if not HAS_PYGMENTS:
                raise MissingOptionalLibraryError(
                    libname="pygments>2.4",
                    name="formatted QASM output",
                    pip_install="pip install pygments",
                )
            code = pygments.highlight(
                string_temp, OpenQASMLexer(), Terminal256Formatter(style=QasmTerminalStyle)
            )
            print(code)
            return None
        else:
            return string_temp

    def draw(
        self,
        output=None,
        scale=None,
        filename=None,
        style=None,
        interactive=False,
        plot_barriers=True,
        reverse_bits=False,
        justify=None,
        vertical_compression="medium",
        idle_wires=True,
        with_layout=True,
        fold=None,
        ax=None,
        initial_state=False,
        cregbundle=True,
    ):
        """Draw the quantum circuit. Use the output parameter to choose the drawing format:

        **text**: ASCII art TextDrawing that can be printed in the console.

        **matplotlib**: images with color rendered purely in Python.

        **latex**: high-quality images compiled via latex.

        **latex_source**: raw uncompiled latex output.

        Args:
            output (str): select the output method to use for drawing the circuit.
                Valid choices are ``text``, ``mpl``, ``latex``, ``latex_source``.
                By default the `text` drawer is used unless the user config file
                (usually ``~/.qiskit/settings.conf``) has an alternative backend set
                as the default. For example, ``circuit_drawer = latex``. If the output
                kwarg is set, that backend will always be used over the default in
                the user config file.
            scale (float): scale of image to draw (shrink if < 1.0). Only used by
                the `mpl`, `latex` and `latex_source` outputs. Defaults to 1.0.
            filename (str): file path to save image to. Defaults to None.
            style (dict or str): dictionary of style or file name of style json file.
                This option is only used by the `mpl` or `latex` output type.
                If `style` is a str, it is used as the path to a json file
                which contains a style dict. The file will be opened, parsed, and
                then any style elements in the dict will replace the default values
                in the input dict. A file to be loaded must end in ``.json``, but
                the name entered here can omit ``.json``. For example,
                ``style='iqx.json'`` or ``style='iqx'``.
                If `style` is a dict and the ``'name'`` key is set, that name
                will be used to load a json file, followed by loading the other
                items in the style dict. For example, ``style={'name': 'iqx'}``.
                If `style` is not a str and `name` is not a key in the style dict,
                then the default value from the user config file (usually
                ``~/.qiskit/settings.conf``) will be used, for example,
                ``circuit_mpl_style = iqx``.
                If none of these are set, the `default` style will be used.
                The search path for style json files can be specified in the user
                config, for example,
                ``circuit_mpl_style_path = /home/user/styles:/home/user``.
                See: :class:`~qiskit.visualization.qcstyle.DefaultStyle` for more
                information on the contents.
            interactive (bool): when set to true, show the circuit in a new window
                (for `mpl` this depends on the matplotlib backend being used
                supporting this). Note when used with either the `text` or the
                `latex_source` output type this has no effect and will be silently
                ignored. Defaults to False.
            reverse_bits (bool): when set to True, reverse the bit order inside
                registers for the output visualization. Defaults to False.
            plot_barriers (bool): enable/disable drawing barriers in the output
                circuit. Defaults to True.
            justify (string): options are ``left``, ``right`` or ``none``. If
                anything else is supplied, it defaults to left justified. It refers
                to where gates should be placed in the output circuit if there is
                an option. ``none`` results in each gate being placed in its own
                column.
            vertical_compression (string): ``high``, ``medium`` or ``low``. It
                merges the lines generated by the `text` output so the drawing
                will take less vertical room.  Default is ``medium``. Only used by
                the `text` output, will be silently ignored otherwise.
            idle_wires (bool): include idle wires (wires with no circuit elements)
                in output visualization. Default is True.
            with_layout (bool): include layout information, with labels on the
                physical layout. Default is True.
            fold (int): sets pagination. It can be disabled using -1. In `text`,
                sets the length of the lines. This is useful when the drawing does
                not fit in the console. If None (default), it will try to guess the
                console width using ``shutil.get_terminal_size()``. However, if
                running in jupyter, the default line length is set to 80 characters.
                In `mpl`, it is the number of (visual) layers before folding.
                Default is 25.
            ax (matplotlib.axes.Axes): Only used by the `mpl` backend. An optional
                Axes object to be used for the visualization output. If none is
                specified, a new matplotlib Figure will be created and used.
                Additionally, if specified there will be no returned Figure since
                it is redundant.
            initial_state (bool): optional. Adds ``|0>`` in the beginning of the wire.
                Default is False.
            cregbundle (bool): optional. If set True, bundle classical registers.
                Default is True.

        Returns:
            :class:`TextDrawing` or :class:`matplotlib.figure` or :class:`PIL.Image` or
            :class:`str`:

            * `TextDrawing` (output='text')
                A drawing that can be printed as ascii art.
            * `matplotlib.figure.Figure` (output='mpl')
                A matplotlib figure object for the circuit diagram.
            * `PIL.Image` (output='latex')
                An in-memory representation of the image of the circuit diagram.
            * `str` (output='latex_source')
                The LaTeX source code for visualizing the circuit diagram.

        Raises:
            VisualizationError: when an invalid output method is selected
            ImportError: when the output methods requires non-installed libraries.

        Example:
            .. jupyter-execute::

                from qiskit import QuantumRegister, ClassicalRegister, QuantumCircuit
                from qiskit.tools.visualization import circuit_drawer
                q = QuantumRegister(1)
                c = ClassicalRegister(1)
                qc = QuantumCircuit(q, c)
                qc.h(q)
                qc.measure(q, c)
                qc.draw(output='mpl', style={'backgroundcolor': '#EEEEEE'})
        """

        # pylint: disable=cyclic-import
        from qiskit.visualization import circuit_drawer

        return circuit_drawer(
            self,
            scale=scale,
            filename=filename,
            style=style,
            output=output,
            interactive=interactive,
            plot_barriers=plot_barriers,
            reverse_bits=reverse_bits,
            justify=justify,
            vertical_compression=vertical_compression,
            idle_wires=idle_wires,
            with_layout=with_layout,
            fold=fold,
            ax=ax,
            initial_state=initial_state,
            cregbundle=cregbundle,
        )

    def size(self):
        """Returns total number of gate operations in circuit.

        Returns:
            int: Total number of gate operations.
        """
        gate_ops = 0
        for instr, _, _ in self._data:
            if not instr._directive:
                gate_ops += 1
        return gate_ops

    def depth(self):
        """Return circuit depth (i.e., length of critical path).
        This does not include compiler or simulator directives
        such as 'barrier' or 'snapshot'.

        Returns:
            int: Depth of circuit.

        Notes:
            The circuit depth and the DAG depth need not be the
            same.
        """
        # Assign each bit in the circuit a unique integer
        # to index into op_stack.
        bit_indices = {bit: idx for idx, bit in enumerate(self.qubits + self.clbits)}

        # If no bits, return 0
        if not bit_indices:
            return 0

        # A list that holds the height of each qubit
        # and classical bit.
        op_stack = [0] * len(bit_indices)

        # Here we are playing a modified version of
        # Tetris where we stack gates, but multi-qubit
        # gates, or measurements have a block for each
        # qubit or cbit that are connected by a virtual
        # line so that they all stacked at the same depth.
        # Conditional gates act on all cbits in the register
        # they are conditioned on.
        # We treat barriers or snapshots different as
        # They are transpiler and simulator directives.
        # The max stack height is the circuit depth.
        for instr, qargs, cargs in self._data:
            levels = []
            reg_ints = []
            # If count then add one to stack heights
            count = True
            if instr._directive:
                count = False
            for ind, reg in enumerate(qargs + cargs):
                # Add to the stacks of the qubits and
                # cbits used in the gate.
                reg_ints.append(bit_indices[reg])
                if count:
                    levels.append(op_stack[reg_ints[ind]] + 1)
                else:
                    levels.append(op_stack[reg_ints[ind]])
            # Assuming here that there is no conditional
            # snapshots or barriers ever.
            if instr.condition:
                # Controls operate over all bits of a classical register
                # or over a single bit
                if isinstance(instr.condition[0], Clbit):
                    condition_bits = [instr.condition[0]]
                else:
                    condition_bits = instr.condition[0]
                for cbit in condition_bits:
                    idx = bit_indices[cbit]
                    if idx not in reg_ints:
                        reg_ints.append(idx)
                        levels.append(op_stack[idx] + 1)

            max_level = max(levels)
            for ind in reg_ints:
                op_stack[ind] = max_level

        return max(op_stack)

    def width(self):
        """Return number of qubits plus clbits in circuit.

        Returns:
            int: Width of circuit.

        """
        return len(self.qubits) + len(self.clbits)

    @property
    def num_qubits(self):
        """Return number of qubits."""
        return len(self.qubits)

    @property
    def num_ancillas(self):
        """Return the number of ancilla qubits."""
        return len(self.ancillas)

    @property
    def num_clbits(self):
        """Return number of classical bits."""
        return len(self.clbits)

    def count_ops(self):
        """Count each operation kind in the circuit.

        Returns:
            OrderedDict: a breakdown of how many operations of each kind, sorted by amount.
        """
        count_ops = {}
        for instr, _, _ in self._data:
            count_ops[instr.name] = count_ops.get(instr.name, 0) + 1
        return OrderedDict(sorted(count_ops.items(), key=lambda kv: kv[1], reverse=True))

    def num_nonlocal_gates(self):
        """Return number of non-local gates (i.e. involving 2+ qubits).

        Conditional nonlocal gates are also included.
        """
        multi_qubit_gates = 0
        for instr, _, _ in self._data:
            if instr.num_qubits > 1 and not instr._directive:
                multi_qubit_gates += 1
        return multi_qubit_gates

    def num_connected_components(self, unitary_only=False):
        """How many non-entangled subcircuits can the circuit be factored to.

        Args:
            unitary_only (bool): Compute only unitary part of graph.

        Returns:
            int: Number of connected components in circuit.
        """
        # Convert registers to ints (as done in depth).
        bits = self.qubits if unitary_only else (self.qubits + self.clbits)
        bit_indices = {bit: idx for idx, bit in enumerate(bits)}

        # Start with each qubit or cbit being its own subgraph.
        sub_graphs = [[bit] for bit in range(len(bit_indices))]

        num_sub_graphs = len(sub_graphs)

        # Here we are traversing the gates and looking to see
        # which of the sub_graphs the gate joins together.
        for instr, qargs, cargs in self._data:
            if unitary_only:
                args = qargs
                num_qargs = len(args)
            else:
                args = qargs + cargs
                num_qargs = len(args) + (1 if instr.condition else 0)

            if num_qargs >= 2 and not instr._directive:
                graphs_touched = []
                num_touched = 0
                # Controls necessarily join all the cbits in the
                # register that they use.
                if instr.condition and not unitary_only:
                    if isinstance(instr.condition[0], Clbit):
                        condition_bits = [instr.condition[0]]
                    else:
                        condition_bits = instr.condition[0]
                    for bit in condition_bits:
                        idx = bit_indices[bit]
                        for k in range(num_sub_graphs):
                            if idx in sub_graphs[k]:
                                graphs_touched.append(k)
                                break

                for item in args:
                    reg_int = bit_indices[item]
                    for k in range(num_sub_graphs):
                        if reg_int in sub_graphs[k]:
                            if k not in graphs_touched:
                                graphs_touched.append(k)
                                break

                graphs_touched = list(set(graphs_touched))
                num_touched = len(graphs_touched)

                # If the gate touches more than one subgraph
                # join those graphs together and return
                # reduced number of subgraphs
                if num_touched > 1:
                    connections = []
                    for idx in graphs_touched:
                        connections.extend(sub_graphs[idx])
                    _sub_graphs = []
                    for idx in range(num_sub_graphs):
                        if idx not in graphs_touched:
                            _sub_graphs.append(sub_graphs[idx])
                    _sub_graphs.append(connections)
                    sub_graphs = _sub_graphs
                    num_sub_graphs -= num_touched - 1
            # Cannot go lower than one so break
            if num_sub_graphs == 1:
                break
        return num_sub_graphs

    def num_unitary_factors(self):
        """Computes the number of tensor factors in the unitary
        (quantum) part of the circuit only.
        """
        return self.num_connected_components(unitary_only=True)

    def num_tensor_factors(self):
        """Computes the number of tensor factors in the unitary
        (quantum) part of the circuit only.

        Notes:
            This is here for backwards compatibility, and will be
            removed in a future release of Qiskit. You should call
            `num_unitary_factors` instead.
        """
        return self.num_unitary_factors()

    def copy(self, name=None):
        """Copy the circuit.

        Args:
          name (str): name to be given to the copied circuit. If None, then the name stays the same

        Returns:
          QuantumCircuit: a deepcopy of the current circuit, with the specified name
        """
        cpy = copy.copy(self)
        # copy registers correctly, in copy.copy they are only copied via reference
        cpy.qregs = self.qregs.copy()
        cpy.cregs = self.cregs.copy()
        cpy._qubits = self._qubits.copy()
        cpy._clbits = self._clbits.copy()
        cpy._qubit_set = self._qubit_set.copy()
        cpy._clbit_set = self._clbit_set.copy()

        instr_instances = {id(instr): instr for instr, _, __ in self._data}

        instr_copies = {id_: instr.copy() for id_, instr in instr_instances.items()}

        cpy._parameter_table = ParameterTable(
            {
                param: [
                    (instr_copies[id(instr)], param_index)
                    for instr, param_index in self._parameter_table[param]
                ]
                for param in self._parameter_table
            }
        )

        cpy._data = [
            (instr_copies[id(inst)], qargs.copy(), cargs.copy())
            for inst, qargs, cargs in self._data
        ]

        cpy._calibrations = copy.deepcopy(self._calibrations)
        cpy._metadata = copy.deepcopy(self._metadata)

        if name:
            cpy.name = name
        return cpy

    def _create_creg(self, length, name):
        """Creates a creg, checking if ClassicalRegister with same name exists"""
        if name in [creg.name for creg in self.cregs]:
            save_prefix = ClassicalRegister.prefix
            ClassicalRegister.prefix = name
            new_creg = ClassicalRegister(length)
            ClassicalRegister.prefix = save_prefix
        else:
            new_creg = ClassicalRegister(length, name)
        return new_creg

    def _create_qreg(self, length, name):
        """Creates a qreg, checking if QuantumRegister with same name exists"""
        if name in [qreg.name for qreg in self.qregs]:
            save_prefix = QuantumRegister.prefix
            QuantumRegister.prefix = name
            new_qreg = QuantumRegister(length)
            QuantumRegister.prefix = save_prefix
        else:
            new_qreg = QuantumRegister(length, name)
        return new_qreg

    def measure_active(self, inplace=True):
        """Adds measurement to all non-idle qubits. Creates a new ClassicalRegister with
        a size equal to the number of non-idle qubits being measured.

        Returns a new circuit with measurements if `inplace=False`.

        Args:
            inplace (bool): All measurements inplace or return new circuit.

        Returns:
            QuantumCircuit: Returns circuit with measurements when `inplace = False`.
        """
        from qiskit.converters.circuit_to_dag import circuit_to_dag

        if inplace:
            circ = self
        else:
            circ = self.copy()
        dag = circuit_to_dag(circ)
        qubits_to_measure = [qubit for qubit in circ.qubits if qubit not in dag.idle_wires()]
        new_creg = circ._create_creg(len(qubits_to_measure), "measure")
        circ.add_register(new_creg)
        circ.barrier()
        circ.measure(qubits_to_measure, new_creg)

        if not inplace:
            return circ
        else:
            return None

    def measure_all(self, inplace=True):
        """Adds measurement to all qubits. Creates a new ClassicalRegister with a
        size equal to the number of qubits being measured.

        Returns a new circuit with measurements if `inplace=False`.

        Args:
            inplace (bool): All measurements inplace or return new circuit.

        Returns:
            QuantumCircuit: Returns circuit with measurements when `inplace = False`.
        """
        if inplace:
            circ = self
        else:
            circ = self.copy()

        new_creg = circ._create_creg(len(circ.qubits), "meas")
        circ.add_register(new_creg)
        circ.barrier()
        circ.measure(circ.qubits, new_creg)

        if not inplace:
            return circ
        else:
            return None

    def remove_final_measurements(self, inplace=True):
        """Removes final measurement on all qubits if they are present.
        Deletes the ClassicalRegister that was used to store the values from these measurements
        if it is idle.

        Returns a new circuit without measurements if `inplace=False`.

        Args:
            inplace (bool): All measurements removed inplace or return new circuit.

        Returns:
            QuantumCircuit: Returns circuit with measurements removed when `inplace = False`.
        """
        # pylint: disable=cyclic-import
        from qiskit.transpiler.passes import RemoveFinalMeasurements
        from qiskit.converters import circuit_to_dag

        if inplace:
            circ = self
        else:
            circ = self.copy()

        dag = circuit_to_dag(circ)
        remove_final_meas = RemoveFinalMeasurements()
        new_dag = remove_final_meas.run(dag)

        # Set circ cregs and instructions to match the new DAGCircuit's
        circ.data.clear()
        circ._parameter_table.clear()
        circ.cregs = list(new_dag.cregs.values())

        for node in new_dag.topological_op_nodes():
            # Get arguments for classical condition (if any)
            inst = node.op.copy()
            circ.append(inst, node.qargs, node.cargs)

        circ.clbits.clear()

        if not inplace:
            return circ
        else:
            return None

    @staticmethod
    def from_qasm_file(path):
        """Take in a QASM file and generate a QuantumCircuit object.

        Args:
          path (str): Path to the file for a QASM program
        Return:
          QuantumCircuit: The QuantumCircuit object for the input QASM
        """
        qasm = Qasm(filename=path)
        return _circuit_from_qasm(qasm)

    @staticmethod
    def from_qasm_str(qasm_str):
        """Take in a QASM string and generate a QuantumCircuit object.

        Args:
          qasm_str (str): A QASM program string
        Return:
          QuantumCircuit: The QuantumCircuit object for the input QASM
        """
        qasm = Qasm(data=qasm_str)
        return _circuit_from_qasm(qasm)

    @property
    def global_phase(self):
        """Return the global phase of the circuit in radians."""
        return self._global_phase

    @global_phase.setter
    def global_phase(self, angle):
        """Set the phase of the circuit.

        Args:
            angle (float, ParameterExpression): radians
        """
        if isinstance(angle, ParameterExpression) and angle.parameters:
            self._global_phase = angle
        else:
            # Set the phase to the [0, 2π) interval
            angle = float(angle)
            if not angle:
                self._global_phase = 0
            else:
                self._global_phase = angle % (2 * np.pi)

    @property
    def parameters(self):
        """Convenience function to get the parameters defined in the parameter table."""
        # parameters from gates
        if self._parameters is None:
            unsorted = self._unsorted_parameters()
            self._parameters = sorted(unsorted, key=functools.cmp_to_key(_compare_parameters))

        # return as parameter view, which implements the set and list interface
        return ParameterView(self._parameters)

    @property
    def num_parameters(self):
        """Convenience function to get the number of parameter objects in the circuit."""
        return len(self._unsorted_parameters())

    def _unsorted_parameters(self):
        """Efficiently get all parameters in the circuit, without any sorting overhead."""
        parameters = set(self._parameter_table)
        if isinstance(self.global_phase, ParameterExpression):
            parameters.update(self.global_phase.parameters)

        return parameters

    @deprecate_arguments({"param_dict": "parameters"})
    def assign_parameters(
        self, parameters, inplace=False, param_dict=None
    ):  # pylint: disable=unused-argument
        """Assign parameters to new parameters or values.

        The keys of the parameter dictionary must be Parameter instances in the current circuit. The
        values of the dictionary can either be numeric values or new parameter objects.
        The values can be assigned to the current circuit object or to a copy of it.

        Args:
            parameters (dict or iterable): Either a dictionary or iterable specifying the new
                parameter values. If a dict, it specifies the mapping from ``current_parameter`` to
                ``new_parameter``, where ``new_parameter`` can be a new parameter object or a
                numeric value. If an iterable, the elements are assigned to the existing parameters
                in the order they were inserted. You can call ``QuantumCircuit.parameters`` to check
                this order.
            inplace (bool): If False, a copy of the circuit with the bound parameters is
                returned. If True the circuit instance itself is modified.
            param_dict (dict): Deprecated, use ``parameters`` instead.

        Raises:
            CircuitError: If parameters is a dict and contains parameters not present in the
                circuit.
            ValueError: If parameters is a list/array and the length mismatches the number of free
                parameters in the circuit.

        Returns:
            Optional(QuantumCircuit): A copy of the circuit with bound parameters, if
            ``inplace`` is False, otherwise None.

        Examples:

            Create a parameterized circuit and assign the parameters in-place.

            .. jupyter-execute::

                from qiskit.circuit import QuantumCircuit, Parameter

                circuit = QuantumCircuit(2)
                params = [Parameter('A'), Parameter('B'), Parameter('C')]
                circuit.ry(params[0], 0)
                circuit.crx(params[1], 0, 1)

                print('Original circuit:')
                print(circuit.draw())

                circuit.assign_parameters({params[0]: params[2]}, inplace=True)

                print('Assigned in-place:')
                print(circuit.draw())

            Bind the values out-of-place and get a copy of the original circuit.

            .. jupyter-execute::

                from qiskit.circuit import QuantumCircuit, ParameterVector

                circuit = QuantumCircuit(2)
                params = ParameterVector('P', 2)
                circuit.ry(params[0], 0)
                circuit.crx(params[1], 0, 1)

                bound_circuit = circuit.assign_parameters({params[0]: 1, params[1]: 2})
                print('Bound circuit:')
                print(bound_circuit.draw())

                print('The original circuit is unchanged:')
                print(circuit.draw())

        """
        # replace in self or in a copy depending on the value of in_place
        if inplace:
            bound_circuit = self
        else:
            bound_circuit = self.copy()
            self._increment_instances()
            bound_circuit._name_update()

        if isinstance(parameters, dict):
            # unroll the parameter dictionary (needed if e.g. it contains a ParameterVector)
            unrolled_param_dict = self._unroll_param_dict(parameters)
            unsorted_parameters = self._unsorted_parameters()

            # check that all param_dict items are in the _parameter_table for this circuit
            params_not_in_circuit = [
                param_key
                for param_key in unrolled_param_dict
                if param_key not in unsorted_parameters
            ]
            if len(params_not_in_circuit) > 0:
                raise CircuitError(
                    "Cannot bind parameters ({}) not present in the circuit.".format(
                        ", ".join(map(str, params_not_in_circuit))
                    )
                )

            # replace the parameters with a new Parameter ("substitute") or numeric value ("bind")
            for parameter, value in unrolled_param_dict.items():
                bound_circuit._assign_parameter(parameter, value)
        else:
            if len(parameters) != self.num_parameters:
                raise ValueError(
                    "Mismatching number of values and parameters. For partial binding "
                    "please pass a dictionary of {parameter: value} pairs."
                )
            for i, value in enumerate(parameters):
                bound_circuit._assign_parameter(self.parameters[i], value)
        return None if inplace else bound_circuit

    @deprecate_arguments({"value_dict": "values"})
    def bind_parameters(self, values, value_dict=None):  # pylint: disable=unused-argument
        """Assign numeric parameters to values yielding a new circuit.

        To assign new Parameter objects or bind the values in-place, without yielding a new
        circuit, use the :meth:`assign_parameters` method.

        Args:
            values (dict or iterable): {parameter: value, ...} or [value1, value2, ...]
            value_dict (dict): Deprecated, use ``values`` instead.

        Raises:
            CircuitError: If values is a dict and contains parameters not present in the circuit.
            TypeError: If values contains a ParameterExpression.

        Returns:
            QuantumCircuit: copy of self with assignment substitution.
        """
        if isinstance(values, dict):
            if any(isinstance(value, ParameterExpression) for value in values.values()):
                raise TypeError(
                    "Found ParameterExpression in values; use assign_parameters() instead."
                )
            return self.assign_parameters(values)
        else:
            if any(isinstance(value, ParameterExpression) for value in values):
                raise TypeError(
                    "Found ParameterExpression in values; use assign_parameters() instead."
                )
            return self.assign_parameters(values)

    def _unroll_param_dict(self, value_dict):
        unrolled_value_dict = {}
        for (param, value) in value_dict.items():
            if isinstance(param, ParameterVector):
                if not len(param) == len(value):
                    raise CircuitError(
                        "ParameterVector {} has length {}, which "
                        "differs from value list {} of "
                        "len {}".format(param, len(param), value, len(value))
                    )
                unrolled_value_dict.update(zip(param, value))
            # pass anything else except number through. error checking is done in assign_parameter
            elif isinstance(param, (ParameterExpression, str)) or param is None:
                unrolled_value_dict[param] = value
        return unrolled_value_dict

    def _assign_parameter(self, parameter, value):
        """Update this circuit where instances of ``parameter`` are replaced by ``value``, which
        can be either a numeric value or a new parameter expression.

        Args:
            parameter (ParameterExpression): Parameter to be bound
            value (Union(ParameterExpression, float, int)): A numeric or parametric expression to
                replace instances of ``parameter``.
        """
        # parameter might be in global phase only
        if parameter in self._parameter_table.keys():
            for instr, param_index in self._parameter_table[parameter]:
                new_param = instr.params[param_index].assign(parameter, value)
                # if fully bound, validate
                if len(new_param.parameters) == 0:
                    instr.params[param_index] = instr.validate_parameter(new_param)
                else:
                    instr.params[param_index] = new_param

                self._rebind_definition(instr, parameter, value)

            if isinstance(value, ParameterExpression):
                entry = self._parameter_table.pop(parameter)
                for new_parameter in value.parameters:
                    if new_parameter in self._parameter_table:
                        self._parameter_table[new_parameter].extend(entry)
                    else:
                        self._parameter_table[new_parameter] = entry
            else:
                del self._parameter_table[parameter]  # clear evaluated expressions

        if (
            isinstance(self.global_phase, ParameterExpression)
            and parameter in self.global_phase.parameters
        ):
            self.global_phase = self.global_phase.assign(parameter, value)

        # clear parameter cache
        self._parameters = None
        self._assign_calibration_parameters(parameter, value)

    def _assign_calibration_parameters(self, parameter, value):
        """Update parameterized pulse gate calibrations, if there are any which contain
        ``parameter``. This updates the calibration mapping as well as the gate definition
        ``Schedule``s, which also may contain ``parameter``.
        """
        for cals in self.calibrations.values():
            for (qubit, cal_params), schedule in copy.copy(cals).items():
                if any(
                    isinstance(p, ParameterExpression) and parameter in p.parameters
                    for p in cal_params
                ):
                    del cals[(qubit, cal_params)]
                    new_cal_params = []
                    for p in cal_params:
                        if isinstance(p, ParameterExpression) and parameter in p.parameters:
                            new_param = p.assign(parameter, value)
                            if not new_param.parameters:
                                new_param = float(new_param)
                            new_cal_params.append(new_param)
                        else:
                            new_cal_params.append(p)
                    schedule.assign_parameters({parameter: value})
                    cals[(qubit, tuple(new_cal_params))] = schedule

    def _rebind_definition(self, instruction, parameter, value):
        if instruction._definition:
            for op, _, _ in instruction._definition:
                for idx, param in enumerate(op.params):
                    if isinstance(param, ParameterExpression) and parameter in param.parameters:
                        if isinstance(value, ParameterExpression):
                            op.params[idx] = param.subs({parameter: value})
                        else:
                            op.params[idx] = param.bind({parameter: value})
                        self._rebind_definition(op, parameter, value)

    def barrier(self, *qargs):
        """Apply :class:`~qiskit.circuit.Barrier`. If qargs is None, applies to all."""
        from .barrier import Barrier

        qubits = []

        if not qargs:  # None
            qubits.extend(self.qubits)

        for qarg in qargs:
            if isinstance(qarg, QuantumRegister):
                qubits.extend([qarg[j] for j in range(qarg.size)])
            elif isinstance(qarg, list):
                qubits.extend(qarg)
            elif isinstance(qarg, range):
                qubits.extend(list(qarg))
            elif isinstance(qarg, slice):
                qubits.extend(self.qubits[qarg])
            else:
                qubits.append(qarg)

        return self.append(Barrier(len(qubits)), qubits, [])

    def delay(self, duration, qarg=None, unit="dt"):
        """Apply :class:`~qiskit.circuit.Delay`. If qarg is None, applies to all qubits.
        When applying to multiple qubits, delays with the same duration will be created.

        Args:
            duration (int or float or ParameterExpression): duration of the delay.
            qarg (Object): qubit argument to apply this delay.
            unit (str): unit of the duration. Supported units: 's', 'ms', 'us', 'ns', 'ps', 'dt'.
                Default is ``dt``, i.e. integer time unit depending on the target backend.

        Returns:
            qiskit.Instruction: the attached delay instruction.

        Raises:
            CircuitError: if arguments have bad format.
        """
        qubits = []
        if qarg is None:  # -> apply delays to all qubits
            for q in self.qubits:
                qubits.append(q)
        else:
            if isinstance(qarg, QuantumRegister):
                qubits.extend([qarg[j] for j in range(qarg.size)])
            elif isinstance(qarg, list):
                qubits.extend(qarg)
            elif isinstance(qarg, (range, tuple)):
                qubits.extend(list(qarg))
            elif isinstance(qarg, slice):
                qubits.extend(self.qubits[qarg])
            else:
                qubits.append(qarg)

        instructions = InstructionSet()
        for q in qubits:
            inst = (Delay(duration, unit), [q], [])
            self.append(*inst)
            instructions.add(*inst)
        return instructions

    def h(self, qubit):  # pylint: disable=invalid-name
        """Apply :class:`~qiskit.circuit.library.HGate`."""
        from .library.standard_gates.h import HGate

        return self.append(HGate(), [qubit], [])

    def ch(
        self,
        control_qubit,
        target_qubit,  # pylint: disable=invalid-name
        ctrl_state=None,
    ):
        """Apply :class:`~qiskit.circuit.library.CHGate`."""
        from .library.standard_gates.h import CHGate

        return self.append(CHGate(ctrl_state=ctrl_state), [control_qubit, target_qubit], [])

    def i(self, qubit):
        """Apply :class:`~qiskit.circuit.library.IGate`."""
        from .library.standard_gates.i import IGate

        return self.append(IGate(), [qubit], [])

    def id(self, qubit):  # pylint: disable=invalid-name
        """Apply :class:`~qiskit.circuit.library.IGate`."""
        return self.i(qubit)

    def ms(self, theta, qubits):  # pylint: disable=invalid-name
        """Apply :class:`~qiskit.circuit.library.MSGate`."""
        # pylint: disable=cyclic-import
        from .library.generalized_gates.gms import MSGate

        return self.append(MSGate(len(qubits), theta), qubits)

    def p(self, theta, qubit):
        """Apply :class:`~qiskit.circuit.library.PhaseGate`."""
        from .library.standard_gates.p import PhaseGate

        return self.append(PhaseGate(theta), [qubit], [])

    def cp(self, theta, control_qubit, target_qubit, ctrl_state=None):
        """Apply :class:`~qiskit.circuit.library.CPhaseGate`."""
        from .library.standard_gates.p import CPhaseGate

        return self.append(
            CPhaseGate(theta, ctrl_state=ctrl_state), [control_qubit, target_qubit], []
        )

    def mcp(self, lam, control_qubits, target_qubit):
        """Apply :class:`~qiskit.circuit.library.MCPhaseGate`."""
        from .library.standard_gates.p import MCPhaseGate

        num_ctrl_qubits = len(control_qubits)
        return self.append(
            MCPhaseGate(lam, num_ctrl_qubits), control_qubits[:] + [target_qubit], []
        )

    def r(self, theta, phi, qubit):
        """Apply :class:`~qiskit.circuit.library.RGate`."""
        from .library.standard_gates.r import RGate

        return self.append(RGate(theta, phi), [qubit], [])

    def rv(self, vx, vy, vz, qubit):
        """Apply :class:`~qiskit.circuit.library.RVGate`."""
        from .library.generalized_gates.rv import RVGate

        return self.append(RVGate(vx, vy, vz), [qubit], [])

    def rccx(self, control_qubit1, control_qubit2, target_qubit):
        """Apply :class:`~qiskit.circuit.library.RCCXGate`."""
        from .library.standard_gates.x import RCCXGate

        return self.append(RCCXGate(), [control_qubit1, control_qubit2, target_qubit], [])

    def rcccx(self, control_qubit1, control_qubit2, control_qubit3, target_qubit):
        """Apply :class:`~qiskit.circuit.library.RC3XGate`."""
        from .library.standard_gates.x import RC3XGate

        return self.append(
            RC3XGate(), [control_qubit1, control_qubit2, control_qubit3, target_qubit], []
        )

    def rx(self, theta, qubit):  # pylint: disable=invalid-name
        """Apply :class:`~qiskit.circuit.library.RXGate`."""
        from .library.standard_gates.rx import RXGate

        return self.append(RXGate(theta), [qubit], [])

    def crx(self, theta, control_qubit, target_qubit, ctrl_state=None):
        """Apply :class:`~qiskit.circuit.library.CRXGate`."""
        from .library.standard_gates.rx import CRXGate

        return self.append(CRXGate(theta, ctrl_state=ctrl_state), [control_qubit, target_qubit], [])

    def rxx(self, theta, qubit1, qubit2):
        """Apply :class:`~qiskit.circuit.library.RXXGate`."""
        from .library.standard_gates.rxx import RXXGate

        return self.append(RXXGate(theta), [qubit1, qubit2], [])

    def ry(self, theta, qubit):  # pylint: disable=invalid-name
        """Apply :class:`~qiskit.circuit.library.RYGate`."""
        from .library.standard_gates.ry import RYGate

        return self.append(RYGate(theta), [qubit], [])

    def cry(self, theta, control_qubit, target_qubit, ctrl_state=None):
        """Apply :class:`~qiskit.circuit.library.CRYGate`."""
        from .library.standard_gates.ry import CRYGate

        return self.append(CRYGate(theta, ctrl_state=ctrl_state), [control_qubit, target_qubit], [])

    def ryy(self, theta, qubit1, qubit2):
        """Apply :class:`~qiskit.circuit.library.RYYGate`."""
        from .library.standard_gates.ryy import RYYGate

        return self.append(RYYGate(theta), [qubit1, qubit2], [])

    def rz(self, phi, qubit):  # pylint: disable=invalid-name
        """Apply :class:`~qiskit.circuit.library.RZGate`."""
        from .library.standard_gates.rz import RZGate

        return self.append(RZGate(phi), [qubit], [])

    def crz(self, theta, control_qubit, target_qubit, ctrl_state=None):
        """Apply :class:`~qiskit.circuit.library.CRZGate`."""
        from .library.standard_gates.rz import CRZGate

        return self.append(CRZGate(theta, ctrl_state=ctrl_state), [control_qubit, target_qubit], [])

    def rzx(self, theta, qubit1, qubit2):
        """Apply :class:`~qiskit.circuit.library.RZXGate`."""
        from .library.standard_gates.rzx import RZXGate

        return self.append(RZXGate(theta), [qubit1, qubit2], [])

    def rzz(self, theta, qubit1, qubit2):
        """Apply :class:`~qiskit.circuit.library.RZZGate`."""
        from .library.standard_gates.rzz import RZZGate

        return self.append(RZZGate(theta), [qubit1, qubit2], [])

    def ecr(self, qubit1, qubit2):
        """Apply :class:`~qiskit.circuit.library.ECRGate`."""
        from .library.standard_gates.ecr import ECRGate

        return self.append(ECRGate(), [qubit1, qubit2], [])

    def s(self, qubit):  # pylint: disable=invalid-name
        """Apply :class:`~qiskit.circuit.library.SGate`."""
        from .library.standard_gates.s import SGate

        return self.append(SGate(), [qubit], [])

    def sdg(self, qubit):
        """Apply :class:`~qiskit.circuit.library.SdgGate`."""
        from .library.standard_gates.s import SdgGate

        return self.append(SdgGate(), [qubit], [])

    def swap(self, qubit1, qubit2):
        """Apply :class:`~qiskit.circuit.library.SwapGate`."""
        from .library.standard_gates.swap import SwapGate

        return self.append(SwapGate(), [qubit1, qubit2], [])

    def iswap(self, qubit1, qubit2):
        """Apply :class:`~qiskit.circuit.library.iSwapGate`."""
        from .library.standard_gates.iswap import iSwapGate

        return self.append(iSwapGate(), [qubit1, qubit2], [])

    def cswap(self, control_qubit, target_qubit1, target_qubit2, ctrl_state=None):
        """Apply :class:`~qiskit.circuit.library.CSwapGate`."""
        from .library.standard_gates.swap import CSwapGate

        return self.append(
            CSwapGate(ctrl_state=ctrl_state),
            [control_qubit, target_qubit1, target_qubit2],
            [],
        )

    def fredkin(self, control_qubit, target_qubit1, target_qubit2):
        """Apply :class:`~qiskit.circuit.library.CSwapGate`."""
        return self.cswap(control_qubit, target_qubit1, target_qubit2)

    def sx(self, qubit):  # pylint: disable=invalid-name
        """Apply :class:`~qiskit.circuit.library.SXGate`."""
        from .library.standard_gates.sx import SXGate

        return self.append(SXGate(), [qubit], [])

    def sxdg(self, qubit):
        """Apply :class:`~qiskit.circuit.library.SXdgGate`."""
        from .library.standard_gates.sx import SXdgGate

        return self.append(SXdgGate(), [qubit], [])

    def csx(self, control_qubit, target_qubit, ctrl_state=None):
        """Apply :class:`~qiskit.circuit.library.CSXGate`."""
        from .library.standard_gates.sx import CSXGate

<<<<<<< HEAD
        return self.append(CSXGate(ctrl_state=ctrl_state), [control_qubit, target_qubit], [])
=======
        return self.append(
            CSXGate(label=label, ctrl_state=ctrl_state),
            [control_qubit, target_qubit],
            [],
        )
>>>>>>> 39d29066

    def t(self, qubit):  # pylint: disable=invalid-name
        """Apply :class:`~qiskit.circuit.library.TGate`."""
        from .library.standard_gates.t import TGate

        return self.append(TGate(), [qubit], [])

    def tdg(self, qubit):
        """Apply :class:`~qiskit.circuit.library.TdgGate`."""
        from .library.standard_gates.t import TdgGate

        return self.append(TdgGate(), [qubit], [])

    def u(self, theta, phi, lam, qubit):
        """Apply :class:`~qiskit.circuit.library.UGate`."""
        from .library.standard_gates.u import UGate

        return self.append(UGate(theta, phi, lam), [qubit], [])

    def cu(self, theta, phi, lam, gamma, control_qubit, target_qubit, ctrl_state=None):
        """Apply :class:`~qiskit.circuit.library.CUGate`."""
        from .library.standard_gates.u import CUGate

        return self.append(
            CUGate(theta, phi, lam, gamma, ctrl_state=ctrl_state),
            [control_qubit, target_qubit],
            [],
        )

    @deprecate_function(
        "The QuantumCircuit.u1 method is deprecated as of "
        "0.16.0. It will be removed no earlier than 3 months "
        "after the release date. You should use the "
        "QuantumCircuit.p method instead, which acts "
        "identically."
    )
    def u1(self, theta, qubit):
        """Apply :class:`~qiskit.circuit.library.U1Gate`."""
        from .library.standard_gates.u1 import U1Gate

        return self.append(U1Gate(theta), [qubit], [])

    @deprecate_function(
        "The QuantumCircuit.cu1 method is deprecated as of "
        "0.16.0. It will be removed no earlier than 3 months "
        "after the release date. You should use the "
        "QuantumCircuit.cp method instead, which acts "
        "identically."
    )
    def cu1(self, theta, control_qubit, target_qubit, ctrl_state=None):
        """Apply :class:`~qiskit.circuit.library.CU1Gate`."""
        from .library.standard_gates.u1 import CU1Gate

        return self.append(CU1Gate(theta, ctrl_state=ctrl_state), [control_qubit, target_qubit], [])

    @deprecate_function(
        "The QuantumCircuit.mcu1 method is deprecated as of "
        "0.16.0. It will be removed no earlier than 3 months "
        "after the release date. You should use the "
        "QuantumCircuit.mcp method instead, which acts "
        "identically."
    )
    def mcu1(self, lam, control_qubits, target_qubit):
        """Apply :class:`~qiskit.circuit.library.MCU1Gate`."""
        from .library.standard_gates.u1 import MCU1Gate

        num_ctrl_qubits = len(control_qubits)
        return self.append(MCU1Gate(lam, num_ctrl_qubits), control_qubits[:] + [target_qubit], [])

    @deprecate_function(
        "The QuantumCircuit.u2 method is deprecated as of "
        "0.16.0. It will be removed no earlier than 3 months "
        "after the release date. You can use the general 1-"
        "qubit gate QuantumCircuit.u instead: u2(φ,λ) = "
        "u(π/2, φ, λ). Alternatively, you can decompose it in"
        "terms of QuantumCircuit.p and QuantumCircuit.sx: "
        "u2(φ,λ) = p(π/2+φ) sx p(λ-π/2) (1 pulse on hardware)."
    )
    def u2(self, phi, lam, qubit):
        """Apply :class:`~qiskit.circuit.library.U2Gate`."""
        from .library.standard_gates.u2 import U2Gate

        return self.append(U2Gate(phi, lam), [qubit], [])

    @deprecate_function(
        "The QuantumCircuit.u3 method is deprecated as of 0.16.0. It will be "
        "removed no earlier than 3 months after the release date. You should use "
        "QuantumCircuit.u instead, which acts identically. Alternatively, you can "
        "decompose u3 in terms of QuantumCircuit.p and QuantumCircuit.sx: "
        "u3(ϴ,φ,λ) = p(φ+π) sx p(ϴ+π) sx p(λ) (2 pulses on hardware)."
    )
    def u3(self, theta, phi, lam, qubit):
        """Apply :class:`~qiskit.circuit.library.U3Gate`."""
        from .library.standard_gates.u3 import U3Gate

        return self.append(U3Gate(theta, phi, lam), [qubit], [])

    @deprecate_function(
        "The QuantumCircuit.cu3 method is deprecated as of 0.16.0. It will be "
        "removed no earlier than 3 months after the release date. You should "
        "use the QuantumCircuit.cu method instead, where "
        "cu3(ϴ,φ,λ) = cu(ϴ,φ,λ,0)."
    )
    def cu3(self, theta, phi, lam, control_qubit, target_qubit, ctrl_state=None):
        """Apply :class:`~qiskit.circuit.library.CU3Gate`."""
        from .library.standard_gates.u3 import CU3Gate

        return self.append(
            CU3Gate(theta, phi, lam, ctrl_state=ctrl_state),
            [control_qubit, target_qubit],
            [],
        )

    def x(self, qubit):
        """Apply :class:`~qiskit.circuit.library.XGate`."""
        from .library.standard_gates.x import XGate

        return self.append(XGate(), [qubit], [])

    def cx(
        self,
        control_qubit,
        target_qubit,  # pylint: disable=invalid-name
        ctrl_state=None,
    ):
        """Apply :class:`~qiskit.circuit.library.CXGate`."""
        from .library.standard_gates.x import CXGate

        return self.append(CXGate(ctrl_state=ctrl_state), [control_qubit, target_qubit], [])

    def cnot(self, control_qubit, target_qubit, ctrl_state=None):
        """Apply :class:`~qiskit.circuit.library.CXGate`."""
        self.cx(control_qubit, target_qubit, ctrl_state)

    def dcx(self, qubit1, qubit2):
        """Apply :class:`~qiskit.circuit.library.DCXGate`."""
        from .library.standard_gates.dcx import DCXGate

        return self.append(DCXGate(), [qubit1, qubit2], [])

    def ccx(
        self,
        control_qubit1,
        control_qubit2,
        target_qubit,
        ctrl_state=None,
    ):
        """Apply :class:`~qiskit.circuit.library.CCXGate`."""
        from .library.standard_gates.x import CCXGate

        return self.append(
            CCXGate(ctrl_state=ctrl_state),
            [control_qubit1, control_qubit2, target_qubit],
            [],
        )

    def toffoli(self, control_qubit1, control_qubit2, target_qubit):
        """Apply :class:`~qiskit.circuit.library.CCXGate`."""
        self.ccx(control_qubit1, control_qubit2, target_qubit)

    def mcx(self, control_qubits, target_qubit, ancilla_qubits=None, mode="noancilla"):
        """Apply :class:`~qiskit.circuit.library.MCXGate`.

        The multi-cX gate can be implemented using different techniques, which use different numbers
        of ancilla qubits and have varying circuit depth. These modes are:
        - 'noancilla': Requires 0 ancilla qubits.
        - 'recursion': Requires 1 ancilla qubit if more than 4 controls are used, otherwise 0.
        - 'v-chain': Requires 2 less ancillas than the number of control qubits.
        - 'v-chain-dirty': Same as for the clean ancillas (but the circuit will be longer).
        """
        from .library.standard_gates.x import MCXGrayCode, MCXRecursive, MCXVChain

        num_ctrl_qubits = len(control_qubits)

        available_implementations = {
            "noancilla": MCXGrayCode(num_ctrl_qubits),
            "recursion": MCXRecursive(num_ctrl_qubits),
            "v-chain": MCXVChain(num_ctrl_qubits, False),
            "v-chain-dirty": MCXVChain(num_ctrl_qubits, dirty_ancillas=True),
            # outdated, previous names
            "advanced": MCXRecursive(num_ctrl_qubits),
            "basic": MCXVChain(num_ctrl_qubits, dirty_ancillas=False),
            "basic-dirty-ancilla": MCXVChain(num_ctrl_qubits, dirty_ancillas=True),
        }

        # check ancilla input
        if ancilla_qubits:
            _ = self.qbit_argument_conversion(ancilla_qubits)

        try:
            gate = available_implementations[mode]
        except KeyError as ex:
            all_modes = list(available_implementations.keys())
            raise ValueError(
                f"Unsupported mode ({mode}) selected, choose one of {all_modes}"
            ) from ex

        if hasattr(gate, "num_ancilla_qubits") and gate.num_ancilla_qubits > 0:
            required = gate.num_ancilla_qubits
            if ancilla_qubits is None:
                raise AttributeError(f"No ancillas provided, but {required} are needed!")

            # convert ancilla qubits to a list if they were passed as int or qubit
            if not hasattr(ancilla_qubits, "__len__"):
                ancilla_qubits = [ancilla_qubits]

            if len(ancilla_qubits) < required:
                actually = len(ancilla_qubits)
                raise ValueError(f"At least {required} ancillas required, but {actually} given.")
            # size down if too many ancillas were provided
            ancilla_qubits = ancilla_qubits[:required]
        else:
            ancilla_qubits = []

        return self.append(gate, control_qubits[:] + [target_qubit] + ancilla_qubits[:], [])

    def mct(self, control_qubits, target_qubit, ancilla_qubits=None, mode="noancilla"):
        """Apply :class:`~qiskit.circuit.library.MCXGate`."""
        return self.mcx(control_qubits, target_qubit, ancilla_qubits, mode)

    def y(self, qubit):
        """Apply :class:`~qiskit.circuit.library.YGate`."""
        from .library.standard_gates.y import YGate

        return self.append(YGate(), [qubit], [])

    def cy(
        self,
        control_qubit,
        target_qubit,  # pylint: disable=invalid-name
        ctrl_state=None,
    ):
        """Apply :class:`~qiskit.circuit.library.CYGate`."""
        from .library.standard_gates.y import CYGate

        return self.append(CYGate(ctrl_state=ctrl_state), [control_qubit, target_qubit], [])

    def z(self, qubit):
        """Apply :class:`~qiskit.circuit.library.ZGate`."""
        from .library.standard_gates.z import ZGate

        return self.append(ZGate(), [qubit], [])

    def cz(self, control_qubit, target_qubit, ctrl_state=None):
        """Apply :class:`~qiskit.circuit.library.CZGate`."""
        from .library.standard_gates.z import CZGate

        return self.append(CZGate(ctrl_state=ctrl_state), [control_qubit, target_qubit], [])

    def pauli(self, pauli_string, qubits):
        """Apply :class:`~qiskit.circuit.library.PauliGate`."""
        from qiskit.circuit.library.generalized_gates.pauli import PauliGate

        return self.append(PauliGate(pauli_string), qubits, [])

    def add_calibration(self, gate, qubits, schedule, params=None):
        """Register a low-level, custom pulse definition for the given gate.

        Args:
            gate (Union[Gate, str]): Gate information.
            qubits (Union[int, Tuple[int]]): List of qubits to be measured.
            schedule (Schedule): Schedule information.
            params (Optional[List[Union[float, Parameter]]]): A list of parameters.

        Raises:
            Exception: if the gate is of type string and params is None.
        """
        if isinstance(gate, Gate):
            self._calibrations[gate.name][(tuple(qubits), tuple(gate.params))] = schedule
        else:
            self._calibrations[gate][(tuple(qubits), tuple(params or []))] = schedule

    # Functions only for scheduled circuits
    def qubit_duration(self, *qubits: Union[Qubit, int]) -> float:
        """Return the duration between the start and stop time of the first and last instructions,
        excluding delays, over the supplied qubits. Its time unit is ``self.unit``.

        Args:
            *qubits: Qubits within ``self`` to include.

        Returns:
            Return the duration between the first start and last stop time of non-delay instructions
        """
        return self.qubit_stop_time(*qubits) - self.qubit_start_time(*qubits)

    def qubit_start_time(self, *qubits: Union[Qubit, int]) -> float:
        """Return the start time of the first instruction, excluding delays,
        over the supplied qubits. Its time unit is ``self.unit``.

        Return 0 if there are no instructions over qubits

        Args:
            *qubits: Qubits within ``self`` to include. Integers are allowed for qubits, indicating
            indices of ``self.qubits``.

        Returns:
            Return the start time of the first instruction, excluding delays, over the qubits

        Raises:
            CircuitError: if ``self`` is a not-yet scheduled circuit.
        """
        if self.duration is None:
            # circuit has only delays, this is kind of scheduled
            for inst, _, _ in self.data:
                if not isinstance(inst, Delay):
                    raise CircuitError(
                        "qubit_start_time undefined. " "Circuit must be scheduled first."
                    )
            return 0

        qubits = [self.qubits[q] if isinstance(q, int) else q for q in qubits]

        starts = {q: 0 for q in qubits}
        dones = {q: False for q in qubits}
        for inst, qargs, _ in self.data:
            for q in qubits:
                if q in qargs:
                    if isinstance(inst, Delay):
                        if not dones[q]:
                            starts[q] += inst.duration
                    else:
                        dones[q] = True
            if len(qubits) == len([done for done in dones.values() if done]):  # all done
                return min(start for start in starts.values())

        return 0  # If there are no instructions over bits

    def qubit_stop_time(self, *qubits: Union[Qubit, int]) -> float:
        """Return the stop time of the last instruction, excluding delays, over the supplied qubits.
        Its time unit is ``self.unit``.

        Return 0 if there are no instructions over qubits

        Args:
            *qubits: Qubits within ``self`` to include. Integers are allowed for qubits, indicating
            indices of ``self.qubits``.

        Returns:
            Return the stop time of the last instruction, excluding delays, over the qubits

        Raises:
            CircuitError: if ``self`` is a not-yet scheduled circuit.
        """
        if self.duration is None:
            # circuit has only delays, this is kind of scheduled
            for inst, _, _ in self.data:
                if not isinstance(inst, Delay):
                    raise CircuitError(
                        "qubit_stop_time undefined. " "Circuit must be scheduled first."
                    )
            return 0

        qubits = [self.qubits[q] if isinstance(q, int) else q for q in qubits]

        stops = {q: self.duration for q in qubits}
        dones = {q: False for q in qubits}
        for inst, qargs, _ in reversed(self.data):
            for q in qubits:
                if q in qargs:
                    if isinstance(inst, Delay):
                        if not dones[q]:
                            stops[q] -= inst.duration
                    else:
                        dones[q] = True
            if len(qubits) == len([done for done in dones.values() if done]):  # all done
                return max(stop for stop in stops.values())

        return 0  # If there are no instructions over bits


def _circuit_from_qasm(qasm):
    # pylint: disable=cyclic-import
    from qiskit.converters import ast_to_dag
    from qiskit.converters import dag_to_circuit

    ast = qasm.parse()
    dag = ast_to_dag(ast)
    return dag_to_circuit(dag)


def _standard_compare(value1, value2):
    if value1 < value2:
        return -1
    if value1 > value2:
        return 1
    return 0


def _compare_parameters(param1, param2):
    if isinstance(param1, ParameterVectorElement) and isinstance(param2, ParameterVectorElement):
        # if they belong to a vector with the same name, sort by index
        if param1.vector.name == param2.vector.name:
            return _standard_compare(param1.index, param2.index)

    # else sort by name
    return _standard_compare(param1.name, param2.name)


def _add_sub_instruction_to_existing_composite_circuits(
    instruction, existing_gate_names, existing_composite_circuits
):
    """Recursively add undefined sub-instructions in the definition of the given
    instruction to existing_composite_circuit list.
    """
    for sub_instruction, _, _ in instruction.definition:
        if (
            sub_instruction.name not in existing_gate_names
            and sub_instruction not in existing_composite_circuits
        ):
            existing_composite_circuits.insert(0, sub_instruction)
            _add_sub_instruction_to_existing_composite_circuits(
                sub_instruction, existing_gate_names, existing_composite_circuits
            )


def _get_composite_circuit_qasm_from_instruction(instruction):
    """Returns OpenQASM string composite circuit given an instruction.
    The given instruction should be the result of composite_circuit.to_instruction()."""

    if instruction.definition is None:
        raise ValueError(f'Instruction "{instruction.name}" is not defined.')

    gate_parameters = ",".join(["param%i" % num for num in range(len(instruction.params))])
    qubit_parameters = ",".join(["q%i" % num for num in range(instruction.num_qubits)])
    composite_circuit_gates = ""

    definition = instruction.definition
    definition_bit_labels = {
        bit: idx for bits in (definition.qubits, definition.clbits) for idx, bit in enumerate(bits)
    }
    for sub_instruction, qargs, _ in definition:
        gate_qargs = ",".join(
            ["q%i" % index for index in [definition_bit_labels[qubit] for qubit in qargs]]
        )
        composite_circuit_gates += "%s %s; " % (sub_instruction.qasm(), gate_qargs)

    if composite_circuit_gates:
        composite_circuit_gates = composite_circuit_gates.rstrip(" ")

    if gate_parameters:
        qasm_string = "gate %s(%s) %s { %s }" % (
            instruction.name,
            gate_parameters,
            qubit_parameters,
            composite_circuit_gates,
        )
    else:
        qasm_string = "gate %s %s { %s }" % (
            instruction.name,
            qubit_parameters,
            composite_circuit_gates,
        )

    return qasm_string


def _insert_composite_gate_definition_qasm(string_temp, existing_composite_circuits, extension_lib):
    """Insert composite gate definition QASM code right after extension library in the header"""

    gate_definition_string = ""

    # Generate gate definition string
    for instruction in existing_composite_circuits:
        if hasattr(instruction, "_qasm_definition"):
            qasm_string = instruction._qasm_definition
        else:
            qasm_string = _get_composite_circuit_qasm_from_instruction(instruction)
        gate_definition_string += "\n" + qasm_string

    string_temp = string_temp.replace(
        extension_lib, "%s%s" % (extension_lib, gate_definition_string)
    )
    return string_temp<|MERGE_RESOLUTION|>--- conflicted
+++ resolved
@@ -2575,15 +2575,7 @@
         """Apply :class:`~qiskit.circuit.library.CSXGate`."""
         from .library.standard_gates.sx import CSXGate
 
-<<<<<<< HEAD
         return self.append(CSXGate(ctrl_state=ctrl_state), [control_qubit, target_qubit], [])
-=======
-        return self.append(
-            CSXGate(label=label, ctrl_state=ctrl_state),
-            [control_qubit, target_qubit],
-            [],
-        )
->>>>>>> 39d29066
 
     def t(self, qubit):  # pylint: disable=invalid-name
         """Apply :class:`~qiskit.circuit.library.TGate`."""
