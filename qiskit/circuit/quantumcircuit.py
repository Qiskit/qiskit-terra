--- conflicted
+++ resolved
@@ -3626,14 +3626,8 @@
             target_qubit1: The qubit(s) targeted by the gate.
             target_qubit2: The qubit(s) targeted by the gate.
             label: The string label of the gate in the circuit.
-<<<<<<< HEAD
-            ctrl_state: The control state in decimal, or as a bitstring (e.g. '1').
-                Defaults to controlling on the '1' state.
-=======
-            ctrl_state:
-                The control state in decimal, or as a bitstring (e.g. ``'1'``).  Defaults to controlling
-                on the ``'1'`` state.
->>>>>>> e2f66064
+            ctrl_state: The control state in decimal, or as a bitstring (e.g. ``'1'``).  Defaults to
+                controlling on the ``'1'`` state.
 
         Returns:
             A handle to the instructions created.
