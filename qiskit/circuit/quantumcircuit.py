# This code is part of Qiskit.
#
# (C) Copyright IBM 2017.
#
# This code is licensed under the Apache License, Version 2.0. You may
# obtain a copy of this license in the LICENSE.txt file in the root directory
# of this source tree or at http://www.apache.org/licenses/LICENSE-2.0.
#
# Any modifications or derivative works of this code must retain this
# copyright notice, and modified files need to carry a notice indicating
# that they have been altered from the originals.

# pylint: disable=bad-docstring-quotes,invalid-name

"""Quantum circuit object."""

from __future__ import annotations
import copy as _copy
import itertools
import multiprocessing as mp
import typing
from collections import OrderedDict, defaultdict, namedtuple
from typing import (
    Union,
    Optional,
    Tuple,
    Type,
    TypeVar,
    Sequence,
    Callable,
    Mapping,
    Iterable,
    Any,
    DefaultDict,
    Literal,
    overload,
)
import numpy as np
from qiskit._accelerate.quantum_circuit import CircuitData
from qiskit.exceptions import QiskitError
from qiskit.utils.multiprocessing import is_main_process
from qiskit.circuit.instruction import Instruction
from qiskit.circuit.gate import Gate
from qiskit.circuit.parameter import Parameter
from qiskit.circuit.exceptions import CircuitError
from . import _classical_resource_map
from ._utils import sort_parameters
from .controlflow import ControlFlowOp
from .controlflow.builder import CircuitScopeInterface, ControlFlowBuilderBlock
from .controlflow.break_loop import BreakLoopOp, BreakLoopPlaceholder
from .controlflow.continue_loop import ContinueLoopOp, ContinueLoopPlaceholder
from .controlflow.for_loop import ForLoopOp, ForLoopContext
from .controlflow.if_else import IfElseOp, IfContext
from .controlflow.switch_case import SwitchCaseOp, SwitchContext
from .controlflow.while_loop import WhileLoopOp, WhileLoopContext
from .classical import expr, types
from .parameterexpression import ParameterExpression, ParameterValueType
from .quantumregister import QuantumRegister, Qubit, AncillaRegister, AncillaQubit
from .classicalregister import ClassicalRegister, Clbit
from .parametertable import ParameterReferences, ParameterTable, ParameterView
from .parametervector import ParameterVector
from .instructionset import InstructionSet
from .operation import Operation
from .register import Register
from .bit import Bit
from .quantumcircuitdata import QuantumCircuitData, CircuitInstruction
from .delay import Delay
from .store import Store

if typing.TYPE_CHECKING:
    import qiskit  # pylint: disable=cyclic-import
    from qiskit.transpiler.layout import TranspileLayout  # pylint: disable=cyclic-import
    from qiskit.quantum_info.operators.base_operator import BaseOperator
    from qiskit.quantum_info.states.statevector import Statevector  # pylint: disable=cyclic-import

BitLocations = namedtuple("BitLocations", ("index", "registers"))


# The following types are not marked private to avoid leaking this "private/public" abstraction out
# into the documentation.  They are not imported by circuit.__init__, nor are they meant to be.

# Arbitrary type variables for marking up generics.
S = TypeVar("S")
T = TypeVar("T")

# Types that can be coerced to a valid Qubit specifier in a circuit.
QubitSpecifier = Union[
    Qubit,
    QuantumRegister,
    int,
    slice,
    Sequence[Union[Qubit, int]],
]

# Types that can be coerced to a valid Clbit specifier in a circuit.
ClbitSpecifier = Union[
    Clbit,
    ClassicalRegister,
    int,
    slice,
    Sequence[Union[Clbit, int]],
]

# Generic type which is either :obj:`~Qubit` or :obj:`~Clbit`, used to specify types of functions
# which operate on either type of bit, but not both at the same time.
BitType = TypeVar("BitType", Qubit, Clbit)


class QuantumCircuit:
    """Create a new circuit.

    A circuit is a list of instructions bound to some registers.

    Args:
        regs (list(:class:`~.Register`) or list(``int``) or list(list(:class:`~.Bit`))): The
            registers to be included in the circuit.

            * If a list of :class:`~.Register` objects, represents the :class:`.QuantumRegister`
              and/or :class:`.ClassicalRegister` objects to include in the circuit.

              For example:

                * ``QuantumCircuit(QuantumRegister(4))``
                * ``QuantumCircuit(QuantumRegister(4), ClassicalRegister(3))``
                * ``QuantumCircuit(QuantumRegister(4, 'qr0'), QuantumRegister(2, 'qr1'))``

            * If a list of ``int``, the amount of qubits and/or classical bits to include in
              the circuit. It can either be a single int for just the number of quantum bits,
              or 2 ints for the number of quantum bits and classical bits, respectively.

              For example:

                * ``QuantumCircuit(4) # A QuantumCircuit with 4 qubits``
                * ``QuantumCircuit(4, 3) # A QuantumCircuit with 4 qubits and 3 classical bits``

            * If a list of python lists containing :class:`.Bit` objects, a collection of
              :class:`.Bit` s to be added to the circuit.


        name (str): the name of the quantum circuit. If not set, an
            automatically generated string will be assigned.
        global_phase (float or ParameterExpression): The global phase of the circuit in radians.
        metadata (dict): Arbitrary key value metadata to associate with the
            circuit. This gets stored as free-form data in a dict in the
            :attr:`~qiskit.circuit.QuantumCircuit.metadata` attribute. It will
            not be directly used in the circuit.
        inputs: any variables to declare as ``input`` real-time variables for this circuit.  These
            should already be existing :class:`.expr.Var` nodes that you build from somewhere else;
            if you need to create the inputs as well, use :meth:`QuantumCircuit.add_input`.  The
            variables given in this argument will be passed directly to :meth:`add_input`.  A
            circuit cannot have both ``inputs`` and ``captures``.
        captures: any variables that that this circuit scope should capture from a containing scope.
            The variables given here will be passed directly to :meth:`add_capture`.  A circuit
            cannot have both ``inputs`` and ``captures``.
        declarations: any variables that this circuit should declare and initialize immediately.
            You can order this input so that later declarations depend on earlier ones (including
            inputs or captures). If you need to depend on values that will be computed later at
            runtime, use :meth:`add_var` at an appropriate point in the circuit execution.

            This argument is intended for convenient circuit initialization when you already have a
            set of created variables.  The variables used here will be directly passed to
            :meth:`add_var`, which you can use directly if this is the first time you are creating
            the variable.

    Raises:
        CircuitError: if the circuit name, if given, is not valid.
        CircuitError: if both ``inputs`` and ``captures`` are given.

    Examples:

        Construct a simple Bell state circuit.

        .. plot::
           :include-source:

           from qiskit import QuantumCircuit

           qc = QuantumCircuit(2, 2)
           qc.h(0)
           qc.cx(0, 1)
           qc.measure([0, 1], [0, 1])
           qc.draw('mpl')

        Construct a 5-qubit GHZ circuit.

        .. code-block::

           from qiskit import QuantumCircuit

           qc = QuantumCircuit(5)
           qc.h(0)
           qc.cx(0, range(1, 5))
           qc.measure_all()

        Construct a 4-qubit Bernstein-Vazirani circuit using registers.

        .. plot::
           :include-source:

           from qiskit import QuantumRegister, ClassicalRegister, QuantumCircuit

           qr = QuantumRegister(3, 'q')
           anc = QuantumRegister(1, 'ancilla')
           cr = ClassicalRegister(3, 'c')
           qc = QuantumCircuit(qr, anc, cr)

           qc.x(anc[0])
           qc.h(anc[0])
           qc.h(qr[0:3])
           qc.cx(qr[0:3], anc[0])
           qc.h(qr[0:3])
           qc.barrier(qr)
           qc.measure(qr, cr)

           qc.draw('mpl')
    """

    instances = 0
    prefix = "circuit"

    def __init__(
        self,
        *regs: Register | int | Sequence[Bit],
        name: str | None = None,
        global_phase: ParameterValueType = 0,
        metadata: dict | None = None,
        inputs: Iterable[expr.Var] = (),
        captures: Iterable[expr.Var] = (),
        declarations: Mapping[expr.Var, expr.Expr] | Iterable[Tuple[expr.Var, expr.Expr]] = (),
    ):
        if any(not isinstance(reg, (list, QuantumRegister, ClassicalRegister)) for reg in regs):
            # check if inputs are integers, but also allow e.g. 2.0

            try:
                valid_reg_size = all(reg == int(reg) for reg in regs)
            except (ValueError, TypeError):
                valid_reg_size = False

            if not valid_reg_size:
                raise CircuitError(
                    "Circuit args must be Registers or integers. (%s '%s' was "
                    "provided)" % ([type(reg).__name__ for reg in regs], regs)
                )

            regs = tuple(int(reg) for reg in regs)  # cast to int
        self._base_name = None
        if name is None:
            self._base_name = self.cls_prefix()
            self._name_update()
        elif not isinstance(name, str):
            raise CircuitError(
                "The circuit name should be a string (or None to auto-generate a name)."
            )
        else:
            self._base_name = name
            self.name = name
        self._increment_instances()

        # An explicit implementation of the circuit scope builder interface used to dispatch appends
        # and the like to the relevant control-flow scope.
        self._builder_api = _OuterCircuitScopeInterface(self)

        self._op_start_times = None

        # A stack to hold the instruction sets that are being built up during for-, if- and
        # while-block construction.  These are stored as a stripped down sequence of instructions,
        # and sets of qubits and clbits, rather than a full QuantumCircuit instance because the
        # builder interfaces need to wait until they are completed before they can fill in things
        # like `break` and `continue`.  This is because these instructions need to "operate" on the
        # full width of bits, but the builder interface won't know what bits are used until the end.
        self._control_flow_scopes: list[
            "qiskit.circuit.controlflow.builder.ControlFlowBuilderBlock"
        ] = []

        self.qregs: list[QuantumRegister] = []
        self.cregs: list[ClassicalRegister] = []

        # Dict mapping Qubit or Clbit instances to tuple comprised of 0) the
        # corresponding index in circuit.{qubits,clbits} and 1) a list of
        # Register-int pairs for each Register containing the Bit and its index
        # within that register.
        self._qubit_indices: dict[Qubit, BitLocations] = {}
        self._clbit_indices: dict[Clbit, BitLocations] = {}

        # Data contains a list of instructions and their contexts,
        # in the order they were applied.
        self._data: CircuitData = CircuitData()

        self._ancillas: list[AncillaQubit] = []
        self._calibrations: DefaultDict[str, dict[tuple, Any]] = defaultdict(dict)
        self.add_register(*regs)

        # Parameter table tracks instructions with variable parameters.
        self._parameter_table = ParameterTable()

        # Cache to avoid re-sorting parameters
        self._parameters = None

        self._layout = None
        self._global_phase: ParameterValueType = 0
        self.global_phase = global_phase

        # Add classical variables.  Resolve inputs and captures first because they can't depend on
        # anything, but declarations might depend on them.
        self._vars_input: dict[str, expr.Var] = {}
        self._vars_capture: dict[str, expr.Var] = {}
        self._vars_local: dict[str, expr.Var] = {}
        for input_ in inputs:
            self.add_input(input_)
        for capture in captures:
            self.add_capture(capture)
        if isinstance(declarations, Mapping):
            declarations = declarations.items()
        for var, initial in declarations:
            self.add_var(var, initial)

        self.duration = None
        self.unit = "dt"
        self.metadata = {} if metadata is None else metadata

    @staticmethod
    def from_instructions(
        instructions: Iterable[
            CircuitInstruction
            | tuple[qiskit.circuit.Instruction]
            | tuple[qiskit.circuit.Instruction, Iterable[Qubit]]
            | tuple[qiskit.circuit.Instruction, Iterable[Qubit], Iterable[Clbit]]
        ],
        *,
        qubits: Iterable[Qubit] = (),
        clbits: Iterable[Clbit] = (),
        name: str | None = None,
        global_phase: ParameterValueType = 0,
        metadata: dict | None = None,
    ) -> "QuantumCircuit":
        """Construct a circuit from an iterable of CircuitInstructions.

        Args:
            instructions: The instructions to add to the circuit.
            qubits: Any qubits to add to the circuit. This argument can be used,
                for example, to enforce a particular ordering of qubits.
            clbits: Any classical bits to add to the circuit. This argument can be used,
                for example, to enforce a particular ordering of classical bits.
            name: The name of the circuit.
            global_phase: The global phase of the circuit in radians.
            metadata: Arbitrary key value metadata to associate with the circuit.

        Returns:
            The quantum circuit.
        """
        circuit = QuantumCircuit(name=name, global_phase=global_phase, metadata=metadata)
        added_qubits = set()
        added_clbits = set()
        if qubits:
            qubits = list(qubits)
            circuit.add_bits(qubits)
            added_qubits.update(qubits)
        if clbits:
            clbits = list(clbits)
            circuit.add_bits(clbits)
            added_clbits.update(clbits)
        for instruction in instructions:
            if not isinstance(instruction, CircuitInstruction):
                instruction = CircuitInstruction(*instruction)
            qubits = [qubit for qubit in instruction.qubits if qubit not in added_qubits]
            clbits = [clbit for clbit in instruction.clbits if clbit not in added_clbits]
            circuit.add_bits(qubits)
            circuit.add_bits(clbits)
            added_qubits.update(qubits)
            added_clbits.update(clbits)
            circuit._append(instruction)
        return circuit

    @property
    def layout(self) -> Optional[TranspileLayout]:
        r"""Return any associated layout information about the circuit

        This attribute contains an optional :class:`~.TranspileLayout`
        object. This is typically set on the output from :func:`~.transpile`
        or :meth:`.PassManager.run` to retain information about the
        permutations caused on the input circuit by transpilation.

        There are two types of permutations caused by the :func:`~.transpile`
        function, an initial layout which permutes the qubits based on the
        selected physical qubits on the :class:`~.Target`, and a final layout
        which is an output permutation caused by :class:`~.SwapGate`\s
        inserted during routing.
        """
        return self._layout

    @property
    def data(self) -> QuantumCircuitData:
        """Return the circuit data (instructions and context).

        Returns:
            QuantumCircuitData: a list-like object containing the :class:`.CircuitInstruction`\\ s
            for each instruction.
        """
        return QuantumCircuitData(self)

    @data.setter
    def data(self, data_input: Iterable):
        """Sets the circuit data from a list of instructions and context.

        Args:
            data_input (Iterable): A sequence of instructions with their execution contexts.  The
                elements must either be instances of :class:`.CircuitInstruction` (preferred), or a
                3-tuple of ``(instruction, qargs, cargs)`` (legacy).  In the legacy format,
                ``instruction`` must be an :class:`~.circuit.Instruction`, while ``qargs`` and
                ``cargs`` must be iterables of :class:`~.circuit.Qubit` or :class:`.Clbit`
                specifiers (similar to the allowed forms in calls to :meth:`append`).
        """
        # If data_input is QuantumCircuitData(self), clearing self._data
        # below will also empty data_input, so make a shallow copy first.
        if isinstance(data_input, CircuitData):
            data_input = data_input.copy()
        else:
            data_input = list(data_input)
        self._data.clear()
        self._parameters = None
        self._parameter_table = ParameterTable()
        # Repopulate the parameter table with any global-phase entries.
        self.global_phase = self.global_phase
        if not data_input:
            return
        if isinstance(data_input[0], CircuitInstruction):
            for instruction in data_input:
                self.append(instruction, copy=False)
        else:
            for instruction, qargs, cargs in data_input:
                self.append(instruction, qargs, cargs, copy=False)

    @property
    def op_start_times(self) -> list[int]:
        """Return a list of operation start times.

        This attribute is enabled once one of scheduling analysis passes
        runs on the quantum circuit.

        Returns:
            List of integers representing instruction start times.
            The index corresponds to the index of instruction in :attr:`QuantumCircuit.data`.

        Raises:
            AttributeError: When circuit is not scheduled.
        """
        if self._op_start_times is None:
            raise AttributeError(
                "This circuit is not scheduled. "
                "To schedule it run the circuit through one of the transpiler scheduling passes."
            )
        return self._op_start_times

    @property
    def calibrations(self) -> dict:
        """Return calibration dictionary.

        The custom pulse definition of a given gate is of the form
        ``{'gate_name': {(qubits, params): schedule}}``
        """
        return dict(self._calibrations)

    @calibrations.setter
    def calibrations(self, calibrations: dict):
        """Set the circuit calibration data from a dictionary of calibration definition.

        Args:
            calibrations (dict): A dictionary of input in the format
               ``{'gate_name': {(qubits, gate_params): schedule}}``
        """
        self._calibrations = defaultdict(dict, calibrations)

    def has_calibration_for(self, instruction: CircuitInstruction | tuple):
        """Return True if the circuit has a calibration defined for the instruction context. In this
        case, the operation does not need to be translated to the device basis.
        """
        if isinstance(instruction, CircuitInstruction):
            operation = instruction.operation
            qubits = instruction.qubits
        else:
            operation, qubits, _ = instruction
        if not self.calibrations or operation.name not in self.calibrations:
            return False
        qubits = tuple(self.qubits.index(qubit) for qubit in qubits)
        params = []
        for p in operation.params:
            if isinstance(p, ParameterExpression) and not p.parameters:
                params.append(float(p))
            else:
                params.append(p)
        params = tuple(params)
        return (qubits, params) in self.calibrations[operation.name]

    @property
    def metadata(self) -> dict:
        """The user provided metadata associated with the circuit.

        The metadata for the circuit is a user provided ``dict`` of metadata
        for the circuit. It will not be used to influence the execution or
        operation of the circuit, but it is expected to be passed between
        all transforms of the circuit (ie transpilation) and that providers will
        associate any circuit metadata with the results it returns from
        execution of that circuit.
        """
        return self._metadata

    @metadata.setter
    def metadata(self, metadata: dict):
        """Update the circuit metadata"""
        if not isinstance(metadata, dict):
            raise TypeError("Only a dictionary is accepted for circuit metadata")
        self._metadata = metadata

    def __str__(self) -> str:
        return str(self.draw(output="text"))

    def __eq__(self, other) -> bool:
        if not isinstance(other, QuantumCircuit):
            return False

        # TODO: remove the DAG from this function
        from qiskit.converters import circuit_to_dag

        return circuit_to_dag(self, copy_operations=False) == circuit_to_dag(
            other, copy_operations=False
        )

    def __deepcopy__(self, memo=None):
        # This is overridden to minimize memory pressure when we don't
        # actually need to pickle (i.e. the typical deepcopy case).
        # Note:
        #   This is done here instead of in CircuitData since PyO3
        #   doesn't include a native way to recursively call
        #   copy.deepcopy(memo).
        cls = self.__class__
        result = cls.__new__(cls)
        for k in self.__dict__.keys() - {"_data", "_builder_api"}:
            setattr(result, k, _copy.deepcopy(self.__dict__[k], memo))

        result._builder_api = _OuterCircuitScopeInterface(result)

        # Avoids pulling self._data into a Python list
        # like we would when pickling.
        result._data = self._data.copy()
        result._data.replace_bits(
            qubits=_copy.deepcopy(self._data.qubits, memo),
            clbits=_copy.deepcopy(self._data.clbits, memo),
        )
        result._data.map_ops(lambda op: _copy.deepcopy(op, memo))
        return result

    @classmethod
    def _increment_instances(cls):
        cls.instances += 1

    @classmethod
    def cls_instances(cls) -> int:
        """Return the current number of instances of this class,
        useful for auto naming."""
        return cls.instances

    @classmethod
    def cls_prefix(cls) -> str:
        """Return the prefix to use for auto naming."""
        return cls.prefix

    def _name_update(self) -> None:
        """update name of instance using instance number"""
        if not is_main_process():
            pid_name = f"-{mp.current_process().pid}"
        else:
            pid_name = ""

        self.name = f"{self._base_name}-{self.cls_instances()}{pid_name}"

    def has_register(self, register: Register) -> bool:
        """
        Test if this circuit has the register r.

        Args:
            register (Register): a quantum or classical register.

        Returns:
            bool: True if the register is contained in this circuit.
        """
        has_reg = False
        if isinstance(register, QuantumRegister) and register in self.qregs:
            has_reg = True
        elif isinstance(register, ClassicalRegister) and register in self.cregs:
            has_reg = True
        return has_reg

    def reverse_ops(self) -> "QuantumCircuit":
        """Reverse the circuit by reversing the order of instructions.

        This is done by recursively reversing all instructions.
        It does not invert (adjoint) any gate.

        Returns:
            QuantumCircuit: the reversed circuit.

        Examples:

            input:

            .. parsed-literal::

                     ┌───┐
                q_0: ┤ H ├─────■──────
                     └───┘┌────┴─────┐
                q_1: ─────┤ RX(1.57) ├
                          └──────────┘

            output:

            .. parsed-literal::

                                 ┌───┐
                q_0: ─────■──────┤ H ├
                     ┌────┴─────┐└───┘
                q_1: ┤ RX(1.57) ├─────
                     └──────────┘
        """
        reverse_circ = QuantumCircuit(
            self.qubits, self.clbits, *self.qregs, *self.cregs, name=self.name + "_reverse"
        )

        for instruction in reversed(self.data):
            reverse_circ._append(instruction.replace(operation=instruction.operation.reverse_ops()))

        reverse_circ.duration = self.duration
        reverse_circ.unit = self.unit
        return reverse_circ

    def reverse_bits(self) -> "QuantumCircuit":
        """Return a circuit with the opposite order of wires.

        The circuit is "vertically" flipped. If a circuit is
        defined over multiple registers, the resulting circuit will have
        the same registers but with their order flipped.

        This method is useful for converting a circuit written in little-endian
        convention to the big-endian equivalent, and vice versa.

        Returns:
            QuantumCircuit: the circuit with reversed bit order.

        Examples:

            input:

            .. parsed-literal::

                     ┌───┐
                a_0: ┤ H ├──■─────────────────
                     └───┘┌─┴─┐
                a_1: ─────┤ X ├──■────────────
                          └───┘┌─┴─┐
                a_2: ──────────┤ X ├──■───────
                               └───┘┌─┴─┐
                b_0: ───────────────┤ X ├──■──
                                    └───┘┌─┴─┐
                b_1: ────────────────────┤ X ├
                                         └───┘

            output:

            .. parsed-literal::

                                         ┌───┐
                b_0: ────────────────────┤ X ├
                                    ┌───┐└─┬─┘
                b_1: ───────────────┤ X ├──■──
                               ┌───┐└─┬─┘
                a_0: ──────────┤ X ├──■───────
                          ┌───┐└─┬─┘
                a_1: ─────┤ X ├──■────────────
                     ┌───┐└─┬─┘
                a_2: ┤ H ├──■─────────────────
                     └───┘
        """
        circ = QuantumCircuit(
            list(reversed(self.qubits)),
            list(reversed(self.clbits)),
            name=self.name,
            global_phase=self.global_phase,
        )
        new_qubit_map = circ.qubits[::-1]
        new_clbit_map = circ.clbits[::-1]
        for reg in reversed(self.qregs):
            bits = [new_qubit_map[self.find_bit(qubit).index] for qubit in reversed(reg)]
            circ.add_register(QuantumRegister(bits=bits, name=reg.name))
        for reg in reversed(self.cregs):
            bits = [new_clbit_map[self.find_bit(clbit).index] for clbit in reversed(reg)]
            circ.add_register(ClassicalRegister(bits=bits, name=reg.name))

        for instruction in self.data:
            qubits = [new_qubit_map[self.find_bit(qubit).index] for qubit in instruction.qubits]
            clbits = [new_clbit_map[self.find_bit(clbit).index] for clbit in instruction.clbits]
            circ._append(instruction.replace(qubits=qubits, clbits=clbits))
        return circ

    def inverse(self, annotated: bool = False) -> "QuantumCircuit":
        """Invert (take adjoint of) this circuit.

        This is done by recursively inverting all gates.

        Args:
            annotated: indicates whether the inverse gate can be implemented
                as an annotated gate.

        Returns:
            QuantumCircuit: the inverted circuit

        Raises:
            CircuitError: if the circuit cannot be inverted.

        Examples:

            input:

            .. parsed-literal::

                     ┌───┐
                q_0: ┤ H ├─────■──────
                     └───┘┌────┴─────┐
                q_1: ─────┤ RX(1.57) ├
                          └──────────┘

            output:

            .. parsed-literal::

                                  ┌───┐
                q_0: ──────■──────┤ H ├
                     ┌─────┴─────┐└───┘
                q_1: ┤ RX(-1.57) ├─────
                     └───────────┘
        """
        inverse_circ = QuantumCircuit(
            self.qubits,
            self.clbits,
            *self.qregs,
            *self.cregs,
            name=self.name + "_dg",
            global_phase=-self.global_phase,
        )

        for instruction in reversed(self._data):
            inverse_circ._append(
                instruction.replace(operation=instruction.operation.inverse(annotated=annotated))
            )
        return inverse_circ

    def repeat(self, reps: int) -> "QuantumCircuit":
        """Repeat this circuit ``reps`` times.

        Args:
            reps (int): How often this circuit should be repeated.

        Returns:
            QuantumCircuit: A circuit containing ``reps`` repetitions of this circuit.
        """
        repeated_circ = QuantumCircuit(
            self.qubits, self.clbits, *self.qregs, *self.cregs, name=self.name + f"**{reps}"
        )

        # benefit of appending instructions: decomposing shows the subparts, i.e. the power
        # is actually `reps` times this circuit, and it is currently much faster than `compose`.
        if reps > 0:
            try:  # try to append as gate if possible to not disallow to_gate
                inst: Instruction = self.to_gate()
            except QiskitError:
                inst = self.to_instruction()
            for _ in range(reps):
                repeated_circ._append(inst, self.qubits, self.clbits)

        return repeated_circ

    def power(self, power: float, matrix_power: bool = False) -> "QuantumCircuit":
        """Raise this circuit to the power of ``power``.

        If ``power`` is a positive integer and ``matrix_power`` is ``False``, this implementation
        defaults to calling ``repeat``. Otherwise, if the circuit is unitary, the matrix is
        computed to calculate the matrix power.

        Args:
            power (float): The power to raise this circuit to.
            matrix_power (bool): If True, the circuit is converted to a matrix and then the
                matrix power is computed. If False, and ``power`` is a positive integer,
                the implementation defaults to ``repeat``.

        Raises:
            CircuitError: If the circuit needs to be converted to a gate but it is not unitary.

        Returns:
            QuantumCircuit: A circuit implementing this circuit raised to the power of ``power``.
        """
        if power >= 0 and isinstance(power, (int, np.integer)) and not matrix_power:
            return self.repeat(power)

        # attempt conversion to gate
        if self.num_parameters > 0:
            raise CircuitError(
                "Cannot raise a parameterized circuit to a non-positive power "
                "or matrix-power, please bind the free parameters: "
                "{}".format(self.parameters)
            )

        try:
            gate = self.to_gate()
        except QiskitError as ex:
            raise CircuitError(
                "The circuit contains non-unitary operations and cannot be "
                "controlled. Note that no qiskit.circuit.Instruction objects may "
                "be in the circuit for this operation."
            ) from ex

        power_circuit = QuantumCircuit(self.qubits, self.clbits, *self.qregs, *self.cregs)
        power_circuit.append(gate.power(power), list(range(gate.num_qubits)))
        return power_circuit

    def control(
        self,
        num_ctrl_qubits: int = 1,
        label: str | None = None,
        ctrl_state: str | int | None = None,
        annotated: bool = False,
    ) -> "QuantumCircuit":
        """Control this circuit on ``num_ctrl_qubits`` qubits.

        Args:
            num_ctrl_qubits (int): The number of control qubits.
            label (str): An optional label to give the controlled operation for visualization.
            ctrl_state (str or int): The control state in decimal or as a bitstring
                (e.g. '111'). If None, use ``2**num_ctrl_qubits - 1``.
            annotated: indicates whether the controlled gate can be implemented
                as an annotated gate.

        Returns:
            QuantumCircuit: The controlled version of this circuit.

        Raises:
            CircuitError: If the circuit contains a non-unitary operation and cannot be controlled.
        """
        try:
            gate = self.to_gate()
        except QiskitError as ex:
            raise CircuitError(
                "The circuit contains non-unitary operations and cannot be "
                "controlled. Note that no qiskit.circuit.Instruction objects may "
                "be in the circuit for this operation."
            ) from ex

        controlled_gate = gate.control(num_ctrl_qubits, label, ctrl_state, annotated)
        control_qreg = QuantumRegister(num_ctrl_qubits)
        controlled_circ = QuantumCircuit(
            control_qreg, self.qubits, *self.qregs, name=f"c_{self.name}"
        )
        controlled_circ.append(controlled_gate, controlled_circ.qubits)

        return controlled_circ

    def compose(
        self,
        other: Union["QuantumCircuit", Instruction],
        qubits: QubitSpecifier | Sequence[QubitSpecifier] | None = None,
        clbits: ClbitSpecifier | Sequence[ClbitSpecifier] | None = None,
        front: bool = False,
        inplace: bool = False,
        wrap: bool = False,
        *,
        copy: bool = True,
    ) -> Optional["QuantumCircuit"]:
        """Compose circuit with ``other`` circuit or instruction, optionally permuting wires.

        ``other`` can be narrower or of equal width to ``self``.

        Args:
            other (qiskit.circuit.Instruction or QuantumCircuit):
                (sub)circuit or instruction to compose onto self.  If not a :obj:`.QuantumCircuit`,
                this can be anything that :obj:`.append` will accept.
            qubits (list[Qubit|int]): qubits of self to compose onto.
            clbits (list[Clbit|int]): clbits of self to compose onto.
            front (bool): If True, front composition will be performed.  This is not possible within
                control-flow builder context managers.
            inplace (bool): If True, modify the object. Otherwise return composed circuit.
            wrap (bool): If True, wraps the other circuit into a gate (or instruction, depending on
                whether it contains only unitary instructions) before composing it onto self.
            copy (bool): If ``True`` (the default), then the input is treated as shared, and any
                contained instructions will be copied, if they might need to be mutated in the
                future.  You can set this to ``False`` if the input should be considered owned by
                the base circuit, in order to avoid unnecessary copies; in this case, it is not
                valid to use ``other`` afterwards, and some instructions may have been mutated in
                place.

        Returns:
            QuantumCircuit: the composed circuit (returns None if inplace==True).

        Raises:
            CircuitError: if no correct wire mapping can be made between the two circuits, such as
                if ``other`` is wider than ``self``.
            CircuitError: if trying to emit a new circuit while ``self`` has a partially built
                control-flow context active, such as the context-manager forms of :meth:`if_test`,
                :meth:`for_loop` and :meth:`while_loop`.
            CircuitError: if trying to compose to the front of a circuit when a control-flow builder
                block is active; there is no clear meaning to this action.

        Examples:
            .. code-block:: python

                >>> lhs.compose(rhs, qubits=[3, 2], inplace=True)

            .. parsed-literal::

                            ┌───┐                   ┌─────┐                ┌───┐
                lqr_1_0: ───┤ H ├───    rqr_0: ──■──┤ Tdg ├    lqr_1_0: ───┤ H ├───────────────
                            ├───┤              ┌─┴─┐└─────┘                ├───┤
                lqr_1_1: ───┤ X ├───    rqr_1: ┤ X ├───────    lqr_1_1: ───┤ X ├───────────────
                         ┌──┴───┴──┐           └───┘                    ┌──┴───┴──┐┌───┐
                lqr_1_2: ┤ U1(0.1) ├  +                     =  lqr_1_2: ┤ U1(0.1) ├┤ X ├───────
                         └─────────┘                                    └─────────┘└─┬─┘┌─────┐
                lqr_2_0: ─────■─────                           lqr_2_0: ─────■───────■──┤ Tdg ├
                            ┌─┴─┐                                          ┌─┴─┐        └─────┘
                lqr_2_1: ───┤ X ├───                           lqr_2_1: ───┤ X ├───────────────
                            └───┘                                          └───┘
                lcr_0: 0 ═══════════                           lcr_0: 0 ═══════════════════════

                lcr_1: 0 ═══════════                           lcr_1: 0 ═══════════════════════

        """

        if inplace and front and self._control_flow_scopes:
            # If we're composing onto ourselves while in a stateful control-flow builder context,
            # there's no clear meaning to composition to the "front" of the circuit.
            raise CircuitError(
                "Cannot compose to the front of a circuit while a control-flow context is active."
            )
        if not inplace and self._control_flow_scopes:
            # If we're inside a stateful control-flow builder scope, even if we successfully cloned
            # the partial builder scope (not simple), the scope wouldn't be controlled by an active
            # `with` statement, so the output circuit would be permanently broken.
            raise CircuitError(
                "Cannot emit a new composed circuit while a control-flow context is active."
            )

        # Avoid mutating `dest` until as much of the error checking as possible is complete, to
        # avoid an in-place composition getting `self` in a partially mutated state for a simple
        # error that the user might want to correct in an interactive session.
        dest = self if inplace else self.copy()

        # As a special case, allow composing some clbits onto no clbits - normally the destination
        # has to be strictly larger. This allows composing final measurements onto unitary circuits.
        if isinstance(other, QuantumCircuit):
            if not self.clbits and other.clbits:
                if dest._control_flow_scopes:
                    raise CircuitError(
                        "cannot implicitly add clbits while within a control-flow scope"
                    )
                dest.add_bits(other.clbits)
                for reg in other.cregs:
                    dest.add_register(reg)

        if wrap and isinstance(other, QuantumCircuit):
            other = (
                other.to_gate()
                if all(isinstance(ins.operation, Gate) for ins in other.data)
                else other.to_instruction()
            )

        if not isinstance(other, QuantumCircuit):
            if qubits is None:
                qubits = self.qubits[: other.num_qubits]
            if clbits is None:
                clbits = self.clbits[: other.num_clbits]
            if front:
                # Need to keep a reference to the data for use after we've emptied it.
                old_data = dest._data.copy()
                dest.clear()
                dest.append(other, qubits, clbits, copy=copy)
                for instruction in old_data:
                    dest._append(instruction)
            else:
                dest.append(other, qargs=qubits, cargs=clbits, copy=copy)
            return None if inplace else dest

        if other.num_qubits > dest.num_qubits or other.num_clbits > dest.num_clbits:
            raise CircuitError(
                "Trying to compose with another QuantumCircuit which has more 'in' edges."
            )

        # Maps bits in 'other' to bits in 'dest'.
        mapped_qubits: list[Qubit]
        mapped_clbits: list[Clbit]
        edge_map: dict[Qubit | Clbit, Qubit | Clbit] = {}
        if qubits is None:
            mapped_qubits = dest.qubits
            edge_map.update(zip(other.qubits, dest.qubits))
        else:
            mapped_qubits = dest.qbit_argument_conversion(qubits)
            if len(mapped_qubits) != len(other.qubits):
                raise CircuitError(
                    f"Number of items in qubits parameter ({len(mapped_qubits)}) does not"
                    f" match number of qubits in the circuit ({len(other.qubits)})."
                )
            if len(set(mapped_qubits)) != len(mapped_qubits):
                raise CircuitError(
                    f"Duplicate qubits referenced in 'qubits' parameter: '{mapped_qubits}'"
                )
            edge_map.update(zip(other.qubits, mapped_qubits))

        if clbits is None:
            mapped_clbits = dest.clbits
            edge_map.update(zip(other.clbits, dest.clbits))
        else:
            mapped_clbits = dest.cbit_argument_conversion(clbits)
            if len(mapped_clbits) != len(other.clbits):
                raise CircuitError(
                    f"Number of items in clbits parameter ({len(mapped_clbits)}) does not"
                    f" match number of clbits in the circuit ({len(other.clbits)})."
                )
            if len(set(mapped_clbits)) != len(mapped_clbits):
                raise CircuitError(
                    f"Duplicate clbits referenced in 'clbits' parameter: '{mapped_clbits}'"
                )
            edge_map.update(zip(other.clbits, dest.cbit_argument_conversion(clbits)))

        for gate, cals in other.calibrations.items():
            dest._calibrations[gate].update(cals)

        dest.duration = None
        dest.unit = "dt"
        dest.global_phase += other.global_phase

        if not other.data:
            # Nothing left to do. Plus, accessing 'data' here is necessary
            # to trigger any lazy building since we now access '_data'
            # directly.
            return None if inplace else dest

        variable_mapper = _classical_resource_map.VariableMapper(
            dest.cregs, edge_map, dest.add_register
        )

        def map_vars(op):
            n_op = op.copy() if copy else op
            if (condition := getattr(n_op, "condition", None)) is not None:
                n_op.condition = variable_mapper.map_condition(condition)
            if isinstance(n_op, SwitchCaseOp):
                n_op = n_op.copy() if n_op is op else n_op
                n_op.target = variable_mapper.map_target(n_op.target)
            return n_op

        mapped_instrs: CircuitData = other._data.copy()
        mapped_instrs.replace_bits(qubits=mapped_qubits, clbits=mapped_clbits)
        mapped_instrs.map_ops(map_vars)

        append_existing = None
        if front:
            append_existing = dest._data.copy()
            dest.clear()

        circuit_scope = dest._current_scope()
        circuit_scope.extend(mapped_instrs)
        if append_existing:
            circuit_scope.extend(append_existing)

        return None if inplace else dest

    def tensor(self, other: "QuantumCircuit", inplace: bool = False) -> Optional["QuantumCircuit"]:
        """Tensor ``self`` with ``other``.

        Remember that in the little-endian convention the leftmost operation will be at the bottom
        of the circuit. See also
        `the docs <https://docs.quantum.ibm.com/build/circuit-construction>`__
        for more information.

        .. parsed-literal::

                 ┌────────┐        ┌─────┐          ┌─────┐
            q_0: ┤ bottom ├ ⊗ q_0: ┤ top ├  = q_0: ─┤ top ├──
                 └────────┘        └─────┘         ┌┴─────┴─┐
                                              q_1: ┤ bottom ├
                                                   └────────┘

        Args:
            other (QuantumCircuit): The other circuit to tensor this circuit with.
            inplace (bool): If True, modify the object. Otherwise return composed circuit.

        Examples:

            .. plot::
               :include-source:

               from qiskit import QuantumCircuit
               top = QuantumCircuit(1)
               top.x(0);
               bottom = QuantumCircuit(2)
               bottom.cry(0.2, 0, 1);
               tensored = bottom.tensor(top)
               tensored.draw('mpl')

        Returns:
            QuantumCircuit: The tensored circuit (returns None if inplace==True).
        """
        num_qubits = self.num_qubits + other.num_qubits
        num_clbits = self.num_clbits + other.num_clbits

        # If a user defined both circuits with via register sizes and not with named registers
        # (e.g. QuantumCircuit(2, 2)) then we have a naming collision, as the registers are by
        # default called "q" resp. "c". To still allow tensoring we define new registers of the
        # correct sizes.
        if (
            len(self.qregs) == len(other.qregs) == 1
            and self.qregs[0].name == other.qregs[0].name == "q"
        ):
            # check if classical registers are in the circuit
            if num_clbits > 0:
                dest = QuantumCircuit(num_qubits, num_clbits)
            else:
                dest = QuantumCircuit(num_qubits)

        # handle case if ``measure_all`` was called on both circuits, in which case the
        # registers are both named "meas"
        elif (
            len(self.cregs) == len(other.cregs) == 1
            and self.cregs[0].name == other.cregs[0].name == "meas"
        ):
            cr = ClassicalRegister(self.num_clbits + other.num_clbits, "meas")
            dest = QuantumCircuit(*other.qregs, *self.qregs, cr)

        # Now we don't have to handle any more cases arising from special implicit naming
        else:
            dest = QuantumCircuit(
                other.qubits,
                self.qubits,
                other.clbits,
                self.clbits,
                *other.qregs,
                *self.qregs,
                *other.cregs,
                *self.cregs,
            )

        # compose self onto the output, and then other
        dest.compose(other, range(other.num_qubits), range(other.num_clbits), inplace=True)
        dest.compose(
            self,
            range(other.num_qubits, num_qubits),
            range(other.num_clbits, num_clbits),
            inplace=True,
        )

        # Replace information from tensored circuit into self when inplace = True
        if inplace:
            self.__dict__.update(dest.__dict__)
            return None
        return dest

    @property
    def qubits(self) -> list[Qubit]:
        """
        Returns a list of quantum bits in the order that the registers were added.
        """
        return self._data.qubits

    @property
    def clbits(self) -> list[Clbit]:
        """
        Returns a list of classical bits in the order that the registers were added.
        """
        return self._data.clbits

    @property
    def ancillas(self) -> list[AncillaQubit]:
        """
        Returns a list of ancilla bits in the order that the registers were added.
        """
        return self._ancillas

    @property
    def num_vars(self) -> int:
        """The number of real-time classical variables in the circuit.

        This is the length of the :meth:`iter_vars` iterable."""
        return self.num_input_vars + self.num_captured_vars + self.num_declared_vars

    @property
    def num_input_vars(self) -> int:
        """The number of real-time classical variables in the circuit marked as circuit inputs.

        This is the length of the :meth:`iter_input_vars` iterable.  If this is non-zero,
        :attr:`num_captured_vars` must be zero."""
        return len(self._vars_input)

    @property
    def num_captured_vars(self) -> int:
        """The number of real-time classical variables in the circuit marked as captured from an
        enclosing scope.

        This is the length of the :meth:`iter_captured_vars` iterable.  If this is non-zero,
        :attr:`num_input_vars` must be zero."""
        return len(self._vars_capture)

    @property
    def num_declared_vars(self) -> int:
        """The number of real-time classical variables in the circuit that are declared by this
        circuit scope, excluding inputs or captures.

        This is the length of the :meth:`iter_declared_vars` iterable."""
        return len(self._vars_local)

    def iter_vars(self) -> typing.Iterable[expr.Var]:
        """Get an iterable over all real-time classical variables in scope within this circuit.

        This method will iterate over all variables in scope.  For more fine-grained iterators, see
        :meth:`iter_declared_vars`, :meth:`iter_input_vars` and :meth:`iter_captured_vars`."""
        if self._control_flow_scopes:
            builder = self._control_flow_scopes[-1]
            return itertools.chain(builder.iter_captured_vars(), builder.iter_local_vars())
        return itertools.chain(
            self._vars_input.values(), self._vars_capture.values(), self._vars_local.values()
        )

    def iter_declared_vars(self) -> typing.Iterable[expr.Var]:
        """Get an iterable over all real-time classical variables that are declared with automatic
        storage duration in this scope.  This excludes input variables (see :meth:`iter_input_vars`)
        and captured variables (see :meth:`iter_captured_vars`)."""
        if self._control_flow_scopes:
            return self._control_flow_scopes[-1].iter_local_vars()
        return self._vars_local.values()

    def iter_input_vars(self) -> typing.Iterable[expr.Var]:
        """Get an iterable over all real-time classical variables that are declared as inputs to
        this circuit scope.  This excludes locally declared variables (see
        :meth:`iter_declared_vars`) and captured variables (see :meth:`iter_captured_vars`)."""
        if self._control_flow_scopes:
            return ()
        return self._vars_input.values()

    def iter_captured_vars(self) -> typing.Iterable[expr.Var]:
        """Get an iterable over all real-time classical variables that are captured by this circuit
        scope from a containing scope.  This excludes input variables (see :meth:`iter_input_vars`)
        and locally declared variables (see :meth:`iter_declared_vars`)."""
        if self._control_flow_scopes:
            return self._control_flow_scopes[-1].iter_captured_vars()
        return self._vars_capture.values()

    def __and__(self, rhs: "QuantumCircuit") -> "QuantumCircuit":
        """Overload & to implement self.compose."""
        return self.compose(rhs)

    def __iand__(self, rhs: "QuantumCircuit") -> "QuantumCircuit":
        """Overload &= to implement self.compose in place."""
        self.compose(rhs, inplace=True)
        return self

    def __xor__(self, top: "QuantumCircuit") -> "QuantumCircuit":
        """Overload ^ to implement self.tensor."""
        return self.tensor(top)

    def __ixor__(self, top: "QuantumCircuit") -> "QuantumCircuit":
        """Overload ^= to implement self.tensor in place."""
        self.tensor(top, inplace=True)
        return self

    def __len__(self) -> int:
        """Return number of operations in circuit."""
        return len(self._data)

    @typing.overload
    def __getitem__(self, item: int) -> CircuitInstruction: ...

    @typing.overload
    def __getitem__(self, item: slice) -> list[CircuitInstruction]: ...

    def __getitem__(self, item):
        """Return indexed operation."""
        return self._data[item]

    @staticmethod
    def cast(value: S, type_: Callable[..., T]) -> Union[S, T]:
        """Best effort to cast value to type. Otherwise, returns the value."""
        try:
            return type_(value)
        except (ValueError, TypeError):
            return value

    def qbit_argument_conversion(self, qubit_representation: QubitSpecifier) -> list[Qubit]:
        """
        Converts several qubit representations (such as indexes, range, etc.)
        into a list of qubits.

        Args:
            qubit_representation (Object): representation to expand

        Returns:
            List(Qubit): the resolved instances of the qubits.
        """
        return _bit_argument_conversion(
            qubit_representation, self.qubits, self._qubit_indices, Qubit
        )

    def cbit_argument_conversion(self, clbit_representation: ClbitSpecifier) -> list[Clbit]:
        """
        Converts several classical bit representations (such as indexes, range, etc.)
        into a list of classical bits.

        Args:
            clbit_representation (Object): representation to expand

        Returns:
            List(tuple): Where each tuple is a classical bit.
        """
        return _bit_argument_conversion(
            clbit_representation, self.clbits, self._clbit_indices, Clbit
        )

    def append(
        self,
        instruction: Operation | CircuitInstruction,
        qargs: Sequence[QubitSpecifier] | None = None,
        cargs: Sequence[ClbitSpecifier] | None = None,
        *,
        copy: bool = True,
    ) -> InstructionSet:
        """Append one or more instructions to the end of the circuit, modifying the circuit in
        place.

        The ``qargs`` and ``cargs`` will be expanded and broadcast according to the rules of the
        given :class:`~.circuit.Instruction`, and any non-:class:`.Bit` specifiers (such as
        integer indices) will be resolved into the relevant instances.

        If a :class:`.CircuitInstruction` is given, it will be unwrapped, verified in the context of
        this circuit, and a new object will be appended to the circuit.  In this case, you may not
        pass ``qargs`` or ``cargs`` separately.

        Args:
            instruction: :class:`~.circuit.Instruction` instance to append, or a
                :class:`.CircuitInstruction` with all its context.
            qargs: specifiers of the :class:`~.circuit.Qubit`\\ s to attach instruction to.
            cargs: specifiers of the :class:`.Clbit`\\ s to attach instruction to.
            copy: if ``True`` (the default), then the incoming ``instruction`` is copied before
                adding it to the circuit if it contains symbolic parameters, so it can be safely
                mutated without affecting other circuits the same instruction might be in.  If you
                are sure this instruction will not be in other circuits, you can set this ``False``
                for a small speedup.

        Returns:
            qiskit.circuit.InstructionSet: a handle to the :class:`.CircuitInstruction`\\ s that
            were actually added to the circuit.

        Raises:
            CircuitError: if the operation passed is not an instance of :class:`~.circuit.Instruction` .
        """
        if isinstance(instruction, CircuitInstruction):
            operation = instruction.operation
            qargs = instruction.qubits
            cargs = instruction.clbits
        else:
            operation = instruction

        # Convert input to instruction
        if not isinstance(operation, Operation):
            if hasattr(operation, "to_instruction"):
                operation = operation.to_instruction()
                if not isinstance(operation, Operation):
                    raise CircuitError("operation.to_instruction() is not an Operation.")
            else:
                if issubclass(operation, Operation):
                    raise CircuitError(
                        "Object is a subclass of Operation, please add () to "
                        "pass an instance of this object."
                    )

                raise CircuitError(
                    "Object to append must be an Operation or have a to_instruction() method."
                )

        circuit_scope = self._current_scope()

        # Make copy of parameterized gate instances
        if params := getattr(operation, "params", ()):
            is_parameter = False
            for param in params:
                is_parameter = is_parameter or isinstance(param, ParameterExpression)
                if isinstance(param, expr.Expr):
                    param = _validate_expr(circuit_scope, param)
            if copy and is_parameter:
                operation = _copy.deepcopy(operation)
        if isinstance(operation, ControlFlowOp):
            # Verify that any variable bindings are valid.  Control-flow ops are already enforced
            # by the class not to contain 'input' variables.
            if bad_captures := {
                var
                for var in itertools.chain.from_iterable(
                    block.iter_captured_vars() for block in operation.blocks
                )
                if not self.has_var(var)
            }:
                raise CircuitError(
                    f"Control-flow op attempts to capture '{bad_captures}'"
                    " which are not in this circuit"
                )

        expanded_qargs = [self.qbit_argument_conversion(qarg) for qarg in qargs or []]
        expanded_cargs = [self.cbit_argument_conversion(carg) for carg in cargs or []]

        instructions = InstructionSet(resource_requester=circuit_scope.resolve_classical_resource)
        # For Operations that are non-Instructions, we use the Instruction's default method
        broadcast_iter = (
            operation.broadcast_arguments(expanded_qargs, expanded_cargs)
            if isinstance(operation, Instruction)
            else Instruction.broadcast_arguments(operation, expanded_qargs, expanded_cargs)
        )
        for qarg, carg in broadcast_iter:
            self._check_dups(qarg)
            instruction = CircuitInstruction(operation, qarg, carg)
            circuit_scope.append(instruction)
            instructions._add_ref(circuit_scope.instructions, len(circuit_scope.instructions) - 1)
        return instructions

    # Preferred new style.
    @typing.overload
    def _append(
        self, instruction: CircuitInstruction, _qargs: None = None, _cargs: None = None
    ) -> CircuitInstruction: ...

    # To-be-deprecated old style.
    @typing.overload
    def _append(
        self,
        operation: Operation,
        qargs: Sequence[Qubit],
        cargs: Sequence[Clbit],
    ) -> Operation: ...

    def _append(
        self,
        instruction: CircuitInstruction | Instruction,
        qargs: Sequence[Qubit] | None = None,
        cargs: Sequence[Clbit] | None = None,
    ):
        """Append an instruction to the end of the circuit, modifying the circuit in place.

        .. warning::

            This is an internal fast-path function, and it is the responsibility of the caller to
            ensure that all the arguments are valid; there is no error checking here.  In
            particular, all the qubits and clbits must already exist in the circuit and there can be
            no duplicates in the list.

        .. note::

            This function may be used by callers other than :obj:`.QuantumCircuit` when the caller
            is sure that all error-checking, broadcasting and scoping has already been performed,
            and the only reference to the circuit the instructions are being appended to is within
            that same function.  In particular, it is not safe to call
            :meth:`QuantumCircuit._append` on a circuit that is received by a function argument.
            This is because :meth:`.QuantumCircuit._append` will not recognise the scoping
            constructs of the control-flow builder interface.

        Args:
            instruction: Operation instance to append
            qargs: Qubits to attach the instruction to.
            cargs: Clbits to attach the instruction to.

        Returns:
            Operation: a handle to the instruction that was just added

        :meta public:
        """
        old_style = not isinstance(instruction, CircuitInstruction)
        if old_style:
            instruction = CircuitInstruction(instruction, qargs, cargs)
        self._data.append(instruction)
        self._track_operation(instruction.operation)
        return instruction.operation if old_style else instruction

    def _track_operation(self, operation: Operation):
        """Sync all non-data-list internal data structures for a newly tracked operation."""
        if isinstance(operation, Instruction):
            self._update_parameter_table(operation)
        self.duration = None
        self.unit = "dt"

    def _update_parameter_table(self, instruction: Instruction):
        for param_index, param in enumerate(instruction.params):
            if isinstance(param, (ParameterExpression, QuantumCircuit)):
                # Scoped constructs like the control-flow ops use QuantumCircuit as a parameter.
                atomic_parameters = set(param.parameters)
            else:
                atomic_parameters = set()

            for parameter in atomic_parameters:
                if parameter in self._parameter_table:
                    self._parameter_table[parameter].add((instruction, param_index))
                else:
                    if parameter.name in self._parameter_table.get_names():
                        raise CircuitError(f"Name conflict on adding parameter: {parameter.name}")
                    self._parameter_table[parameter] = ParameterReferences(
                        ((instruction, param_index),)
                    )

                    # clear cache if new parameter is added
                    self._parameters = None

    @typing.overload
    def get_parameter(self, name: str, default: T) -> Union[Parameter, T]: ...

    # The builtin `types` module has `EllipsisType`, but only from 3.10+!
    @typing.overload
    def get_parameter(self, name: str, default: type(...) = ...) -> Parameter: ...

    # We use a _literal_ `Ellipsis` as the marker value to leave `None` available as a default.
    def get_parameter(self, name: str, default: typing.Any = ...) -> Parameter:
        """Retrieve a compile-time parameter that is accessible in this circuit scope by name.

        Args:
            name: the name of the parameter to retrieve.
            default: if given, this value will be returned if the parameter is not present.  If it
                is not given, a :exc:`KeyError` is raised instead.

        Returns:
            The corresponding parameter.

        Raises:
            KeyError: if no default is given, but the parameter does not exist in the circuit.

        Examples:
            Retrieve a parameter by name from a circuit::

                from qiskit.circuit import QuantumCircuit, Parameter

                my_param = Parameter("my_param")

                # Create a parametrised circuit.
                qc = QuantumCircuit(1)
                qc.rx(my_param, 0)

                # We can use 'my_param' as a parameter, but let's say we've lost the Python object
                # and need to retrieve it.
                my_param_again = qc.get_parameter("my_param")

                assert my_param is my_param_again

            Get a variable from a circuit by name, returning some default if it is not present::

                assert qc.get_parameter("my_param", None) is my_param
                assert qc.get_parameter("unknown_param", None) is None

        See also:
            :meth:`get_var`
                A similar method, but for :class:`.expr.Var` run-time variables instead of
                :class:`.Parameter` compile-time parameters.
        """
        if (parameter := self._parameter_table.parameter_from_name(name, None)) is None:
            if default is Ellipsis:
                raise KeyError(f"no parameter named '{name}' is present")
            return default
        return parameter

    def has_parameter(self, name_or_param: str | Parameter, /) -> bool:
        """Check whether a parameter object exists in this circuit.

        Args:
            name_or_param: the parameter, or name of a parameter to check.  If this is a
                :class:`.Parameter` node, the parameter must be exactly the given one for this
                function to return ``True``.

        Returns:
            whether a matching parameter is assignable in this circuit.

        See also:
            :meth:`QuantumCircuit.get_parameter`
                Retrieve the :class:`.Parameter` instance from this circuit by name.
            :meth:`QuantumCircuit.has_var`
                A similar method to this, but for run-time :class:`.expr.Var` variables instead of
                compile-time :class:`.Parameter`\\ s.
        """
        if isinstance(name_or_param, str):
            return self.get_parameter(name_or_param, None) is not None
        return self.get_parameter(name_or_param.name) == name_or_param

    @typing.overload
    def get_var(self, name: str, default: T) -> Union[expr.Var, T]: ...

    # The builtin `types` module has `EllipsisType`, but only from 3.10+!
    @typing.overload
    def get_var(self, name: str, default: type(...) = ...) -> expr.Var: ...

    # We use a _literal_ `Ellipsis` as the marker value to leave `None` available as a default.
    def get_var(self, name: str, default: typing.Any = ...):
        """Retrieve a variable that is accessible in this circuit scope by name.

        Args:
            name: the name of the variable to retrieve.
            default: if given, this value will be returned if the variable is not present.  If it
                is not given, a :exc:`KeyError` is raised instead.

        Returns:
            The corresponding variable.

        Raises:
            KeyError: if no default is given, but the variable does not exist.

        Examples:
            Retrieve a variable by name from a circuit::

                from qiskit.circuit import QuantumCircuit

                # Create a circuit and create a variable in it.
                qc = QuantumCircuit()
                my_var = qc.add_var("my_var", False)

                # We can use 'my_var' as a variable, but let's say we've lost the Python object and
                # need to retrieve it.
                my_var_again = qc.get_var("my_var")

                assert my_var is my_var_again

            Get a variable from a circuit by name, returning some default if it is not present::

                assert qc.get_var("my_var", None) is my_var
                assert qc.get_var("unknown_variable", None) is None

        See also:
            :meth:`get_parameter`
                A similar method, but for :class:`.Parameter` compile-time parameters instead of
                :class:`.expr.Var` run-time variables.
        """
        if (out := self._current_scope().get_var(name)) is not None:
            return out
        if default is Ellipsis:
            raise KeyError(f"no variable named '{name}' is present")
        return default

    def has_var(self, name_or_var: str | expr.Var, /) -> bool:
        """Check whether a variable is accessible in this scope.

        Args:
            name_or_var: the variable, or name of a variable to check.  If this is a
                :class:`.expr.Var` node, the variable must be exactly the given one for this
                function to return ``True``.

        Returns:
            whether a matching variable is accessible.

        See also:
            :meth:`QuantumCircuit.get_var`
                Retrieve the :class:`.expr.Var` instance from this circuit by name.
            :meth:`QuantumCircuit.has_parameter`
                A similar method to this, but for compile-time :class:`.Parameter`\\ s instead of
                run-time :class:`.expr.Var` variables.
        """
        if isinstance(name_or_var, str):
            return self.get_var(name_or_var, None) is not None
        return self.get_var(name_or_var.name, None) == name_or_var

    def _prepare_new_var(
        self, name_or_var: str | expr.Var, type_: types.Type | None, /
    ) -> expr.Var:
        """The common logic for preparing and validating a new :class:`~.expr.Var` for the circuit.

        The given ``type_`` can be ``None`` if the variable specifier is already a :class:`.Var`,
        and must be a :class:`~.types.Type` if it is a string.  The argument is ignored if the given
        first argument is a :class:`.Var` already.

        Returns the validated variable, which is guaranteed to be safe to add to the circuit."""
        if isinstance(name_or_var, str):
            if type_ is None:
                raise CircuitError("the type must be known when creating a 'Var' from a string")
            var = expr.Var.new(name_or_var, type_)
        else:
            var = name_or_var
            if not var.standalone:
                raise CircuitError(
                    "cannot add variables that wrap `Clbit` or `ClassicalRegister` instances."
                    " Use `add_bits` or `add_register` as appropriate."
                )

        # The `var` is guaranteed to have a name because we already excluded the cases where it's
        # wrapping a bit/register.
        if (previous := self.get_var(var.name, default=None)) is not None:
            if previous == var:
                raise CircuitError(f"'{var}' is already present in the circuit")
            raise CircuitError(f"cannot add '{var}' as its name shadows the existing '{previous}'")
        return var

    def add_var(self, name_or_var: str | expr.Var, /, initial: typing.Any) -> expr.Var:
        """Add a classical variable with automatic storage and scope to this circuit.

        The variable is considered to have been "declared" at the beginning of the circuit, but it
        only becomes initialized at the point of the circuit that you call this method, so it can
        depend on variables defined before it.

        Args:
            name_or_var: either a string of the variable name, or an existing instance of
                :class:`~.expr.Var` to re-use.  Variables cannot shadow names that are already in
                use within the circuit.
            initial: the value to initialize this variable with.  If the first argument was given
                as a string name, the type of the resulting variable is inferred from the initial
                expression; to control this more manually, either use :meth:`.Var.new` to manually
                construct a new variable with the desired type, or use :func:`.expr.cast` to cast
                the initializer to the desired type.

                This must be either a :class:`~.expr.Expr` node, or a value that can be lifted to
                one using :class:`.expr.lift`.

        Returns:
            The created variable.  If a :class:`~.expr.Var` instance was given, the exact same
            object will be returned.

        Raises:
            CircuitError: if the variable cannot be created due to shadowing an existing variable.

        Examples:
            Define a new variable given just a name and an initializer expression::

                from qiskit.circuit import QuantumCircuit

                qc = QuantumCircuit(2)
                my_var = qc.add_var("my_var", False)

            Reuse a variable that may have been taken from a related circuit, or otherwise
            constructed manually, and initialize it to some more complicated expression::

                from qiskit.circuit import QuantumCircuit, QuantumRegister, ClassicalRegister
                from qiskit.circuit.classical import expr, types

                my_var = expr.Var.new("my_var", types.Uint(8))

                cr1 = ClassicalRegister(8, "cr1")
                cr2 = ClassicalRegister(8, "cr2")
                qc = QuantumCircuit(QuantumRegister(8), cr1, cr2)

                # Get some measurement results into each register.
                qc.h(0)
                for i in range(1, 8):
                    qc.cx(0, i)
                qc.measure(range(8), cr1)

                qc.reset(range(8))
                qc.h(0)
                for i in range(1, 8):
                    qc.cx(0, i)
                qc.measure(range(8), cr2)

                # Now when we add the variable, it is initialized using the real-time state of the
                # two classical registers we measured into above.
                qc.add_var(my_var, expr.bit_and(cr1, cr2))
        """
        # Validate the initialiser first to catch cases where the variable to be declared is being
        # used in the initialiser.
        circuit_scope = self._current_scope()
        initial = _validate_expr(circuit_scope, expr.lift(initial))
        if isinstance(name_or_var, str):
            var = expr.Var.new(name_or_var, initial.type)
        elif not name_or_var.standalone:
            raise CircuitError(
                "cannot add variables that wrap `Clbit` or `ClassicalRegister` instances."
            )
        else:
            var = name_or_var
        circuit_scope.add_uninitialized_var(var)
        try:
            # Store is responsible for ensuring the type safety of the initialisation.
            store = Store(var, initial)
        except CircuitError:
            circuit_scope.remove_var(var)
            raise
        circuit_scope.append(CircuitInstruction(store, (), ()))
        return var

    def add_uninitialized_var(self, var: expr.Var, /):
        """Add a variable with no initializer.

        In most cases, you should use :meth:`add_var` to initialize the variable.  To use this
        function, you must already hold a :class:`~.expr.Var` instance, as the use of the function
        typically only makes sense in copying contexts.

        .. warning::

            Qiskit makes no assertions about what an uninitialized variable will evaluate to at
            runtime, and some hardware may reject this as an error.

            You should treat this function with caution, and as a low-level primitive that is useful
            only in special cases of programmatically rebuilding two like circuits.

        Args:
            var: the variable to add.
        """
        # This function is deliberately meant to be a bit harder to find, to have a long descriptive
        # name, and to be a bit less ergonomic than `add_var` (i.e. not allowing the (name, type)
        # overload) to discourage people from using it when they should use `add_var`.
        #
        # This function exists so that there is a method to emulate `copy_empty_like`'s behaviour of
        # adding uninitialised variables, which there's no obvious way around.  We need to be sure
        # that _some_ sort of handling of uninitialised variables is taken into account in our
        # structures, so that doesn't become a huge edge case, even though we make no assertions
        # about the _meaning_ if such an expression was run on hardware.
        if self._control_flow_scopes:
            raise CircuitError("cannot add an uninitialized variable in a control-flow scope")
        if not var.standalone:
            raise CircuitError("cannot add a variable wrapping a bit or register to a circuit")
        self._builder_api.add_uninitialized_var(var)

    def add_capture(self, var: expr.Var):
        """Add a variable to the circuit that it should capture from a scope it will be contained
        within.

        This method requires a :class:`~.expr.Var` node to enforce that you've got a handle to one,
        because you will need to declare the same variable using the same object into the outer
        circuit.

        This is a low-level method, which is only really useful if you are manually constructing
        control-flow operations. You typically will not need to call this method, assuming you
        are using the builder interface for control-flow scopes (``with`` context-manager statements
        for :meth:`if_test` and the other scoping constructs).  The builder interface will
        automatically make the inner scopes closures on your behalf by capturing any variables that
        are used within them.

        Args:
            var: the variable to capture from an enclosing scope.

        Raises:
            CircuitError: if the variable cannot be created due to shadowing an existing variable.
        """
        if self._control_flow_scopes:
            # Allow manual capturing.  Not sure why it'd be useful, but there's a clear expected
            # behaviour here.
            self._control_flow_scopes[-1].use_var(var)
            return
        if self._vars_input:
            raise CircuitError(
                "circuits with input variables cannot be enclosed, so cannot be closures"
            )
        self._vars_capture[var.name] = self._prepare_new_var(var, None)

    @typing.overload
    def add_input(self, name_or_var: str, type_: types.Type, /) -> expr.Var: ...

    @typing.overload
    def add_input(self, name_or_var: expr.Var, type_: None = None, /) -> expr.Var: ...

    def add_input(  # pylint: disable=missing-raises-doc
        self, name_or_var: str | expr.Var, type_: types.Type | None = None, /
    ) -> expr.Var:
        """Register a variable as an input to the circuit.

        Args:
            name_or_var: either a string name, or an existing :class:`~.expr.Var` node to use as the
                input variable.
            type_: if the name is given as a string, then this must be a :class:`~.types.Type` to
                use for the variable.  If the variable is given as an existing :class:`~.expr.Var`,
                then this must not be given, and will instead be read from the object itself.

        Returns:
            the variable created, or the same variable as was passed in.

        Raises:
            CircuitError: if the variable cannot be created due to shadowing an existing variable.
        """
        if self._control_flow_scopes:
            raise CircuitError("cannot add an input variable in a control-flow scope")
        if self._vars_capture:
            raise CircuitError("circuits to be enclosed with captures cannot have input variables")
        if isinstance(name_or_var, expr.Var) and type_ is not None:
            raise ValueError("cannot give an explicit type with an existing Var")
        var = self._prepare_new_var(name_or_var, type_)
        self._vars_input[var.name] = var
        return var

    def add_register(self, *regs: Register | int | Sequence[Bit]) -> None:
        """Add registers."""
        if not regs:
            return

        if any(isinstance(reg, int) for reg in regs):
            # QuantumCircuit defined without registers
            if len(regs) == 1 and isinstance(regs[0], int):
                # QuantumCircuit with anonymous quantum wires e.g. QuantumCircuit(2)
                if regs[0] == 0:
                    regs = ()
                else:
                    regs = (QuantumRegister(regs[0], "q"),)
            elif len(regs) == 2 and all(isinstance(reg, int) for reg in regs):
                # QuantumCircuit with anonymous wires e.g. QuantumCircuit(2, 3)
                if regs[0] == 0:
                    qregs: tuple[QuantumRegister, ...] = ()
                else:
                    qregs = (QuantumRegister(regs[0], "q"),)
                if regs[1] == 0:
                    cregs: tuple[ClassicalRegister, ...] = ()
                else:
                    cregs = (ClassicalRegister(regs[1], "c"),)
                regs = qregs + cregs
            else:
                raise CircuitError(
                    "QuantumCircuit parameters can be Registers or Integers."
                    " If Integers, up to 2 arguments. QuantumCircuit was called"
                    " with %s." % (regs,)
                )

        for register in regs:
            if isinstance(register, Register) and any(
                register.name == reg.name for reg in self.qregs + self.cregs
            ):
                raise CircuitError('register name "%s" already exists' % register.name)

            if isinstance(register, AncillaRegister):
                for bit in register:
                    if bit not in self._qubit_indices:
                        self._ancillas.append(bit)

            if isinstance(register, QuantumRegister):
                self.qregs.append(register)

                for idx, bit in enumerate(register):
                    if bit in self._qubit_indices:
                        self._qubit_indices[bit].registers.append((register, idx))
                    else:
                        self._data.add_qubit(bit)
                        self._qubit_indices[bit] = BitLocations(
                            len(self._data.qubits) - 1, [(register, idx)]
                        )

            elif isinstance(register, ClassicalRegister):
                self.cregs.append(register)

                for idx, bit in enumerate(register):
                    if bit in self._clbit_indices:
                        self._clbit_indices[bit].registers.append((register, idx))
                    else:
                        self._data.add_clbit(bit)
                        self._clbit_indices[bit] = BitLocations(
                            len(self._data.clbits) - 1, [(register, idx)]
                        )

            elif isinstance(register, list):
                self.add_bits(register)
            else:
                raise CircuitError("expected a register")

    def add_bits(self, bits: Iterable[Bit]) -> None:
        """Add Bits to the circuit."""
        duplicate_bits = {
            bit for bit in bits if bit in self._qubit_indices or bit in self._clbit_indices
        }
        if duplicate_bits:
            raise CircuitError(f"Attempted to add bits found already in circuit: {duplicate_bits}")

        for bit in bits:
            if isinstance(bit, AncillaQubit):
                self._ancillas.append(bit)
            if isinstance(bit, Qubit):
                self._data.add_qubit(bit)
                self._qubit_indices[bit] = BitLocations(len(self._data.qubits) - 1, [])
            elif isinstance(bit, Clbit):
                self._data.add_clbit(bit)
                self._clbit_indices[bit] = BitLocations(len(self._data.clbits) - 1, [])
            else:
                raise CircuitError(
                    "Expected an instance of Qubit, Clbit, or "
                    "AncillaQubit, but was passed {}".format(bit)
                )

    def find_bit(self, bit: Bit) -> BitLocations:
        """Find locations in the circuit which can be used to reference a given :obj:`~Bit`.

        Args:
            bit (Bit): The bit to locate.

        Returns:
            namedtuple(int, List[Tuple(Register, int)]): A 2-tuple. The first element (``index``)
                contains the index at which the ``Bit`` can be found (in either
                :obj:`~QuantumCircuit.qubits`, :obj:`~QuantumCircuit.clbits`, depending on its
                type). The second element (``registers``) is a list of ``(register, index)``
                pairs with an entry for each :obj:`~Register` in the circuit which contains the
                :obj:`~Bit` (and the index in the :obj:`~Register` at which it can be found).

        Notes:
            The circuit index of an :obj:`~AncillaQubit` will be its index in
            :obj:`~QuantumCircuit.qubits`, not :obj:`~QuantumCircuit.ancillas`.

        Raises:
            CircuitError: If the supplied :obj:`~Bit` was of an unknown type.
            CircuitError: If the supplied :obj:`~Bit` could not be found on the circuit.
        """

        try:
            if isinstance(bit, Qubit):
                return self._qubit_indices[bit]
            elif isinstance(bit, Clbit):
                return self._clbit_indices[bit]
            else:
                raise CircuitError(f"Could not locate bit of unknown type: {type(bit)}")
        except KeyError as err:
            raise CircuitError(
                f"Could not locate provided bit: {bit}. Has it been added to the QuantumCircuit?"
            ) from err

    def _check_dups(self, qubits: Sequence[Qubit]) -> None:
        """Raise exception if list of qubits contains duplicates."""
        squbits = set(qubits)
        if len(squbits) != len(qubits):
            raise CircuitError("duplicate qubit arguments")

    def to_instruction(
        self,
        parameter_map: dict[Parameter, ParameterValueType] | None = None,
        label: str | None = None,
    ) -> Instruction:
        """Create an Instruction out of this circuit.

        Args:
            parameter_map(dict): For parameterized circuits, a mapping from
               parameters in the circuit to parameters to be used in the
               instruction. If None, existing circuit parameters will also
               parameterize the instruction.
            label (str): Optional gate label.

        Returns:
            qiskit.circuit.Instruction: a composite instruction encapsulating this circuit
            (can be decomposed back)
        """
        from qiskit.converters.circuit_to_instruction import circuit_to_instruction

        return circuit_to_instruction(self, parameter_map, label=label)

    def to_gate(
        self,
        parameter_map: dict[Parameter, ParameterValueType] | None = None,
        label: str | None = None,
    ) -> Gate:
        """Create a Gate out of this circuit.

        Args:
            parameter_map(dict): For parameterized circuits, a mapping from
               parameters in the circuit to parameters to be used in the
               gate. If None, existing circuit parameters will also
               parameterize the gate.
            label (str): Optional gate label.

        Returns:
            Gate: a composite gate encapsulating this circuit
            (can be decomposed back)
        """
        from qiskit.converters.circuit_to_gate import circuit_to_gate

        return circuit_to_gate(self, parameter_map, label=label)

    def decompose(
        self,
        gates_to_decompose: Type[Gate] | Sequence[Type[Gate]] | Sequence[str] | str | None = None,
        reps: int = 1,
    ) -> "QuantumCircuit":
        """Call a decomposition pass on this circuit,
        to decompose one level (shallow decompose).

        Args:
            gates_to_decompose (type or str or list(type, str)): Optional subset of gates
                to decompose. Can be a gate type, such as ``HGate``, or a gate name, such
                as 'h', or a gate label, such as 'My H Gate', or a list of any combination
                of these. If a gate name is entered, it will decompose all gates with that
                name, whether the gates have labels or not. Defaults to all gates in circuit.
            reps (int): Optional number of times the circuit should be decomposed.
                For instance, ``reps=2`` equals calling ``circuit.decompose().decompose()``.
                can decompose specific gates specific time

        Returns:
            QuantumCircuit: a circuit one level decomposed
        """
        # pylint: disable=cyclic-import
        from qiskit.transpiler.passes.basis.decompose import Decompose
        from qiskit.transpiler.passes.synthesis import HighLevelSynthesis
        from qiskit.converters.circuit_to_dag import circuit_to_dag
        from qiskit.converters.dag_to_circuit import dag_to_circuit

        dag = circuit_to_dag(self, copy_operations=True)
        dag = HighLevelSynthesis().run(dag)
        pass_ = Decompose(gates_to_decompose)
        for _ in range(reps):
            dag = pass_.run(dag)
        # do not copy operations, this is done in the conversion with circuit_to_dag
        return dag_to_circuit(dag, copy_operations=False)

    def draw(
        self,
        output: str | None = None,
        scale: float | None = None,
        filename: str | None = None,
        style: dict | str | None = None,
        interactive: bool = False,
        plot_barriers: bool = True,
        reverse_bits: bool | None = None,
        justify: str | None = None,
        vertical_compression: str | None = "medium",
        idle_wires: bool = True,
        with_layout: bool = True,
        fold: int | None = None,
        # The type of ax is matplotlib.axes.Axes, but this is not a fixed dependency, so cannot be
        # safely forward-referenced.
        ax: Any | None = None,
        initial_state: bool = False,
        cregbundle: bool | None = None,
        wire_order: list[int] | None = None,
        expr_len: int = 30,
    ):
        r"""Draw the quantum circuit. Use the output parameter to choose the drawing format:

        **text**: ASCII art TextDrawing that can be printed in the console.

        **mpl**: images with color rendered purely in Python using matplotlib.

        **latex**: high-quality images compiled via latex.

        **latex_source**: raw uncompiled latex output.

        .. warning::

            Support for :class:`~.expr.Expr` nodes in conditions and :attr:`.SwitchCaseOp.target`
            fields is preliminary and incomplete.  The ``text`` and ``mpl`` drawers will make a
            best-effort attempt to show data dependencies, but the LaTeX-based drawers will skip
            these completely.

        Args:
            output: Select the output method to use for drawing the circuit.
                Valid choices are ``text``, ``mpl``, ``latex``, ``latex_source``.
                By default the `text` drawer is used unless the user config file
                (usually ``~/.qiskit/settings.conf``) has an alternative backend set
                as the default. For example, ``circuit_drawer = latex``. If the output
                kwarg is set, that backend will always be used over the default in
                the user config file.
            scale: Scale of image to draw (shrink if ``< 1.0``). Only used by
                the ``mpl``, ``latex`` and ``latex_source`` outputs. Defaults to ``1.0``.
            filename: File path to save image to. Defaults to ``None`` (result not saved in a file).
            style: Style name, file name of style JSON file, or a dictionary specifying the style.

                * The supported style names are ``"iqp"`` (default), ``"iqp-dark"``, ``"clifford"``,
                  ``"textbook"`` and ``"bw"``.
                * If given a JSON file, e.g. ``my_style.json`` or ``my_style`` (the ``.json``
                  extension may be omitted), this function attempts to load the style dictionary
                  from that location. Note, that the JSON file must completely specify the
                  visualization specifications. The file is searched for in
                  ``qiskit/visualization/circuit/styles``, the current working directory, and
                  the location specified in ``~/.qiskit/settings.conf``.
                * If a dictionary, every entry overrides the default configuration. If the
                  ``"name"`` key is given, the default configuration is given by that style.
                  For example, ``{"name": "textbook", "subfontsize": 5}`` loads the ``"texbook"``
                  style and sets the subfontsize (e.g. the gate angles) to ``5``.
                * If ``None`` the default style ``"iqp"`` is used or, if given, the default style
                  specified in ``~/.qiskit/settings.conf``.

            interactive: When set to ``True``, show the circuit in a new window
                (for ``mpl`` this depends on the matplotlib backend being used
                supporting this). Note when used with either the `text` or the
                ``latex_source`` output type this has no effect and will be silently
                ignored. Defaults to ``False``.
            reverse_bits: When set to ``True``, reverse the bit order inside
                registers for the output visualization. Defaults to ``False`` unless the
                user config file (usually ``~/.qiskit/settings.conf``) has an
                alternative value set. For example, ``circuit_reverse_bits = True``.
            plot_barriers: Enable/disable drawing barriers in the output
                circuit. Defaults to ``True``.
            justify: Options are ``left``, ``right`` or ``none``. If
                anything else is supplied, it defaults to left justified. It refers
                to where gates should be placed in the output circuit if there is
                an option. ``none`` results in each gate being placed in its own
                column.
            vertical_compression: ``high``, ``medium`` or ``low``. It
                merges the lines generated by the `text` output so the drawing
                will take less vertical room.  Default is ``medium``. Only used by
                the ``text`` output, will be silently ignored otherwise.
            idle_wires: Include idle wires (wires with no circuit elements)
                in output visualization. Default is ``True``.
            with_layout: Include layout information, with labels on the
                physical layout. Default is ``True``.
            fold: Sets pagination. It can be disabled using -1. In ``text``,
                sets the length of the lines. This is useful when the drawing does
                not fit in the console. If None (default), it will try to guess the
                console width using ``shutil.get_terminal_size()``. However, if
                running in jupyter, the default line length is set to 80 characters.
                In ``mpl``, it is the number of (visual) layers before folding.
                Default is 25.
            ax: Only used by the `mpl` backend. An optional ``matplotlib.axes.Axes``
                object to be used for the visualization output. If none is
                specified, a new matplotlib Figure will be created and used.
                Additionally, if specified there will be no returned Figure since
                it is redundant.
            initial_state: Adds :math:`|0\rangle` in the beginning of the qubit wires and
                :math:`0` to classical wires. Default is ``False``.
            cregbundle: If set to ``True``, bundle classical registers.
                Default is ``True``, except for when ``output`` is set to  ``"text"``.
            wire_order: A list of integers used to reorder the display
                of the bits. The list must have an entry for every bit with the bits
                in the range 0 to (``num_qubits`` + ``num_clbits``).
            expr_len: The number of characters to display if an :class:`~.expr.Expr`
                is used for the condition in a :class:`.ControlFlowOp`. If this number is exceeded,
                the string will be truncated at that number and '...' added to the end.

        Returns:
            :class:`.TextDrawing` or :class:`matplotlib.figure` or :class:`PIL.Image` or
            :class:`str`:

            * ``TextDrawing`` (if ``output='text'``)
                A drawing that can be printed as ascii art.
            * ``matplotlib.figure.Figure`` (if ``output='mpl'``)
                A matplotlib figure object for the circuit diagram.
            * ``PIL.Image`` (if ``output='latex``')
                An in-memory representation of the image of the circuit diagram.
            * ``str`` (if ``output='latex_source'``)
                The LaTeX source code for visualizing the circuit diagram.

        Raises:
            VisualizationError: when an invalid output method is selected
            ImportError: when the output methods requires non-installed libraries.

        Example:
            .. plot::
               :include-source:

               from qiskit import QuantumRegister, ClassicalRegister, QuantumCircuit
               qc = QuantumCircuit(1, 1)
               qc.h(0)
               qc.measure(0, 0)
               qc.draw(output='mpl', style={'backgroundcolor': '#EEEEEE'})
        """

        # pylint: disable=cyclic-import
        from qiskit.visualization import circuit_drawer

        return circuit_drawer(
            self,
            scale=scale,
            filename=filename,
            style=style,
            output=output,
            interactive=interactive,
            plot_barriers=plot_barriers,
            reverse_bits=reverse_bits,
            justify=justify,
            vertical_compression=vertical_compression,
            idle_wires=idle_wires,
            with_layout=with_layout,
            fold=fold,
            ax=ax,
            initial_state=initial_state,
            cregbundle=cregbundle,
            wire_order=wire_order,
            expr_len=expr_len,
        )

    def size(
        self,
        filter_function: Callable[..., int] = lambda x: not getattr(
            x.operation, "_directive", False
        ),
    ) -> int:
        """Returns total number of instructions in circuit.

        Args:
            filter_function (callable): a function to filter out some instructions.
                Should take as input a tuple of (Instruction, list(Qubit), list(Clbit)).
                By default filters out "directives", such as barrier or snapshot.

        Returns:
            int: Total number of gate operations.
        """
        return sum(map(filter_function, self._data))

    def depth(
        self,
        filter_function: Callable[..., int] = lambda x: not getattr(
            x.operation, "_directive", False
        ),
    ) -> int:
        """Return circuit depth (i.e., length of critical path).

        Args:
            filter_function (callable): A function to filter instructions.
                Should take as input a tuple of (Instruction, list(Qubit), list(Clbit)).
                Instructions for which the function returns False are ignored in the
                computation of the circuit depth.
                By default filters out "directives", such as barrier or snapshot.

        Returns:
            int: Depth of circuit.

        Notes:
            The circuit depth and the DAG depth need not be the
            same.
        """
        # Assign each bit in the circuit a unique integer
        # to index into op_stack.
        bit_indices: dict[Qubit | Clbit, int] = {
            bit: idx for idx, bit in enumerate(self.qubits + self.clbits)
        }

        # If no bits, return 0
        if not bit_indices:
            return 0

        # A list that holds the height of each qubit
        # and classical bit.
        op_stack = [0] * len(bit_indices)

        # Here we are playing a modified version of
        # Tetris where we stack gates, but multi-qubit
        # gates, or measurements have a block for each
        # qubit or cbit that are connected by a virtual
        # line so that they all stacked at the same depth.
        # Conditional gates act on all cbits in the register
        # they are conditioned on.
        # The max stack height is the circuit depth.
        for instruction in self._data:
            levels = []
            reg_ints = []
            for ind, reg in enumerate(instruction.qubits + instruction.clbits):
                # Add to the stacks of the qubits and
                # cbits used in the gate.
                reg_ints.append(bit_indices[reg])
                if filter_function(instruction):
                    levels.append(op_stack[reg_ints[ind]] + 1)
                else:
                    levels.append(op_stack[reg_ints[ind]])
            # Assuming here that there is no conditional
            # snapshots or barriers ever.
            if getattr(instruction.operation, "condition", None):
                # Controls operate over all bits of a classical register
                # or over a single bit
                if isinstance(instruction.operation.condition[0], Clbit):
                    condition_bits = [instruction.operation.condition[0]]
                else:
                    condition_bits = instruction.operation.condition[0]
                for cbit in condition_bits:
                    idx = bit_indices[cbit]
                    if idx not in reg_ints:
                        reg_ints.append(idx)
                        levels.append(op_stack[idx] + 1)

            max_level = max(levels)
            for ind in reg_ints:
                op_stack[ind] = max_level

        return max(op_stack)

    def width(self) -> int:
        """Return number of qubits plus clbits in circuit.

        Returns:
            int: Width of circuit.

        """
        return len(self.qubits) + len(self.clbits)

    @property
    def num_qubits(self) -> int:
        """Return number of qubits."""
        return len(self.qubits)

    @property
    def num_ancillas(self) -> int:
        """Return the number of ancilla qubits."""
        return len(self.ancillas)

    @property
    def num_clbits(self) -> int:
        """Return number of classical bits."""
        return len(self.clbits)

    # The stringified return type is because OrderedDict can't be subscripted before Python 3.9, and
    # typing.OrderedDict wasn't added until 3.7.2.  It can be turned into a proper type once 3.6
    # support is dropped.
    def count_ops(self) -> "OrderedDict[Instruction, int]":
        """Count each operation kind in the circuit.

        Returns:
            OrderedDict: a breakdown of how many operations of each kind, sorted by amount.
        """
        count_ops: dict[Instruction, int] = {}
        for instruction in self._data:
            count_ops[instruction.operation.name] = count_ops.get(instruction.operation.name, 0) + 1
        return OrderedDict(sorted(count_ops.items(), key=lambda kv: kv[1], reverse=True))

    def num_nonlocal_gates(self) -> int:
        """Return number of non-local gates (i.e. involving 2+ qubits).

        Conditional nonlocal gates are also included.
        """
        multi_qubit_gates = 0
        for instruction in self._data:
            if instruction.operation.num_qubits > 1 and not getattr(
                instruction.operation, "_directive", False
            ):
                multi_qubit_gates += 1
        return multi_qubit_gates

    def get_instructions(self, name: str) -> list[CircuitInstruction]:
        """Get instructions matching name.

        Args:
            name (str): The name of instruction to.

        Returns:
            list(tuple): list of (instruction, qargs, cargs).
        """
        return [match for match in self._data if match.operation.name == name]

    def num_connected_components(self, unitary_only: bool = False) -> int:
        """How many non-entangled subcircuits can the circuit be factored to.

        Args:
            unitary_only (bool): Compute only unitary part of graph.

        Returns:
            int: Number of connected components in circuit.
        """
        # Convert registers to ints (as done in depth).
        bits = self.qubits if unitary_only else (self.qubits + self.clbits)
        bit_indices: dict[Qubit | Clbit, int] = {bit: idx for idx, bit in enumerate(bits)}

        # Start with each qubit or cbit being its own subgraph.
        sub_graphs = [[bit] for bit in range(len(bit_indices))]

        num_sub_graphs = len(sub_graphs)

        # Here we are traversing the gates and looking to see
        # which of the sub_graphs the gate joins together.
        for instruction in self._data:
            if unitary_only:
                args = instruction.qubits
                num_qargs = len(args)
            else:
                args = instruction.qubits + instruction.clbits
                num_qargs = len(args) + (
                    1 if getattr(instruction.operation, "condition", None) else 0
                )

            if num_qargs >= 2 and not getattr(instruction.operation, "_directive", False):
                graphs_touched = []
                num_touched = 0
                # Controls necessarily join all the cbits in the
                # register that they use.
                if not unitary_only:
                    for bit in instruction.operation.condition_bits:
                        idx = bit_indices[bit]
                        for k in range(num_sub_graphs):
                            if idx in sub_graphs[k]:
                                graphs_touched.append(k)
                                break

                for item in args:
                    reg_int = bit_indices[item]
                    for k in range(num_sub_graphs):
                        if reg_int in sub_graphs[k]:
                            if k not in graphs_touched:
                                graphs_touched.append(k)
                                break

                graphs_touched = list(set(graphs_touched))
                num_touched = len(graphs_touched)

                # If the gate touches more than one subgraph
                # join those graphs together and return
                # reduced number of subgraphs
                if num_touched > 1:
                    connections = []
                    for idx in graphs_touched:
                        connections.extend(sub_graphs[idx])
                    _sub_graphs = []
                    for idx in range(num_sub_graphs):
                        if idx not in graphs_touched:
                            _sub_graphs.append(sub_graphs[idx])
                    _sub_graphs.append(connections)
                    sub_graphs = _sub_graphs
                    num_sub_graphs -= num_touched - 1
            # Cannot go lower than one so break
            if num_sub_graphs == 1:
                break
        return num_sub_graphs

    def num_unitary_factors(self) -> int:
        """Computes the number of tensor factors in the unitary
        (quantum) part of the circuit only.
        """
        return self.num_connected_components(unitary_only=True)

    def num_tensor_factors(self) -> int:
        """Computes the number of tensor factors in the unitary
        (quantum) part of the circuit only.

        Notes:
            This is here for backwards compatibility, and will be
            removed in a future release of Qiskit. You should call
            `num_unitary_factors` instead.
        """
        return self.num_unitary_factors()

    def copy(self, name: str | None = None) -> "QuantumCircuit":
        """Copy the circuit.

        Args:
          name (str): name to be given to the copied circuit. If None, then the name stays the same.

        Returns:
          QuantumCircuit: a deepcopy of the current circuit, with the specified name
        """
        cpy = self.copy_empty_like(name)
        cpy._data = self._data.copy()

        # The special global-phase sentinel doesn't need copying, but it's
        # added here to ensure it's recognised. The global phase itself was
        # already copied over in `copy_empty_like`.
        operation_copies = {id(ParameterTable.GLOBAL_PHASE): ParameterTable.GLOBAL_PHASE}

        def memo_copy(op):
            if (out := operation_copies.get(id(op))) is not None:
                return out
            copied = op.copy()
            operation_copies[id(op)] = copied
            return copied

        cpy._data.map_ops(memo_copy)
        cpy._parameter_table = ParameterTable(
            {
                param: ParameterReferences(
                    (operation_copies[id(operation)], param_index)
                    for operation, param_index in self._parameter_table[param]
                )
                for param in self._parameter_table
            }
        )
        return cpy

    def copy_empty_like(self, name: str | None = None) -> "QuantumCircuit":
        """Return a copy of self with the same structure but empty.

        That structure includes:
            * name, calibrations and other metadata
            * global phase
            * all the qubits and clbits, including the registers

        .. warning::

            If the circuit contains any local variable declarations (those added by the
            ``declarations`` argument to the circuit constructor, or using :meth:`add_var`), they
            will be **uninitialized** in the output circuit.  You will need to manually add store
            instructions for them (see :class:`.Store` and :meth:`.QuantumCircuit.store`) to
            initialize them.

        Args:
            name (str): Name for the copied circuit. If None, then the name stays the same.

        Returns:
            QuantumCircuit: An empty copy of self.
        """
        if not (name is None or isinstance(name, str)):
            raise TypeError(
                f"invalid name for a circuit: '{name}'. The name must be a string or 'None'."
            )
        cpy = _copy.copy(self)
        # copy registers correctly, in copy.copy they are only copied via reference
        cpy.qregs = self.qregs.copy()
        cpy.cregs = self.cregs.copy()
        cpy._builder_api = _OuterCircuitScopeInterface(cpy)
        cpy._ancillas = self._ancillas.copy()
        cpy._qubit_indices = self._qubit_indices.copy()
        cpy._clbit_indices = self._clbit_indices.copy()

        # Note that this causes the local variables to be uninitialised, because the stores are not
        # copied.  This can leave the circuit in a potentially dangerous state for users if they
        # don't re-add initialiser stores.
        cpy._vars_local = self._vars_local.copy()
        cpy._vars_input = self._vars_input.copy()
        cpy._vars_capture = self._vars_capture.copy()

        cpy._parameter_table = ParameterTable()
        for parameter in getattr(cpy.global_phase, "parameters", ()):
            cpy._parameter_table[parameter] = ParameterReferences(
                [(ParameterTable.GLOBAL_PHASE, None)]
            )
        cpy._data = CircuitData(self._data.qubits, self._data.clbits)

        cpy._calibrations = _copy.deepcopy(self._calibrations)
        cpy._metadata = _copy.deepcopy(self._metadata)

        if name:
            cpy.name = name
        return cpy

    def clear(self) -> None:
        """Clear all instructions in self.

        Clearing the circuits will keep the metadata and calibrations.
        """
        self._data.clear()
        self._parameter_table.clear()
        # Repopulate the parameter table with any phase symbols.
        self.global_phase = self.global_phase

    def _create_creg(self, length: int, name: str) -> ClassicalRegister:
        """Creates a creg, checking if ClassicalRegister with same name exists"""
        if name in [creg.name for creg in self.cregs]:
            save_prefix = ClassicalRegister.prefix
            ClassicalRegister.prefix = name
            new_creg = ClassicalRegister(length)
            ClassicalRegister.prefix = save_prefix
        else:
            new_creg = ClassicalRegister(length, name)
        return new_creg

    def _create_qreg(self, length: int, name: str) -> QuantumRegister:
        """Creates a qreg, checking if QuantumRegister with same name exists"""
        if name in [qreg.name for qreg in self.qregs]:
            save_prefix = QuantumRegister.prefix
            QuantumRegister.prefix = name
            new_qreg = QuantumRegister(length)
            QuantumRegister.prefix = save_prefix
        else:
            new_qreg = QuantumRegister(length, name)
        return new_qreg

    def reset(self, qubit: QubitSpecifier) -> InstructionSet:
        """Reset the quantum bit(s) to their default state.

        Args:
            qubit: qubit(s) to reset.

        Returns:
            qiskit.circuit.InstructionSet: handle to the added instruction.
        """
        from .reset import Reset

        return self.append(Reset(), [qubit], [], copy=False)

    def store(self, lvalue: typing.Any, rvalue: typing.Any, /) -> InstructionSet:
        """Store the result of the given real-time classical expression ``rvalue`` in the memory
        location defined by ``lvalue``.

        Typically ``lvalue`` will be a :class:`~.expr.Var` node and ``rvalue`` will be some
        :class:`~.expr.Expr` to write into it, but anything that :func:`.expr.lift` can raise to an
        :class:`~.expr.Expr` is permissible in both places, and it will be called on them.

        Args:
            lvalue: a valid specifier for a memory location in the circuit.  This will typically be
                a :class:`~.expr.Var` node, but you can also write to :class:`.Clbit` or
                :class:`.ClassicalRegister` memory locations if your hardware supports it.  The
                memory location must already be present in the circuit.
            rvalue: a real-time classical expression whose result should be written into the given
                memory location.

        .. seealso::
            :class:`~.circuit.Store`
                The backing :class:`~.circuit.Instruction` class that represents this operation.

            :meth:`add_var`
                Create a new variable in the circuit that can be written to with this method.
        """
        return self.append(Store(expr.lift(lvalue), expr.lift(rvalue)), (), (), copy=False)

    def measure(self, qubit: QubitSpecifier, cbit: ClbitSpecifier) -> InstructionSet:
        r"""Measure a quantum bit (``qubit``) in the Z basis into a classical bit (``cbit``).

        When a quantum state is measured, a qubit is projected in the computational (Pauli Z) basis
        to either :math:`\lvert 0 \rangle` or :math:`\lvert 1 \rangle`. The classical bit ``cbit``
        indicates the result
        of that projection as a ``0`` or a ``1`` respectively. This operation is non-reversible.

        Args:
            qubit: qubit(s) to measure.
            cbit: classical bit(s) to place the measurement result(s) in.

        Returns:
            qiskit.circuit.InstructionSet: handle to the added instructions.

        Raises:
            CircuitError: if arguments have bad format.

        Examples:
            In this example, a qubit is measured and the result of that measurement is stored in the
            classical bit (usually expressed in diagrams as a double line):

            .. code-block::

               from qiskit import QuantumCircuit
               circuit = QuantumCircuit(1, 1)
               circuit.h(0)
               circuit.measure(0, 0)
               circuit.draw()


            .. parsed-literal::

                      ┌───┐┌─┐
                   q: ┤ H ├┤M├
                      └───┘└╥┘
                 c: 1/══════╩═
                            0

            It is possible to call ``measure`` with lists of ``qubits`` and ``cbits`` as a shortcut
            for one-to-one measurement. These two forms produce identical results:

            .. code-block::

               circuit = QuantumCircuit(2, 2)
               circuit.measure([0,1], [0,1])

            .. code-block::

               circuit = QuantumCircuit(2, 2)
               circuit.measure(0, 0)
               circuit.measure(1, 1)

            Instead of lists, you can use :class:`~qiskit.circuit.QuantumRegister` and
            :class:`~qiskit.circuit.ClassicalRegister` under the same logic.

            .. code-block::

                from qiskit import QuantumCircuit, QuantumRegister, ClassicalRegister
                qreg = QuantumRegister(2, "qreg")
                creg = ClassicalRegister(2, "creg")
                circuit = QuantumCircuit(qreg, creg)
                circuit.measure(qreg, creg)

            This is equivalent to:

            .. code-block::

                circuit = QuantumCircuit(qreg, creg)
                circuit.measure(qreg[0], creg[0])
                circuit.measure(qreg[1], creg[1])

        """
        from .measure import Measure

        return self.append(Measure(), [qubit], [cbit], copy=False)

    def measure_active(self, inplace: bool = True) -> Optional["QuantumCircuit"]:
        """Adds measurement to all non-idle qubits. Creates a new ClassicalRegister with
        a size equal to the number of non-idle qubits being measured.

        Returns a new circuit with measurements if `inplace=False`.

        Args:
            inplace (bool): All measurements inplace or return new circuit.

        Returns:
            QuantumCircuit: Returns circuit with measurements when `inplace = False`.
        """
        from qiskit.converters.circuit_to_dag import circuit_to_dag

        if inplace:
            circ = self
        else:
            circ = self.copy()
        dag = circuit_to_dag(circ)
        qubits_to_measure = [qubit for qubit in circ.qubits if qubit not in dag.idle_wires()]
        new_creg = circ._create_creg(len(qubits_to_measure), "measure")
        circ.add_register(new_creg)
        circ.barrier()
        circ.measure(qubits_to_measure, new_creg)

        if not inplace:
            return circ
        else:
            return None

    def measure_all(
        self, inplace: bool = True, add_bits: bool = True
    ) -> Optional["QuantumCircuit"]:
        """Adds measurement to all qubits.

        By default, adds new classical bits in a :obj:`.ClassicalRegister` to store these
        measurements.  If ``add_bits=False``, the results of the measurements will instead be stored
        in the already existing classical bits, with qubit ``n`` being measured into classical bit
        ``n``.

        Returns a new circuit with measurements if ``inplace=False``.

        Args:
            inplace (bool): All measurements inplace or return new circuit.
            add_bits (bool): Whether to add new bits to store the results.

        Returns:
            QuantumCircuit: Returns circuit with measurements when ``inplace=False``.

        Raises:
            CircuitError: if ``add_bits=False`` but there are not enough classical bits.
        """
        if inplace:
            circ = self
        else:
            circ = self.copy()
        if add_bits:
            new_creg = circ._create_creg(len(circ.qubits), "meas")
            circ.add_register(new_creg)
            circ.barrier()
            circ.measure(circ.qubits, new_creg)
        else:
            if len(circ.clbits) < len(circ.qubits):
                raise CircuitError(
                    "The number of classical bits must be equal or greater than "
                    "the number of qubits."
                )
            circ.barrier()
            circ.measure(circ.qubits, circ.clbits[0 : len(circ.qubits)])

        if not inplace:
            return circ
        else:
            return None

    def remove_final_measurements(self, inplace: bool = True) -> Optional["QuantumCircuit"]:
        """Removes final measurements and barriers on all qubits if they are present.
        Deletes the classical registers that were used to store the values from these measurements
        that become idle as a result of this operation, and deletes classical bits that are
        referenced only by removed registers, or that aren't referenced at all but have
        become idle as a result of this operation.

        Measurements and barriers are considered final if they are
        followed by no other operations (aside from other measurements or barriers.)

        Args:
            inplace (bool): All measurements removed inplace or return new circuit.

        Returns:
            QuantumCircuit: Returns the resulting circuit when ``inplace=False``, else None.
        """
        # pylint: disable=cyclic-import
        from qiskit.transpiler.passes import RemoveFinalMeasurements
        from qiskit.converters import circuit_to_dag

        if inplace:
            circ = self
        else:
            circ = self.copy()

        dag = circuit_to_dag(circ)
        remove_final_meas = RemoveFinalMeasurements()
        new_dag = remove_final_meas.run(dag)
        kept_cregs = set(new_dag.cregs.values())
        kept_clbits = set(new_dag.clbits)

        # Filter only cregs/clbits still in new DAG, preserving original circuit order
        cregs_to_add = [creg for creg in circ.cregs if creg in kept_cregs]
        clbits_to_add = [clbit for clbit in circ._data.clbits if clbit in kept_clbits]

        # Clear cregs and clbits
        circ.cregs = []
        circ._clbit_indices = {}

        # Clear instruction info
        circ._data = CircuitData(qubits=circ._data.qubits, reserve=len(circ._data))
        circ._parameter_table.clear()
        # Repopulate the parameter table with any global-phase entries.
        circ.global_phase = circ.global_phase

        # We must add the clbits first to preserve the original circuit
        # order. This way, add_register never adds clbits and just
        # creates registers that point to them.
        circ.add_bits(clbits_to_add)
        for creg in cregs_to_add:
            circ.add_register(creg)

        # Set circ instructions to match the new DAG
        for node in new_dag.topological_op_nodes():
            # Get arguments for classical condition (if any)
            inst = node.op.copy()
            circ.append(inst, node.qargs, node.cargs)

        if not inplace:
            return circ
        else:
            return None

    @staticmethod
    def from_qasm_file(path: str) -> "QuantumCircuit":
        """Read an OpenQASM 2.0 program from a file and convert to an instance of
        :class:`.QuantumCircuit`.

        Args:
          path (str): Path to the file for an OpenQASM 2 program

        Return:
          QuantumCircuit: The QuantumCircuit object for the input OpenQASM 2.

        See also:
            :func:`.qasm2.load`: the complete interface to the OpenQASM 2 importer.
        """
        # pylint: disable=cyclic-import
        from qiskit import qasm2

        return qasm2.load(
            path,
            include_path=qasm2.LEGACY_INCLUDE_PATH,
            custom_instructions=qasm2.LEGACY_CUSTOM_INSTRUCTIONS,
            custom_classical=qasm2.LEGACY_CUSTOM_CLASSICAL,
            strict=False,
        )

    @staticmethod
    def from_qasm_str(qasm_str: str) -> "QuantumCircuit":
        """Convert a string containing an OpenQASM 2.0 program to a :class:`.QuantumCircuit`.

        Args:
          qasm_str (str): A string containing an OpenQASM 2.0 program.
        Return:
          QuantumCircuit: The QuantumCircuit object for the input OpenQASM 2

        See also:
            :func:`.qasm2.loads`: the complete interface to the OpenQASM 2 importer.
        """
        # pylint: disable=cyclic-import
        from qiskit import qasm2

        return qasm2.loads(
            qasm_str,
            include_path=qasm2.LEGACY_INCLUDE_PATH,
            custom_instructions=qasm2.LEGACY_CUSTOM_INSTRUCTIONS,
            custom_classical=qasm2.LEGACY_CUSTOM_CLASSICAL,
            strict=False,
        )

    @property
    def global_phase(self) -> ParameterValueType:
        """Return the global phase of the current circuit scope in radians."""
        if self._control_flow_scopes:
            return self._control_flow_scopes[-1].global_phase
        return self._global_phase

    @global_phase.setter
    def global_phase(self, angle: ParameterValueType):
        """Set the phase of the current circuit scope.

        Args:
            angle (float, ParameterExpression): radians
        """
        # If we're currently parametric, we need to throw away the references.  This setter is
        # called by some subclasses before the inner `_global_phase` is initialised.
        global_phase_reference = (ParameterTable.GLOBAL_PHASE, None)
        if isinstance(previous := getattr(self, "_global_phase", None), ParameterExpression):
            self._parameters = None
            self._parameter_table.discard_references(previous, global_phase_reference)

        if isinstance(angle, ParameterExpression) and angle.parameters:
            for parameter in angle.parameters:
                if parameter not in self._parameter_table:
                    self._parameters = None
                    self._parameter_table[parameter] = ParameterReferences(())
                self._parameter_table[parameter].add(global_phase_reference)
        else:
            angle = _normalize_global_phase(angle)
        if self._control_flow_scopes:
            self._control_flow_scopes[-1].global_phase = angle
        else:
            self._global_phase = angle

    @property
    def parameters(self) -> ParameterView:
        """The parameters defined in the circuit.

        This attribute returns the :class:`.Parameter` objects in the circuit sorted
        alphabetically. Note that parameters instantiated with a :class:`.ParameterVector`
        are still sorted numerically.

        Examples:

            The snippet below shows that insertion order of parameters does not matter.

            .. code-block:: python

                >>> from qiskit.circuit import QuantumCircuit, Parameter
                >>> a, b, elephant = Parameter("a"), Parameter("b"), Parameter("elephant")
                >>> circuit = QuantumCircuit(1)
                >>> circuit.rx(b, 0)
                >>> circuit.rz(elephant, 0)
                >>> circuit.ry(a, 0)
                >>> circuit.parameters  # sorted alphabetically!
                ParameterView([Parameter(a), Parameter(b), Parameter(elephant)])

            Bear in mind that alphabetical sorting might be unintuitive when it comes to numbers.
            The literal "10" comes before "2" in strict alphabetical sorting.

            .. code-block:: python

                >>> from qiskit.circuit import QuantumCircuit, Parameter
                >>> angles = [Parameter("angle_1"), Parameter("angle_2"), Parameter("angle_10")]
                >>> circuit = QuantumCircuit(1)
                >>> circuit.u(*angles, 0)
                >>> circuit.draw()
                   ┌─────────────────────────────┐
                q: ┤ U(angle_1,angle_2,angle_10) ├
                   └─────────────────────────────┘
                >>> circuit.parameters
                ParameterView([Parameter(angle_1), Parameter(angle_10), Parameter(angle_2)])

            To respect numerical sorting, a :class:`.ParameterVector` can be used.

            .. code-block:: python

                >>> from qiskit.circuit import QuantumCircuit, Parameter, ParameterVector
                >>> x = ParameterVector("x", 12)
                >>> circuit = QuantumCircuit(1)
                >>> for x_i in x:
                ...     circuit.rx(x_i, 0)
                >>> circuit.parameters
                ParameterView([
                    ParameterVectorElement(x[0]), ParameterVectorElement(x[1]),
                    ParameterVectorElement(x[2]), ParameterVectorElement(x[3]),
                    ..., ParameterVectorElement(x[11])
                ])


        Returns:
            The sorted :class:`.Parameter` objects in the circuit.
        """
        # parameters from gates
        if self._parameters is None:
            self._parameters = sort_parameters(self._unsorted_parameters())
        # return as parameter view, which implements the set and list interface
        return ParameterView(self._parameters)

    @property
    def num_parameters(self) -> int:
        """The number of parameter objects in the circuit."""
        return len(self._parameter_table)

    def _unsorted_parameters(self) -> set[Parameter]:
        """Efficiently get all parameters in the circuit, without any sorting overhead.

        .. warning::

            The returned object may directly view onto the ``ParameterTable`` internals, and so
            should not be mutated.  This is an internal performance detail.  Code outside of this
            package should not use this method.
        """
        # This should be free, by accessing the actual backing data structure of the table, but that
        # means that we need to copy it if adding keys from the global phase.
        return self._parameter_table.get_keys()

    @overload
    def assign_parameters(
        self,
        parameters: Union[Mapping[Parameter, ParameterValueType], Sequence[ParameterValueType]],
        inplace: Literal[False] = ...,
        *,
        flat_input: bool = ...,
        strict: bool = ...,
    ) -> "QuantumCircuit": ...

    @overload
    def assign_parameters(
        self,
        parameters: Union[Mapping[Parameter, ParameterValueType], Sequence[ParameterValueType]],
        inplace: Literal[True] = ...,
        *,
        flat_input: bool = ...,
        strict: bool = ...,
    ) -> None: ...

    def assign_parameters(  # pylint: disable=missing-raises-doc
        self,
        parameters: Union[Mapping[Parameter, ParameterValueType], Sequence[ParameterValueType]],
        inplace: bool = False,
        *,
        flat_input: bool = False,
        strict: bool = True,
    ) -> Optional["QuantumCircuit"]:
        """Assign parameters to new parameters or values.

        If ``parameters`` is passed as a dictionary, the keys should be :class:`.Parameter`
        instances in the current circuit. The values of the dictionary can either be numeric values
        or new parameter objects.

        If ``parameters`` is passed as a list or array, the elements are assigned to the
        current parameters in the order of :attr:`parameters` which is sorted
        alphabetically (while respecting the ordering in :class:`.ParameterVector` objects).

        The values can be assigned to the current circuit object or to a copy of it.

        .. note::
            When ``parameters`` is given as a mapping, it is permissible to have keys that are
            strings of the parameter names; these will be looked up using :meth:`get_parameter`.
            You can also have keys that are :class:`.ParameterVector` instances, and in this case,
            the dictionary value should be a sequence of values of the same length as the vector.

            If you use either of these cases, you must leave the setting ``flat_input=False``;
            changing this to ``True`` enables the fast path, where all keys must be
            :class:`.Parameter` instances.

        Args:
            parameters: Either a dictionary or iterable specifying the new parameter values.
            inplace: If False, a copy of the circuit with the bound parameters is returned.
                If True the circuit instance itself is modified.
            flat_input: If ``True`` and ``parameters`` is a mapping type, it is assumed to be
                exactly a mapping of ``{parameter: value}``.  By default (``False``), the mapping
                may also contain :class:`.ParameterVector` keys that point to a corresponding
                sequence of values, and these will be unrolled during the mapping, or string keys,
                which will be converted to :class:`.Parameter` instances using
                :meth:`get_parameter`.
            strict: If ``False``, any parameters given in the mapping that are not used in the
                circuit will be ignored.  If ``True`` (the default), an error will be raised
                indicating a logic error.

        Raises:
            CircuitError: If parameters is a dict and contains parameters not present in the
                circuit.
            ValueError: If parameters is a list/array and the length mismatches the number of free
                parameters in the circuit.

        Returns:
            A copy of the circuit with bound parameters if ``inplace`` is False, otherwise None.

        Examples:

            Create a parameterized circuit and assign the parameters in-place.

            .. plot::
               :include-source:

               from qiskit.circuit import QuantumCircuit, Parameter

               circuit = QuantumCircuit(2)
               params = [Parameter('A'), Parameter('B'), Parameter('C')]
               circuit.ry(params[0], 0)
               circuit.crx(params[1], 0, 1)
               circuit.draw('mpl')
               circuit.assign_parameters({params[0]: params[2]}, inplace=True)
               circuit.draw('mpl')

            Bind the values out-of-place by list and get a copy of the original circuit.

            .. plot::
               :include-source:

               from qiskit.circuit import QuantumCircuit, ParameterVector

               circuit = QuantumCircuit(2)
               params = ParameterVector('P', 2)
               circuit.ry(params[0], 0)
               circuit.crx(params[1], 0, 1)

               bound_circuit = circuit.assign_parameters([1, 2])
               bound_circuit.draw('mpl')

               circuit.draw('mpl')

        """
        if inplace:
            target = self
        else:
            target = self.copy()
            target._increment_instances()
            target._name_update()

        # Normalise the inputs into simple abstract interfaces, so we've dispatched the "iteration"
        # logic in one place at the start of the function.  This lets us do things like calculate
        # and cache expensive properties for (e.g.) the sequence format only if they're used; for
        # many large, close-to-hardware circuits, we won't need the extra handling for
        # `global_phase` or recursive definition binding.
        #
        # During normalisation, be sure to reference 'parameters' and related things from 'self' not
        # 'target' so we can take advantage of any caching we might be doing.
        if isinstance(parameters, dict):
            raw_mapping = parameters if flat_input else self._unroll_param_dict(parameters)
            # Remember that we _must not_ mutate the output of `_unsorted_parameters`.
            our_parameters = self._unsorted_parameters()
            if strict and (extras := raw_mapping.keys() - our_parameters):
                raise CircuitError(
                    f"Cannot bind parameters ({', '.join(str(x) for x in extras)}) not present in"
                    " the circuit."
                )
            parameter_binds = _ParameterBindsDict(raw_mapping, our_parameters)
        else:
            our_parameters = self.parameters
            if len(parameters) != len(our_parameters):
                raise ValueError(
                    "Mismatching number of values and parameters. For partial binding "
                    "please pass a dictionary of {parameter: value} pairs."
                )
            parameter_binds = _ParameterBindsSequence(our_parameters, parameters)

        # Clear out the parameter table for the relevant entries, since we'll be binding those.
        # Any new references to parameters are reinserted as part of the bind.
        target._parameters = None
        # This is deliberately eager, because we want the side effect of clearing the table.
        all_references = [
            (parameter, value, target._parameter_table.pop(parameter, ()))
            for parameter, value in parameter_binds.items()
        ]
        seen_operations = {}
        # The meat of the actual binding for regular operations.
        for to_bind, bound_value, references in all_references:
            update_parameters = (
                tuple(bound_value.parameters)
                if isinstance(bound_value, ParameterExpression)
                else ()
            )
            for operation, index in references:
                seen_operations[id(operation)] = operation
                if operation is ParameterTable.GLOBAL_PHASE:
                    assignee = target.global_phase
                    validate = _normalize_global_phase
                else:
                    assignee = operation.params[index]
                    validate = operation.validate_parameter
                if isinstance(assignee, ParameterExpression):
                    new_parameter = assignee.assign(to_bind, bound_value)
                    for parameter in update_parameters:
                        if parameter not in target._parameter_table:
                            target._parameter_table[parameter] = ParameterReferences(())
                        target._parameter_table[parameter].add((operation, index))
                    if not new_parameter.parameters:
                        new_parameter = validate(new_parameter.numeric())
                elif isinstance(assignee, QuantumCircuit):
                    new_parameter = assignee.assign_parameters(
                        {to_bind: bound_value}, inplace=False, flat_input=True
                    )
                else:
                    raise RuntimeError(  # pragma: no cover
                        f"Saw an unknown type during symbolic binding: {assignee}."
                        " This may indicate an internal logic error in symbol tracking."
                    )
                if operation is ParameterTable.GLOBAL_PHASE:
                    # We've already handled parameter table updates in bulk, so we need to skip the
                    # public setter trying to do it again.
                    target._global_phase = new_parameter
                else:
                    operation.params[index] = new_parameter

        # After we've been through everything at the top level, make a single visit to each
        # operation we've seen, rebinding its definition if necessary.
        for operation in seen_operations.values():
            if (
                definition := getattr(operation, "_definition", None)
            ) is not None and definition.num_parameters:
                definition.assign_parameters(
                    parameter_binds.mapping, inplace=True, flat_input=True, strict=False
                )

        # Finally, assign the parameters inside any of the calibrations.  We don't track these in
        # the `ParameterTable`, so we manually reconstruct things.
        def map_calibration(qubits, parameters, schedule):
            modified = False
            new_parameters = list(parameters)
            for i, parameter in enumerate(new_parameters):
                if not isinstance(parameter, ParameterExpression):
                    continue
                if not (contained := parameter.parameters & parameter_binds.mapping.keys()):
                    continue
                for to_bind in contained:
                    parameter = parameter.assign(to_bind, parameter_binds.mapping[to_bind])
                if not parameter.parameters:
                    parameter = parameter.numeric()
                    if isinstance(parameter, complex):
                        raise TypeError(f"Calibration cannot use complex number: '{parameter}'")
                new_parameters[i] = parameter
                modified = True
            if modified:
                schedule.assign_parameters(parameter_binds.mapping)
            return (qubits, tuple(new_parameters)), schedule

        target._calibrations = defaultdict(
            dict,
            (
                (
                    gate,
                    dict(
                        map_calibration(qubits, parameters, schedule)
                        for (qubits, parameters), schedule in calibrations.items()
                    ),
                )
                for gate, calibrations in target._calibrations.items()
            ),
        )
        return None if inplace else target

    def _unroll_param_dict(
        self, parameter_binds: Mapping[Parameter, ParameterValueType]
    ) -> Mapping[Parameter, ParameterValueType]:
        out = {}
        for parameter, value in parameter_binds.items():
            if isinstance(parameter, ParameterVector):
                if len(parameter) != len(value):
                    raise CircuitError(
                        f"Parameter vector '{parameter.name}' has length {len(parameter)},"
                        f" but was assigned to {len(value)} values."
                    )
                out.update(zip(parameter, value))
            elif isinstance(parameter, str):
                out[self.get_parameter(parameter)] = value
            else:
                out[parameter] = value
        return out

    def barrier(self, *qargs: QubitSpecifier, label=None) -> InstructionSet:
        """Apply :class:`~.library.Barrier`. If ``qargs`` is empty, applies to all qubits
        in the circuit.

        Args:
            qargs (QubitSpecifier): Specification for one or more qubit arguments.
            label (str): The string label of the barrier.

        Returns:
            qiskit.circuit.InstructionSet: handle to the added instructions.
        """
        from .barrier import Barrier

        if qargs:
            # This uses a `dict` not a `set` to guarantee a deterministic order to the arguments.
            qubits = tuple({q: None for qarg in qargs for q in self.qbit_argument_conversion(qarg)})
            return self.append(
                CircuitInstruction(Barrier(len(qubits), label=label), qubits, ()), copy=False
            )
        else:
            qubits = self.qubits.copy()
            return self._current_scope().append(
                CircuitInstruction(Barrier(len(qubits), label=label), qubits, ())
            )

    def delay(
        self,
        duration: ParameterValueType,
        qarg: QubitSpecifier | None = None,
        unit: str = "dt",
    ) -> InstructionSet:
        """Apply :class:`~.circuit.Delay`. If qarg is ``None``, applies to all qubits.
        When applying to multiple qubits, delays with the same duration will be created.

        Args:
            duration (int or float or ParameterExpression): duration of the delay.
            qarg (Object): qubit argument to apply this delay.
            unit (str): unit of the duration. Supported units: ``'s'``, ``'ms'``, ``'us'``,
                ``'ns'``, ``'ps'``, and ``'dt'``. Default is ``'dt'``, i.e. integer time unit
                depending on the target backend.

        Returns:
            qiskit.circuit.InstructionSet: handle to the added instructions.

        Raises:
            CircuitError: if arguments have bad format.
        """
        if qarg is None:
            qarg = self.qubits
        return self.append(Delay(duration, unit=unit), [qarg], [], copy=False)

    def h(self, qubit: QubitSpecifier) -> InstructionSet:
        """Apply :class:`~qiskit.circuit.library.HGate`.

        For the full matrix form of this gate, see the underlying gate documentation.

        Args:
            qubit: The qubit(s) to apply the gate to.

        Returns:
            A handle to the instructions created.
        """
        from .library.standard_gates.h import HGate

        return self.append(HGate(), [qubit], [], copy=False)

    def ch(
        self,
        control_qubit: QubitSpecifier,
        target_qubit: QubitSpecifier,
        label: str | None = None,
        ctrl_state: str | int | None = None,
    ) -> InstructionSet:
        """Apply :class:`~qiskit.circuit.library.CHGate`.

        For the full matrix form of this gate, see the underlying gate documentation.

        Args:
            control_qubit: The qubit(s) used as the control.
            target_qubit: The qubit(s) targeted by the gate.
            label: The string label of the gate in the circuit.
            ctrl_state:
                The control state in decimal, or as a bitstring (e.g. '1').  Defaults to controlling
                on the '1' state.

        Returns:
            A handle to the instructions created.
        """
        from .library.standard_gates.h import CHGate

        return self.append(
            CHGate(label=label, ctrl_state=ctrl_state),
            [control_qubit, target_qubit],
            [],
            copy=False,
        )

    def id(self, qubit: QubitSpecifier) -> InstructionSet:  # pylint: disable=invalid-name
        """Apply :class:`~qiskit.circuit.library.IGate`.

        For the full matrix form of this gate, see the underlying gate documentation.

        Args:
            qubit: The qubit(s) to apply the gate to.

        Returns:
            A handle to the instructions created.
        """
        from .library.standard_gates.i import IGate

        return self.append(IGate(), [qubit], [], copy=False)

    def ms(self, theta: ParameterValueType, qubits: Sequence[QubitSpecifier]) -> InstructionSet:
        """Apply :class:`~qiskit.circuit.library.MSGate`.

        For the full matrix form of this gate, see the underlying gate documentation.

        Args:
            theta: The angle of the rotation.
            qubits: The qubits to apply the gate to.

        Returns:
            A handle to the instructions created.
        """
        # pylint: disable=cyclic-import
        from .library.generalized_gates.gms import MSGate

        return self.append(MSGate(len(qubits), theta), qubits, copy=False)

    def p(self, theta: ParameterValueType, qubit: QubitSpecifier) -> InstructionSet:
        """Apply :class:`~qiskit.circuit.library.PhaseGate`.

        For the full matrix form of this gate, see the underlying gate documentation.

        Args:
            theta: THe angle of the rotation.
            qubit: The qubit(s) to apply the gate to.

        Returns:
            A handle to the instructions created.
        """
        from .library.standard_gates.p import PhaseGate

        return self.append(PhaseGate(theta), [qubit], [], copy=False)

    def cp(
        self,
        theta: ParameterValueType,
        control_qubit: QubitSpecifier,
        target_qubit: QubitSpecifier,
        label: str | None = None,
        ctrl_state: str | int | None = None,
    ) -> InstructionSet:
        """Apply :class:`~qiskit.circuit.library.CPhaseGate`.

        For the full matrix form of this gate, see the underlying gate documentation.

        Args:
            theta: The angle of the rotation.
            control_qubit: The qubit(s) used as the control.
            target_qubit: The qubit(s) targeted by the gate.
            label: The string label of the gate in the circuit.
            ctrl_state:
                The control state in decimal, or as a bitstring (e.g. '1').  Defaults to controlling
                on the '1' state.

        Returns:
            A handle to the instructions created.
        """
        from .library.standard_gates.p import CPhaseGate

        return self.append(
            CPhaseGate(theta, label=label, ctrl_state=ctrl_state),
            [control_qubit, target_qubit],
            [],
            copy=False,
        )

    def mcp(
        self,
        lam: ParameterValueType,
        control_qubits: Sequence[QubitSpecifier],
        target_qubit: QubitSpecifier,
        ctrl_state: str | int | None = None,
    ) -> InstructionSet:
        """Apply :class:`~qiskit.circuit.library.MCPhaseGate`.

        For the full matrix form of this gate, see the underlying gate documentation.

        Args:
            lam: The angle of the rotation.
            control_qubits: The qubits used as the controls.
            target_qubit: The qubit(s) targeted by the gate.
            ctrl_state:
                The control state in decimal, or as a bitstring (e.g. '1').  Defaults to controlling
                on the '1' state.

        Returns:
            A handle to the instructions created.
        """
        from .library.standard_gates.p import MCPhaseGate

        num_ctrl_qubits = len(control_qubits)
        return self.append(
<<<<<<< HEAD
            MCPhaseGate(lam, num_ctrl_qubits), control_qubits[:] + [target_qubit], [], copy=False
=======
            MCPhaseGate(lam, num_ctrl_qubits, ctrl_state=ctrl_state),
            control_qubits[:] + [target_qubit],
            [],
>>>>>>> f14e0b29
        )

    def r(
        self, theta: ParameterValueType, phi: ParameterValueType, qubit: QubitSpecifier
    ) -> InstructionSet:
        """Apply :class:`~qiskit.circuit.library.RGate`.

        For the full matrix form of this gate, see the underlying gate documentation.

        Args:
            theta: The angle of the rotation.
            phi: The angle of the axis of rotation in the x-y plane.
            qubit: The qubit(s) to apply the gate to.

        Returns:
            A handle to the instructions created.
        """
        from .library.standard_gates.r import RGate

        return self.append(RGate(theta, phi), [qubit], [], copy=False)

    def rv(
        self,
        vx: ParameterValueType,
        vy: ParameterValueType,
        vz: ParameterValueType,
        qubit: QubitSpecifier,
    ) -> InstructionSet:
        """Apply :class:`~qiskit.circuit.library.RVGate`.

        For the full matrix form of this gate, see the underlying gate documentation.

        Rotation around an arbitrary rotation axis :math:`v`, where :math:`|v|` is the angle of
        rotation in radians.

        Args:
            vx: x-component of the rotation axis.
            vy: y-component of the rotation axis.
            vz: z-component of the rotation axis.
            qubit: The qubit(s) to apply the gate to.

        Returns:
            A handle to the instructions created.
        """
        from .library.generalized_gates.rv import RVGate

        return self.append(RVGate(vx, vy, vz), [qubit], [], copy=False)

    def rccx(
        self,
        control_qubit1: QubitSpecifier,
        control_qubit2: QubitSpecifier,
        target_qubit: QubitSpecifier,
    ) -> InstructionSet:
        """Apply :class:`~qiskit.circuit.library.RCCXGate`.

        For the full matrix form of this gate, see the underlying gate documentation.

        Args:
            control_qubit1: The qubit(s) used as the first control.
            control_qubit2: The qubit(s) used as the second control.
            target_qubit: The qubit(s) targeted by the gate.

        Returns:
            A handle to the instructions created.
        """
        from .library.standard_gates.x import RCCXGate

        return self.append(
            RCCXGate(), [control_qubit1, control_qubit2, target_qubit], [], copy=False
        )

    def rcccx(
        self,
        control_qubit1: QubitSpecifier,
        control_qubit2: QubitSpecifier,
        control_qubit3: QubitSpecifier,
        target_qubit: QubitSpecifier,
    ) -> InstructionSet:
        """Apply :class:`~qiskit.circuit.library.RC3XGate`.

        For the full matrix form of this gate, see the underlying gate documentation.

        Args:
            control_qubit1: The qubit(s) used as the first control.
            control_qubit2: The qubit(s) used as the second control.
            control_qubit3: The qubit(s) used as the third control.
            target_qubit: The qubit(s) targeted by the gate.

        Returns:
            A handle to the instructions created.
        """
        from .library.standard_gates.x import RC3XGate

        return self.append(
            RC3XGate(),
            [control_qubit1, control_qubit2, control_qubit3, target_qubit],
            [],
            copy=False,
        )

    def rx(
        self, theta: ParameterValueType, qubit: QubitSpecifier, label: str | None = None
    ) -> InstructionSet:
        """Apply :class:`~qiskit.circuit.library.RXGate`.

        For the full matrix form of this gate, see the underlying gate documentation.

        Args:
            theta: The rotation angle of the gate.
            qubit: The qubit(s) to apply the gate to.
            label: The string label of the gate in the circuit.

        Returns:
            A handle to the instructions created.
        """
        from .library.standard_gates.rx import RXGate

        return self.append(RXGate(theta, label=label), [qubit], [], copy=False)

    def crx(
        self,
        theta: ParameterValueType,
        control_qubit: QubitSpecifier,
        target_qubit: QubitSpecifier,
        label: str | None = None,
        ctrl_state: str | int | None = None,
    ) -> InstructionSet:
        """Apply :class:`~qiskit.circuit.library.CRXGate`.

        For the full matrix form of this gate, see the underlying gate documentation.

        Args:
            theta: The angle of the rotation.
            control_qubit: The qubit(s) used as the control.
            target_qubit: The qubit(s) targeted by the gate.
            label: The string label of the gate in the circuit.
            ctrl_state:
                The control state in decimal, or as a bitstring (e.g. '1').  Defaults to controlling
                on the '1' state.

        Returns:
            A handle to the instructions created.
        """
        from .library.standard_gates.rx import CRXGate

        return self.append(
            CRXGate(theta, label=label, ctrl_state=ctrl_state),
            [control_qubit, target_qubit],
            [],
            copy=False,
        )

    def rxx(
        self, theta: ParameterValueType, qubit1: QubitSpecifier, qubit2: QubitSpecifier
    ) -> InstructionSet:
        """Apply :class:`~qiskit.circuit.library.RXXGate`.

        For the full matrix form of this gate, see the underlying gate documentation.

        Args:
            theta: The angle of the rotation.
            qubit1: The qubit(s) to apply the gate to.
            qubit2: The qubit(s) to apply the gate to.

        Returns:
            A handle to the instructions created.
        """
        from .library.standard_gates.rxx import RXXGate

        return self.append(RXXGate(theta), [qubit1, qubit2], [], copy=False)

    def ry(
        self, theta: ParameterValueType, qubit: QubitSpecifier, label: str | None = None
    ) -> InstructionSet:
        """Apply :class:`~qiskit.circuit.library.RYGate`.

        For the full matrix form of this gate, see the underlying gate documentation.

        Args:
            theta: The rotation angle of the gate.
            qubit: The qubit(s) to apply the gate to.
            label: The string label of the gate in the circuit.

        Returns:
            A handle to the instructions created.
        """
        from .library.standard_gates.ry import RYGate

        return self.append(RYGate(theta, label=label), [qubit], [], copy=False)

    def cry(
        self,
        theta: ParameterValueType,
        control_qubit: QubitSpecifier,
        target_qubit: QubitSpecifier,
        label: str | None = None,
        ctrl_state: str | int | None = None,
    ) -> InstructionSet:
        """Apply :class:`~qiskit.circuit.library.CRYGate`.

        For the full matrix form of this gate, see the underlying gate documentation.

        Args:
            theta: The angle of the rotation.
            control_qubit: The qubit(s) used as the control.
            target_qubit: The qubit(s) targeted by the gate.
            label: The string label of the gate in the circuit.
            ctrl_state:
                The control state in decimal, or as a bitstring (e.g. '1').  Defaults to controlling
                on the '1' state.

        Returns:
            A handle to the instructions created.
        """
        from .library.standard_gates.ry import CRYGate

        return self.append(
            CRYGate(theta, label=label, ctrl_state=ctrl_state),
            [control_qubit, target_qubit],
            [],
            copy=False,
        )

    def ryy(
        self, theta: ParameterValueType, qubit1: QubitSpecifier, qubit2: QubitSpecifier
    ) -> InstructionSet:
        """Apply :class:`~qiskit.circuit.library.RYYGate`.

        For the full matrix form of this gate, see the underlying gate documentation.

        Args:
            theta: The rotation angle of the gate.
            qubit1: The qubit(s) to apply the gate to.
            qubit2: The qubit(s) to apply the gate to.

        Returns:
            A handle to the instructions created.
        """
        from .library.standard_gates.ryy import RYYGate

        return self.append(RYYGate(theta), [qubit1, qubit2], [], copy=False)

    def rz(self, phi: ParameterValueType, qubit: QubitSpecifier) -> InstructionSet:
        """Apply :class:`~qiskit.circuit.library.RZGate`.

        For the full matrix form of this gate, see the underlying gate documentation.

        Args:
            phi: The rotation angle of the gate.
            qubit: The qubit(s) to apply the gate to.

        Returns:
            A handle to the instructions created.
        """
        from .library.standard_gates.rz import RZGate

        return self.append(RZGate(phi), [qubit], [], copy=False)

    def crz(
        self,
        theta: ParameterValueType,
        control_qubit: QubitSpecifier,
        target_qubit: QubitSpecifier,
        label: str | None = None,
        ctrl_state: str | int | None = None,
    ) -> InstructionSet:
        """Apply :class:`~qiskit.circuit.library.CRZGate`.

        For the full matrix form of this gate, see the underlying gate documentation.

        Args:
            theta: The angle of the rotation.
            control_qubit: The qubit(s) used as the control.
            target_qubit: The qubit(s) targeted by the gate.
            label: The string label of the gate in the circuit.
            ctrl_state:
                The control state in decimal, or as a bitstring (e.g. '1').  Defaults to controlling
                on the '1' state.

        Returns:
            A handle to the instructions created.
        """
        from .library.standard_gates.rz import CRZGate

        return self.append(
            CRZGate(theta, label=label, ctrl_state=ctrl_state),
            [control_qubit, target_qubit],
            [],
            copy=False,
        )

    def rzx(
        self, theta: ParameterValueType, qubit1: QubitSpecifier, qubit2: QubitSpecifier
    ) -> InstructionSet:
        """Apply :class:`~qiskit.circuit.library.RZXGate`.

        For the full matrix form of this gate, see the underlying gate documentation.

        Args:
            theta: The rotation angle of the gate.
            qubit1: The qubit(s) to apply the gate to.
            qubit2: The qubit(s) to apply the gate to.

        Returns:
            A handle to the instructions created.
        """
        from .library.standard_gates.rzx import RZXGate

        return self.append(RZXGate(theta), [qubit1, qubit2], [], copy=False)

    def rzz(
        self, theta: ParameterValueType, qubit1: QubitSpecifier, qubit2: QubitSpecifier
    ) -> InstructionSet:
        """Apply :class:`~qiskit.circuit.library.RZZGate`.

        For the full matrix form of this gate, see the underlying gate documentation.

        Args:
            theta: The rotation angle of the gate.
            qubit1: The qubit(s) to apply the gate to.
            qubit2: The qubit(s) to apply the gate to.

        Returns:
            A handle to the instructions created.
        """
        from .library.standard_gates.rzz import RZZGate

        return self.append(RZZGate(theta), [qubit1, qubit2], [], copy=False)

    def ecr(self, qubit1: QubitSpecifier, qubit2: QubitSpecifier) -> InstructionSet:
        """Apply :class:`~qiskit.circuit.library.ECRGate`.

        For the full matrix form of this gate, see the underlying gate documentation.

        Args:
            qubit1, qubit2: The qubits to apply the gate to.

        Returns:
            A handle to the instructions created.
        """
        from .library.standard_gates.ecr import ECRGate

        return self.append(ECRGate(), [qubit1, qubit2], [], copy=False)

    def s(self, qubit: QubitSpecifier) -> InstructionSet:
        """Apply :class:`~qiskit.circuit.library.SGate`.

        For the full matrix form of this gate, see the underlying gate documentation.

        Args:
            qubit: The qubit(s) to apply the gate to.

        Returns:
            A handle to the instructions created.
        """
        from .library.standard_gates.s import SGate

        return self.append(SGate(), [qubit], [], copy=False)

    def sdg(self, qubit: QubitSpecifier) -> InstructionSet:
        """Apply :class:`~qiskit.circuit.library.SdgGate`.

        For the full matrix form of this gate, see the underlying gate documentation.

        Args:
            qubit: The qubit(s) to apply the gate to.

        Returns:
            A handle to the instructions created.
        """
        from .library.standard_gates.s import SdgGate

        return self.append(SdgGate(), [qubit], [], copy=False)

    def cs(
        self,
        control_qubit: QubitSpecifier,
        target_qubit: QubitSpecifier,
        label: str | None = None,
        ctrl_state: str | int | None = None,
    ) -> InstructionSet:
        """Apply :class:`~qiskit.circuit.library.CSGate`.

        For the full matrix form of this gate, see the underlying gate documentation.

        Args:
            control_qubit: The qubit(s) used as the control.
            target_qubit: The qubit(s) targeted by the gate.
            label: The string label of the gate in the circuit.
            ctrl_state:
                The control state in decimal, or as a bitstring (e.g. '1').  Defaults to controlling
                on the '1' state.

        Returns:
            A handle to the instructions created.
        """
        from .library.standard_gates.s import CSGate

        return self.append(
            CSGate(label=label, ctrl_state=ctrl_state),
            [control_qubit, target_qubit],
            [],
            copy=False,
        )

    def csdg(
        self,
        control_qubit: QubitSpecifier,
        target_qubit: QubitSpecifier,
        label: str | None = None,
        ctrl_state: str | int | None = None,
    ) -> InstructionSet:
        """Apply :class:`~qiskit.circuit.library.CSdgGate`.

        For the full matrix form of this gate, see the underlying gate documentation.

        Args:
            control_qubit: The qubit(s) used as the control.
            target_qubit: The qubit(s) targeted by the gate.
            label: The string label of the gate in the circuit.
            ctrl_state:
                The control state in decimal, or as a bitstring (e.g. '1').  Defaults to controlling
                on the '1' state.

        Returns:
            A handle to the instructions created.
        """
        from .library.standard_gates.s import CSdgGate

        return self.append(
            CSdgGate(label=label, ctrl_state=ctrl_state),
            [control_qubit, target_qubit],
            [],
            copy=False,
        )

    def swap(self, qubit1: QubitSpecifier, qubit2: QubitSpecifier) -> InstructionSet:
        """Apply :class:`~qiskit.circuit.library.SwapGate`.

        For the full matrix form of this gate, see the underlying gate documentation.

        Args:
            qubit1, qubit2: The qubits to apply the gate to.

        Returns:
            A handle to the instructions created.
        """
        from .library.standard_gates.swap import SwapGate

        return self.append(SwapGate(), [qubit1, qubit2], [], copy=False)

    def iswap(self, qubit1: QubitSpecifier, qubit2: QubitSpecifier) -> InstructionSet:
        """Apply :class:`~qiskit.circuit.library.iSwapGate`.

        For the full matrix form of this gate, see the underlying gate documentation.

        Args:
            qubit1, qubit2: The qubits to apply the gate to.

        Returns:
            A handle to the instructions created.
        """
        from .library.standard_gates.iswap import iSwapGate

        return self.append(iSwapGate(), [qubit1, qubit2], [], copy=False)

    def cswap(
        self,
        control_qubit: QubitSpecifier,
        target_qubit1: QubitSpecifier,
        target_qubit2: QubitSpecifier,
        label: str | None = None,
        ctrl_state: str | int | None = None,
    ) -> InstructionSet:
        """Apply :class:`~qiskit.circuit.library.CSwapGate`.

        For the full matrix form of this gate, see the underlying gate documentation.

        Args:
            control_qubit: The qubit(s) used as the control.
            target_qubit1: The qubit(s) targeted by the gate.
            target_qubit2: The qubit(s) targeted by the gate.
            label: The string label of the gate in the circuit.
            ctrl_state:
                The control state in decimal, or as a bitstring (e.g. ``'1'``).  Defaults to controlling
                on the ``'1'`` state.

        Returns:
            A handle to the instructions created.
        """
        from .library.standard_gates.swap import CSwapGate

        return self.append(
            CSwapGate(label=label, ctrl_state=ctrl_state),
            [control_qubit, target_qubit1, target_qubit2],
            [],
            copy=False,
        )

    def sx(self, qubit: QubitSpecifier) -> InstructionSet:
        """Apply :class:`~qiskit.circuit.library.SXGate`.

        For the full matrix form of this gate, see the underlying gate documentation.

        Args:
            qubit: The qubit(s) to apply the gate to.

        Returns:
            A handle to the instructions created.
        """
        from .library.standard_gates.sx import SXGate

        return self.append(SXGate(), [qubit], [], copy=False)

    def sxdg(self, qubit: QubitSpecifier) -> InstructionSet:
        """Apply :class:`~qiskit.circuit.library.SXdgGate`.

        For the full matrix form of this gate, see the underlying gate documentation.

        Args:
            qubit: The qubit(s) to apply the gate to.

        Returns:
            A handle to the instructions created.
        """
        from .library.standard_gates.sx import SXdgGate

        return self.append(SXdgGate(), [qubit], [], copy=False)

    def csx(
        self,
        control_qubit: QubitSpecifier,
        target_qubit: QubitSpecifier,
        label: str | None = None,
        ctrl_state: str | int | None = None,
    ) -> InstructionSet:
        """Apply :class:`~qiskit.circuit.library.CSXGate`.

        For the full matrix form of this gate, see the underlying gate documentation.

        Args:
            control_qubit: The qubit(s) used as the control.
            target_qubit: The qubit(s) targeted by the gate.
            label: The string label of the gate in the circuit.
            ctrl_state:
                The control state in decimal, or as a bitstring (e.g. '1').  Defaults to controlling
                on the '1' state.

        Returns:
            A handle to the instructions created.
        """
        from .library.standard_gates.sx import CSXGate

        return self.append(
            CSXGate(label=label, ctrl_state=ctrl_state),
            [control_qubit, target_qubit],
            [],
            copy=False,
        )

    def t(self, qubit: QubitSpecifier) -> InstructionSet:
        """Apply :class:`~qiskit.circuit.library.TGate`.

        For the full matrix form of this gate, see the underlying gate documentation.

        Args:
            qubit: The qubit(s) to apply the gate to.

        Returns:
            A handle to the instructions created.
        """
        from .library.standard_gates.t import TGate

        return self.append(TGate(), [qubit], [], copy=False)

    def tdg(self, qubit: QubitSpecifier) -> InstructionSet:
        """Apply :class:`~qiskit.circuit.library.TdgGate`.

        For the full matrix form of this gate, see the underlying gate documentation.

        Args:
            qubit: The qubit(s) to apply the gate to.

        Returns:
            A handle to the instructions created.
        """
        from .library.standard_gates.t import TdgGate

        return self.append(TdgGate(), [qubit], [], copy=False)

    def u(
        self,
        theta: ParameterValueType,
        phi: ParameterValueType,
        lam: ParameterValueType,
        qubit: QubitSpecifier,
    ) -> InstructionSet:
        r"""Apply :class:`~qiskit.circuit.library.UGate`.

        For the full matrix form of this gate, see the underlying gate documentation.

        Args:
            theta: The :math:`\theta` rotation angle of the gate.
            phi: The :math:`\phi` rotation angle of the gate.
            lam: The :math:`\lambda` rotation angle of the gate.
            qubit: The qubit(s) to apply the gate to.

        Returns:
            A handle to the instructions created.
        """
        from .library.standard_gates.u import UGate

        return self.append(UGate(theta, phi, lam), [qubit], [], copy=False)

    def cu(
        self,
        theta: ParameterValueType,
        phi: ParameterValueType,
        lam: ParameterValueType,
        gamma: ParameterValueType,
        control_qubit: QubitSpecifier,
        target_qubit: QubitSpecifier,
        label: str | None = None,
        ctrl_state: str | int | None = None,
    ) -> InstructionSet:
        r"""Apply :class:`~qiskit.circuit.library.CUGate`.

        For the full matrix form of this gate, see the underlying gate documentation.

        Args:
            theta: The :math:`\theta` rotation angle of the gate.
            phi: The :math:`\phi` rotation angle of the gate.
            lam: The :math:`\lambda` rotation angle of the gate.
            gamma: The global phase applied of the U gate, if applied.
            control_qubit: The qubit(s) used as the control.
            target_qubit: The qubit(s) targeted by the gate.
            label: The string label of the gate in the circuit.
            ctrl_state:
                The control state in decimal, or as a bitstring (e.g. '1').  Defaults to controlling
                on the '1' state.

        Returns:
            A handle to the instructions created.
        """
        from .library.standard_gates.u import CUGate

        return self.append(
            CUGate(theta, phi, lam, gamma, label=label, ctrl_state=ctrl_state),
            [control_qubit, target_qubit],
            [],
            copy=False,
        )

    def x(self, qubit: QubitSpecifier, label: str | None = None) -> InstructionSet:
        r"""Apply :class:`~qiskit.circuit.library.XGate`.

        For the full matrix form of this gate, see the underlying gate documentation.

        Args:
            qubit: The qubit(s) to apply the gate to.
            label: The string label of the gate in the circuit.

        Returns:
            A handle to the instructions created.
        """
        from .library.standard_gates.x import XGate

        return self.append(XGate(label=label), [qubit], [], copy=False)

    def cx(
        self,
        control_qubit: QubitSpecifier,
        target_qubit: QubitSpecifier,
        label: str | None = None,
        ctrl_state: str | int | None = None,
    ) -> InstructionSet:
        r"""Apply :class:`~qiskit.circuit.library.CXGate`.

        For the full matrix form of this gate, see the underlying gate documentation.

        Args:
            control_qubit: The qubit(s) used as the control.
            target_qubit: The qubit(s) targeted by the gate.
            label: The string label of the gate in the circuit.
            ctrl_state:
                The control state in decimal, or as a bitstring (e.g. '1').  Defaults to controlling
                on the '1' state.

        Returns:
            A handle to the instructions created.
        """

        from .library.standard_gates.x import CXGate

        return self.append(
            CXGate(label=label, ctrl_state=ctrl_state),
            [control_qubit, target_qubit],
            [],
            copy=False,
        )

    def dcx(self, qubit1: QubitSpecifier, qubit2: QubitSpecifier) -> InstructionSet:
        r"""Apply :class:`~qiskit.circuit.library.DCXGate`.

        For the full matrix form of this gate, see the underlying gate documentation.

        Args:
            qubit1: The qubit(s) to apply the gate to.
            qubit2: The qubit(s) to apply the gate to.

        Returns:
            A handle to the instructions created.
        """
        from .library.standard_gates.dcx import DCXGate

        return self.append(DCXGate(), [qubit1, qubit2], [], copy=False)

    def ccx(
        self,
        control_qubit1: QubitSpecifier,
        control_qubit2: QubitSpecifier,
        target_qubit: QubitSpecifier,
        ctrl_state: str | int | None = None,
    ) -> InstructionSet:
        r"""Apply :class:`~qiskit.circuit.library.CCXGate`.

        For the full matrix form of this gate, see the underlying gate documentation.

        Args:
            control_qubit1: The qubit(s) used as the first control.
            control_qubit2: The qubit(s) used as the second control.
            target_qubit: The qubit(s) targeted by the gate.
            ctrl_state:
                The control state in decimal, or as a bitstring (e.g. '1').  Defaults to controlling
                on the '1' state.

        Returns:
            A handle to the instructions created.
        """
        from .library.standard_gates.x import CCXGate

        return self.append(
            CCXGate(ctrl_state=ctrl_state),
            [control_qubit1, control_qubit2, target_qubit],
            [],
            copy=False,
        )

    def mcx(
        self,
        control_qubits: Sequence[QubitSpecifier],
        target_qubit: QubitSpecifier,
        ancilla_qubits: QubitSpecifier | Sequence[QubitSpecifier] | None = None,
        mode: str = "noancilla",
        ctrl_state: str | int | None = None,
    ) -> InstructionSet:
        """Apply :class:`~qiskit.circuit.library.MCXGate`.

        The multi-cX gate can be implemented using different techniques, which use different numbers
        of ancilla qubits and have varying circuit depth. These modes are:

        - ``'noancilla'``: Requires 0 ancilla qubits.
        - ``'recursion'``: Requires 1 ancilla qubit if more than 4 controls are used, otherwise 0.
        - ``'v-chain'``: Requires 2 less ancillas than the number of control qubits.
        - ``'v-chain-dirty'``: Same as for the clean ancillas (but the circuit will be longer).

        For the full matrix form of this gate, see the underlying gate documentation.

        Args:
            control_qubits: The qubits used as the controls.
            target_qubit: The qubit(s) targeted by the gate.
            ancilla_qubits: The qubits used as the ancillae, if the mode requires them.
            mode: The choice of mode, explained further above.
            ctrl_state:
                The control state in decimal, or as a bitstring (e.g. '1').  Defaults to controlling
                on the '1' state.

        Returns:
            A handle to the instructions created.

        Raises:
            ValueError: if the given mode is not known, or if too few ancilla qubits are passed.
            AttributeError: if no ancilla qubits are passed, but some are needed.
        """
        from .library.standard_gates.x import MCXGrayCode, MCXRecursive, MCXVChain

        num_ctrl_qubits = len(control_qubits)

        available_implementations = {
            "noancilla": MCXGrayCode(num_ctrl_qubits, ctrl_state=ctrl_state),
            "recursion": MCXRecursive(num_ctrl_qubits, ctrl_state=ctrl_state),
            "v-chain": MCXVChain(num_ctrl_qubits, False, ctrl_state=ctrl_state),
            "v-chain-dirty": MCXVChain(num_ctrl_qubits, dirty_ancillas=True, ctrl_state=ctrl_state),
            # outdated, previous names
            "advanced": MCXRecursive(num_ctrl_qubits, ctrl_state=ctrl_state),
            "basic": MCXVChain(num_ctrl_qubits, dirty_ancillas=False, ctrl_state=ctrl_state),
            "basic-dirty-ancilla": MCXVChain(
                num_ctrl_qubits, dirty_ancillas=True, ctrl_state=ctrl_state
            ),
        }

        # check ancilla input
        if ancilla_qubits:
            _ = self.qbit_argument_conversion(ancilla_qubits)

        try:
            gate = available_implementations[mode]
        except KeyError as ex:
            all_modes = list(available_implementations.keys())
            raise ValueError(
                f"Unsupported mode ({mode}) selected, choose one of {all_modes}"
            ) from ex

        if hasattr(gate, "num_ancilla_qubits") and gate.num_ancilla_qubits > 0:
            required = gate.num_ancilla_qubits
            if ancilla_qubits is None:
                raise AttributeError(f"No ancillas provided, but {required} are needed!")

            # convert ancilla qubits to a list if they were passed as int or qubit
            if not hasattr(ancilla_qubits, "__len__"):
                ancilla_qubits = [ancilla_qubits]

            if len(ancilla_qubits) < required:
                actually = len(ancilla_qubits)
                raise ValueError(f"At least {required} ancillas required, but {actually} given.")
            # size down if too many ancillas were provided
            ancilla_qubits = ancilla_qubits[:required]
        else:
            ancilla_qubits = []

        return self.append(gate, control_qubits[:] + [target_qubit] + ancilla_qubits[:], [])

    def y(self, qubit: QubitSpecifier) -> InstructionSet:
        r"""Apply :class:`~qiskit.circuit.library.YGate`.

        For the full matrix form of this gate, see the underlying gate documentation.

        Args:
            qubit: The qubit(s) to apply the gate to.

        Returns:
            A handle to the instructions created.
        """
        from .library.standard_gates.y import YGate

        return self.append(YGate(), [qubit], [], copy=False)

    def cy(
        self,
        control_qubit: QubitSpecifier,
        target_qubit: QubitSpecifier,
        label: str | None = None,
        ctrl_state: str | int | None = None,
    ) -> InstructionSet:
        r"""Apply :class:`~qiskit.circuit.library.CYGate`.

        For the full matrix form of this gate, see the underlying gate documentation.

        Args:
            control_qubit: The qubit(s) used as the controls.
            target_qubit: The qubit(s) targeted by the gate.
            label: The string label of the gate in the circuit.
            ctrl_state:
                The control state in decimal, or as a bitstring (e.g. '1').  Defaults to controlling
                on the '1' state.

        Returns:
            A handle to the instructions created.
        """
        from .library.standard_gates.y import CYGate

        return self.append(
            CYGate(label=label, ctrl_state=ctrl_state),
            [control_qubit, target_qubit],
            [],
            copy=False,
        )

    def z(self, qubit: QubitSpecifier) -> InstructionSet:
        r"""Apply :class:`~qiskit.circuit.library.ZGate`.

        For the full matrix form of this gate, see the underlying gate documentation.

        Args:
            qubit: The qubit(s) to apply the gate to.

        Returns:
            A handle to the instructions created.
        """
        from .library.standard_gates.z import ZGate

        return self.append(ZGate(), [qubit], [], copy=False)

    def cz(
        self,
        control_qubit: QubitSpecifier,
        target_qubit: QubitSpecifier,
        label: str | None = None,
        ctrl_state: str | int | None = None,
    ) -> InstructionSet:
        r"""Apply :class:`~qiskit.circuit.library.CZGate`.

        For the full matrix form of this gate, see the underlying gate documentation.

        Args:
            control_qubit: The qubit(s) used as the controls.
            target_qubit: The qubit(s) targeted by the gate.
            label: The string label of the gate in the circuit.
            ctrl_state:
                The control state in decimal, or as a bitstring (e.g. '1').  Defaults to controlling
                on the '1' state.

        Returns:
            A handle to the instructions created.
        """
        from .library.standard_gates.z import CZGate

        return self.append(
            CZGate(label=label, ctrl_state=ctrl_state),
            [control_qubit, target_qubit],
            [],
            copy=False,
        )

    def ccz(
        self,
        control_qubit1: QubitSpecifier,
        control_qubit2: QubitSpecifier,
        target_qubit: QubitSpecifier,
        label: str | None = None,
        ctrl_state: str | int | None = None,
    ) -> InstructionSet:
        r"""Apply :class:`~qiskit.circuit.library.CCZGate`.

        For the full matrix form of this gate, see the underlying gate documentation.

        Args:
            control_qubit1: The qubit(s) used as the first control.
            control_qubit2: The qubit(s) used as the second control.
            target_qubit: The qubit(s) targeted by the gate.
            label: The string label of the gate in the circuit.
            ctrl_state:
                The control state in decimal, or as a bitstring (e.g. '10').  Defaults to controlling
                on the '11' state.

        Returns:
            A handle to the instructions created.
        """
        from .library.standard_gates.z import CCZGate

        return self.append(
            CCZGate(label=label, ctrl_state=ctrl_state),
            [control_qubit1, control_qubit2, target_qubit],
            [],
            copy=False,
        )

    def pauli(
        self,
        pauli_string: str,
        qubits: Sequence[QubitSpecifier],
    ) -> InstructionSet:
        """Apply :class:`~qiskit.circuit.library.PauliGate`.

        Args:
            pauli_string: A string representing the Pauli operator to apply, e.g. 'XX'.
            qubits: The qubits to apply this gate to.

        Returns:
            A handle to the instructions created.
        """
        from qiskit.circuit.library.generalized_gates.pauli import PauliGate

        return self.append(PauliGate(pauli_string), qubits, [], copy=False)

    def prepare_state(
        self,
        state: Statevector | Sequence[complex] | str | int,
        qubits: Sequence[QubitSpecifier] | None = None,
        label: str | None = None,
        normalize: bool = False,
    ) -> InstructionSet:
        r"""Prepare qubits in a specific state.

        This class implements a state preparing unitary. Unlike
        :meth:`.initialize` it does not reset the qubits first.

        Args:
            state: The state to initialize to, can be either of the following.

                * Statevector or vector of complex amplitudes to initialize to.
                * Labels of basis states of the Pauli eigenstates Z, X, Y. See
                  :meth:`.Statevector.from_label`. Notice the order of the labels is reversed with
                  respect to the qubit index to be applied to. Example label '01' initializes the
                  qubit zero to :math:`|1\rangle` and the qubit one to :math:`|0\rangle`.
                * An integer that is used as a bitmap indicating which qubits to initialize to
                  :math:`|1\rangle`. Example: setting params to 5 would initialize qubit 0 and qubit
                  2 to :math:`|1\rangle` and qubit 1 to :math:`|0\rangle`.

            qubits: Qubits to initialize. If ``None`` the initialization is applied to all qubits in
                the circuit.
            label: An optional label for the gate
            normalize: Whether to normalize an input array to a unit vector.

        Returns:
            A handle to the instruction that was just initialized

        Examples:
            Prepare a qubit in the state :math:`(|0\rangle - |1\rangle) / \sqrt{2}`.

            .. code-block::

                import numpy as np
                from qiskit import QuantumCircuit

                circuit = QuantumCircuit(1)
                circuit.prepare_state([1/np.sqrt(2), -1/np.sqrt(2)], 0)
                circuit.draw()

            output:

            .. parsed-literal::

                     ┌─────────────────────────────────────┐
                q_0: ┤ State Preparation(0.70711,-0.70711) ├
                     └─────────────────────────────────────┘


            Prepare from a string two qubits in the state :math:`|10\rangle`.
            The order of the labels is reversed with respect to qubit index.
            More information about labels for basis states are in
            :meth:`.Statevector.from_label`.

            .. code-block::

                import numpy as np
                from qiskit import QuantumCircuit

                circuit = QuantumCircuit(2)
                circuit.prepare_state('01', circuit.qubits)
                circuit.draw()

            output:

            .. parsed-literal::

                     ┌─────────────────────────┐
                q_0: ┤0                        ├
                     │  State Preparation(0,1) │
                q_1: ┤1                        ├
                     └─────────────────────────┘


            Initialize two qubits from an array of complex amplitudes
            .. code-block::

                import numpy as np
                from qiskit import QuantumCircuit

                circuit = QuantumCircuit(2)
                circuit.prepare_state([0, 1/np.sqrt(2), -1.j/np.sqrt(2), 0], circuit.qubits)
                circuit.draw()

            output:

            .. parsed-literal::

                     ┌───────────────────────────────────────────┐
                q_0: ┤0                                          ├
                     │  State Preparation(0,0.70711,-0.70711j,0) │
                q_1: ┤1                                          ├
                     └───────────────────────────────────────────┘
        """
        # pylint: disable=cyclic-import
        from qiskit.circuit.library.data_preparation import StatePreparation

        if qubits is None:
            qubits = self.qubits
        elif isinstance(qubits, (int, np.integer, slice, Qubit)):
            qubits = [qubits]

        num_qubits = len(qubits) if isinstance(state, int) else None

        return self.append(
            StatePreparation(state, num_qubits, label=label, normalize=normalize),
            qubits,
            copy=False,
        )

    def initialize(
        self,
        params: Statevector | Sequence[complex] | str | int,
        qubits: Sequence[QubitSpecifier] | None = None,
        normalize: bool = False,
    ):
        r"""Initialize qubits in a specific state.

        Qubit initialization is done by first resetting the qubits to :math:`|0\rangle`
        followed by calling :class:`~qiskit.circuit.library.StatePreparation`
        class to prepare the qubits in a specified state.
        Both these steps are included in the
        :class:`~qiskit.circuit.library.Initialize` instruction.

        Args:
            params: The state to initialize to, can be either of the following.

                * Statevector or vector of complex amplitudes to initialize to.
                * Labels of basis states of the Pauli eigenstates Z, X, Y. See
                  :meth:`.Statevector.from_label`. Notice the order of the labels is reversed with
                  respect to the qubit index to be applied to. Example label '01' initializes the
                  qubit zero to :math:`|1\rangle` and the qubit one to :math:`|0\rangle`.
                * An integer that is used as a bitmap indicating which qubits to initialize to
                  :math:`|1\rangle`. Example: setting params to 5 would initialize qubit 0 and qubit
                  2 to :math:`|1\rangle` and qubit 1 to :math:`|0\rangle`.

            qubits: Qubits to initialize. If ``None`` the initialization is applied to all qubits in
                the circuit.
            normalize: Whether to normalize an input array to a unit vector.

        Returns:
            A handle to the instructions created.

        Examples:
            Prepare a qubit in the state :math:`(|0\rangle - |1\rangle) / \sqrt{2}`.

            .. code-block::

                import numpy as np
                from qiskit import QuantumCircuit

                circuit = QuantumCircuit(1)
                circuit.initialize([1/np.sqrt(2), -1/np.sqrt(2)], 0)
                circuit.draw()

            output:

            .. parsed-literal::

                     ┌──────────────────────────────┐
                q_0: ┤ Initialize(0.70711,-0.70711) ├
                     └──────────────────────────────┘


            Initialize from a string two qubits in the state :math:`|10\rangle`.
            The order of the labels is reversed with respect to qubit index.
            More information about labels for basis states are in
            :meth:`.Statevector.from_label`.

            .. code-block::

                import numpy as np
                from qiskit import QuantumCircuit

                circuit = QuantumCircuit(2)
                circuit.initialize('01', circuit.qubits)
                circuit.draw()

            output:

            .. parsed-literal::

                     ┌──────────────────┐
                q_0: ┤0                 ├
                     │  Initialize(0,1) │
                q_1: ┤1                 ├
                     └──────────────────┘

            Initialize two qubits from an array of complex amplitudes.

            .. code-block::

                import numpy as np
                from qiskit import QuantumCircuit

                circuit = QuantumCircuit(2)
                circuit.initialize([0, 1/np.sqrt(2), -1.j/np.sqrt(2), 0], circuit.qubits)
                circuit.draw()

            output:

            .. parsed-literal::

                     ┌────────────────────────────────────┐
                q_0: ┤0                                   ├
                     │  Initialize(0,0.70711,-0.70711j,0) │
                q_1: ┤1                                   ├
                     └────────────────────────────────────┘
        """
        # pylint: disable=cyclic-import
        from .library.data_preparation.initializer import Initialize

        if qubits is None:
            qubits = self.qubits
        elif isinstance(qubits, (int, np.integer, slice, Qubit)):
            qubits = [qubits]

        num_qubits = len(qubits) if isinstance(params, int) else None

        return self.append(Initialize(params, num_qubits, normalize), qubits, copy=False)

    def unitary(
        self,
        obj: np.ndarray | Gate | BaseOperator,
        qubits: Sequence[QubitSpecifier],
        label: str | None = None,
    ):
        """Apply unitary gate specified by ``obj`` to ``qubits``.

        Args:
            obj: Unitary operator.
            qubits: The circuit qubits to apply the transformation to.
            label: Unitary name for backend [Default: None].

        Returns:
            QuantumCircuit: The quantum circuit.

        Example:

            Apply a gate specified by a unitary matrix to a quantum circuit

            .. code-block:: python

                from qiskit import QuantumCircuit
                matrix = [[0, 0, 0, 1],
                        [0, 0, 1, 0],
                        [1, 0, 0, 0],
                        [0, 1, 0, 0]]
                circuit = QuantumCircuit(2)
                circuit.unitary(matrix, [0, 1])
        """
        # pylint: disable=cyclic-import
        from .library.generalized_gates.unitary import UnitaryGate

        gate = UnitaryGate(obj, label=label)

        # correctly treat as single-qubit gate if it only acts as 1 qubit, i.e.
        # allow a single qubit specifier and enable broadcasting
        if gate.num_qubits == 1:
            if isinstance(qubits, (int, Qubit)) or len(qubits) > 1:
                qubits = [qubits]

        return self.append(gate, qubits, [], copy=False)

    def _current_scope(self) -> CircuitScopeInterface:
        if self._control_flow_scopes:
            return self._control_flow_scopes[-1]
        return self._builder_api

    def _push_scope(
        self,
        qubits: Iterable[Qubit] = (),
        clbits: Iterable[Clbit] = (),
        registers: Iterable[Register] = (),
        allow_jumps: bool = True,
        forbidden_message: Optional[str] = None,
    ):
        """Add a scope for collecting instructions into this circuit.

        This should only be done by the control-flow context managers, which will handle cleaning up
        after themselves at the end as well.

        Args:
            qubits: Any qubits that this scope should automatically use.
            clbits: Any clbits that this scope should automatically use.
            allow_jumps: Whether this scope allows jumps to be used within it.
            forbidden_message: If given, all attempts to add instructions to this scope will raise a
                :exc:`.CircuitError` with this message.
        """
        self._control_flow_scopes.append(
            ControlFlowBuilderBlock(
                qubits,
                clbits,
                parent=self._current_scope(),
                registers=registers,
                allow_jumps=allow_jumps,
                forbidden_message=forbidden_message,
            )
        )

    def _pop_scope(self) -> ControlFlowBuilderBlock:
        """Finish a scope used in the control-flow builder interface, and return it to the caller.

        This should only be done by the control-flow context managers, since they naturally
        synchronise the creation and deletion of stack elements."""
        return self._control_flow_scopes.pop()

    def _peek_previous_instruction_in_scope(self) -> CircuitInstruction:
        """Return the instruction 3-tuple of the most recent instruction in the current scope, even
        if that scope is currently under construction.

        This function is only intended for use by the control-flow ``if``-statement builders, which
        may need to modify a previous instruction."""
        if self._control_flow_scopes:
            return self._control_flow_scopes[-1].peek()
        if not self._data:
            raise CircuitError("This circuit contains no instructions.")
        return self._data[-1]

    def _pop_previous_instruction_in_scope(self) -> CircuitInstruction:
        """Return the instruction 3-tuple of the most recent instruction in the current scope, even
        if that scope is currently under construction, and remove it from that scope.

        This function is only intended for use by the control-flow ``if``-statement builders, which
        may need to replace a previous instruction with another.
        """
        if self._control_flow_scopes:
            return self._control_flow_scopes[-1].pop()
        if not self._data:
            raise CircuitError("This circuit contains no instructions.")
        instruction = self._data.pop()
        if isinstance(instruction.operation, Instruction):
            self._update_parameter_table_on_instruction_removal(instruction)
        return instruction

    def _update_parameter_table_on_instruction_removal(self, instruction: CircuitInstruction):
        """Update the :obj:`.ParameterTable` of this circuit given that an instance of the given
        ``instruction`` has just been removed from the circuit.

        .. note::

            This does not account for the possibility for the same instruction instance being added
            more than once to the circuit.  At the time of writing (2021-11-17, main commit 271a82f)
            there is a defensive ``deepcopy`` of parameterised instructions inside
            :meth:`.QuantumCircuit.append`, so this should be safe.  Trying to account for it would
            involve adding a potentially quadratic-scaling loop to check each entry in ``data``.
        """
        atomic_parameters: list[tuple[Parameter, int]] = []
        for index, parameter in enumerate(instruction.operation.params):
            if isinstance(parameter, (ParameterExpression, QuantumCircuit)):
                atomic_parameters.extend((p, index) for p in parameter.parameters)
        for atomic_parameter, index in atomic_parameters:
            new_entries = self._parameter_table[atomic_parameter].copy()
            new_entries.discard((instruction.operation, index))
            if not new_entries:
                del self._parameter_table[atomic_parameter]
                # Invalidate cache.
                self._parameters = None
            else:
                self._parameter_table[atomic_parameter] = new_entries

    @typing.overload
    def while_loop(
        self,
        condition: tuple[ClassicalRegister | Clbit, int] | expr.Expr,
        body: None,
        qubits: None,
        clbits: None,
        *,
        label: str | None,
    ) -> WhileLoopContext: ...

    @typing.overload
    def while_loop(
        self,
        condition: tuple[ClassicalRegister | Clbit, int] | expr.Expr,
        body: "QuantumCircuit",
        qubits: Sequence[QubitSpecifier],
        clbits: Sequence[ClbitSpecifier],
        *,
        label: str | None,
    ) -> InstructionSet: ...

    def while_loop(self, condition, body=None, qubits=None, clbits=None, *, label=None):
        """Create a ``while`` loop on this circuit.

        There are two forms for calling this function.  If called with all its arguments (with the
        possible exception of ``label``), it will create a
        :obj:`~qiskit.circuit.controlflow.WhileLoopOp` with the given ``body``.  If ``body`` (and
        ``qubits`` and ``clbits``) are *not* passed, then this acts as a context manager, which
        will automatically build a :obj:`~qiskit.circuit.controlflow.WhileLoopOp` when the scope
        finishes.  In this form, you do not need to keep track of the qubits or clbits you are
        using, because the scope will handle it for you.

        Example usage::

            from qiskit.circuit import QuantumCircuit, Clbit, Qubit
            bits = [Qubit(), Qubit(), Clbit()]
            qc = QuantumCircuit(bits)

            with qc.while_loop((bits[2], 0)):
                qc.h(0)
                qc.cx(0, 1)
                qc.measure(0, 0)

        Args:
            condition (Tuple[Union[ClassicalRegister, Clbit], int]): An equality condition to be
                checked prior to executing ``body``. The left-hand side of the condition must be a
                :obj:`~ClassicalRegister` or a :obj:`~Clbit`, and the right-hand side must be an
                integer or boolean.
            body (Optional[QuantumCircuit]): The loop body to be repeatedly executed.  Omit this to
                use the context-manager mode.
            qubits (Optional[Sequence[Qubit]]): The circuit qubits over which the loop body should
                be run.  Omit this to use the context-manager mode.
            clbits (Optional[Sequence[Clbit]]): The circuit clbits over which the loop body should
                be run.  Omit this to use the context-manager mode.
            label (Optional[str]): The string label of the instruction in the circuit.

        Returns:
            InstructionSet or WhileLoopContext: If used in context-manager mode, then this should be
            used as a ``with`` resource, which will infer the block content and operands on exit.
            If the full form is used, then this returns a handle to the instructions created.

        Raises:
            CircuitError: if an incorrect calling convention is used.
        """
        circuit_scope = self._current_scope()
        if isinstance(condition, expr.Expr):
            condition = _validate_expr(circuit_scope, condition)
        else:
            condition = (circuit_scope.resolve_classical_resource(condition[0]), condition[1])

        if body is None:
            if qubits is not None or clbits is not None:
                raise CircuitError(
                    "When using 'while_loop' as a context manager,"
                    " you cannot pass qubits or clbits."
                )
            return WhileLoopContext(self, condition, label=label)
        elif qubits is None or clbits is None:
            raise CircuitError(
                "When using 'while_loop' with a body, you must pass qubits and clbits."
            )

        return self.append(WhileLoopOp(condition, body, label), qubits, clbits, copy=False)

    @typing.overload
    def for_loop(
        self,
        indexset: Iterable[int],
        loop_parameter: Parameter | None,
        body: None,
        qubits: None,
        clbits: None,
        *,
        label: str | None,
    ) -> ForLoopContext: ...

    @typing.overload
    def for_loop(
        self,
        indexset: Iterable[int],
        loop_parameter: Union[Parameter, None],
        body: "QuantumCircuit",
        qubits: Sequence[QubitSpecifier],
        clbits: Sequence[ClbitSpecifier],
        *,
        label: str | None,
    ) -> InstructionSet: ...

    def for_loop(
        self, indexset, loop_parameter=None, body=None, qubits=None, clbits=None, *, label=None
    ):
        """Create a ``for`` loop on this circuit.

        There are two forms for calling this function.  If called with all its arguments (with the
        possible exception of ``label``), it will create a
        :class:`~qiskit.circuit.ForLoopOp` with the given ``body``.  If ``body`` (and
        ``qubits`` and ``clbits``) are *not* passed, then this acts as a context manager, which,
        when entered, provides a loop variable (unless one is given, in which case it will be
        reused) and will automatically build a :class:`~qiskit.circuit.ForLoopOp` when the
        scope finishes.  In this form, you do not need to keep track of the qubits or clbits you are
        using, because the scope will handle it for you.

        For example::

            from qiskit import QuantumCircuit
            qc = QuantumCircuit(2, 1)

            with qc.for_loop(range(5)) as i:
                qc.h(0)
                qc.cx(0, 1)
                qc.measure(0, 0)
                qc.break_loop().c_if(0, True)

        Args:
            indexset (Iterable[int]): A collection of integers to loop over.  Always necessary.
            loop_parameter (Optional[Parameter]): The parameter used within ``body`` to which
                the values from ``indexset`` will be assigned.  In the context-manager form, if this
                argument is not supplied, then a loop parameter will be allocated for you and
                returned as the value of the ``with`` statement.  This will only be bound into the
                circuit if it is used within the body.

                If this argument is ``None`` in the manual form of this method, ``body`` will be
                repeated once for each of the items in ``indexset`` but their values will be
                ignored.
            body (Optional[QuantumCircuit]): The loop body to be repeatedly executed.  Omit this to
                use the context-manager mode.
            qubits (Optional[Sequence[QubitSpecifier]]): The circuit qubits over which the loop body
                should be run.  Omit this to use the context-manager mode.
            clbits (Optional[Sequence[ClbitSpecifier]]): The circuit clbits over which the loop body
                should be run.  Omit this to use the context-manager mode.
            label (Optional[str]): The string label of the instruction in the circuit.

        Returns:
            InstructionSet or ForLoopContext: depending on the call signature, either a context
            manager for creating the for loop (it will automatically be added to the circuit at the
            end of the block), or an :obj:`~InstructionSet` handle to the appended loop operation.

        Raises:
            CircuitError: if an incorrect calling convention is used.
        """
        if body is None:
            if qubits is not None or clbits is not None:
                raise CircuitError(
                    "When using 'for_loop' as a context manager, you cannot pass qubits or clbits."
                )
            return ForLoopContext(self, indexset, loop_parameter, label=label)
        elif qubits is None or clbits is None:
            raise CircuitError(
                "When using 'for_loop' with a body, you must pass qubits and clbits."
            )

        return self.append(
            ForLoopOp(indexset, loop_parameter, body, label), qubits, clbits, copy=False
        )

    @typing.overload
    def if_test(
        self,
        condition: tuple[ClassicalRegister | Clbit, int],
        true_body: None,
        qubits: None,
        clbits: None,
        *,
        label: str | None,
    ) -> IfContext: ...

    @typing.overload
    def if_test(
        self,
        condition: tuple[ClassicalRegister | Clbit, int],
        true_body: "QuantumCircuit",
        qubits: Sequence[QubitSpecifier],
        clbits: Sequence[ClbitSpecifier],
        *,
        label: str | None = None,
    ) -> InstructionSet: ...

    def if_test(
        self,
        condition,
        true_body=None,
        qubits=None,
        clbits=None,
        *,
        label=None,
    ):
        """Create an ``if`` statement on this circuit.

        There are two forms for calling this function.  If called with all its arguments (with the
        possible exception of ``label``), it will create a
        :obj:`~qiskit.circuit.IfElseOp` with the given ``true_body``, and there will be
        no branch for the ``false`` condition (see also the :meth:`.if_else` method).  However, if
        ``true_body`` (and ``qubits`` and ``clbits``) are *not* passed, then this acts as a context
        manager, which can be used to build ``if`` statements.  The return value of the ``with``
        statement is a chainable context manager, which can be used to create subsequent ``else``
        blocks.  In this form, you do not need to keep track of the qubits or clbits you are using,
        because the scope will handle it for you.

        For example::

            from qiskit.circuit import QuantumCircuit, Qubit, Clbit
            bits = [Qubit(), Qubit(), Qubit(), Clbit(), Clbit()]
            qc = QuantumCircuit(bits)

            qc.h(0)
            qc.cx(0, 1)
            qc.measure(0, 0)
            qc.h(0)
            qc.cx(0, 1)
            qc.measure(0, 1)

            with qc.if_test((bits[3], 0)) as else_:
                qc.x(2)
            with else_:
                qc.h(2)
                qc.z(2)

        Args:
            condition (Tuple[Union[ClassicalRegister, Clbit], int]): A condition to be evaluated in
                real time during circuit execution, which, if true, will trigger the evaluation of
                ``true_body``. Can be specified as either a tuple of a ``ClassicalRegister`` to be
                tested for equality with a given ``int``, or as a tuple of a ``Clbit`` to be
                compared to either a ``bool`` or an ``int``.
            true_body (Optional[QuantumCircuit]): The circuit body to be run if ``condition`` is
                true.
            qubits (Optional[Sequence[QubitSpecifier]]): The circuit qubits over which the if/else
                should be run.
            clbits (Optional[Sequence[ClbitSpecifier]]): The circuit clbits over which the if/else
                should be run.
            label (Optional[str]): The string label of the instruction in the circuit.

        Returns:
            InstructionSet or IfContext: depending on the call signature, either a context
            manager for creating the ``if`` block (it will automatically be added to the circuit at
            the end of the block), or an :obj:`~InstructionSet` handle to the appended conditional
            operation.

        Raises:
            CircuitError: If the provided condition references Clbits outside the
                enclosing circuit.
            CircuitError: if an incorrect calling convention is used.

        Returns:
            A handle to the instruction created.
        """
        circuit_scope = self._current_scope()
        if isinstance(condition, expr.Expr):
            condition = _validate_expr(circuit_scope, condition)
        else:
            condition = (circuit_scope.resolve_classical_resource(condition[0]), condition[1])

        if true_body is None:
            if qubits is not None or clbits is not None:
                raise CircuitError(
                    "When using 'if_test' as a context manager, you cannot pass qubits or clbits."
                )
            # We can only allow jumps if we're in a loop block, but the default path (no scopes)
            # also allows adding jumps to support the more verbose internal mode.
            in_loop = bool(self._control_flow_scopes and self._control_flow_scopes[-1].allow_jumps)
            return IfContext(self, condition, in_loop=in_loop, label=label)
        elif qubits is None or clbits is None:
            raise CircuitError("When using 'if_test' with a body, you must pass qubits and clbits.")

        return self.append(IfElseOp(condition, true_body, None, label), qubits, clbits, copy=False)

    def if_else(
        self,
        condition: tuple[ClassicalRegister, int] | tuple[Clbit, int] | tuple[Clbit, bool],
        true_body: "QuantumCircuit",
        false_body: "QuantumCircuit",
        qubits: Sequence[QubitSpecifier],
        clbits: Sequence[ClbitSpecifier],
        label: str | None = None,
    ) -> InstructionSet:
        """Apply :class:`~qiskit.circuit.IfElseOp`.

        .. note::

            This method does not have an associated context-manager form, because it is already
            handled by the :meth:`.if_test` method.  You can use the ``else`` part of that with
            something such as::

                from qiskit.circuit import QuantumCircuit, Qubit, Clbit
                bits = [Qubit(), Qubit(), Clbit()]
                qc = QuantumCircuit(bits)
                qc.h(0)
                qc.cx(0, 1)
                qc.measure(0, 0)
                with qc.if_test((bits[2], 0)) as else_:
                    qc.h(0)
                with else_:
                    qc.x(0)

        Args:
            condition: A condition to be evaluated in real time at circuit execution, which,
                if true, will trigger the evaluation of ``true_body``. Can be
                specified as either a tuple of a ``ClassicalRegister`` to be
                tested for equality with a given ``int``, or as a tuple of a
                ``Clbit`` to be compared to either a ``bool`` or an ``int``.
            true_body: The circuit body to be run if ``condition`` is true.
            false_body: The circuit to be run if ``condition`` is false.
            qubits: The circuit qubits over which the if/else should be run.
            clbits: The circuit clbits over which the if/else should be run.
            label: The string label of the instruction in the circuit.

        Raises:
            CircuitError: If the provided condition references Clbits outside the
                enclosing circuit.

        Returns:
            A handle to the instruction created.
        """
        circuit_scope = self._current_scope()
        if isinstance(condition, expr.Expr):
            condition = _validate_expr(circuit_scope, condition)
        else:
            condition = (circuit_scope.resolve_classical_resource(condition[0]), condition[1])

        return self.append(
            IfElseOp(condition, true_body, false_body, label), qubits, clbits, copy=False
        )

    @typing.overload
    def switch(
        self,
        target: Union[ClbitSpecifier, ClassicalRegister],
        cases: None,
        qubits: None,
        clbits: None,
        *,
        label: Optional[str],
    ) -> SwitchContext: ...

    @typing.overload
    def switch(
        self,
        target: Union[ClbitSpecifier, ClassicalRegister],
        cases: Iterable[Tuple[typing.Any, QuantumCircuit]],
        qubits: Sequence[QubitSpecifier],
        clbits: Sequence[ClbitSpecifier],
        *,
        label: Optional[str],
    ) -> InstructionSet: ...

    def switch(self, target, cases=None, qubits=None, clbits=None, *, label=None):
        """Create a ``switch``/``case`` structure on this circuit.

        There are two forms for calling this function.  If called with all its arguments (with the
        possible exception of ``label``), it will create a :class:`.SwitchCaseOp` with the given
        case structure.  If ``cases`` (and ``qubits`` and ``clbits``) are *not* passed, then this
        acts as a context manager, which will automatically build a :class:`.SwitchCaseOp` when the
        scope finishes.  In this form, you do not need to keep track of the qubits or clbits you are
        using, because the scope will handle it for you.

        Example usage::

            from qiskit.circuit import QuantumCircuit, ClassicalRegister, QuantumRegister
            qreg = QuantumRegister(3)
            creg = ClassicalRegister(3)
            qc = QuantumCircuit(qreg, creg)
            qc.h([0, 1, 2])
            qc.measure([0, 1, 2], [0, 1, 2])

            with qc.switch(creg) as case:
                with case(0):
                    qc.x(0)
                with case(1, 2):
                    qc.z(1)
                with case(case.DEFAULT):
                    qc.cx(0, 1)

        Args:
            target (Union[ClassicalRegister, Clbit]): The classical value to switch one.  This must
                be integer-like.
            cases (Iterable[Tuple[typing.Any, QuantumCircuit]]): A sequence of case specifiers.
                Each tuple defines one case body (the second item).  The first item of the tuple can
                be either a single integer value, the special value :data:`.CASE_DEFAULT`, or a
                tuple of several integer values.  Each of the integer values will be tried in turn;
                control will then pass to the body corresponding to the first match.
                :data:`.CASE_DEFAULT` matches all possible values.  Omit in context-manager form.
            qubits (Sequence[Qubit]): The circuit qubits over which all case bodies execute. Omit in
                context-manager form.
            clbits (Sequence[Clbit]): The circuit clbits over which all case bodies execute. Omit in
                context-manager form.
            label (Optional[str]): The string label of the instruction in the circuit.

        Returns:
            InstructionSet or SwitchCaseContext: If used in context-manager mode, then this should
            be used as a ``with`` resource, which will return an object that can be repeatedly
            entered to produce cases for the switch statement.  If the full form is used, then this
            returns a handle to the instructions created.

        Raises:
            CircuitError: if an incorrect calling convention is used.
        """

        circuit_scope = self._current_scope()
        if isinstance(target, expr.Expr):
            target = _validate_expr(circuit_scope, target)
        else:
            target = circuit_scope.resolve_classical_resource(target)
        if cases is None:
            if qubits is not None or clbits is not None:
                raise CircuitError(
                    "When using 'switch' as a context manager, you cannot pass qubits or clbits."
                )
            in_loop = bool(self._control_flow_scopes and self._control_flow_scopes[-1].allow_jumps)
            return SwitchContext(self, target, in_loop=in_loop, label=label)

        if qubits is None or clbits is None:
            raise CircuitError("When using 'switch' with cases, you must pass qubits and clbits.")
        return self.append(SwitchCaseOp(target, cases, label=label), qubits, clbits, copy=False)

    def break_loop(self) -> InstructionSet:
        """Apply :class:`~qiskit.circuit.BreakLoopOp`.

        .. warning::

            If you are using the context-manager "builder" forms of :meth:`.if_test`,
            :meth:`.for_loop` or :meth:`.while_loop`, you can only call this method if you are
            within a loop context, because otherwise the "resource width" of the operation cannot be
            determined.  This would quickly lead to invalid circuits, and so if you are trying to
            construct a reusable loop body (without the context managers), you must also use the
            non-context-manager form of :meth:`.if_test` and :meth:`.if_else`.  Take care that the
            :obj:`.BreakLoopOp` instruction must span all the resources of its containing loop, not
            just the immediate scope.

        Returns:
            A handle to the instruction created.

        Raises:
            CircuitError: if this method was called within a builder context, but not contained
                within a loop.
        """
        if self._control_flow_scopes:
            operation = BreakLoopPlaceholder()
            resources = operation.placeholder_resources()
            return self.append(operation, resources.qubits, resources.clbits, copy=False)
        return self.append(
            BreakLoopOp(self.num_qubits, self.num_clbits), self.qubits, self.clbits, copy=False
        )

    def continue_loop(self) -> InstructionSet:
        """Apply :class:`~qiskit.circuit.ContinueLoopOp`.

        .. warning::

            If you are using the context-manager "builder" forms of :meth:`.if_test`,
            :meth:`.for_loop` or :meth:`.while_loop`, you can only call this method if you are
            within a loop context, because otherwise the "resource width" of the operation cannot be
            determined.  This would quickly lead to invalid circuits, and so if you are trying to
            construct a reusable loop body (without the context managers), you must also use the
            non-context-manager form of :meth:`.if_test` and :meth:`.if_else`.  Take care that the
            :class:`~qiskit.circuit.ContinueLoopOp` instruction must span all the resources of its
            containing loop, not just the immediate scope.

        Returns:
            A handle to the instruction created.

        Raises:
            CircuitError: if this method was called within a builder context, but not contained
                within a loop.
        """
        if self._control_flow_scopes:
            operation = ContinueLoopPlaceholder()
            resources = operation.placeholder_resources()
            return self.append(operation, resources.qubits, resources.clbits, copy=False)
        return self.append(
            ContinueLoopOp(self.num_qubits, self.num_clbits), self.qubits, self.clbits, copy=False
        )

    def add_calibration(
        self,
        gate: Union[Gate, str],
        qubits: Sequence[int],
        # Schedule has the type `qiskit.pulse.Schedule`, but `qiskit.pulse` cannot be imported
        # while this module is, and so Sphinx will not accept a forward reference to it.  Sphinx
        # needs the types available at runtime, whereas mypy will accept it, because it handles the
        # type checking by static analysis.
        schedule,
        params: Sequence[ParameterValueType] | None = None,
    ) -> None:
        """Register a low-level, custom pulse definition for the given gate.

        Args:
            gate (Union[Gate, str]): Gate information.
            qubits (Union[int, Tuple[int]]): List of qubits to be measured.
            schedule (Schedule): Schedule information.
            params (Optional[List[Union[float, Parameter]]]): A list of parameters.

        Raises:
            Exception: if the gate is of type string and params is None.
        """

        def _format(operand):
            try:
                # Using float/complex value as a dict key is not good idea.
                # This makes the mapping quite sensitive to the rounding error.
                # However, the mechanism is already tied to the execution model (i.e. pulse gate)
                # and we cannot easily update this rule.
                # The same logic exists in DAGCircuit.add_calibration.
                evaluated = complex(operand)
                if np.isreal(evaluated):
                    evaluated = float(evaluated.real)
                    if evaluated.is_integer():
                        evaluated = int(evaluated)
                return evaluated
            except TypeError:
                # Unassigned parameter
                return operand

        if isinstance(gate, Gate):
            params = gate.params
            gate = gate.name
        if params is not None:
            params = tuple(map(_format, params))
        else:
            params = ()

        self._calibrations[gate][(tuple(qubits), params)] = schedule

    # Functions only for scheduled circuits
    def qubit_duration(self, *qubits: Union[Qubit, int]) -> float:
        """Return the duration between the start and stop time of the first and last instructions,
        excluding delays, over the supplied qubits. Its time unit is ``self.unit``.

        Args:
            *qubits: Qubits within ``self`` to include.

        Returns:
            Return the duration between the first start and last stop time of non-delay instructions
        """
        return self.qubit_stop_time(*qubits) - self.qubit_start_time(*qubits)

    def qubit_start_time(self, *qubits: Union[Qubit, int]) -> float:
        """Return the start time of the first instruction, excluding delays,
        over the supplied qubits. Its time unit is ``self.unit``.

        Return 0 if there are no instructions over qubits

        Args:
            *qubits: Qubits within ``self`` to include. Integers are allowed for qubits, indicating
            indices of ``self.qubits``.

        Returns:
            Return the start time of the first instruction, excluding delays, over the qubits

        Raises:
            CircuitError: if ``self`` is a not-yet scheduled circuit.
        """
        if self.duration is None:
            # circuit has only delays, this is kind of scheduled
            for instruction in self._data:
                if not isinstance(instruction.operation, Delay):
                    raise CircuitError(
                        "qubit_start_time undefined. Circuit must be scheduled first."
                    )
            return 0

        qubits = [self.qubits[q] if isinstance(q, int) else q for q in qubits]

        starts = {q: 0 for q in qubits}
        dones = {q: False for q in qubits}
        for instruction in self._data:
            for q in qubits:
                if q in instruction.qubits:
                    if isinstance(instruction.operation, Delay):
                        if not dones[q]:
                            starts[q] += instruction.operation.duration
                    else:
                        dones[q] = True
            if len(qubits) == len([done for done in dones.values() if done]):  # all done
                return min(start for start in starts.values())

        return 0  # If there are no instructions over bits

    def qubit_stop_time(self, *qubits: Union[Qubit, int]) -> float:
        """Return the stop time of the last instruction, excluding delays, over the supplied qubits.
        Its time unit is ``self.unit``.

        Return 0 if there are no instructions over qubits

        Args:
            *qubits: Qubits within ``self`` to include. Integers are allowed for qubits, indicating
            indices of ``self.qubits``.

        Returns:
            Return the stop time of the last instruction, excluding delays, over the qubits

        Raises:
            CircuitError: if ``self`` is a not-yet scheduled circuit.
        """
        if self.duration is None:
            # circuit has only delays, this is kind of scheduled
            for instruction in self._data:
                if not isinstance(instruction.operation, Delay):
                    raise CircuitError(
                        "qubit_stop_time undefined. Circuit must be scheduled first."
                    )
            return 0

        qubits = [self.qubits[q] if isinstance(q, int) else q for q in qubits]

        stops = {q: self.duration for q in qubits}
        dones = {q: False for q in qubits}
        for instruction in reversed(self._data):
            for q in qubits:
                if q in instruction.qubits:
                    if isinstance(instruction.operation, Delay):
                        if not dones[q]:
                            stops[q] -= instruction.operation.duration
                    else:
                        dones[q] = True
            if len(qubits) == len([done for done in dones.values() if done]):  # all done
                return max(stop for stop in stops.values())

        return 0  # If there are no instructions over bits


class _OuterCircuitScopeInterface(CircuitScopeInterface):
    # This is an explicit interface-fulfilling object friend of QuantumCircuit that acts as its
    # implementation of the control-flow builder scope methods.

    __slots__ = ("circuit",)

    def __init__(self, circuit: QuantumCircuit):
        self.circuit = circuit

    @property
    def instructions(self):
        return self.circuit._data

    def append(self, instruction):
        # QuantumCircuit._append is semi-public, so we just call back to it.
        return self.circuit._append(instruction)

    def extend(self, data: CircuitData):
        self.circuit._data.extend(data)
        data.foreach_op(self.circuit._track_operation)

    def resolve_classical_resource(self, specifier):
        # This is slightly different to cbit_argument_conversion, because it should not
        # unwrap :obj:`.ClassicalRegister` instances into lists, and in general it should not allow
        # iterables or broadcasting.  It is expected to be used as a callback for things like
        # :meth:`.InstructionSet.c_if` to check the validity of their arguments.
        if isinstance(specifier, Clbit):
            if specifier not in self.circuit._clbit_indices:
                raise CircuitError(f"Clbit {specifier} is not present in this circuit.")
            return specifier
        if isinstance(specifier, ClassicalRegister):
            # This is linear complexity for something that should be constant, but QuantumCircuit
            # does not currently keep a hashmap of registers, and requires non-trivial changes to
            # how it exposes its registers publically before such a map can be safely stored so it
            # doesn't miss updates. (Jake, 2021-11-10).
            if specifier not in self.circuit.cregs:
                raise CircuitError(f"Register {specifier} is not present in this circuit.")
            return specifier
        if isinstance(specifier, int):
            try:
                return self.circuit._data.clbits[specifier]
            except IndexError:
                raise CircuitError(f"Classical bit index {specifier} is out-of-range.") from None
        raise CircuitError(f"Unknown classical resource specifier: '{specifier}'.")

    def add_uninitialized_var(self, var):
        var = self.circuit._prepare_new_var(var, None)
        self.circuit._vars_local[var.name] = var

    def remove_var(self, var):
        self.circuit._vars_local.pop(var.name)

    def get_var(self, name):
        if (out := self.circuit._vars_local.get(name)) is not None:
            return out
        if (out := self.circuit._vars_capture.get(name)) is not None:
            return out
        return self.circuit._vars_input.get(name)

    def use_var(self, var):
        if self.get_var(var.name) != var:
            raise CircuitError(f"'{var}' is not present in this circuit")


def _validate_expr(circuit_scope: CircuitScopeInterface, node: expr.Expr) -> expr.Expr:
    # This takes the `circuit_scope` object as an argument rather than being a circuit method and
    # inferring it because we may want to call this several times, and we almost invariably already
    # need the interface implementation for something else anyway.
    for var in set(expr.iter_vars(node)):
        if var.standalone:
            circuit_scope.use_var(var)
        else:
            circuit_scope.resolve_classical_resource(var.var)
    return node


class _ParameterBindsDict:
    __slots__ = ("mapping", "allowed_keys")

    def __init__(self, mapping, allowed_keys):
        self.mapping = mapping
        self.allowed_keys = allowed_keys

    def items(self):
        """Iterator through all the keys in the mapping that we care about.  Wrapping the main
        mapping allows us to avoid reconstructing a new 'dict', but just use the given 'mapping'
        without any copy / reconstruction."""
        for parameter, value in self.mapping.items():
            if parameter in self.allowed_keys:
                yield parameter, value


class _ParameterBindsSequence:
    __slots__ = ("parameters", "values", "mapping_cache")

    def __init__(self, parameters, values):
        self.parameters = parameters
        self.values = values
        self.mapping_cache = None

    def items(self):
        """Iterator through all the keys in the mapping that we care about."""
        return zip(self.parameters, self.values)

    @property
    def mapping(self):
        """Cached version of a mapping.  This is only generated on demand."""
        if self.mapping_cache is None:
            self.mapping_cache = dict(zip(self.parameters, self.values))
        return self.mapping_cache


def _bit_argument_conversion(specifier, bit_sequence, bit_set, type_) -> list[Bit]:
    """Get the list of bits referred to by the specifier ``specifier``.

    Valid types for ``specifier`` are integers, bits of the correct type (as given in ``type_``), or
    iterables of one of those two scalar types.  Integers are interpreted as indices into the
    sequence ``bit_sequence``.  All allowed bits must be in ``bit_set`` (which should implement
    fast lookup), which is assumed to contain the same bits as ``bit_sequence``.

    Returns:
        List[Bit]: a list of the specified bits from ``bits``.

    Raises:
        CircuitError: if an incorrect type or index is encountered, if the same bit is specified
            more than once, or if the specifier is to a bit not in the ``bit_set``.
    """
    # The duplication between this function and `_bit_argument_conversion_scalar` is so that fast
    # paths return as quickly as possible, and all valid specifiers will resolve without needing to
    # try/catch exceptions (which is too slow for inner-loop code).
    if isinstance(specifier, type_):
        if specifier in bit_set:
            return [specifier]
        raise CircuitError(f"Bit '{specifier}' is not in the circuit.")
    if isinstance(specifier, (int, np.integer)):
        try:
            return [bit_sequence[specifier]]
        except IndexError as ex:
            raise CircuitError(
                f"Index {specifier} out of range for size {len(bit_sequence)}."
            ) from ex
    # Slices can't raise IndexError - they just return an empty list.
    if isinstance(specifier, slice):
        return bit_sequence[specifier]
    try:
        return [
            _bit_argument_conversion_scalar(index, bit_sequence, bit_set, type_)
            for index in specifier
        ]
    except TypeError as ex:
        message = (
            f"Incorrect bit type: expected '{type_.__name__}' but got '{type(specifier).__name__}'"
            if isinstance(specifier, Bit)
            else f"Invalid bit index: '{specifier}' of type '{type(specifier)}'"
        )
        raise CircuitError(message) from ex


def _bit_argument_conversion_scalar(specifier, bit_sequence, bit_set, type_):
    if isinstance(specifier, type_):
        if specifier in bit_set:
            return specifier
        raise CircuitError(f"Bit '{specifier}' is not in the circuit.")
    if isinstance(specifier, (int, np.integer)):
        try:
            return bit_sequence[specifier]
        except IndexError as ex:
            raise CircuitError(
                f"Index {specifier} out of range for size {len(bit_sequence)}."
            ) from ex
    message = (
        f"Incorrect bit type: expected '{type_.__name__}' but got '{type(specifier).__name__}'"
        if isinstance(specifier, Bit)
        else f"Invalid bit index: '{specifier}' of type '{type(specifier)}'"
    )
    raise CircuitError(message)


def _normalize_global_phase(angle):
    """Return the normalized form of an angle for use in the global phase.  This coerces to float if
    possible, and fixes to the interval :math:`[0, 2\\pi)`."""
    if isinstance(angle, ParameterExpression) and angle.parameters:
        return angle
    return float(angle) % (2.0 * np.pi)<|MERGE_RESOLUTION|>--- conflicted
+++ resolved
@@ -3498,13 +3498,10 @@
 
         num_ctrl_qubits = len(control_qubits)
         return self.append(
-<<<<<<< HEAD
-            MCPhaseGate(lam, num_ctrl_qubits), control_qubits[:] + [target_qubit], [], copy=False
-=======
             MCPhaseGate(lam, num_ctrl_qubits, ctrl_state=ctrl_state),
             control_qubits[:] + [target_qubit],
             [],
->>>>>>> f14e0b29
+            copy=False,
         )
 
     def r(
