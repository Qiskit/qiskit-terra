# This code is part of Qiskit.
#
# (C) Copyright IBM 2017.
#
# This code is licensed under the Apache License, Version 2.0. You may
# obtain a copy of this license in the LICENSE.txt file in the root directory
# of this source tree or at http://www.apache.org/licenses/LICENSE-2.0.
#
# Any modifications or derivative works of this code must retain this
# copyright notice, and modified files need to carry a notice indicating
# that they have been altered from the originals.

# pylint: disable=bad-docstring-quotes,invalid-name

"""Quantum circuit object."""

import copy
import itertools
import functools
import warnings
import numbers
import multiprocessing as mp
from collections import OrderedDict, defaultdict
from typing import Union
import numpy as np
from qiskit.exceptions import QiskitError
from qiskit.utils.multiprocessing import is_main_process
from qiskit.circuit.instruction import Instruction
from qiskit.circuit.gate import Gate
from qiskit.circuit.parameter import Parameter
from qiskit.qasm.qasm import Qasm
from qiskit.qasm.exceptions import QasmError
from qiskit.circuit.exceptions import CircuitError
from qiskit.utils.deprecation import deprecate_function, deprecate_arguments
from .parameterexpression import ParameterExpression
from .quantumregister import QuantumRegister, Qubit, AncillaRegister, AncillaQubit
from .classicalregister import ClassicalRegister, Clbit
from .parametertable import ParameterTable, ParameterView
from .parametervector import ParameterVector, ParameterVectorElement
from .instructionset import InstructionSet
from .register import Register
from .bit import Bit
from .quantumcircuitdata import QuantumCircuitData
from .delay import Delay

try:
    import pygments
    from pygments.formatters import Terminal256Formatter  # pylint: disable=no-name-in-module
    from qiskit.qasm.pygments import OpenQASMLexer  # pylint: disable=ungrouped-imports
    from qiskit.qasm.pygments import QasmTerminalStyle  # pylint: disable=ungrouped-imports
    HAS_PYGMENTS = True
except Exception:  # pylint: disable=broad-except
    HAS_PYGMENTS = False


class QuantumCircuit:
    """Create a new circuit.

    A circuit is a list of instructions bound to some registers.

    Args:
        regs (list(:class:`Register`) or list(``int``) or list(list(:class:`Bit`))): The
            registers to be included in the circuit.

            * If a list of :class:`Register` objects, represents the :class:`QuantumRegister`
              and/or :class:`ClassicalRegister` objects to include in the circuit.

              For example:

                * ``QuantumCircuit(QuantumRegister(4))``
                * ``QuantumCircuit(QuantumRegister(4), ClassicalRegister(3))``
                * ``QuantumCircuit(QuantumRegister(4, 'qr0'), QuantumRegister(2, 'qr1'))``

            * If a list of ``int``, the amount of qubits and/or classical bits to include in
              the circuit. It can either be a single int for just the number of quantum bits,
              or 2 ints for the number of quantum bits and classical bits, respectively.

              For example:

                * ``QuantumCircuit(4) # A QuantumCircuit with 4 qubits``
                * ``QuantumCircuit(4, 3) # A QuantumCircuit with 4 qubits and 3 classical bits``

            * If a list of python lists containing :class:`Bit` objects, a collection of
              :class:`Bit` s to be added to the circuit.


        name (str): the name of the quantum circuit. If not set, an
            automatically generated string will be assigned.
        global_phase (float or ParameterExpression): The global phase of the circuit in radians.
        metadata (dict): Arbitrary key value metadata to associate with the
            circuit. This gets stored as free-form data in a dict in the
            :attr:`~qiskit.circuit.QuantumCircuit.metadata` attribute. It will
            not be directly used in the circuit.

    Raises:
        CircuitError: if the circuit name, if given, is not valid.

    Examples:

        Construct a simple Bell state circuit.

        .. jupyter-execute::

            from qiskit import QuantumCircuit

            qc = QuantumCircuit(2, 2)
            qc.h(0)
            qc.cx(0, 1)
            qc.measure([0, 1], [0, 1])
            qc.draw()

        Construct a 5-qubit GHZ circuit.

        .. jupyter-execute::

            from qiskit import QuantumCircuit

            qc = QuantumCircuit(5)
            qc.h(0)
            qc.cx(0, range(1, 5))
            qc.measure_all()

        Construct a 4-qubit Bernstein-Vazirani circuit using registers.

        .. jupyter-execute::

            from qiskit import QuantumRegister, ClassicalRegister, QuantumCircuit

            qr = QuantumRegister(3, 'q')
            anc = QuantumRegister(1, 'ancilla')
            cr = ClassicalRegister(3, 'c')
            qc = QuantumCircuit(qr, anc, cr)

            qc.x(anc[0])
            qc.h(anc[0])
            qc.h(qr[0:3])
            qc.cx(qr[0:3], anc[0])
            qc.h(qr[0:3])
            qc.barrier(qr)
            qc.measure(qr, cr)

            qc.draw()
    """
    instances = 0
    prefix = 'circuit'

    # Class variable OPENQASM header
    header = "OPENQASM 2.0;"
    extension_lib = "include \"qelib1.inc\";"

    def __init__(self, *regs, name=None, global_phase=0, metadata=None):
        if any(not isinstance(reg, (list, QuantumRegister, ClassicalRegister)) for reg in regs):
            # check if inputs are integers, but also allow e.g. 2.0

            try:
                valid_reg_size = all(reg == int(reg) for reg in regs)
            except (ValueError, TypeError):
                valid_reg_size = False

            if not valid_reg_size:
                raise CircuitError("Circuit args must be Registers or integers. (%s '%s' was "
                                   "provided)" % ([type(reg).__name__ for reg in regs], regs))

            regs = tuple(int(reg) for reg in regs)  # cast to int
        self._base_name = None
        if name is None:
            self._base_name = self.cls_prefix()
            self._name_update()
        elif not isinstance(name, str):
            raise CircuitError("The circuit name should be a string "
                               "(or None to auto-generate a name).")
        else:
            self._base_name = name
            self.name = name
        self._increment_instances()

        # Data contains a list of instructions and their contexts,
        # in the order they were applied.
        self._data = []

        # This is a map of registers bound to this circuit, by name.
        self.qregs = []
        self.cregs = []
        self._qubits = []
        self._qubit_set = set()
        self._clbits = []
        self._clbit_set = set()

        self._ancillas = []
        self._calibrations = defaultdict(dict)
        self.add_register(*regs)

        # Parameter table tracks instructions with variable parameters.
        self._parameter_table = ParameterTable()

        # Cache to avoid re-sorting parameters
        self._parameters = None

        self._layout = None
        self._global_phase = 0
        self.global_phase = global_phase

        self.duration = None
        self.unit = 'dt'
        if not isinstance(metadata, dict) and metadata is not None:
            raise TypeError("Only a dictionary or None is accepted for circuit metadata")
        self._metadata = metadata

    @property
    def data(self):
        """Return the circuit data (instructions and context).

        Returns:
            QuantumCircuitData: a list-like object containing the tuples for the circuit's data.

            Each tuple is in the format ``(instruction, qargs, cargs)``, where instruction is an
            Instruction (or subclass) object, qargs is a list of Qubit objects, and cargs is a
            list of Clbit objects.
        """
        return QuantumCircuitData(self)

    @property
    def calibrations(self):
        """Return calibration dictionary.

        The custom pulse definition of a given gate is of the form
            {'gate_name': {(qubits, params): schedule}}
        """
        return dict(self._calibrations)

    @calibrations.setter
    def calibrations(self, calibrations):
        """Set the circuit calibration data from a dictionary of calibration definition.

        Args:
            calibrations (dict): A dictionary of input in the format
                {'gate_name': {(qubits, gate_params): schedule}}
        """
        self._calibrations = defaultdict(dict, calibrations)

    @data.setter
    def data(self, data_input):
        """Sets the circuit data from a list of instructions and context.

        Args:
            data_input (list): A list of instructions with context
                in the format (instruction, qargs, cargs), where Instruction
                is an Instruction (or subclass) object, qargs is a list of
                Qubit objects, and cargs is a list of Clbit objects.
        """

        # If data_input is QuantumCircuitData(self), clearing self._data
        # below will also empty data_input, so make a shallow copy first.
        data_input = data_input.copy()
        self._data = []
        self._parameter_table = ParameterTable()

        for inst, qargs, cargs in data_input:
            self.append(inst, qargs, cargs)

    @property
    def metadata(self):
        """The user provided metadata associated with the circuit

        The metadata for the circuit is a user provided ``dict`` of metadata
        for the circuit. It will not be used to influence the execution or
        operation of the circuit, but it is expected to be passed between
        all transforms of the circuit (ie transpilation) and that providers will
        associate any circuit metadata with the results it returns from
        execution of that circuit.
        """
        return self._metadata

    @metadata.setter
    def metadata(self, metadata):
        """Update the circuit metadata"""
        if not isinstance(metadata, dict) and metadata is not None:
            raise TypeError("Only a dictionary or None is accepted for circuit metadata")
        self._metadata = metadata

    def __str__(self):
        return str(self.draw(output='text'))

    def __eq__(self, other):
        if not isinstance(other, QuantumCircuit):
            return False

        # TODO: remove the DAG from this function
        from qiskit.converters import circuit_to_dag
        return circuit_to_dag(self) == circuit_to_dag(other)

    @classmethod
    def _increment_instances(cls):
        cls.instances += 1

    @classmethod
    def cls_instances(cls):
        """Return the current number of instances of this class,
        useful for auto naming."""
        return cls.instances

    @classmethod
    def cls_prefix(cls):
        """Return the prefix to use for auto naming."""
        return cls.prefix

    def _name_update(self):
        """update name of instance using instance number"""
        if not is_main_process():
            pid_name = f'-{mp.current_process().pid}'
        else:
            pid_name = ''

        self.name = f'{self._base_name}-{self.cls_instances()}{pid_name}'

    def has_register(self, register):
        """
        Test if this circuit has the register r.

        Args:
            register (Register): a quantum or classical register.

        Returns:
            bool: True if the register is contained in this circuit.
        """
        has_reg = False
        if (isinstance(register, QuantumRegister) and
                register in self.qregs):
            has_reg = True
        elif (isinstance(register, ClassicalRegister) and
              register in self.cregs):
            has_reg = True
        return has_reg

    def reverse_ops(self):
        """Reverse the circuit by reversing the order of instructions.

        This is done by recursively reversing all instructions.
        It does not invert (adjoint) any gate.

        Returns:
            QuantumCircuit: the reversed circuit.

        Examples:

            input:
                 ┌───┐
            q_0: ┤ H ├─────■──────
                 └───┘┌────┴─────┐
            q_1: ─────┤ RX(1.57) ├
                      └──────────┘

            output:
                             ┌───┐
            q_0: ─────■──────┤ H ├
                 ┌────┴─────┐└───┘
            q_1: ┤ RX(1.57) ├─────
                 └──────────┘
        """
        reverse_circ = QuantumCircuit(self.qubits, self.clbits,
                                      *self.qregs, *self.cregs,
                                      name=self.name + '_reverse')

        for inst, qargs, cargs in reversed(self.data):
            reverse_circ._append(inst.reverse_ops(), qargs, cargs)

        reverse_circ.duration = self.duration
        reverse_circ.unit = self.unit
        return reverse_circ

    def reverse_bits(self):
        """Return a circuit with the opposite order of wires.

        The circuit is "vertically" flipped. If a circuit is
        defined over multiple registers, the resulting circuit will have
        the same registers but with their order flipped.

        This method is useful for converting a circuit written in little-endian
        convention to the big-endian equivalent, and vice versa.

        Returns:
            QuantumCircuit: the circuit with reversed bit order.

        Examples:

            input:
                 ┌───┐
            q_0: ┤ H ├─────■──────
                 └───┘┌────┴─────┐
            q_1: ─────┤ RX(1.57) ├
                      └──────────┘

            output:
                      ┌──────────┐
            q_0: ─────┤ RX(1.57) ├
                 ┌───┐└────┬─────┘
            q_1: ┤ H ├─────■──────
                 └───┘
        """
        circ = QuantumCircuit(*reversed(self.qregs), *reversed(self.cregs),
                              name=self.name, global_phase=self.global_phase)
        num_qubits = self.num_qubits
        num_clbits = self.num_clbits
        old_qubits = self.qubits
        old_clbits = self.clbits
        new_qubits = circ.qubits
        new_clbits = circ.clbits

        for inst, qargs, cargs in self.data:
            new_qargs = [new_qubits[num_qubits - old_qubits.index(q) - 1] for q in qargs]
            new_cargs = [new_clbits[num_clbits - old_clbits.index(c) - 1] for c in cargs]
            circ._append(inst, new_qargs, new_cargs)
        return circ

    def inverse(self):
        """Invert (take adjoint of) this circuit.

        This is done by recursively inverting all gates.

        Returns:
            QuantumCircuit: the inverted circuit

        Raises:
            CircuitError: if the circuit cannot be inverted.

        Examples:

            input:
                 ┌───┐
            q_0: ┤ H ├─────■──────
                 └───┘┌────┴─────┐
            q_1: ─────┤ RX(1.57) ├
                      └──────────┘

            output:
                              ┌───┐
            q_0: ──────■──────┤ H ├
                 ┌─────┴─────┐└───┘
            q_1: ┤ RX(-1.57) ├─────
                 └───────────┘
        """
        inverse_circ = QuantumCircuit(self.qubits, self.clbits,
                                      *self.qregs, *self.cregs,
                                      name=self.name + '_dg', global_phase=-self.global_phase)

        for inst, qargs, cargs in reversed(self._data):
            inverse_circ._append(inst.inverse(), qargs, cargs)
        return inverse_circ

    def repeat(self, reps):
        """Repeat this circuit ``reps`` times.

        Args:
            reps (int): How often this circuit should be repeated.

        Returns:
            QuantumCircuit: A circuit containing ``reps`` repetitions of this circuit.
        """
        repeated_circ = QuantumCircuit(self.qubits, self.clbits,
                                       *self.qregs, *self.cregs,
                                       name=self.name + '**{}'.format(reps))

        # benefit of appending instructions: decomposing shows the subparts, i.e. the power
        # is actually `reps` times this circuit, and it is currently much faster than `compose`.
        if reps > 0:
            try:  # try to append as gate if possible to not disallow to_gate
                inst = self.to_gate()
            except QiskitError:
                inst = self.to_instruction()
            for _ in range(reps):
                repeated_circ._append(inst, self.qubits, self.clbits)

        return repeated_circ

    def power(self, power, matrix_power=False):
        """Raise this circuit to the power of ``power``.

        If ``power`` is a positive integer and ``matrix_power`` is ``False``, this implementation
        defaults to calling ``repeat``. Otherwise, if the circuit is unitary, the matrix is
        computed to calculate the matrix power.

        Args:
            power (int): The power to raise this circuit to.
            matrix_power (bool): If True, the circuit is converted to a matrix and then the
                matrix power is computed. If False, and ``power`` is a positive integer,
                the implementation defaults to ``repeat``.

        Raises:
            CircuitError: If the circuit needs to be converted to a gate but it is not unitary.

        Returns:
            QuantumCircuit: A circuit implementing this circuit raised to the power of ``power``.
        """
        if power >= 0 and isinstance(power, numbers.Integral) and not matrix_power:
            return self.repeat(power)

        # attempt conversion to gate
        if self.num_parameters > 0:
            raise CircuitError('Cannot raise a parameterized circuit to a non-positive power '
                               'or matrix-power, please bind the free parameters: '
                               '{}'.format(self.parameters))

        try:
            gate = self.to_gate()
        except QiskitError as ex:
            raise CircuitError('The circuit contains non-unitary operations and cannot be '
                               'controlled. Note that no qiskit.circuit.Instruction objects may '
                               'be in the circuit for this operation.') from ex

        power_circuit = QuantumCircuit(self.qubits, self.clbits, *self.qregs, *self.cregs)
        power_circuit.append(gate.power(power), list(range(gate.num_qubits)))
        return power_circuit

    def control(self, num_ctrl_qubits=1, label=None, ctrl_state=None):
        """Control this circuit on ``num_ctrl_qubits`` qubits.

        Args:
            num_ctrl_qubits (int): The number of control qubits.
            label (str): An optional label to give the controlled operation for visualization.
            ctrl_state (str or int): The control state in decimal or as a bitstring
                (e.g. '111'). If None, use ``2**num_ctrl_qubits - 1``.

        Returns:
            QuantumCircuit: The controlled version of this circuit.

        Raises:
            CircuitError: If the circuit contains a non-unitary operation and cannot be controlled.
        """
        try:
            gate = self.to_gate()
        except QiskitError as ex:
            raise CircuitError('The circuit contains non-unitary operations and cannot be '
                               'controlled. Note that no qiskit.circuit.Instruction objects may '
                               'be in the circuit for this operation.') from ex

        controlled_gate = gate.control(num_ctrl_qubits, label, ctrl_state)
        control_qreg = QuantumRegister(num_ctrl_qubits)
        controlled_circ = QuantumCircuit(control_qreg, self.qubits, *self.qregs,
                                         name='c_{}'.format(self.name))
        controlled_circ.append(controlled_gate, controlled_circ.qubits)

        return controlled_circ

    @deprecate_function('The QuantumCircuit.combine() method is being deprecated. '
                        'Use the compose() method which is more flexible w.r.t '
                        'circuit register compatibility.')
    def combine(self, rhs):
        """DEPRECATED - Returns rhs appended to self if self contains compatible registers.

        Two circuits are compatible if they contain the same registers
        or if they contain different registers with unique names. The
        returned circuit will contain all unique registers between both
        circuits.

        Return self + rhs as a new object.

        Args:
            rhs (QuantumCircuit): The quantum circuit to append to the right hand side.

        Returns:
            QuantumCircuit: Returns a new QuantumCircuit object

        Raises:
            QiskitError: if the rhs circuit is not compatible
        """
        # Check registers in LHS are compatible with RHS
        self._check_compatible_regs(rhs)

        # Make new circuit with combined registers
        combined_qregs = copy.deepcopy(self.qregs)
        combined_cregs = copy.deepcopy(self.cregs)

        for element in rhs.qregs:
            if element not in self.qregs:
                combined_qregs.append(element)
        for element in rhs.cregs:
            if element not in self.cregs:
                combined_cregs.append(element)
        circuit = QuantumCircuit(*combined_qregs, *combined_cregs)
        for instruction_context in itertools.chain(self.data, rhs.data):
            circuit._append(*instruction_context)
        circuit.global_phase = self.global_phase + rhs.global_phase

        for gate, cals in rhs.calibrations.items():
            for key, sched in cals.items():
                circuit.add_calibration(gate, qubits=key[0], schedule=sched, params=key[1])

        for gate, cals in self.calibrations.items():
            for key, sched in cals.items():
                circuit.add_calibration(gate, qubits=key[0], schedule=sched, params=key[1])

        return circuit

    @deprecate_function('The QuantumCircuit.extend() method is being deprecated. Use the '
                        'compose() (potentially with the inplace=True argument) and tensor() '
                        'methods which are more flexible w.r.t circuit register compatibility.')
    def extend(self, rhs):
        """DEPRECATED - Append QuantumCircuit to the RHS if it contains compatible registers.

        Two circuits are compatible if they contain the same registers
        or if they contain different registers with unique names. The
        returned circuit will contain all unique registers between both
        circuits.

        Modify and return self.

        Args:
            rhs (QuantumCircuit): The quantum circuit to append to the right hand side.

        Returns:
            QuantumCircuit: Returns this QuantumCircuit object (which has been modified)

        Raises:
            QiskitError: if the rhs circuit is not compatible
        """
        # Check registers in LHS are compatible with RHS
        self._check_compatible_regs(rhs)

        # Add new registers
        for element in rhs.qregs:
            if element not in self.qregs:
                self.qregs.append(element)
                self._qubits += element[:]
                self._qubit_set.update(element[:])
        for element in rhs.cregs:
            if element not in self.cregs:
                self.cregs.append(element)
                self._clbits += element[:]
                self._clbit_set.update(element[:])

        # Copy the circuit data if rhs and self are the same, otherwise the data of rhs is
        # appended to both self and rhs resulting in an infinite loop
        data = rhs.data.copy() if rhs is self else rhs.data

        # Add new gates
        for instruction_context in data:
            self._append(*instruction_context)
        self.global_phase += rhs.global_phase

        for gate, cals in rhs.calibrations.items():
            for key, sched in cals.items():
                self.add_calibration(gate, qubits=key[0], schedule=sched, params=key[1])

        return self

    def compose(self, other, qubits=None, clbits=None, front=False, inplace=False):
        """Compose circuit with ``other`` circuit or instruction, optionally permuting wires.

        ``other`` can be narrower or of equal width to ``self``.

        Args:
            other (qiskit.circuit.Instruction or QuantumCircuit or BaseOperator):
                (sub)circuit to compose onto self.
            qubits (list[Qubit|int]): qubits of self to compose onto.
            clbits (list[Clbit|int]): clbits of self to compose onto.
            front (bool): If True, front composition will be performed (not implemented yet).
            inplace (bool): If True, modify the object. Otherwise return composed circuit.

        Returns:
            QuantumCircuit: the composed circuit (returns None if inplace==True).

        Raises:
            CircuitError: if composing on the front.
            QiskitError: if ``other`` is wider or there are duplicate edge mappings.

        Examples::

            lhs.compose(rhs, qubits=[3, 2], inplace=True)

            .. parsed-literal::

                            ┌───┐                   ┌─────┐                ┌───┐
                lqr_1_0: ───┤ H ├───    rqr_0: ──■──┤ Tdg ├    lqr_1_0: ───┤ H ├───────────────
                            ├───┤              ┌─┴─┐└─────┘                ├───┤
                lqr_1_1: ───┤ X ├───    rqr_1: ┤ X ├───────    lqr_1_1: ───┤ X ├───────────────
                         ┌──┴───┴──┐           └───┘                    ┌──┴───┴──┐┌───┐
                lqr_1_2: ┤ U1(0.1) ├  +                     =  lqr_1_2: ┤ U1(0.1) ├┤ X ├───────
                         └─────────┘                                    └─────────┘└─┬─┘┌─────┐
                lqr_2_0: ─────■─────                           lqr_2_0: ─────■───────■──┤ Tdg ├
                            ┌─┴─┐                                          ┌─┴─┐        └─────┘
                lqr_2_1: ───┤ X ├───                           lqr_2_1: ───┤ X ├───────────────
                            └───┘                                          └───┘
                lcr_0: 0 ═══════════                           lcr_0: 0 ═══════════════════════

                lcr_1: 0 ═══════════                           lcr_1: 0 ═══════════════════════

        """

        if inplace:
            dest = self
        else:
            dest = self.copy()

        if not isinstance(other, QuantumCircuit):
            if front:
                dest.data.insert(0, (other, qubits, clbits))
            else:
                dest.append(other, qargs=qubits, cargs=clbits)

            if inplace:
                return None
            return dest

        instrs = other.data

        if other.num_qubits > self.num_qubits or \
           other.num_clbits > self.num_clbits:
            raise CircuitError("Trying to compose with another QuantumCircuit "
                               "which has more 'in' edges.")

        # number of qubits and clbits must match number in circuit or None
        identity_qubit_map = dict(zip(other.qubits, self.qubits))
        identity_clbit_map = dict(zip(other.clbits, self.clbits))

        if qubits is None:
            qubit_map = identity_qubit_map
        elif len(qubits) != len(other.qubits):
            raise CircuitError("Number of items in qubits parameter does not"
                               " match number of qubits in the circuit.")
        else:
            qubit_map = {other.qubits[i]: (self.qubits[q] if isinstance(q, int) else q)
                         for i, q in enumerate(qubits)}
        if clbits is None:
            clbit_map = identity_clbit_map
        elif len(clbits) != len(other.clbits):
            raise CircuitError("Number of items in clbits parameter does not"
                               " match number of clbits in the circuit.")
        else:
            clbit_map = {other.clbits[i]: (self.clbits[c] if isinstance(c, int) else c)
                         for i, c in enumerate(clbits)}

        edge_map = {**qubit_map, **clbit_map} or {**identity_qubit_map, **identity_clbit_map}

        mapped_instrs = []
        for instr, qargs, cargs in instrs:
            n_qargs = [edge_map[qarg] for qarg in qargs]
            n_cargs = [edge_map[carg] for carg in cargs]
            n_instr = instr.copy()

            if instr.condition is not None:
                from qiskit.dagcircuit import DAGCircuit  # pylint: disable=cyclic-import
                n_instr.condition = DAGCircuit._map_condition(edge_map, instr.condition, self.cregs)

            mapped_instrs.append((n_instr, n_qargs, n_cargs))

        if front:
            dest._data = mapped_instrs + dest._data
        else:
            dest._data += mapped_instrs

        if front:
            dest._parameter_table.clear()
            for instr, _, _ in dest._data:
                dest._update_parameter_table(instr)
        else:
            # just append new parameters
            for instr, _, _ in mapped_instrs:
                dest._update_parameter_table(instr)

        for gate, cals in other.calibrations.items():
            dest._calibrations[gate].update(cals)

        dest.global_phase += other.global_phase

        if inplace:
            return None

        return dest

    def tensor(self, other, inplace=False):
        """Tensor ``self`` with ``other``.

        Remember that in the little-endian convention the leftmost operation will be at the bottom
        of the circuit. See also
        [the docs](qiskit.org/documentation/tutorials/circuits/3_summary_of_quantum_operations.html)
        for more information.

        .. parsed-literal::

                 ┌────────┐        ┌─────┐          ┌─────┐
            q_0: ┤ bottom ├ ⊗ q_0: ┤ top ├  = q_0: ─┤ top ├──
                 └────────┘        └─────┘         ┌┴─────┴─┐
                                              q_1: ┤ bottom ├
                                                   └────────┘

        Args:
            other (QuantumCircuit): The other circuit to tensor this circuit with.
            inplace (bool): If True, modify the object. Otherwise return composed circuit.

        Examples:

            .. jupyter-execute::

                from qiskit import QuantumCircuit
                top = QuantumCircuit(1)
                top.x(0);
                bottom = QuantumCircuit(2)
                bottom.cry(0.2, 0, 1);
                tensored = bottom.tensor(top)
                print(tensored.draw())

        Returns:
            QuantumCircuit: The tensored circuit (returns None if inplace==True).
        """
        num_qubits = self.num_qubits + other.num_qubits
        num_clbits = self.num_clbits + other.num_clbits

        # If a user defined both circuits with via register sizes and not with named registers
        # (e.g. QuantumCircuit(2, 2)) then we have a naming collision, as the registers are by
        # default called "q" resp. "c". To still allow tensoring we define new registers of the
        # correct sizes.
        if len(self.qregs) == len(other.qregs) == 1 and \
                self.qregs[0].name == other.qregs[0].name == 'q':
            # check if classical registers are in the circuit
            if num_clbits > 0:
                dest = QuantumCircuit(num_qubits, num_clbits)
            else:
                dest = QuantumCircuit(num_qubits)

        # handle case if ``measure_all`` was called on both circuits, in which case the
        # registers are both named "meas"
        elif len(self.cregs) == len(other.cregs) == 1 and \
                self.cregs[0].name == other.cregs[0].name == 'meas':
            cr = ClassicalRegister(self.num_clbits + other.num_clbits, 'meas')
            dest = QuantumCircuit(*other.qregs, *self.qregs, cr)

        # Now we don't have to handle any more cases arising from special implicit naming
        else:
            dest = QuantumCircuit(other.qubits, self.qubits, other.clbits, self.clbits,
                                  *other.qregs, *self.qregs, *other.cregs, *self.cregs)

        # compose self onto the output, and then other
        dest.compose(other, range(other.num_qubits), range(other.num_clbits), inplace=True)
        dest.compose(self, range(other.num_qubits, num_qubits),
                     range(other.num_clbits, num_clbits), inplace=True)

        # Replace information from tensored circuit into self when inplace = True
        if inplace:
            self.__dict__.update(dest.__dict__)
            return None
        return dest

    @property
    def qubits(self):
        """
        Returns a list of quantum bits in the order that the registers were added.
        """
        return self._qubits

    @property
    def clbits(self):
        """
        Returns a list of classical bits in the order that the registers were added.
        """
        return self._clbits

    @property
    def ancillas(self):
        """
        Returns a list of ancilla bits in the order that the registers were added.
        """
        return self._ancillas

    @deprecate_function('The QuantumCircuit.__add__() method is being deprecated.'
                        'Use the compose() method which is more flexible w.r.t '
                        'circuit register compatibility.')
    def __add__(self, rhs):
        """Overload + to implement self.combine."""
        return self.combine(rhs)

    @deprecate_function('The QuantumCircuit.__iadd__() method is being deprecated. Use the '
                        'compose() (potentially with the inplace=True argument) and tensor() '
                        'methods which are more flexible w.r.t circuit register compatibility.')
    def __iadd__(self, rhs):
        """Overload += to implement self.extend."""
        return self.extend(rhs)

    def __and__(self, rhs):
        """Overload & to implement self.compose."""
        return self.compose(rhs)

    def __iand__(self, rhs):
        """Overload &= to implement self.compose in place."""
        self.compose(rhs, inplace=True)
        return self

    def __xor__(self, top):
        """Overload ^ to implement self.tensor."""
        return self.tensor(top)

    def __ixor__(self, top):
        """Overload ^= to implement self.tensor in place."""
        self.tensor(top, inplace=True)
        return self

    def __len__(self):
        """Return number of operations in circuit."""
        return len(self._data)

    def __getitem__(self, item):
        """Return indexed operation."""
        return self._data[item]

    @staticmethod
    def cast(value, _type):
        """Best effort to cast value to type. Otherwise, returns the value."""
        try:
            return _type(value)
        except (ValueError, TypeError):
            return value

    @staticmethod
    def _bit_argument_conversion(bit_representation, in_array):
        ret = None
        try:
            if isinstance(bit_representation, Bit):
                # circuit.h(qr[0]) -> circuit.h([qr[0]])
                ret = [bit_representation]
            elif isinstance(bit_representation, Register):
                # circuit.h(qr) -> circuit.h([qr[0], qr[1]])
                ret = bit_representation[:]
            elif isinstance(QuantumCircuit.cast(bit_representation, int), int):
                # circuit.h(0) -> circuit.h([qr[0]])
                ret = [in_array[bit_representation]]
            elif isinstance(bit_representation, slice):
                # circuit.h(slice(0,2)) -> circuit.h([qr[0], qr[1]])
                ret = in_array[bit_representation]
            elif isinstance(bit_representation, list) and \
                    all(isinstance(bit, Bit) for bit in bit_representation):
                # circuit.h([qr[0], qr[1]]) -> circuit.h([qr[0], qr[1]])
                ret = bit_representation
            elif isinstance(QuantumCircuit.cast(bit_representation, list), (range, list)):
                # circuit.h([0, 1])     -> circuit.h([qr[0], qr[1]])
                # circuit.h(range(0,2)) -> circuit.h([qr[0], qr[1]])
                # circuit.h([qr[0],1])  -> circuit.h([qr[0], qr[1]])
                ret = [index if isinstance(index, Bit) else in_array[
                    index] for index in bit_representation]
            else:
                raise CircuitError('Not able to expand a %s (%s)' % (bit_representation,
                                                                     type(bit_representation)))
        except IndexError as ex:
            raise CircuitError('Index out of range.') from ex
        except TypeError as ex:
            raise CircuitError(
                f'Type error handling {bit_representation} ({type(bit_representation)})'
            ) from ex
        return ret

    def qbit_argument_conversion(self, qubit_representation):
        """
        Converts several qubit representations (such as indexes, range, etc.)
        into a list of qubits.

        Args:
            qubit_representation (Object): representation to expand

        Returns:
            List(tuple): Where each tuple is a qubit.
        """
        return QuantumCircuit._bit_argument_conversion(qubit_representation, self.qubits)

    def cbit_argument_conversion(self, clbit_representation):
        """
        Converts several classical bit representations (such as indexes, range, etc.)
        into a list of classical bits.

        Args:
            clbit_representation (Object): representation to expand

        Returns:
            List(tuple): Where each tuple is a classical bit.
        """
        return QuantumCircuit._bit_argument_conversion(clbit_representation, self.clbits)

    def append(self, instruction, qargs=None, cargs=None):
        """Append one or more instructions to the end of the circuit, modifying
        the circuit in place. Expands qargs and cargs.

        Args:
            instruction (qiskit.circuit.Instruction): Instruction instance to append
            qargs (list(argument)): qubits to attach instruction to
            cargs (list(argument)): clbits to attach instruction to

        Returns:
            qiskit.circuit.Instruction: a handle to the instruction that was just added

        Raises:
            CircuitError: if object passed is a subclass of Instruction
            CircuitError: if object passed is neither subclass nor an instance of Instruction
        """
        # Convert input to instruction
        if not isinstance(instruction, Instruction) and not hasattr(instruction, 'to_instruction'):
            if issubclass(instruction, Instruction):
                raise CircuitError('Object is a subclass of Instruction, please add () to '
                                   'pass an instance of this object.')

            raise CircuitError('Object to append must be an Instruction or '
                               'have a to_instruction() method.')
        if not isinstance(instruction, Instruction) and hasattr(instruction, "to_instruction"):
            instruction = instruction.to_instruction()

        # Make copy of parameterized gate instances
        if hasattr(instruction, 'params'):
            is_parameter = any(isinstance(param, Parameter) for param in instruction.params)
            if is_parameter:
                instruction = copy.deepcopy(instruction)

        expanded_qargs = [self.qbit_argument_conversion(qarg) for qarg in qargs or []]
        expanded_cargs = [self.cbit_argument_conversion(carg) for carg in cargs or []]

        instructions = InstructionSet()
        for (qarg, carg) in instruction.broadcast_arguments(expanded_qargs, expanded_cargs):
            instructions.add(self._append(instruction, qarg, carg), qarg, carg)
        return instructions

    def _append(self, instruction, qargs, cargs):
        """Append an instruction to the end of the circuit, modifying
        the circuit in place.

        Args:
            instruction (Instruction or Operator): Instruction instance to append
            qargs (list(tuple)): qubits to attach instruction to
            cargs (list(tuple)): clbits to attach instruction to

        Returns:
            Instruction: a handle to the instruction that was just added

        Raises:
            CircuitError: if the gate is of a different shape than the wires
                it is being attached to.
        """
        if not isinstance(instruction, Instruction):
            raise CircuitError('object is not an Instruction.')

        # do some compatibility checks
        self._check_dups(qargs)
        self._check_qargs(qargs)
        self._check_cargs(cargs)

        # add the instruction onto the given wires
        instruction_context = instruction, qargs, cargs
        self._data.append(instruction_context)

        self._update_parameter_table(instruction)

        # mark as normal circuit if a new instruction is added
        self.duration = None
        self.unit = 'dt'

        return instruction

    def _update_parameter_table(self, instruction):

        for param_index, param in enumerate(instruction.params):
            if isinstance(param, ParameterExpression):
                current_parameters = self._parameter_table

                for parameter in param.parameters:
                    if parameter in current_parameters:
                        if not self._check_dup_param_spec(self._parameter_table[parameter],
                                                          instruction, param_index):
                            self._parameter_table[parameter].append((instruction, param_index))
                    else:
                        if parameter.name in self._parameter_table.get_names():
                            raise CircuitError(
                                'Name conflict on adding parameter: {}'.format(parameter.name))
                        self._parameter_table[parameter] = [(instruction, param_index)]

                        # clear cache if new parameter is added
                        self._parameters = None

        return instruction

    def _check_dup_param_spec(self, parameter_spec_list, instruction, param_index):
        for spec in parameter_spec_list:
            if spec[0] is instruction and spec[1] == param_index:
                return True
        return False

    def add_register(self, *regs):
        """Add registers."""
        if not regs:
            return

        if any(isinstance(reg, int) for reg in regs):
            # QuantumCircuit defined without registers
            if len(regs) == 1 and isinstance(regs[0], int):
                # QuantumCircuit with anonymous quantum wires e.g. QuantumCircuit(2)
                regs = (QuantumRegister(regs[0], 'q'),)
            elif len(regs) == 2 and all(isinstance(reg, int) for reg in regs):
                # QuantumCircuit with anonymous wires e.g. QuantumCircuit(2, 3)
                regs = (QuantumRegister(regs[0], 'q'), ClassicalRegister(regs[1], 'c'))
            else:
                raise CircuitError("QuantumCircuit parameters can be Registers or Integers."
                                   " If Integers, up to 2 arguments. QuantumCircuit was called"
                                   " with %s." % (regs,))

        for register in regs:
            if (
                    isinstance(register, Register)
                    and any(register.name == reg.name for reg in self.qregs + self.cregs)
            ):
                raise CircuitError("register name \"%s\" already exists"
                                   % register.name)

            if isinstance(register, AncillaRegister):
                self._ancillas.extend(register)

            if isinstance(register, QuantumRegister):
                self.qregs.append(register)
                new_bits = [bit for bit in register
                            if bit not in self._qubit_set]
                self._qubits.extend(new_bits)
                self._qubit_set.update(new_bits)
            elif isinstance(register, ClassicalRegister):
                self.cregs.append(register)
                new_bits = [bit for bit in register
                            if bit not in self._clbit_set]
                self._clbits.extend(new_bits)
                self._clbit_set.update(new_bits)
            elif isinstance(register, list):
                self.add_bits(register)
            else:
                raise CircuitError("expected a register")

    def add_bits(self, bits):
        """Add Bits to the circuit."""
        duplicate_bits = set(self.qubits + self.clbits).intersection(bits)
        if duplicate_bits:
            raise CircuitError("Attempted to add bits found already in circuit: "
                               "{}".format(duplicate_bits))

        for bit in bits:
            if isinstance(bit, AncillaQubit):
                self._ancillas.append(bit)

            if isinstance(bit, Qubit):
                self._qubits.append(bit)
                self._qubit_set.add(bit)
            elif isinstance(bit, Clbit):
                self._clbits.append(bit)
                self._clbit_set.add(bit)
            else:
                raise CircuitError("Expected an instance of Qubit, Clbit, or "
                                   "AncillaQubit, but was passed {}".format(bit))

    def _check_dups(self, qubits):
        """Raise exception if list of qubits contains duplicates."""
        squbits = set(qubits)
        if len(squbits) != len(qubits):
            raise CircuitError("duplicate qubit arguments")

    def _check_qargs(self, qargs):
        """Raise exception if a qarg is not in this circuit or bad format."""
        if not all(isinstance(i, Qubit) for i in qargs):
            raise CircuitError("qarg is not a Qubit")
        if not set(qargs).issubset(self._qubit_set):
            raise CircuitError("qargs not in this circuit")

    def _check_cargs(self, cargs):
        """Raise exception if clbit is not in this circuit or bad format."""
        if not all(isinstance(i, Clbit) for i in cargs):
            raise CircuitError("carg is not a Clbit")
        if not set(cargs).issubset(self._clbit_set):
            raise CircuitError("cargs not in this circuit")

    def to_instruction(self, parameter_map=None):
        """Create an Instruction out of this circuit.

        Args:
            parameter_map(dict): For parameterized circuits, a mapping from
               parameters in the circuit to parameters to be used in the
               instruction. If None, existing circuit parameters will also
               parameterize the instruction.

        Returns:
            qiskit.circuit.Instruction: a composite instruction encapsulating this circuit
            (can be decomposed back)
        """
        from qiskit.converters.circuit_to_instruction import circuit_to_instruction
        return circuit_to_instruction(self, parameter_map)

    def to_gate(self, parameter_map=None, label=None):
        """Create a Gate out of this circuit.

        Args:
            parameter_map(dict): For parameterized circuits, a mapping from
               parameters in the circuit to parameters to be used in the
               gate. If None, existing circuit parameters will also
               parameterize the gate.
            label (str): Optional gate label.

        Returns:
            Gate: a composite gate encapsulating this circuit
            (can be decomposed back)
        """
        from qiskit.converters.circuit_to_gate import circuit_to_gate
        return circuit_to_gate(self, parameter_map, label=label)

    def decompose(self):
        """Call a decomposition pass on this circuit,
        to decompose one level (shallow decompose).

        Returns:
            QuantumCircuit: a circuit one level decomposed
        """
        # pylint: disable=cyclic-import
        from qiskit.transpiler.passes.basis.decompose import Decompose
        from qiskit.converters.circuit_to_dag import circuit_to_dag
        from qiskit.converters.dag_to_circuit import dag_to_circuit
        pass_ = Decompose()
        decomposed_dag = pass_.run(circuit_to_dag(self))
        return dag_to_circuit(decomposed_dag)

    def _check_compatible_regs(self, rhs):
        """Raise exception if the circuits are defined on incompatible registers"""
        list1 = self.qregs + self.cregs
        list2 = rhs.qregs + rhs.cregs
        for element1 in list1:
            for element2 in list2:
                if element2.name == element1.name:
                    if element1 != element2:
                        raise CircuitError("circuits are not compatible:"
                                           f" registers {element1} and {element2} not compatible")

    @staticmethod
    def _get_composite_circuit_qasm_from_instruction(instruction):
        """Returns OpenQASM string composite circuit given an instruction.
        The given instruction should be the result of composite_circuit.to_instruction()."""

        gate_parameters = ",".join(["param%i" % num for num in range(len(instruction.params))])
        qubit_parameters = ",".join(["q%i" % num for num in range(instruction.num_qubits)])
        composite_circuit_gates = ""

        definition = instruction.definition
        definition_bit_labels = {bit: idx
                                 for bits in (definition.qubits, definition.clbits)
                                 for idx, bit in enumerate(bits)}
        for data, qargs, _ in definition:
            gate_qargs = ",".join(["q%i" % index
                                   for index in [definition_bit_labels[qubit] for qubit in qargs]])
            composite_circuit_gates += "%s %s; " % (data.qasm(), gate_qargs)

        if composite_circuit_gates:
            composite_circuit_gates = composite_circuit_gates.rstrip(' ')

        if gate_parameters:
            qasm_string = "gate %s(%s) %s { %s }" % (instruction.name, gate_parameters,
                                                     qubit_parameters, composite_circuit_gates)
        else:
            qasm_string = "gate %s %s { %s }" % (instruction.name, qubit_parameters,
                                                 composite_circuit_gates)

        return qasm_string

    def qasm(self, formatted=False, filename=None):
        """Return OpenQASM string.

        Args:
            formatted (bool): Return formatted Qasm string.
            filename (str): Save Qasm to file with name 'filename'.

        Returns:
            str: If formatted=False.

        Raises:
            ImportError: If pygments is not installed and ``formatted`` is
                ``True``.
            QasmError: If circuit has free parameters.
        """
        from qiskit.circuit.controlledgate import ControlledGate

        if self.num_parameters > 0:
            raise QasmError('Cannot represent circuits with unbound parameters in OpenQASM 2.')

        existing_gate_names = ['ch', 'cp', 'cx', 'cy', 'cz', 'crx', 'cry', 'crz', 'ccx', 'cswap',
                               'csx', 'cu', 'cu1', 'cu3', 'dcx', 'h', 'i', 'id', 'iden', 'iswap',
                               'ms', 'p', 'r', 'rx', 'rxx', 'ry', 'ryy', 'rz', 'rzx', 'rzz', 's',
                               'sdg', 'swap', 'sx', 'x', 'y', 'z', 't', 'tdg', 'u', 'u1', 'u2',
                               'u3']

        existing_composite_circuits = []

        string_temp = self.header + "\n"
        string_temp += self.extension_lib + "\n"
        for register in self.qregs:
            string_temp += register.qasm() + "\n"
        for register in self.cregs:
            string_temp += register.qasm() + "\n"

        qreg_bits = set(bit for reg in self.qregs for bit in reg)
        creg_bits = set(bit for reg in self.cregs for bit in reg)
        regless_qubits = []
        regless_clbits = []

        if set(self.qubits) != qreg_bits:
            regless_qubits = [bit for bit in self.qubits if bit not in qreg_bits]
            string_temp += "qreg %s[%d];\n" % ('regless', len(regless_qubits))

        if set(self.clbits) != creg_bits:
            regless_clbits = [bit for bit in self.clbits if bit not in creg_bits]
            string_temp += "creg %s[%d];\n" % ('regless', len(regless_clbits))

        unitary_gates = []

        bit_labels = {bit: "%s[%d]" % (reg.name, idx)
                      for reg in self.qregs + self.cregs
                      for (idx, bit) in enumerate(reg)}

        bit_labels.update({bit: "regless[%d]" % idx
                           for reg in (regless_qubits, regless_clbits)
                           for idx, bit in enumerate(reg)})

        for instruction, qargs, cargs in self._data:
            if instruction.name == 'measure':
                qubit = qargs[0]
                clbit = cargs[0]
                string_temp += "%s %s -> %s;\n" % (instruction.qasm(),
                                                   bit_labels[qubit],
                                                   bit_labels[clbit])

            # If instruction is a root gate or a root instruction (in that case, compositive)

            elif (type(instruction) in  # pylint: disable=unidiomatic-typecheck
                  [Gate, Instruction] or
                  (isinstance(instruction, ControlledGate) and instruction._open_ctrl)):
                if instruction not in existing_composite_circuits:
                    if instruction.name in existing_gate_names:
                        old_name = instruction.name
                        instruction.name += "_" + str(id(instruction))

                        warnings.warn("A gate named {} already exists. "
                                      "We have renamed "
                                      "your gate to {}".format(old_name, instruction.name))

                    # Get qasm of composite circuit
                    qasm_string = self._get_composite_circuit_qasm_from_instruction(instruction)

                    # Insert composite circuit qasm definition right after header and extension lib
                    string_temp = string_temp.replace(self.extension_lib,
                                                      "%s\n%s" % (self.extension_lib,
                                                                  qasm_string))

                    existing_composite_circuits.append(instruction)
                    existing_gate_names.append(instruction.name)

                # Insert qasm representation of the original instruction
                string_temp += "%s %s;\n" % (instruction.qasm(),
                                             ",".join([bit_labels[j]
                                                       for j in qargs + cargs]))
            else:
                string_temp += "%s %s;\n" % (instruction.qasm(),
                                             ",".join([bit_labels[j]
                                                       for j in qargs + cargs]))
            if instruction.name == 'unitary':
                unitary_gates.append(instruction)

        # this resets them, so if another call to qasm() is made the gate def is added again
        for gate in unitary_gates:
            gate._qasm_def_written = False

        if filename:
            with open(filename, 'w+') as file:
                file.write(string_temp)
            file.close()

        if formatted:
            if not HAS_PYGMENTS:
                raise ImportError("To use the formatted output pygments>2.4 "
                                  "must be installed. To install pygments run "
                                  '"pip install pygments".')
            code = pygments.highlight(string_temp,
                                      OpenQASMLexer(),
                                      Terminal256Formatter(style=QasmTerminalStyle))
            print(code)
            return None
        else:
            return string_temp

    def draw(self, output=None, scale=None, filename=None, style=None,
             interactive=False, plot_barriers=True,
             reverse_bits=False, justify=None, vertical_compression='medium', idle_wires=True,
             with_layout=True, fold=None, ax=None, initial_state=False, cregbundle=True):
        """Draw the quantum circuit. Use the output parameter to choose the drawing format:

        **text**: ASCII art TextDrawing that can be printed in the console.

        **matplotlib**: images with color rendered purely in Python.

        **latex**: high-quality images compiled via latex.

        **latex_source**: raw uncompiled latex output.

        Args:
            output (str): select the output method to use for drawing the circuit.
                Valid choices are ``text``, ``mpl``, ``latex``, ``latex_source``.
                By default the `text` drawer is used unless the user config file
                (usually ``~/.qiskit/settings.conf``) has an alternative backend set
                as the default. For example, ``circuit_drawer = latex``. If the output
                kwarg is set, that backend will always be used over the default in
                the user config file.
            scale (float): scale of image to draw (shrink if < 1.0). Only used by
                the `mpl`, `latex` and `latex_source` outputs. Defaults to 1.0.
            filename (str): file path to save image to. Defaults to None.
            style (dict or str): dictionary of style or file name of style json file.
                This option is only used by the `mpl` output type.
                If `style` is a str, it is used as the path to a json file
                which contains a style dict. The file will be opened, parsed, and
                then any style elements in the dict will replace the default values
                in the input dict. A file to be loaded must end in ``.json``, but
                the name entered here can omit ``.json``. For example,
                ``style='iqx.json'`` or ``style='iqx'``.
                If `style` is a dict and the ``'name'`` key is set, that name
                will be used to load a json file, followed by loading the other
                items in the style dict. For example, ``style={'name': 'iqx'}``.
                If `style` is not a str and `name` is not a key in the style dict,
                then the default value from the user config file (usually
                ``~/.qiskit/settings.conf``) will be used, for example,
                ``circuit_mpl_style = iqx``.
                If none of these are set, the `default` style will be used.
                The search path for style json files can be specified in the user
                config, for example,
                ``circuit_mpl_style_path = /home/user/styles:/home/user``.
                See: :class:`~qiskit.visualization.qcstyle.DefaultStyle` for more
                information on the contents.
            interactive (bool): when set to true, show the circuit in a new window
                (for `mpl` this depends on the matplotlib backend being used
                supporting this). Note when used with either the `text` or the
                `latex_source` output type this has no effect and will be silently
                ignored. Defaults to False.
            reverse_bits (bool): when set to True, reverse the bit order inside
                registers for the output visualization. Defaults to False.
            plot_barriers (bool): enable/disable drawing barriers in the output
                circuit. Defaults to True.
            justify (string): options are ``left``, ``right`` or ``none``. If
                anything else is supplied, it defaults to left justified. It refers
                to where gates should be placed in the output circuit if there is
                an option. ``none`` results in each gate being placed in its own
                column.
            vertical_compression (string): ``high``, ``medium`` or ``low``. It
                merges the lines generated by the `text` output so the drawing
                will take less vertical room.  Default is ``medium``. Only used by
                the `text` output, will be silently ignored otherwise.
            idle_wires (bool): include idle wires (wires with no circuit elements)
                in output visualization. Default is True.
            with_layout (bool): include layout information, with labels on the
                physical layout. Default is True.
            fold (int): sets pagination. It can be disabled using -1. In `text`,
                sets the length of the lines. This is useful when the drawing does
                not fit in the console. If None (default), it will try to guess the
                console width using ``shutil.get_terminal_size()``. However, if
                running in jupyter, the default line length is set to 80 characters.
                In `mpl`, it is the number of (visual) layers before folding.
                Default is 25.
            ax (matplotlib.axes.Axes): Only used by the `mpl` backend. An optional
                Axes object to be used for the visualization output. If none is
                specified, a new matplotlib Figure will be created and used.
                Additionally, if specified there will be no returned Figure since
                it is redundant.
            initial_state (bool): optional. Adds ``|0>`` in the beginning of the wire.
                Default is False.
            cregbundle (bool): optional. If set True, bundle classical registers.
                Default is True.

        Returns:
            :class:`TextDrawing` or :class:`matplotlib.figure` or :class:`PIL.Image` or
            :class:`str`:

            * `TextDrawing` (output='text')
                A drawing that can be printed as ascii art.
            * `matplotlib.figure.Figure` (output='mpl')
                A matplotlib figure object for the circuit diagram.
            * `PIL.Image` (output='latex')
                An in-memory representation of the image of the circuit diagram.
            * `str` (output='latex_source')
                The LaTeX source code for visualizing the circuit diagram.

        Raises:
            VisualizationError: when an invalid output method is selected
            ImportError: when the output methods requires non-installed libraries.

        Example:
            .. jupyter-execute::

                from qiskit import QuantumRegister, ClassicalRegister, QuantumCircuit
                from qiskit.tools.visualization import circuit_drawer
                q = QuantumRegister(1)
                c = ClassicalRegister(1)
                qc = QuantumCircuit(q, c)
                qc.h(q)
                qc.measure(q, c)
                qc.draw(output='mpl', style={'backgroundcolor': '#EEEEEE'})
        """

        # pylint: disable=cyclic-import
        from qiskit.visualization import circuit_drawer

        return circuit_drawer(self, scale=scale,
                              filename=filename, style=style,
                              output=output,
                              interactive=interactive,
                              plot_barriers=plot_barriers,
                              reverse_bits=reverse_bits,
                              justify=justify,
                              vertical_compression=vertical_compression,
                              idle_wires=idle_wires,
                              with_layout=with_layout,
                              fold=fold,
                              ax=ax,
                              initial_state=initial_state,
                              cregbundle=cregbundle)

    def size(self):
        """Returns total number of gate operations in circuit.

        Returns:
            int: Total number of gate operations.
        """
        gate_ops = 0
        for instr, _, _ in self._data:
            if not instr._directive:
                gate_ops += 1
        return gate_ops

    def depth(self):
        """Return circuit depth (i.e., length of critical path).
        This does not include compiler or simulator directives
        such as 'barrier' or 'snapshot'.

        Returns:
            int: Depth of circuit.

        Notes:
            The circuit depth and the DAG depth need not be the
            same.
        """
        # Assign each bit in the circuit a unique integer
        # to index into op_stack.
        bit_indices = {bit: idx
                       for idx, bit in enumerate(self.qubits + self.clbits)}

        # If no bits, return 0
        if not bit_indices:
            return 0

        # A list that holds the height of each qubit
        # and classical bit.
        op_stack = [0] * len(bit_indices)

        # Here we are playing a modified version of
        # Tetris where we stack gates, but multi-qubit
        # gates, or measurements have a block for each
        # qubit or cbit that are connected by a virtual
        # line so that they all stacked at the same depth.
        # Conditional gates act on all cbits in the register
        # they are conditioned on.
        # We treat barriers or snapshots different as
        # They are transpiler and simulator directives.
        # The max stack height is the circuit depth.
        for instr, qargs, cargs in self._data:
            levels = []
            reg_ints = []
            # If count then add one to stack heights
            count = True
            if instr._directive:
                count = False
            for ind, reg in enumerate(qargs + cargs):
                # Add to the stacks of the qubits and
                # cbits used in the gate.
                reg_ints.append(bit_indices[reg])
                if count:
                    levels.append(op_stack[reg_ints[ind]] + 1)
                else:
                    levels.append(op_stack[reg_ints[ind]])
            # Assuming here that there is no conditional
            # snapshots or barriers ever.
            if instr.condition:
                # Controls operate over all bits in the
                # classical register they use.
                for cbit in instr.condition[0]:
                    idx = bit_indices[cbit]
                    if idx not in reg_ints:
                        reg_ints.append(idx)
                        levels.append(op_stack[idx] + 1)

            max_level = max(levels)
            for ind in reg_ints:
                op_stack[ind] = max_level

        return max(op_stack)

    def width(self):
        """Return number of qubits plus clbits in circuit.

        Returns:
            int: Width of circuit.

        """
        return len(self.qubits) + len(self.clbits)

    @property
    def num_qubits(self):
        """Return number of qubits."""
        return len(self.qubits)

    @property
    def num_ancillas(self):
        """Return the number of ancilla qubits."""
        return len(self.ancillas)

    @property
    def num_clbits(self):
        """Return number of classical bits."""
        return len(self.clbits)

    def count_ops(self):
        """Count each operation kind in the circuit.

        Returns:
            OrderedDict: a breakdown of how many operations of each kind, sorted by amount.
        """
        count_ops = {}
        for instr, _, _ in self._data:
            count_ops[instr.name] = count_ops.get(instr.name, 0) + 1
        return OrderedDict(sorted(count_ops.items(), key=lambda kv: kv[1], reverse=True))

    def num_nonlocal_gates(self):
        """Return number of non-local gates (i.e. involving 2+ qubits).

        Conditional nonlocal gates are also included.
        """
        multi_qubit_gates = 0
        for instr, _, _ in self._data:
            if instr.num_qubits > 1 and not instr._directive:
                multi_qubit_gates += 1
        return multi_qubit_gates

    def num_connected_components(self, unitary_only=False):
        """How many non-entangled subcircuits can the circuit be factored to.

        Args:
            unitary_only (bool): Compute only unitary part of graph.

        Returns:
            int: Number of connected components in circuit.
        """
        # Convert registers to ints (as done in depth).
        bits = self.qubits if unitary_only else (self.qubits + self.clbits)
        bit_indices = {bit: idx
                       for idx, bit in enumerate(bits)}

        # Start with each qubit or cbit being its own subgraph.
        sub_graphs = [[bit] for bit in range(len(bit_indices))]

        num_sub_graphs = len(sub_graphs)

        # Here we are traversing the gates and looking to see
        # which of the sub_graphs the gate joins together.
        for instr, qargs, cargs in self._data:
            if unitary_only:
                args = qargs
                num_qargs = len(args)
            else:
                args = qargs + cargs
                num_qargs = len(args) + (1 if instr.condition else 0)

            if num_qargs >= 2 and not instr._directive:
                graphs_touched = []
                num_touched = 0
                # Controls necessarily join all the cbits in the
                # register that they use.
                if instr.condition and not unitary_only:
                    creg = instr.condition[0]
                    for bit in creg:
                        idx = bit_indices[bit]
                        for k in range(num_sub_graphs):
                            if idx in sub_graphs[k]:
                                graphs_touched.append(k)
                                num_touched += 1
                                break

                for item in args:
                    reg_int = bit_indices[item]
                    for k in range(num_sub_graphs):
                        if reg_int in sub_graphs[k]:
                            if k not in graphs_touched:
                                graphs_touched.append(k)
                                num_touched += 1
                                break

                # If the gate touches more than one subgraph
                # join those graphs together and return
                # reduced number of subgraphs
                if num_touched > 1:
                    connections = []
                    for idx in graphs_touched:
                        connections.extend(sub_graphs[idx])
                    _sub_graphs = []
                    for idx in range(num_sub_graphs):
                        if idx not in graphs_touched:
                            _sub_graphs.append(sub_graphs[idx])
                    _sub_graphs.append(connections)
                    sub_graphs = _sub_graphs
                    num_sub_graphs -= (num_touched - 1)
            # Cannot go lower than one so break
            if num_sub_graphs == 1:
                break
        return num_sub_graphs

    def num_unitary_factors(self):
        """Computes the number of tensor factors in the unitary
        (quantum) part of the circuit only.
        """
        return self.num_connected_components(unitary_only=True)

    def num_tensor_factors(self):
        """Computes the number of tensor factors in the unitary
        (quantum) part of the circuit only.

        Notes:
            This is here for backwards compatibility, and will be
            removed in a future release of Qiskit. You should call
            `num_unitary_factors` instead.
        """
        return self.num_unitary_factors()

    def copy(self, name=None):
        """Copy the circuit.

        Args:
          name (str): name to be given to the copied circuit. If None, then the name stays the same

        Returns:
          QuantumCircuit: a deepcopy of the current circuit, with the specified name
        """
        cpy = copy.copy(self)
        # copy registers correctly, in copy.copy they are only copied via reference
        cpy.qregs = self.qregs.copy()
        cpy.cregs = self.cregs.copy()
        cpy._qubits = self._qubits.copy()
        cpy._clbits = self._clbits.copy()
        cpy._qubit_set = self._qubit_set.copy()
        cpy._clbit_set = self._clbit_set.copy()

        instr_instances = {id(instr): instr
                           for instr, _, __ in self._data}

        instr_copies = {id_: instr.copy()
                        for id_, instr in instr_instances.items()}

        cpy._parameter_table = ParameterTable({
            param: [(instr_copies[id(instr)], param_index)
                    for instr, param_index in self._parameter_table[param]]
            for param in self._parameter_table
        })

        cpy._data = [(instr_copies[id(inst)], qargs.copy(), cargs.copy())
                     for inst, qargs, cargs in self._data]

        cpy._calibrations = copy.deepcopy(self._calibrations)
        cpy._metadata = copy.deepcopy(self._metadata)

        if name:
            cpy.name = name
        return cpy

    def _create_creg(self, length, name):
        """ Creates a creg, checking if ClassicalRegister with same name exists
        """
        if name in [creg.name for creg in self.cregs]:
            save_prefix = ClassicalRegister.prefix
            ClassicalRegister.prefix = name
            new_creg = ClassicalRegister(length)
            ClassicalRegister.prefix = save_prefix
        else:
            new_creg = ClassicalRegister(length, name)
        return new_creg

    def _create_qreg(self, length, name):
        """ Creates a qreg, checking if QuantumRegister with same name exists
        """
        if name in [qreg.name for qreg in self.qregs]:
            save_prefix = QuantumRegister.prefix
            QuantumRegister.prefix = name
            new_qreg = QuantumRegister(length)
            QuantumRegister.prefix = save_prefix
        else:
            new_qreg = QuantumRegister(length, name)
        return new_qreg

    def measure_active(self, inplace=True):
        """Adds measurement to all non-idle qubits. Creates a new ClassicalRegister with
        a size equal to the number of non-idle qubits being measured.

        Returns a new circuit with measurements if `inplace=False`.

        Args:
            inplace (bool): All measurements inplace or return new circuit.

        Returns:
            QuantumCircuit: Returns circuit with measurements when `inplace = False`.
        """
        from qiskit.converters.circuit_to_dag import circuit_to_dag
        if inplace:
            circ = self
        else:
            circ = self.copy()
        dag = circuit_to_dag(circ)
        qubits_to_measure = [qubit for qubit in circ.qubits if qubit not in dag.idle_wires()]
        new_creg = circ._create_creg(len(qubits_to_measure), 'measure')
        circ.add_register(new_creg)
        circ.barrier()
        circ.measure(qubits_to_measure, new_creg)

        if not inplace:
            return circ
        else:
            return None

    def measure_all(self, inplace=True):
        """Adds measurement to all qubits. Creates a new ClassicalRegister with a
        size equal to the number of qubits being measured.

        Returns a new circuit with measurements if `inplace=False`.

        Args:
            inplace (bool): All measurements inplace or return new circuit.

        Returns:
            QuantumCircuit: Returns circuit with measurements when `inplace = False`.
        """
        if inplace:
            circ = self
        else:
            circ = self.copy()

        new_creg = circ._create_creg(len(circ.qubits), 'meas')
        circ.add_register(new_creg)
        circ.barrier()
        circ.measure(circ.qubits, new_creg)

        if not inplace:
            return circ
        else:
            return None

    def remove_final_measurements(self, inplace=True):
        """Removes final measurement on all qubits if they are present.
        Deletes the ClassicalRegister that was used to store the values from these measurements
        if it is idle.

        Returns a new circuit without measurements if `inplace=False`.

        Args:
            inplace (bool): All measurements removed inplace or return new circuit.

        Returns:
            QuantumCircuit: Returns circuit with measurements removed when `inplace = False`.
        """
        # pylint: disable=cyclic-import
        from qiskit.transpiler.passes import RemoveFinalMeasurements
        from qiskit.converters import circuit_to_dag

        if inplace:
            circ = self
        else:
            circ = self.copy()

        dag = circuit_to_dag(circ)
        remove_final_meas = RemoveFinalMeasurements()
        new_dag = remove_final_meas.run(dag)

        # Set circ cregs and instructions to match the new DAGCircuit's
        circ.data.clear()
        circ._parameter_table.clear()
        circ.cregs = list(new_dag.cregs.values())

        for node in new_dag.topological_op_nodes():
            # Get arguments for classical condition (if any)
            inst = node.op.copy()
            circ.append(inst, node.qargs, node.cargs)

        circ.clbits.clear()

        if not inplace:
            return circ
        else:
            return None

    @staticmethod
    def from_qasm_file(path):
        """Take in a QASM file and generate a QuantumCircuit object.

        Args:
          path (str): Path to the file for a QASM program
        Return:
          QuantumCircuit: The QuantumCircuit object for the input QASM
        """
        qasm = Qasm(filename=path)
        return _circuit_from_qasm(qasm)

    @staticmethod
    def from_qasm_str(qasm_str):
        """Take in a QASM string and generate a QuantumCircuit object.

        Args:
          qasm_str (str): A QASM program string
        Return:
          QuantumCircuit: The QuantumCircuit object for the input QASM
        """
        qasm = Qasm(data=qasm_str)
        return _circuit_from_qasm(qasm)

    @property
    def global_phase(self):
        """Return the global phase of the circuit in radians."""
        return self._global_phase

    @global_phase.setter
    def global_phase(self, angle):
        """Set the phase of the circuit.

        Args:
            angle (float, ParameterExpression): radians
        """
        if isinstance(angle, ParameterExpression) and angle.parameters:
            self._global_phase = angle
        else:
            # Set the phase to the [0, 2π) interval
            angle = float(angle)
            if not angle:
                self._global_phase = 0
            else:
                self._global_phase = angle % (2 * np.pi)

    @property
    def parameters(self):
        """Convenience function to get the parameters defined in the parameter table."""
        # parameters from gates
        if self._parameters is None:
            unsorted = self._unsorted_parameters()
            self._parameters = sorted(unsorted, key=functools.cmp_to_key(_compare_parameters))

        # return as parameter view, which implements the set and list interface
        return ParameterView(self._parameters)

    @property
    def num_parameters(self):
        """Convenience function to get the number of parameter objects in the circuit."""
        return len(self._unsorted_parameters())

    def _unsorted_parameters(self):
        """Efficiently get all parameters in the circuit, without any sorting overhead."""
        parameters = set(self._parameter_table)
        if isinstance(self.global_phase, ParameterExpression):
            parameters.update(self.global_phase.parameters)

        return parameters

    @deprecate_arguments({'param_dict': 'parameters'})
    def assign_parameters(self, parameters, inplace=False,
                          param_dict=None):  # pylint: disable=unused-argument
        """Assign parameters to new parameters or values.

        The keys of the parameter dictionary must be Parameter instances in the current circuit. The
        values of the dictionary can either be numeric values or new parameter objects.
        The values can be assigned to the current circuit object or to a copy of it.

        Args:
            parameters (dict or iterable): Either a dictionary or iterable specifying the new
                parameter values. If a dict, it specifies the mapping from ``current_parameter`` to
                ``new_parameter``, where ``new_parameter`` can be a new parameter object or a
                numeric value. If an iterable, the elements are assigned to the existing parameters
                in the order they were inserted. You can call ``QuantumCircuit.parameters`` to check
                this order.
            inplace (bool): If False, a copy of the circuit with the bound parameters is
                returned. If True the circuit instance itself is modified.
            param_dict (dict): Deprecated, use ``parameters`` instead.

        Raises:
            CircuitError: If parameters is a dict and contains parameters not present in the
                circuit.
            ValueError: If parameters is a list/array and the length mismatches the number of free
                parameters in the circuit.

        Returns:
            Optional(QuantumCircuit): A copy of the circuit with bound parameters, if
            ``inplace`` is True, otherwise None.

        Examples:

            Create a parameterized circuit and assign the parameters in-place.

            .. jupyter-execute::

                from qiskit.circuit import QuantumCircuit, Parameter

                circuit = QuantumCircuit(2)
                params = [Parameter('A'), Parameter('B'), Parameter('C')]
                circuit.ry(params[0], 0)
                circuit.crx(params[1], 0, 1)

                print('Original circuit:')
                print(circuit.draw())

                circuit.assign_parameters({params[0]: params[2]}, inplace=True)

                print('Assigned in-place:')
                print(circuit.draw())

            Bind the values out-of-place and get a copy of the original circuit.

            .. jupyter-execute::

                from qiskit.circuit import QuantumCircuit, ParameterVector

                circuit = QuantumCircuit(2)
                params = ParameterVector('P', 2)
                circuit.ry(params[0], 0)
                circuit.crx(params[1], 0, 1)

                bound_circuit = circuit.assign_parameters({params[0]: 1, params[1]: 2})
                print('Bound circuit:')
                print(bound_circuit.draw())

                print('The original circuit is unchanged:')
                print(circuit.draw())

        """
        # replace in self or in a copy depending on the value of in_place
<<<<<<< HEAD
        bound_circuit = self if inplace else self.copy()

        # unroll the parameter dictionary (needed if e.g. it contains a ParameterVector)
        unrolled_param_dict = self._unroll_param_dict(param_dict)

        # check that only existing parameters are in the parameter dictionary
        if unrolled_param_dict.keys() > self._parameter_table.keys():
            raise CircuitError('Cannot bind parameters ({}) not present in the circuit.'.format(
                [str(p) for p in param_dict.keys() - self._parameter_table]))

        if (len(unrolled_param_dict) > 0 and
                len(unrolled_param_dict) == len(self._parameter_table) and
                len({p for p, v in unrolled_param_dict.items()
                     if not isinstance(v, numbers.Real)}) == 0):
            bound_circuit._assign_all_parameters(unrolled_param_dict)
            bound_circuit._parameter_table = ParameterTable()
        else:
            # replace the parameters with a new Parameter ("substitute") or numeric value ("bind")
            for parameter, value in unrolled_param_dict.items():
                bound_circuit._assign_parameter(parameter, value)

=======
        if inplace:
            bound_circuit = self
        else:
            bound_circuit = self.copy()
            self._increment_instances()
            bound_circuit._name_update()

        if isinstance(parameters, dict):
            # unroll the parameter dictionary (needed if e.g. it contains a ParameterVector)
            unrolled_param_dict = self._unroll_param_dict(parameters)
            unsorted_parameters = self._unsorted_parameters()

            # check that all param_dict items are in the _parameter_table for this circuit
            params_not_in_circuit = [param_key for param_key in unrolled_param_dict
                                     if param_key not in unsorted_parameters]
            if len(params_not_in_circuit) > 0:
                raise CircuitError('Cannot bind parameters ({}) not present in the circuit.'.format(
                    ', '.join(map(str, params_not_in_circuit))))

            # replace the parameters with a new Parameter ("substitute") or numeric value ("bind")
            for parameter, value in unrolled_param_dict.items():
                bound_circuit._assign_parameter(parameter, value)
        else:
            if len(parameters) != self.num_parameters:
                raise ValueError('Mismatching number of values and parameters. For partial binding '
                                 'please pass a dictionary of {parameter: value} pairs.')
            for i, value in enumerate(parameters):
                bound_circuit._assign_parameter(self.parameters[i], value)
>>>>>>> 98130dd6
        return None if inplace else bound_circuit

    @deprecate_arguments({'value_dict': 'values'})
    def bind_parameters(self, values, value_dict=None):  # pylint: disable=unused-argument
        """Assign numeric parameters to values yielding a new circuit.

        To assign new Parameter objects or bind the values in-place, without yielding a new
        circuit, use the :meth:`assign_parameters` method.

        Args:
            values (dict or iterable): {parameter: value, ...} or [value1, value2, ...]
            value_dict (dict): Deprecated, use ``values`` instead.

        Raises:
            CircuitError: If values is a dict and contains parameters not present in the circuit.
            TypeError: If values contains a ParameterExpression.

        Returns:
            QuantumCircuit: copy of self with assignment substitution.
        """
        if isinstance(values, dict):
            if any(isinstance(value, ParameterExpression) for value in values.values()):
                raise TypeError(
                    'Found ParameterExpression in values; use assign_parameters() instead.')
            return self.assign_parameters(values)
        else:
            if any(isinstance(value, ParameterExpression) for value in values):
                raise TypeError(
                    'Found ParameterExpression in values; use assign_parameters() instead.')
            return self.assign_parameters(values)

    def _unroll_param_dict(self, value_dict):
        unrolled_value_dict = {}
        for (param, value) in value_dict.items():
            if isinstance(param, ParameterVector):
                if not len(param) == len(value):
                    raise CircuitError('ParameterVector {} has length {}, which '
                                       'differs from value list {} of '
                                       'len {}'.format(param, len(param), value, len(value)))
                unrolled_value_dict.update(zip(param, value))
            # pass anything else except number through. error checking is done in assign_parameter
            elif isinstance(param, (ParameterExpression, str)) or param is None:
                unrolled_value_dict[param] = value
        return unrolled_value_dict

    def _assign_parameter(self, parameter, value):
        """Update this circuit where instances of ``parameter`` are replaced by ``value``, which
        can be either a numeric value or a new parameter expression.

        Args:
            parameter (ParameterExpression): Parameter to be bound
            value (Union(ParameterExpression, float, int)): A numeric or parametric expression to
                replace instances of ``parameter``.
        """
        # parameter might be in global phase only
        if parameter in self._parameter_table.keys():
            for instr, param_index in self._parameter_table[parameter]:
                new_param = instr.params[param_index].assign(parameter, value)
                # if fully bound, validate
                if len(new_param.parameters) == 0:
                    instr.params[param_index] = instr.validate_parameter(new_param)
                else:
                    instr.params[param_index] = new_param

                self._rebind_definition(instr, parameter, value)

            if isinstance(value, ParameterExpression):
                entry = self._parameter_table.pop(parameter)
                for new_parameter in value.parameters:
                    if new_parameter in self._parameter_table:
                        self._parameter_table[new_parameter].extend(entry)
                    else:
                        self._parameter_table[new_parameter] = entry
            else:
                del self._parameter_table[parameter]  # clear evaluated expressions

        if (isinstance(self.global_phase, ParameterExpression) and
                parameter in self.global_phase.parameters):
            self.global_phase = self.global_phase.assign(parameter, value)

        # clear parameter cache
        self._parameters = None
        self._assign_calibration_parameters(parameter, value)

    def _assign_all_parameters(self, param_dict):
        """Update this circuit where instances of parameters (keys of ``param_dict``)
        are replaced by values (values of ``param_dict``), which must be numeric values.
        In ``_assign_parameter()``, parameters in a ParameterExpression are resolved
        by iteratively assigning values. Instead,  in `_assign_all_parameters()`,
        parameters is resolved by a single call to bind multiple values.

        Args:
            param_dict (dict): A dictionary of parameters to be bound and their values
                               numeric to replace instances of the parameters.
        """
        for param in self._parameter_table:
            for (instr, param_index) in self._parameter_table[param]:
                if not isinstance(instr.params[param_index], ParameterExpression):
                    continue
                if len(instr.params[param_index].parameters) == 0:
                    continue
                binding_param = instr.params[param_index]
                binding_inst_params = {}
                for inst_param in binding_param.parameters:
                    binding_inst_params[inst_param] = param_dict[inst_param]
                    # For instructions which have already been defined (e.g. composite
                    # instructions), search the definition for instances of the
                    # parameter which also need to be bound.
                    self._rebind_definition(instr, inst_param, param_dict[inst_param])
                instr.params[param_index] = binding_param.bind(binding_inst_params)

            # bind circuit's phase
            if (isinstance(self.global_phase, ParameterExpression) and
                    param in self.global_phase.parameters):
                self.global_phase = self.global_phase.assign(param, param_dict[param])

    def _assign_calibration_parameters(self, parameter, value):
        """Update parameterized pulse gate calibrations, if there are any which contain
        ``parameter``. This updates the calibration mapping as well as the gate definition
        ``Schedule``s, which also may contain ``parameter``.
        """
        for cals in self.calibrations.values():
            for (qubit, cal_params), schedule in copy.copy(cals).items():
                if any(isinstance(p, ParameterExpression) and parameter in p.parameters
                       for p in cal_params):
                    del cals[(qubit, cal_params)]
                    new_cal_params = []
                    for p in cal_params:
                        if isinstance(p, ParameterExpression) and parameter in p.parameters:
                            new_param = p.assign(parameter, value)
                            if not new_param.parameters:
                                new_param = float(new_param)
                            new_cal_params.append(new_param)
                        else:
                            new_cal_params.append(p)
                    schedule.assign_parameters({parameter: value})
                    cals[(qubit, tuple(new_cal_params))] = schedule

    def _rebind_definition(self, instruction, parameter, value):
        if instruction._definition:
            for op, _, _ in instruction._definition:
                for idx, param in enumerate(op.params):
                    if isinstance(param, ParameterExpression) and parameter in param.parameters:
                        if isinstance(value, ParameterExpression):
                            op.params[idx] = param.subs({parameter: value})
                        else:
                            op.params[idx] = param.bind({parameter: value})
                        self._rebind_definition(op, parameter, value)

    def barrier(self, *qargs):
        """Apply :class:`~qiskit.circuit.Barrier`. If qargs is None, applies to all."""
        from .barrier import Barrier
        qubits = []

        if not qargs:  # None
            qubits.extend(self.qubits)

        for qarg in qargs:
            if isinstance(qarg, QuantumRegister):
                qubits.extend([qarg[j] for j in range(qarg.size)])
            elif isinstance(qarg, list):
                qubits.extend(qarg)
            elif isinstance(qarg, range):
                qubits.extend(list(qarg))
            elif isinstance(qarg, slice):
                qubits.extend(self.qubits[qarg])
            else:
                qubits.append(qarg)

        return self.append(Barrier(len(qubits)), qubits, [])

    def delay(self, duration, qarg=None, unit='dt'):
        """Apply :class:`~qiskit.circuit.Delay`. If qarg is None, applies to all qubits.
        When applying to multiple qubits, delays with the same duration will be created.

        Args:
            duration (int or float): duration of the delay.
            qarg (Object): qubit argument to apply this delay.
            unit (str): unit of the duration. Supported units: 's', 'ms', 'us', 'ns', 'ps', 'dt'.
                Default is ``dt``, i.e. integer time unit depending on the target backend.

        Returns:
            qiskit.Instruction: the attached delay instruction.

        Raises:
            CircuitError: if arguments have bad format.
        """
        qubits = []
        if qarg is None:  # -> apply delays to all qubits
            for q in self.qubits:
                qubits.append(q)
        else:
            if isinstance(qarg, QuantumRegister):
                qubits.extend([qarg[j] for j in range(qarg.size)])
            elif isinstance(qarg, list):
                qubits.extend(qarg)
            elif isinstance(qarg, (range, tuple)):
                qubits.extend(list(qarg))
            elif isinstance(qarg, slice):
                qubits.extend(self.qubits[qarg])
            else:
                qubits.append(qarg)

        instructions = InstructionSet()
        for q in qubits:
            inst = (Delay(duration, unit), [q], [])
            self.append(*inst)
            instructions.add(*inst)
        return instructions

    def h(self, qubit):  # pylint: disable=invalid-name
        """Apply :class:`~qiskit.circuit.library.HGate`."""
        from .library.standard_gates.h import HGate
        return self.append(HGate(), [qubit], [])

    def ch(self, control_qubit, target_qubit,  # pylint: disable=invalid-name
           label=None, ctrl_state=None):
        """Apply :class:`~qiskit.circuit.library.CHGate`."""
        from .library.standard_gates.h import CHGate
        return self.append(CHGate(label=label, ctrl_state=ctrl_state),
                           [control_qubit, target_qubit], [])

    def i(self, qubit):
        """Apply :class:`~qiskit.circuit.library.IGate`."""
        from .library.standard_gates.i import IGate
        return self.append(IGate(), [qubit], [])

    def id(self, qubit):  # pylint: disable=invalid-name
        """Apply :class:`~qiskit.circuit.library.IGate`."""
        return self.i(qubit)

    def ms(self, theta, qubits):  # pylint: disable=invalid-name
        """Apply :class:`~qiskit.circuit.library.MSGate`."""
        # pylint: disable=cyclic-import
        from .library.generalized_gates.gms import MSGate
        return self.append(MSGate(len(qubits), theta), qubits)

    def p(self, theta, qubit):
        """Apply :class:`~qiskit.circuit.library.PhaseGate`."""
        from .library.standard_gates.p import PhaseGate
        return self.append(PhaseGate(theta), [qubit], [])

    def cp(self, theta, control_qubit, target_qubit, label=None, ctrl_state=None):
        """Apply :class:`~qiskit.circuit.library.CPhaseGate`."""
        from .library.standard_gates.p import CPhaseGate
        return self.append(CPhaseGate(theta, label=label, ctrl_state=ctrl_state),
                           [control_qubit, target_qubit], [])

    def mcp(self, lam, control_qubits, target_qubit):
        """Apply :class:`~qiskit.circuit.library.MCPhaseGate`."""
        from .library.standard_gates.p import MCPhaseGate
        num_ctrl_qubits = len(control_qubits)
        return self.append(MCPhaseGate(lam, num_ctrl_qubits), control_qubits[:] + [target_qubit],
                           [])

    def r(self, theta, phi, qubit):
        """Apply :class:`~qiskit.circuit.library.RGate`."""
        from .library.standard_gates.r import RGate
        return self.append(RGate(theta, phi), [qubit], [])

    def rv(self, vx, vy, vz, qubit):
        """Apply :class:`~qiskit.circuit.library.RVGate`."""
        from .library.generalized_gates.rv import RVGate
        return self.append(RVGate(vx, vy, vz), [qubit], [])

    def rccx(self, control_qubit1, control_qubit2, target_qubit):
        """Apply :class:`~qiskit.circuit.library.RCCXGate`."""
        from .library.standard_gates.x import RCCXGate
        return self.append(RCCXGate(), [control_qubit1, control_qubit2, target_qubit], [])

    def rcccx(self, control_qubit1, control_qubit2, control_qubit3, target_qubit):
        """Apply :class:`~qiskit.circuit.library.RC3XGate`."""
        from .library.standard_gates.x import RC3XGate
        return self.append(RC3XGate(),
                           [control_qubit1, control_qubit2, control_qubit3, target_qubit],
                           [])

    def rx(self, theta, qubit, label=None):  # pylint: disable=invalid-name
        """Apply :class:`~qiskit.circuit.library.RXGate`."""
        from .library.standard_gates.rx import RXGate
        return self.append(RXGate(theta, label=label), [qubit], [])

    def crx(self, theta, control_qubit, target_qubit, label=None, ctrl_state=None):
        """Apply :class:`~qiskit.circuit.library.CRXGate`."""
        from .library.standard_gates.rx import CRXGate
        return self.append(CRXGate(theta, label=label, ctrl_state=ctrl_state),
                           [control_qubit, target_qubit], [])

    def rxx(self, theta, qubit1, qubit2):
        """Apply :class:`~qiskit.circuit.library.RXXGate`."""
        from .library.standard_gates.rxx import RXXGate
        return self.append(RXXGate(theta), [qubit1, qubit2], [])

    def ry(self, theta, qubit, label=None):  # pylint: disable=invalid-name
        """Apply :class:`~qiskit.circuit.library.RYGate`."""
        from .library.standard_gates.ry import RYGate
        return self.append(RYGate(theta, label=label), [qubit], [])

    def cry(self, theta, control_qubit, target_qubit, label=None, ctrl_state=None):
        """Apply :class:`~qiskit.circuit.library.CRYGate`."""
        from .library.standard_gates.ry import CRYGate
        return self.append(CRYGate(theta, label=label, ctrl_state=ctrl_state),
                           [control_qubit, target_qubit], [])

    def ryy(self, theta, qubit1, qubit2):
        """Apply :class:`~qiskit.circuit.library.RYYGate`."""
        from .library.standard_gates.ryy import RYYGate
        return self.append(RYYGate(theta), [qubit1, qubit2], [])

    def rz(self, phi, qubit):  # pylint: disable=invalid-name
        """Apply :class:`~qiskit.circuit.library.RZGate`."""
        from .library.standard_gates.rz import RZGate
        return self.append(RZGate(phi), [qubit], [])

    def crz(self, theta, control_qubit, target_qubit, label=None, ctrl_state=None):
        """Apply :class:`~qiskit.circuit.library.CRZGate`."""
        from .library.standard_gates.rz import CRZGate
        return self.append(CRZGate(theta, label=label, ctrl_state=ctrl_state),
                           [control_qubit, target_qubit], [])

    def rzx(self, theta, qubit1, qubit2):
        """Apply :class:`~qiskit.circuit.library.RZXGate`."""
        from .library.standard_gates.rzx import RZXGate
        return self.append(RZXGate(theta), [qubit1, qubit2], [])

    def rzz(self, theta, qubit1, qubit2):
        """Apply :class:`~qiskit.circuit.library.RZZGate`."""
        from .library.standard_gates.rzz import RZZGate
        return self.append(RZZGate(theta), [qubit1, qubit2], [])

    def ecr(self, qubit1, qubit2):
        """Apply :class:`~qiskit.circuit.library.ECRGate`."""
        from .library.standard_gates.ecr import ECRGate
        return self.append(ECRGate(), [qubit1, qubit2], [])

    def s(self, qubit):  # pylint: disable=invalid-name
        """Apply :class:`~qiskit.circuit.library.SGate`."""
        from .library.standard_gates.s import SGate
        return self.append(SGate(), [qubit], [])

    def sdg(self, qubit):
        """Apply :class:`~qiskit.circuit.library.SdgGate`."""
        from .library.standard_gates.s import SdgGate
        return self.append(SdgGate(), [qubit], [])

    def swap(self, qubit1, qubit2):
        """Apply :class:`~qiskit.circuit.library.SwapGate`."""
        from .library.standard_gates.swap import SwapGate
        return self.append(SwapGate(), [qubit1, qubit2], [])

    def iswap(self, qubit1, qubit2):
        """Apply :class:`~qiskit.circuit.library.iSwapGate`."""
        from .library.standard_gates.iswap import iSwapGate
        return self.append(iSwapGate(), [qubit1, qubit2], [])

    def cswap(self, control_qubit, target_qubit1, target_qubit2, label=None, ctrl_state=None):
        """Apply :class:`~qiskit.circuit.library.CSwapGate`."""
        from .library.standard_gates.swap import CSwapGate
        return self.append(CSwapGate(label=label, ctrl_state=ctrl_state),
                           [control_qubit, target_qubit1, target_qubit2], [])

    def fredkin(self, control_qubit, target_qubit1, target_qubit2):
        """Apply :class:`~qiskit.circuit.library.CSwapGate`."""
        return self.cswap(control_qubit, target_qubit1, target_qubit2)

    def sx(self, qubit):  # pylint: disable=invalid-name
        """Apply :class:`~qiskit.circuit.library.SXGate`."""
        from .library.standard_gates.sx import SXGate
        return self.append(SXGate(), [qubit], [])

    def sxdg(self, qubit):
        """Apply :class:`~qiskit.circuit.library.SXdgGate`."""
        from .library.standard_gates.sx import SXdgGate
        return self.append(SXdgGate(), [qubit], [])

    def csx(self, control_qubit, target_qubit, label=None, ctrl_state=None):
        """Apply :class:`~qiskit.circuit.library.CSXGate`."""
        from .library.standard_gates.sx import CSXGate
        return self.append(CSXGate(label=label, ctrl_state=ctrl_state),
                           [control_qubit, target_qubit], [])

    def t(self, qubit):  # pylint: disable=invalid-name
        """Apply :class:`~qiskit.circuit.library.TGate`."""
        from .library.standard_gates.t import TGate
        return self.append(TGate(), [qubit], [])

    def tdg(self, qubit):
        """Apply :class:`~qiskit.circuit.library.TdgGate`."""
        from .library.standard_gates.t import TdgGate
        return self.append(TdgGate(), [qubit], [])

    def u(self, theta, phi, lam, qubit):
        """Apply :class:`~qiskit.circuit.library.UGate`."""
        from .library.standard_gates.u import UGate
        return self.append(UGate(theta, phi, lam), [qubit], [])

    def cu(self, theta, phi, lam, gamma,
           control_qubit, target_qubit, label=None, ctrl_state=None):
        """Apply :class:`~qiskit.circuit.library.CUGate`."""
        from .library.standard_gates.u import CUGate
        return self.append(CUGate(theta, phi, lam, gamma, label=label, ctrl_state=ctrl_state),
                           [control_qubit, target_qubit], [])

    @deprecate_function('The QuantumCircuit.u1 method is deprecated as of '
                        '0.16.0. It will be removed no earlier than 3 months '
                        'after the release date. You should use the '
                        'QuantumCircuit.p method instead, which acts '
                        'identically.')
    def u1(self, theta, qubit):
        """Apply :class:`~qiskit.circuit.library.U1Gate`."""
        from .library.standard_gates.u1 import U1Gate
        return self.append(U1Gate(theta), [qubit], [])

    @deprecate_function('The QuantumCircuit.cu1 method is deprecated as of '
                        '0.16.0. It will be removed no earlier than 3 months '
                        'after the release date. You should use the '
                        'QuantumCircuit.cp method instead, which acts '
                        'identically.')
    def cu1(self, theta, control_qubit, target_qubit, label=None, ctrl_state=None):
        """Apply :class:`~qiskit.circuit.library.CU1Gate`."""
        from .library.standard_gates.u1 import CU1Gate
        return self.append(CU1Gate(theta, label=label, ctrl_state=ctrl_state),
                           [control_qubit, target_qubit], [])

    @deprecate_function('The QuantumCircuit.mcu1 method is deprecated as of '
                        '0.16.0. It will be removed no earlier than 3 months '
                        'after the release date. You should use the '
                        'QuantumCircuit.mcp method instead, which acts '
                        'identically.')
    def mcu1(self, lam, control_qubits, target_qubit):
        """Apply :class:`~qiskit.circuit.library.MCU1Gate`."""
        from .library.standard_gates.u1 import MCU1Gate
        num_ctrl_qubits = len(control_qubits)
        return self.append(MCU1Gate(lam, num_ctrl_qubits), control_qubits[:] + [target_qubit], [])

    @deprecate_function('The QuantumCircuit.u2 method is deprecated as of '
                        '0.16.0. It will be removed no earlier than 3 months '
                        'after the release date. You can use the general 1-'
                        'qubit gate QuantumCircuit.u instead: u2(φ,λ) = '
                        'u(π/2, φ, λ). Alternatively, you can decompose it in'
                        'terms of QuantumCircuit.p and QuantumCircuit.sx: '
                        'u2(φ,λ) = p(π/2+φ) sx p(λ-π/2) (1 pulse on hardware).')
    def u2(self, phi, lam, qubit):
        """Apply :class:`~qiskit.circuit.library.U2Gate`."""
        from .library.standard_gates.u2 import U2Gate
        return self.append(U2Gate(phi, lam), [qubit], [])

    @deprecate_function('The QuantumCircuit.u3 method is deprecated as of 0.16.0. It will be '
                        'removed no earlier than 3 months after the release date. You should use '
                        'QuantumCircuit.u instead, which acts identically. Alternatively, you can '
                        'decompose u3 in terms of QuantumCircuit.p and QuantumCircuit.sx: '
                        'u3(ϴ,φ,λ) = p(φ+π) sx p(ϴ+π) sx p(λ) (2 pulses on hardware).')
    def u3(self, theta, phi, lam, qubit):
        """Apply :class:`~qiskit.circuit.library.U3Gate`."""
        from .library.standard_gates.u3 import U3Gate
        return self.append(U3Gate(theta, phi, lam), [qubit], [])

    @deprecate_function('The QuantumCircuit.cu3 method is deprecated as of 0.16.0. It will be '
                        'removed no earlier than 3 months after the release date. You should '
                        'use the QuantumCircuit.cu method instead, where '
                        'cu3(ϴ,φ,λ) = cu(ϴ,φ,λ,0).')
    def cu3(self, theta, phi, lam, control_qubit, target_qubit, label=None, ctrl_state=None):
        """Apply :class:`~qiskit.circuit.library.CU3Gate`."""
        from .library.standard_gates.u3 import CU3Gate
        return self.append(CU3Gate(theta, phi, lam, label=label, ctrl_state=ctrl_state),
                           [control_qubit, target_qubit], [])

    def x(self, qubit, label=None):
        """Apply :class:`~qiskit.circuit.library.XGate`."""
        from .library.standard_gates.x import XGate
        return self.append(XGate(label=label), [qubit], [])

    def cx(self, control_qubit, target_qubit,  # pylint: disable=invalid-name
           label=None, ctrl_state=None):
        """Apply :class:`~qiskit.circuit.library.CXGate`."""
        from .library.standard_gates.x import CXGate
        return self.append(CXGate(label=label, ctrl_state=ctrl_state),
                           [control_qubit, target_qubit], [])

    def cnot(self, control_qubit, target_qubit, label=None, ctrl_state=None):
        """Apply :class:`~qiskit.circuit.library.CXGate`."""
        self.cx(control_qubit, target_qubit, label, ctrl_state)

    def dcx(self, qubit1, qubit2):
        """Apply :class:`~qiskit.circuit.library.DCXGate`."""
        from .library.standard_gates.dcx import DCXGate
        return self.append(DCXGate(), [qubit1, qubit2], [])

    def ccx(self, control_qubit1, control_qubit2, target_qubit):
        """Apply :class:`~qiskit.circuit.library.CCXGate`."""
        from .library.standard_gates.x import CCXGate
        return self.append(CCXGate(),
                           [control_qubit1, control_qubit2, target_qubit], [])

    def toffoli(self, control_qubit1, control_qubit2, target_qubit):
        """Apply :class:`~qiskit.circuit.library.CCXGate`."""
        self.ccx(control_qubit1, control_qubit2, target_qubit)

    def mcx(self, control_qubits, target_qubit, ancilla_qubits=None, mode='noancilla'):
        """Apply :class:`~qiskit.circuit.library.MCXGate`.

        The multi-cX gate can be implemented using different techniques, which use different numbers
        of ancilla qubits and have varying circuit depth. These modes are:
        - 'noancilla': Requires 0 ancilla qubits.
        - 'recursion': Requires 1 ancilla qubit if more than 4 controls are used, otherwise 0.
        - 'v-chain': Requires 2 less ancillas than the number of control qubits.
        - 'v-chain-dirty': Same as for the clean ancillas (but the circuit will be longer).
        """
        from .library.standard_gates.x import MCXGrayCode, MCXRecursive, MCXVChain
        num_ctrl_qubits = len(control_qubits)

        available_implementations = {
            'noancilla': MCXGrayCode(num_ctrl_qubits),
            'recursion': MCXRecursive(num_ctrl_qubits),
            'v-chain': MCXVChain(num_ctrl_qubits, False),
            'v-chain-dirty': MCXVChain(num_ctrl_qubits, dirty_ancillas=True),
            # outdated, previous names
            'advanced': MCXRecursive(num_ctrl_qubits),
            'basic': MCXVChain(num_ctrl_qubits, dirty_ancillas=False),
            'basic-dirty-ancilla': MCXVChain(num_ctrl_qubits, dirty_ancillas=True)
        }

        # check ancilla input
        if ancilla_qubits:
            _ = self.qbit_argument_conversion(ancilla_qubits)

        try:
            gate = available_implementations[mode]
        except KeyError as ex:
            all_modes = list(available_implementations.keys())
            raise ValueError(
                f'Unsupported mode ({mode}) selected, choose one of {all_modes}'
            ) from ex

        if hasattr(gate, 'num_ancilla_qubits') and gate.num_ancilla_qubits > 0:
            required = gate.num_ancilla_qubits
            if ancilla_qubits is None:
                raise AttributeError('No ancillas provided, but {} are needed!'.format(required))

            # convert ancilla qubits to a list if they were passed as int or qubit
            if not hasattr(ancilla_qubits, '__len__'):
                ancilla_qubits = [ancilla_qubits]

            if len(ancilla_qubits) < required:
                actually = len(ancilla_qubits)
                raise ValueError('At least {} ancillas required, but {} given.'.format(required,
                                                                                       actually))
            # size down if too many ancillas were provided
            ancilla_qubits = ancilla_qubits[:required]
        else:
            ancilla_qubits = []

        return self.append(gate, control_qubits[:] + [target_qubit] + ancilla_qubits[:], [])

    def mct(self, control_qubits, target_qubit, ancilla_qubits=None, mode='noancilla'):
        """Apply :class:`~qiskit.circuit.library.MCXGate`."""
        return self.mcx(control_qubits, target_qubit, ancilla_qubits, mode)

    def y(self, qubit):
        """Apply :class:`~qiskit.circuit.library.YGate`."""
        from .library.standard_gates.y import YGate
        return self.append(YGate(), [qubit], [])

    def cy(self, control_qubit, target_qubit,   # pylint: disable=invalid-name
           label=None, ctrl_state=None):
        """Apply :class:`~qiskit.circuit.library.CYGate`."""
        from .library.standard_gates.y import CYGate
        return self.append(CYGate(label=label, ctrl_state=ctrl_state),
                           [control_qubit, target_qubit], [])

    def z(self, qubit):
        """Apply :class:`~qiskit.circuit.library.ZGate`."""
        from .library.standard_gates.z import ZGate
        return self.append(ZGate(), [qubit], [])

    def cz(self, control_qubit, target_qubit,
           label=None, ctrl_state=None):
        """Apply :class:`~qiskit.circuit.library.CZGate`."""
        from .library.standard_gates.z import CZGate
        return self.append(CZGate(label=label, ctrl_state=ctrl_state),
                           [control_qubit, target_qubit], [])

    def pauli(self, pauli_string, qubits):
        """Apply :class:`~qiskit.circuit.library.PauliGate`."""
        from qiskit.circuit.library.generalized_gates.pauli import PauliGate
        return self.append(PauliGate(pauli_string), qubits, [])

    def add_calibration(self, gate, qubits, schedule, params=None):
        """Register a low-level, custom pulse definition for the given gate.

        Args:
            gate (Union[Gate, str]): Gate information.
            qubits (Union[int, Tuple[int]]): List of qubits to be measured.
            schedule (Schedule): Schedule information.
            params (Optional[List[Union[float, Parameter]]]): A list of parameters.

        Raises:
            Exception: if the gate is of type string and params is None.
        """
        if isinstance(gate, Gate):
            self._calibrations[gate.name][(tuple(qubits), tuple(gate.params))] = schedule
        else:
            self._calibrations[gate][(tuple(qubits), tuple(params or []))] = schedule

    # Functions only for scheduled circuits
    def qubit_duration(self, *qubits: Union[Qubit, int]) -> Union[int, float]:
        """Return the duration between the start and stop time of the first and last instructions,
        excluding delays, over the supplied qubits. Its time unit is ``self.unit``.

        Args:
            *qubits: Qubits within ``self`` to include.

        Returns:
            Return the duration between the first start and last stop time of non-delay instructions
        """
        return self.qubit_stop_time(*qubits) - self.qubit_start_time(*qubits)

    def qubit_start_time(self, *qubits: Union[Qubit, int]) -> Union[int, float]:
        """Return the start time of the first instruction, excluding delays,
        over the supplied qubits. Its time unit is ``self.unit``.

        Return 0 if there are no instructions over qubits

        Args:
            *qubits: Qubits within ``self`` to include. Integers are allowed for qubits, indicating
            indices of ``self.qubits``.

        Returns:
            Return the start time of the first instruction, excluding delays, over the qubits

        Raises:
            CircuitError: if ``self`` is a not-yet scheduled circuit.
        """
        if self.duration is None:
            # circuit has only delays, this is kind of scheduled
            for inst, _, _ in self.data:
                if not isinstance(inst, Delay):
                    raise CircuitError("qubit_start_time undefined. "
                                       "Circuit must be scheduled first.")
            return 0

        qubits = [self.qubits[q] if isinstance(q, int) else q for q in qubits]

        starts = {q: 0 for q in qubits}
        dones = {q: False for q in qubits}
        for inst, qargs, _ in self.data:
            for q in qubits:
                if q in qargs:
                    if isinstance(inst, Delay):
                        if not dones[q]:
                            starts[q] += inst.duration
                    else:
                        dones[q] = True
            if len(qubits) == len([done for done in dones.values() if done]):  # all done
                return min(start for start in starts.values())

        return 0  # If there are no instructions over bits

    def qubit_stop_time(self, *qubits: Union[Qubit, int]) -> Union[int, float]:
        """Return the stop time of the last instruction, excluding delays, over the supplied qubits.
        Its time unit is ``self.unit``.

        Return 0 if there are no instructions over qubits

        Args:
            *qubits: Qubits within ``self`` to include. Integers are allowed for qubits, indicating
            indices of ``self.qubits``.

        Returns:
            Return the stop time of the last instruction, excluding delays, over the qubits

        Raises:
            CircuitError: if ``self`` is a not-yet scheduled circuit.
        """
        if self.duration is None:
            # circuit has only delays, this is kind of scheduled
            for inst, _, _ in self.data:
                if not isinstance(inst, Delay):
                    raise CircuitError("qubit_stop_time undefined. "
                                       "Circuit must be scheduled first.")
            return 0

        qubits = [self.qubits[q] if isinstance(q, int) else q for q in qubits]

        stops = {q: self.duration for q in qubits}
        dones = {q: False for q in qubits}
        for inst, qargs, _ in reversed(self.data):
            for q in qubits:
                if q in qargs:
                    if isinstance(inst, Delay):
                        if not dones[q]:
                            stops[q] -= inst.duration
                    else:
                        dones[q] = True
            if len(qubits) == len([done for done in dones.values() if done]):  # all done
                return max(stop for stop in stops.values())

        return 0  # If there are no instructions over bits


def _circuit_from_qasm(qasm):
    # pylint: disable=cyclic-import
    from qiskit.converters import ast_to_dag
    from qiskit.converters import dag_to_circuit
    ast = qasm.parse()
    dag = ast_to_dag(ast)
    return dag_to_circuit(dag)


def _standard_compare(value1, value2):
    if value1 < value2:
        return -1
    if value1 > value2:
        return 1
    return 0


def _compare_parameters(param1, param2):
    if isinstance(param1, ParameterVectorElement) and isinstance(param2, ParameterVectorElement):
        # if they belong to a vector with the same name, sort by index
        if param1.vector.name == param2.vector.name:
            return _standard_compare(param1.index, param2.index)

    # else sort by name
    return _standard_compare(param1.name, param2.name)<|MERGE_RESOLUTION|>--- conflicted
+++ resolved
@@ -2028,29 +2028,6 @@
 
         """
         # replace in self or in a copy depending on the value of in_place
-<<<<<<< HEAD
-        bound_circuit = self if inplace else self.copy()
-
-        # unroll the parameter dictionary (needed if e.g. it contains a ParameterVector)
-        unrolled_param_dict = self._unroll_param_dict(param_dict)
-
-        # check that only existing parameters are in the parameter dictionary
-        if unrolled_param_dict.keys() > self._parameter_table.keys():
-            raise CircuitError('Cannot bind parameters ({}) not present in the circuit.'.format(
-                [str(p) for p in param_dict.keys() - self._parameter_table]))
-
-        if (len(unrolled_param_dict) > 0 and
-                len(unrolled_param_dict) == len(self._parameter_table) and
-                len({p for p, v in unrolled_param_dict.items()
-                     if not isinstance(v, numbers.Real)}) == 0):
-            bound_circuit._assign_all_parameters(unrolled_param_dict)
-            bound_circuit._parameter_table = ParameterTable()
-        else:
-            # replace the parameters with a new Parameter ("substitute") or numeric value ("bind")
-            for parameter, value in unrolled_param_dict.items():
-                bound_circuit._assign_parameter(parameter, value)
-
-=======
         if inplace:
             bound_circuit = self
         else:
@@ -2071,15 +2048,13 @@
                     ', '.join(map(str, params_not_in_circuit))))
 
             # replace the parameters with a new Parameter ("substitute") or numeric value ("bind")
-            for parameter, value in unrolled_param_dict.items():
-                bound_circuit._assign_parameter(parameter, value)
+            bound_circuit._assign_all_parameters(unrolled_param_dict)
         else:
             if len(parameters) != self.num_parameters:
                 raise ValueError('Mismatching number of values and parameters. For partial binding '
                                  'please pass a dictionary of {parameter: value} pairs.')
             for i, value in enumerate(parameters):
                 bound_circuit._assign_parameter(self.parameters[i], value)
->>>>>>> 98130dd6
         return None if inplace else bound_circuit
 
     @deprecate_arguments({'value_dict': 'values'})
