--- conflicted
+++ resolved
@@ -20,10 +20,6 @@
 import multiprocessing as mp
 import string
 from collections import OrderedDict, defaultdict
-<<<<<<< HEAD
-from typing import Union
-
-=======
 from typing import (
     Union,
     Optional,
@@ -38,7 +34,6 @@
     Set,
 )
 import typing
->>>>>>> 2cd42b49
 import numpy as np
 from qiskit.exceptions import QiskitError, MissingOptionalLibraryError
 from qiskit.utils.multiprocessing import is_main_process
@@ -1416,8 +1411,7 @@
                             f" registers {element1} and {element2} not compatible"
                         )
 
-<<<<<<< HEAD
-    def _unique_register_name(self, prefix="") -> str:
+    def _unique_register_name(self, prefix: str = "") -> str:
         """Generate some random entropy to use as, or as part of, an identifier of a QASM register.
 
         The output of this function depends on all the registers contained in this class, in order
@@ -1438,15 +1432,12 @@
                 return prefix + name
         assert False, "Unreachable."
 
-    def qasm(self, formatted=False, filename=None, encoding=None):
-=======
     def qasm(
         self,
         formatted: bool = False,
         filename: Optional[str] = None,
         encoding: Optional[str] = None,
     ) -> Optional[str]:
->>>>>>> 2cd42b49
         """Return OpenQASM string.
 
         Args:
