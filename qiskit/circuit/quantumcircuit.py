--- conflicted
+++ resolved
@@ -1496,11 +1496,7 @@
             gate._qasm_def_written = False
 
         if filename:
-<<<<<<< HEAD
             with open(filename, 'w+', encoding=encoding) as file:
-=======
-            with open(filename, "w+") as file:
->>>>>>> 5c5a7eab
                 file.write(string_temp)
             file.close()
 
