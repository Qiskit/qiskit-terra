# This code is part of Qiskit.
#
# (C) Copyright IBM 2017.
#
# This code is licensed under the Apache License, Version 2.0. You may
# obtain a copy of this license in the LICENSE.txt file in the root directory
# of this source tree or at http://www.apache.org/licenses/LICENSE-2.0.
#
# Any modifications or derivative works of this code must retain this
# copyright notice, and modified files need to carry a notice indicating
# that they have been altered from the originals.

# pylint: disable=bad-docstring-quotes,invalid-name

"""Quantum circuit object."""

from __future__ import annotations
import copy
import multiprocessing as mp
import warnings
import typing
from collections import OrderedDict, defaultdict, namedtuple
from typing import (
    Union,
    Optional,
    Tuple,
    Type,
    TypeVar,
    Sequence,
    Callable,
    Mapping,
    Iterable,
    Any,
    DefaultDict,
    Literal,
    overload,
)
import numpy as np
from qiskit.exceptions import QiskitError
from qiskit.utils.multiprocessing import is_main_process
from qiskit.circuit.instruction import Instruction
from qiskit.circuit.gate import Gate
from qiskit.circuit.parameter import Parameter
from qiskit.circuit.exceptions import CircuitError
from qiskit.utils import optionals as _optionals
from qiskit.utils.deprecation import deprecate_func
from . import _classical_resource_map
from ._utils import sort_parameters
from .classical import expr
from .parameterexpression import ParameterExpression, ParameterValueType
from .quantumregister import QuantumRegister, Qubit, AncillaRegister, AncillaQubit
from .classicalregister import ClassicalRegister, Clbit
from .parametertable import ParameterReferences, ParameterTable, ParameterView
from .parametervector import ParameterVector
from .instructionset import InstructionSet
from .operation import Operation
from .register import Register
from .bit import Bit
from .quantumcircuitdata import QuantumCircuitData, CircuitInstruction
from .delay import Delay
from .measure import Measure
from .reset import Reset

if typing.TYPE_CHECKING:
    import qiskit  # pylint: disable=cyclic-import
    from qiskit.transpiler.layout import TranspileLayout  # pylint: disable=cyclic-import

BitLocations = namedtuple("BitLocations", ("index", "registers"))


# The following types are not marked private to avoid leaking this "private/public" abstraction out
# into the documentation.  They are not imported by circuit.__init__, nor are they meant to be.

# Arbitrary type variables for marking up generics.
S = TypeVar("S")
T = TypeVar("T")

# Types that can be coerced to a valid Qubit specifier in a circuit.
QubitSpecifier = Union[
    Qubit,
    QuantumRegister,
    int,
    slice,
    Sequence[Union[Qubit, int]],
]

# Types that can be coerced to a valid Clbit specifier in a circuit.
ClbitSpecifier = Union[
    Clbit,
    ClassicalRegister,
    int,
    slice,
    Sequence[Union[Clbit, int]],
]

# Generic type which is either :obj:`~Qubit` or :obj:`~Clbit`, used to specify types of functions
# which operate on either type of bit, but not both at the same time.
BitType = TypeVar("BitType", Qubit, Clbit)


class QuantumCircuit:
    """Create a new circuit.

    A circuit is a list of instructions bound to some registers.

    Args:
        regs (list(:class:`~.Register`) or list(``int``) or list(list(:class:`~.Bit`))): The
            registers to be included in the circuit.

            * If a list of :class:`~.Register` objects, represents the :class:`.QuantumRegister`
              and/or :class:`.ClassicalRegister` objects to include in the circuit.

              For example:

                * ``QuantumCircuit(QuantumRegister(4))``
                * ``QuantumCircuit(QuantumRegister(4), ClassicalRegister(3))``
                * ``QuantumCircuit(QuantumRegister(4, 'qr0'), QuantumRegister(2, 'qr1'))``

            * If a list of ``int``, the amount of qubits and/or classical bits to include in
              the circuit. It can either be a single int for just the number of quantum bits,
              or 2 ints for the number of quantum bits and classical bits, respectively.

              For example:

                * ``QuantumCircuit(4) # A QuantumCircuit with 4 qubits``
                * ``QuantumCircuit(4, 3) # A QuantumCircuit with 4 qubits and 3 classical bits``

            * If a list of python lists containing :class:`.Bit` objects, a collection of
              :class:`.Bit` s to be added to the circuit.


        name (str): the name of the quantum circuit. If not set, an
            automatically generated string will be assigned.
        global_phase (float or ParameterExpression): The global phase of the circuit in radians.
        metadata (dict): Arbitrary key value metadata to associate with the
            circuit. This gets stored as free-form data in a dict in the
            :attr:`~qiskit.circuit.QuantumCircuit.metadata` attribute. It will
            not be directly used in the circuit.

    Raises:
        CircuitError: if the circuit name, if given, is not valid.

    Examples:

        Construct a simple Bell state circuit.

        .. plot::
           :include-source:

           from qiskit import QuantumCircuit

           qc = QuantumCircuit(2, 2)
           qc.h(0)
           qc.cx(0, 1)
           qc.measure([0, 1], [0, 1])
           qc.draw('mpl')

        Construct a 5-qubit GHZ circuit.

        .. code-block::

           from qiskit import QuantumCircuit

           qc = QuantumCircuit(5)
           qc.h(0)
           qc.cx(0, range(1, 5))
           qc.measure_all()

        Construct a 4-qubit Bernstein-Vazirani circuit using registers.

        .. plot::
           :include-source:

           from qiskit import QuantumRegister, ClassicalRegister, QuantumCircuit

           qr = QuantumRegister(3, 'q')
           anc = QuantumRegister(1, 'ancilla')
           cr = ClassicalRegister(3, 'c')
           qc = QuantumCircuit(qr, anc, cr)

           qc.x(anc[0])
           qc.h(anc[0])
           qc.h(qr[0:3])
           qc.cx(qr[0:3], anc[0])
           qc.h(qr[0:3])
           qc.barrier(qr)
           qc.measure(qr, cr)

           qc.draw('mpl')
    """

    instances = 0
    prefix = "circuit"

    def __init__(
        self,
        *regs: Register | int | Sequence[Bit],
        name: str | None = None,
        global_phase: ParameterValueType = 0,
        metadata: dict | None = None,
    ):
        if any(not isinstance(reg, (list, QuantumRegister, ClassicalRegister)) for reg in regs):
            # check if inputs are integers, but also allow e.g. 2.0

            try:
                valid_reg_size = all(reg == int(reg) for reg in regs)
            except (ValueError, TypeError):
                valid_reg_size = False

            if not valid_reg_size:
                raise CircuitError(
                    "Circuit args must be Registers or integers. (%s '%s' was "
                    "provided)" % ([type(reg).__name__ for reg in regs], regs)
                )

            regs = tuple(int(reg) for reg in regs)  # cast to int
        self._base_name = None
        if name is None:
            self._base_name = self.cls_prefix()
            self._name_update()
        elif not isinstance(name, str):
            raise CircuitError(
                "The circuit name should be a string (or None to auto-generate a name)."
            )
        else:
            self._base_name = name
            self.name = name
        self._increment_instances()

        # Data contains a list of instructions and their contexts,
        # in the order they were applied.
        self._data: list[CircuitInstruction] = []
        self._op_start_times = None

        # A stack to hold the instruction sets that are being built up during for-, if- and
        # while-block construction.  These are stored as a stripped down sequence of instructions,
        # and sets of qubits and clbits, rather than a full QuantumCircuit instance because the
        # builder interfaces need to wait until they are completed before they can fill in things
        # like `break` and `continue`.  This is because these instructions need to "operate" on the
        # full width of bits, but the builder interface won't know what bits are used until the end.
        self._control_flow_scopes: list[
            "qiskit.circuit.controlflow.builder.ControlFlowBuilderBlock"
        ] = []

        self.qregs: list[QuantumRegister] = []
        self.cregs: list[ClassicalRegister] = []
        self._qubits: list[Qubit] = []
        self._clbits: list[Clbit] = []

        # Dict mapping Qubit or Clbit instances to tuple comprised of 0) the
        # corresponding index in circuit.{qubits,clbits} and 1) a list of
        # Register-int pairs for each Register containing the Bit and its index
        # within that register.
        self._qubit_indices: dict[Qubit, BitLocations] = {}
        self._clbit_indices: dict[Clbit, BitLocations] = {}

        self._ancillas: list[AncillaQubit] = []
        self._calibrations: DefaultDict[str, dict[tuple, Any]] = defaultdict(dict)
        self.add_register(*regs)

        # Parameter table tracks instructions with variable parameters.
        self._parameter_table = ParameterTable()

        # Cache to avoid re-sorting parameters
        self._parameters = None

        self._layout = None
        self._global_phase: ParameterValueType = 0
        self.global_phase = global_phase

        self.duration = None
        self.unit = "dt"
        self.metadata = {} if metadata is None else metadata

    @staticmethod
    def from_instructions(
        instructions: Iterable[
            CircuitInstruction
            | tuple[qiskit.circuit.Instruction]
            | tuple[qiskit.circuit.Instruction, Iterable[Qubit]]
            | tuple[qiskit.circuit.Instruction, Iterable[Qubit], Iterable[Clbit]]
        ],
        *,
        qubits: Iterable[Qubit] = (),
        clbits: Iterable[Clbit] = (),
        name: str | None = None,
        global_phase: ParameterValueType = 0,
        metadata: dict | None = None,
    ) -> "QuantumCircuit":
        """Construct a circuit from an iterable of CircuitInstructions.

        Args:
            instructions: The instructions to add to the circuit.
            qubits: Any qubits to add to the circuit. This argument can be used,
                for example, to enforce a particular ordering of qubits.
            clbits: Any classical bits to add to the circuit. This argument can be used,
                for example, to enforce a particular ordering of classical bits.
            name: The name of the circuit.
            global_phase: The global phase of the circuit in radians.
            metadata: Arbitrary key value metadata to associate with the circuit.

        Returns:
            The quantum circuit.
        """
        circuit = QuantumCircuit(name=name, global_phase=global_phase, metadata=metadata)
        added_qubits = set()
        added_clbits = set()
        if qubits:
            qubits = list(qubits)
            circuit.add_bits(qubits)
            added_qubits.update(qubits)
        if clbits:
            clbits = list(clbits)
            circuit.add_bits(clbits)
            added_clbits.update(clbits)
        for instruction in instructions:
            if not isinstance(instruction, CircuitInstruction):
                instruction = CircuitInstruction(*instruction)
            qubits = [qubit for qubit in instruction.qubits if qubit not in added_qubits]
            clbits = [clbit for clbit in instruction.clbits if clbit not in added_clbits]
            circuit.add_bits(qubits)
            circuit.add_bits(clbits)
            added_qubits.update(qubits)
            added_clbits.update(clbits)
            circuit._append(instruction)
        return circuit

    @property
    def layout(self) -> Optional[TranspileLayout]:
        r"""Return any associated layout information about the circuit

        This attribute contains an optional :class:`~.TranspileLayout`
        object. This is typically set on the output from :func:`~.transpile`
        or :meth:`.PassManager.run` to retain information about the
        permutations caused on the input circuit by transpilation.

        There are two types of permutations caused by the :func:`~.transpile`
        function, an initial layout which permutes the qubits based on the
        selected physical qubits on the :class:`~.Target`, and a final layout
        which is an output permutation caused by :class:`~.SwapGate`\s
        inserted during routing.
        """
        return self._layout

    @classmethod
    @property
    @deprecate_func(
        since="0.45.0", additional_msg="No alternative will be provided.", is_property=True
    )
    def header(cls) -> str:
        """The OpenQASM 2.0 header statement."""
        return "OPENQASM 2.0;"

    @classmethod
    @property
    @deprecate_func(
        since="0.45.0", additional_msg="No alternative will be provided.", is_property=True
    )
    def extension_lib(cls) -> str:
        """The standard OpenQASM 2 import statement."""
        return 'include "qelib1.inc";'

    @property
    def data(self) -> QuantumCircuitData:
        """Return the circuit data (instructions and context).

        Returns:
            QuantumCircuitData: a list-like object containing the :class:`.CircuitInstruction`\\ s
            for each instruction.
        """
        return QuantumCircuitData(self)

    @data.setter
    def data(self, data_input: Iterable):
        """Sets the circuit data from a list of instructions and context.

        Args:
            data_input (Iterable): A sequence of instructions with their execution contexts.  The
                elements must either be instances of :class:`.CircuitInstruction` (preferred), or a
                3-tuple of ``(instruction, qargs, cargs)`` (legacy).  In the legacy format,
                ``instruction`` must be an :class:`~.circuit.Instruction`, while ``qargs`` and
                ``cargs`` must be iterables of :class:`.Qubit` or :class:`.Clbit` specifiers
                (similar to the allowed forms in calls to :meth:`append`).
        """
        # If data_input is QuantumCircuitData(self), clearing self._data
        # below will also empty data_input, so make a shallow copy first.
        data_input = list(data_input)
        self._data = []
        self._parameter_table = ParameterTable()
        if not data_input:
            return
        if isinstance(data_input[0], CircuitInstruction):
            for instruction in data_input:
                self.append(instruction)
        else:
            for instruction, qargs, cargs in data_input:
                self.append(instruction, qargs, cargs)

    @property
    def op_start_times(self) -> list[int]:
        """Return a list of operation start times.

        This attribute is enabled once one of scheduling analysis passes
        runs on the quantum circuit.

        Returns:
            List of integers representing instruction start times.
            The index corresponds to the index of instruction in :attr:`QuantumCircuit.data`.

        Raises:
            AttributeError: When circuit is not scheduled.
        """
        if self._op_start_times is None:
            raise AttributeError(
                "This circuit is not scheduled. "
                "To schedule it run the circuit through one of the transpiler scheduling passes."
            )
        return self._op_start_times

    @property
    def calibrations(self) -> dict:
        """Return calibration dictionary.

        The custom pulse definition of a given gate is of the form
        ``{'gate_name': {(qubits, params): schedule}}``
        """
        return dict(self._calibrations)

    @calibrations.setter
    def calibrations(self, calibrations: dict):
        """Set the circuit calibration data from a dictionary of calibration definition.

        Args:
            calibrations (dict): A dictionary of input in the format
               ``{'gate_name': {(qubits, gate_params): schedule}}``
        """
        self._calibrations = defaultdict(dict, calibrations)

    def has_calibration_for(self, instruction: CircuitInstruction | tuple):
        """Return True if the circuit has a calibration defined for the instruction context. In this
        case, the operation does not need to be translated to the device basis.
        """
        if isinstance(instruction, CircuitInstruction):
            operation = instruction.operation
            qubits = instruction.qubits
        else:
            operation, qubits, _ = instruction
        if not self.calibrations or operation.name not in self.calibrations:
            return False
        qubits = tuple(self.qubits.index(qubit) for qubit in qubits)
        params = []
        for p in operation.params:
            if isinstance(p, ParameterExpression) and not p.parameters:
                params.append(float(p))
            else:
                params.append(p)
        params = tuple(params)
        return (qubits, params) in self.calibrations[operation.name]

    @property
    def metadata(self) -> dict:
        """The user provided metadata associated with the circuit.

        The metadata for the circuit is a user provided ``dict`` of metadata
        for the circuit. It will not be used to influence the execution or
        operation of the circuit, but it is expected to be passed between
        all transforms of the circuit (ie transpilation) and that providers will
        associate any circuit metadata with the results it returns from
        execution of that circuit.
        """
        return self._metadata

    @metadata.setter
    def metadata(self, metadata: dict | None):
        """Update the circuit metadata"""
        if metadata is None:
            metadata = {}
            warnings.warn(
                "Setting metadata to None was deprecated in Terra 0.24.0 and this ability will be "
                "removed in a future release. Instead, set metadata to an empty dictionary.",
                DeprecationWarning,
                stacklevel=2,
            )
        elif not isinstance(metadata, dict):
            raise TypeError("Only a dictionary is accepted for circuit metadata")
        self._metadata = metadata

    def __str__(self) -> str:
        return str(self.draw(output="text"))

    def __eq__(self, other) -> bool:
        if not isinstance(other, QuantumCircuit):
            return False

        # TODO: remove the DAG from this function
        from qiskit.converters import circuit_to_dag

        return circuit_to_dag(self, copy_operations=False) == circuit_to_dag(
            other, copy_operations=False
        )

    @classmethod
    def _increment_instances(cls):
        cls.instances += 1

    @classmethod
    def cls_instances(cls) -> int:
        """Return the current number of instances of this class,
        useful for auto naming."""
        return cls.instances

    @classmethod
    def cls_prefix(cls) -> str:
        """Return the prefix to use for auto naming."""
        return cls.prefix

    def _name_update(self) -> None:
        """update name of instance using instance number"""
        if not is_main_process():
            pid_name = f"-{mp.current_process().pid}"
        else:
            pid_name = ""

        self.name = f"{self._base_name}-{self.cls_instances()}{pid_name}"

    def has_register(self, register: Register) -> bool:
        """
        Test if this circuit has the register r.

        Args:
            register (Register): a quantum or classical register.

        Returns:
            bool: True if the register is contained in this circuit.
        """
        has_reg = False
        if isinstance(register, QuantumRegister) and register in self.qregs:
            has_reg = True
        elif isinstance(register, ClassicalRegister) and register in self.cregs:
            has_reg = True
        return has_reg

    def reverse_ops(self) -> "QuantumCircuit":
        """Reverse the circuit by reversing the order of instructions.

        This is done by recursively reversing all instructions.
        It does not invert (adjoint) any gate.

        Returns:
            QuantumCircuit: the reversed circuit.

        Examples:

            input:

            .. parsed-literal::

                     ┌───┐
                q_0: ┤ H ├─────■──────
                     └───┘┌────┴─────┐
                q_1: ─────┤ RX(1.57) ├
                          └──────────┘

            output:

            .. parsed-literal::

                                 ┌───┐
                q_0: ─────■──────┤ H ├
                     ┌────┴─────┐└───┘
                q_1: ┤ RX(1.57) ├─────
                     └──────────┘
        """
        reverse_circ = QuantumCircuit(
            self.qubits, self.clbits, *self.qregs, *self.cregs, name=self.name + "_reverse"
        )

        for instruction in reversed(self.data):
            reverse_circ._append(instruction.replace(operation=instruction.operation.reverse_ops()))

        reverse_circ.duration = self.duration
        reverse_circ.unit = self.unit
        return reverse_circ

    def reverse_bits(self) -> "QuantumCircuit":
        """Return a circuit with the opposite order of wires.

        The circuit is "vertically" flipped. If a circuit is
        defined over multiple registers, the resulting circuit will have
        the same registers but with their order flipped.

        This method is useful for converting a circuit written in little-endian
        convention to the big-endian equivalent, and vice versa.

        Returns:
            QuantumCircuit: the circuit with reversed bit order.

        Examples:

            input:

            .. parsed-literal::

                     ┌───┐
                a_0: ┤ H ├──■─────────────────
                     └───┘┌─┴─┐
                a_1: ─────┤ X ├──■────────────
                          └───┘┌─┴─┐
                a_2: ──────────┤ X ├──■───────
                               └───┘┌─┴─┐
                b_0: ───────────────┤ X ├──■──
                                    └───┘┌─┴─┐
                b_1: ────────────────────┤ X ├
                                         └───┘

            output:

            .. parsed-literal::

                                         ┌───┐
                b_0: ────────────────────┤ X ├
                                    ┌───┐└─┬─┘
                b_1: ───────────────┤ X ├──■──
                               ┌───┐└─┬─┘
                a_0: ──────────┤ X ├──■───────
                          ┌───┐└─┬─┘
                a_1: ─────┤ X ├──■────────────
                     ┌───┐└─┬─┘
                a_2: ┤ H ├──■─────────────────
                     └───┘
        """
        circ = QuantumCircuit(
            list(reversed(self.qubits)),
            list(reversed(self.clbits)),
            name=self.name,
            global_phase=self.global_phase,
        )
        new_qubit_map = circ.qubits[::-1]
        new_clbit_map = circ.clbits[::-1]
        for reg in reversed(self.qregs):
            bits = [new_qubit_map[self.find_bit(qubit).index] for qubit in reversed(reg)]
            circ.add_register(QuantumRegister(bits=bits, name=reg.name))
        for reg in reversed(self.cregs):
            bits = [new_clbit_map[self.find_bit(clbit).index] for clbit in reversed(reg)]
            circ.add_register(ClassicalRegister(bits=bits, name=reg.name))

        for instruction in self.data:
            qubits = [new_qubit_map[self.find_bit(qubit).index] for qubit in instruction.qubits]
            clbits = [new_clbit_map[self.find_bit(clbit).index] for clbit in instruction.clbits]
            circ._append(instruction.replace(qubits=qubits, clbits=clbits))
        return circ

    def inverse(self) -> "QuantumCircuit":
        """Invert (take adjoint of) this circuit.

        This is done by recursively inverting all gates.

        Returns:
            QuantumCircuit: the inverted circuit

        Raises:
            CircuitError: if the circuit cannot be inverted.

        Examples:

            input:

            .. parsed-literal::

                     ┌───┐
                q_0: ┤ H ├─────■──────
                     └───┘┌────┴─────┐
                q_1: ─────┤ RX(1.57) ├
                          └──────────┘

            output:

            .. parsed-literal::

                                  ┌───┐
                q_0: ──────■──────┤ H ├
                     ┌─────┴─────┐└───┘
                q_1: ┤ RX(-1.57) ├─────
                     └───────────┘
        """
        inverse_circ = QuantumCircuit(
            self.qubits,
            self.clbits,
            *self.qregs,
            *self.cregs,
            name=self.name + "_dg",
            global_phase=-self.global_phase,
        )

        for instruction in reversed(self._data):
            inverse_circ._append(instruction.replace(operation=instruction.operation.inverse()))
        return inverse_circ

    def repeat(self, reps: int) -> "QuantumCircuit":
        """Repeat this circuit ``reps`` times.

        Args:
            reps (int): How often this circuit should be repeated.

        Returns:
            QuantumCircuit: A circuit containing ``reps`` repetitions of this circuit.
        """
        repeated_circ = QuantumCircuit(
            self.qubits, self.clbits, *self.qregs, *self.cregs, name=self.name + f"**{reps}"
        )

        # benefit of appending instructions: decomposing shows the subparts, i.e. the power
        # is actually `reps` times this circuit, and it is currently much faster than `compose`.
        if reps > 0:
            try:  # try to append as gate if possible to not disallow to_gate
                inst: Instruction = self.to_gate()
            except QiskitError:
                inst = self.to_instruction()
            for _ in range(reps):
                repeated_circ._append(inst, self.qubits, self.clbits)

        return repeated_circ

    def power(self, power: float, matrix_power: bool = False) -> "QuantumCircuit":
        """Raise this circuit to the power of ``power``.

        If ``power`` is a positive integer and ``matrix_power`` is ``False``, this implementation
        defaults to calling ``repeat``. Otherwise, if the circuit is unitary, the matrix is
        computed to calculate the matrix power.

        Args:
            power (float): The power to raise this circuit to.
            matrix_power (bool): If True, the circuit is converted to a matrix and then the
                matrix power is computed. If False, and ``power`` is a positive integer,
                the implementation defaults to ``repeat``.

        Raises:
            CircuitError: If the circuit needs to be converted to a gate but it is not unitary.

        Returns:
            QuantumCircuit: A circuit implementing this circuit raised to the power of ``power``.
        """
        if power >= 0 and isinstance(power, (int, np.integer)) and not matrix_power:
            return self.repeat(power)

        # attempt conversion to gate
        if self.num_parameters > 0:
            raise CircuitError(
                "Cannot raise a parameterized circuit to a non-positive power "
                "or matrix-power, please bind the free parameters: "
                "{}".format(self.parameters)
            )

        try:
            gate = self.to_gate()
        except QiskitError as ex:
            raise CircuitError(
                "The circuit contains non-unitary operations and cannot be "
                "controlled. Note that no qiskit.circuit.Instruction objects may "
                "be in the circuit for this operation."
            ) from ex

        power_circuit = QuantumCircuit(self.qubits, self.clbits, *self.qregs, *self.cregs)
        power_circuit.append(gate.power(power), list(range(gate.num_qubits)))
        return power_circuit

    def control(
        self,
        num_ctrl_qubits: int = 1,
        label: str | None = None,
        ctrl_state: str | int | None = None,
    ) -> "QuantumCircuit":
        """Control this circuit on ``num_ctrl_qubits`` qubits.

        Args:
            num_ctrl_qubits (int): The number of control qubits.
            label (str): An optional label to give the controlled operation for visualization.
            ctrl_state (str or int): The control state in decimal or as a bitstring
                (e.g. '111'). If None, use ``2**num_ctrl_qubits - 1``.

        Returns:
            QuantumCircuit: The controlled version of this circuit.

        Raises:
            CircuitError: If the circuit contains a non-unitary operation and cannot be controlled.
        """
        try:
            gate = self.to_gate()
        except QiskitError as ex:
            raise CircuitError(
                "The circuit contains non-unitary operations and cannot be "
                "controlled. Note that no qiskit.circuit.Instruction objects may "
                "be in the circuit for this operation."
            ) from ex

        controlled_gate = gate.control(num_ctrl_qubits, label, ctrl_state)
        control_qreg = QuantumRegister(num_ctrl_qubits)
        controlled_circ = QuantumCircuit(
            control_qreg, self.qubits, *self.qregs, name=f"c_{self.name}"
        )
        controlled_circ.append(controlled_gate, controlled_circ.qubits)

        return controlled_circ

    def compose(
        self,
        other: Union["QuantumCircuit", Instruction],
        qubits: QubitSpecifier | Sequence[QubitSpecifier] | None = None,
        clbits: ClbitSpecifier | Sequence[ClbitSpecifier] | None = None,
        front: bool = False,
        inplace: bool = False,
        wrap: bool = False,
    ) -> Optional["QuantumCircuit"]:
        """Compose circuit with ``other`` circuit or instruction, optionally permuting wires.

        ``other`` can be narrower or of equal width to ``self``.

        Args:
            other (qiskit.circuit.Instruction or QuantumCircuit):
                (sub)circuit or instruction to compose onto self.  If not a :obj:`.QuantumCircuit`,
                this can be anything that :obj:`.append` will accept.
            qubits (list[Qubit|int]): qubits of self to compose onto.
            clbits (list[Clbit|int]): clbits of self to compose onto.
            front (bool): If True, front composition will be performed.  This is not possible within
                control-flow builder context managers.
            inplace (bool): If True, modify the object. Otherwise return composed circuit.
            wrap (bool): If True, wraps the other circuit into a gate (or instruction, depending on
                whether it contains only unitary instructions) before composing it onto self.

        Returns:
            QuantumCircuit: the composed circuit (returns None if inplace==True).

        Raises:
            CircuitError: if no correct wire mapping can be made between the two circuits, such as
                if ``other`` is wider than ``self``.
            CircuitError: if trying to emit a new circuit while ``self`` has a partially built
                control-flow context active, such as the context-manager forms of :meth:`if_test`,
                :meth:`for_loop` and :meth:`while_loop`.
            CircuitError: if trying to compose to the front of a circuit when a control-flow builder
                block is active; there is no clear meaning to this action.

        Examples:
            .. code-block:: python

                >>> lhs.compose(rhs, qubits=[3, 2], inplace=True)

            .. parsed-literal::

                            ┌───┐                   ┌─────┐                ┌───┐
                lqr_1_0: ───┤ H ├───    rqr_0: ──■──┤ Tdg ├    lqr_1_0: ───┤ H ├───────────────
                            ├───┤              ┌─┴─┐└─────┘                ├───┤
                lqr_1_1: ───┤ X ├───    rqr_1: ┤ X ├───────    lqr_1_1: ───┤ X ├───────────────
                         ┌──┴───┴──┐           └───┘                    ┌──┴───┴──┐┌───┐
                lqr_1_2: ┤ U1(0.1) ├  +                     =  lqr_1_2: ┤ U1(0.1) ├┤ X ├───────
                         └─────────┘                                    └─────────┘└─┬─┘┌─────┐
                lqr_2_0: ─────■─────                           lqr_2_0: ─────■───────■──┤ Tdg ├
                            ┌─┴─┐                                          ┌─┴─┐        └─────┘
                lqr_2_1: ───┤ X ├───                           lqr_2_1: ───┤ X ├───────────────
                            └───┘                                          └───┘
                lcr_0: 0 ═══════════                           lcr_0: 0 ═══════════════════════

                lcr_1: 0 ═══════════                           lcr_1: 0 ═══════════════════════

        """
        # pylint: disable=cyclic-import
        from qiskit.circuit.controlflow.switch_case import SwitchCaseOp

        if inplace and front and self._control_flow_scopes:
            # If we're composing onto ourselves while in a stateful control-flow builder context,
            # there's no clear meaning to composition to the "front" of the circuit.
            raise CircuitError(
                "Cannot compose to the front of a circuit while a control-flow context is active."
            )
        if not inplace and self._control_flow_scopes:
            # If we're inside a stateful control-flow builder scope, even if we successfully cloned
            # the partial builder scope (not simple), the scope wouldn't be controlled by an active
            # `with` statement, so the output circuit would be permanently broken.
            raise CircuitError(
                "Cannot emit a new composed circuit while a control-flow context is active."
            )

        dest = self if inplace else self.copy()

        # As a special case, allow composing some clbits onto no clbits - normally the destination
        # has to be strictly larger. This allows composing final measurements onto unitary circuits.
        if isinstance(other, QuantumCircuit):
            if not self.clbits and other.clbits:
                dest.add_bits(other.clbits)
                for reg in other.cregs:
                    dest.add_register(reg)

        if wrap and isinstance(other, QuantumCircuit):
            other = (
                other.to_gate()
                if all(isinstance(ins.operation, Gate) for ins in other.data)
                else other.to_instruction()
            )

        if not isinstance(other, QuantumCircuit):
            if qubits is None:
                qubits = self.qubits[: other.num_qubits]
            if clbits is None:
                clbits = self.clbits[: other.num_clbits]
            if front:
                # Need to keep a reference to the data for use after we've emptied it.
                old_data = list(dest.data)
                dest.clear()
                dest.append(other, qubits, clbits)
                for instruction in old_data:
                    dest._append(instruction)
            else:
                dest.append(other, qargs=qubits, cargs=clbits)
            if inplace:
                return None
            return dest

        if other.num_qubits > dest.num_qubits or other.num_clbits > dest.num_clbits:
            raise CircuitError(
                "Trying to compose with another QuantumCircuit which has more 'in' edges."
            )

        # number of qubits and clbits must match number in circuit or None
        edge_map: dict[Qubit | Clbit, Qubit | Clbit] = {}
        if qubits is None:
            edge_map.update(zip(other.qubits, dest.qubits))
        else:
            mapped_qubits = dest.qbit_argument_conversion(qubits)
            if len(mapped_qubits) != len(other.qubits):
                raise CircuitError(
                    f"Number of items in qubits parameter ({len(mapped_qubits)}) does not"
                    f" match number of qubits in the circuit ({len(other.qubits)})."
                )
            edge_map.update(zip(other.qubits, mapped_qubits))

        if clbits is None:
            edge_map.update(zip(other.clbits, dest.clbits))
        else:
            mapped_clbits = dest.cbit_argument_conversion(clbits)
            if len(mapped_clbits) != len(other.clbits):
                raise CircuitError(
                    f"Number of items in clbits parameter ({len(mapped_clbits)}) does not"
                    f" match number of clbits in the circuit ({len(other.clbits)})."
                )
            edge_map.update(zip(other.clbits, dest.cbit_argument_conversion(clbits)))

        variable_mapper = _classical_resource_map.VariableMapper(
            dest.cregs, edge_map, dest.add_register
        )
        mapped_instrs: list[CircuitInstruction] = []
        for instr in other.data:
            n_qargs: list[Qubit] = [edge_map[qarg] for qarg in instr.qubits]
            n_cargs: list[Clbit] = [edge_map[carg] for carg in instr.clbits]
            n_op = instr.operation.copy()
            if (condition := getattr(n_op, "condition", None)) is not None:
                n_op.condition = variable_mapper.map_condition(condition)
            if isinstance(n_op, SwitchCaseOp):
                n_op.target = variable_mapper.map_target(n_op.target)
            mapped_instrs.append(CircuitInstruction(n_op, n_qargs, n_cargs))

        if front:
            # adjust new instrs before original ones and update all parameters
            mapped_instrs += dest.data
            dest.clear()
        append = dest._control_flow_scopes[-1].append if dest._control_flow_scopes else dest._append
        for instr in mapped_instrs:
            append(instr)

        for gate, cals in other.calibrations.items():
            dest._calibrations[gate].update(cals)

        dest.global_phase += other.global_phase

        if inplace:
            return None

        return dest

    def tensor(self, other: "QuantumCircuit", inplace: bool = False) -> Optional["QuantumCircuit"]:
        """Tensor ``self`` with ``other``.

        Remember that in the little-endian convention the leftmost operation will be at the bottom
        of the circuit. See also
        `the docs <qiskit.org/documentation/tutorials/circuits/3_summary_of_quantum_operations.html>`__
        for more information.

        .. parsed-literal::

                 ┌────────┐        ┌─────┐          ┌─────┐
            q_0: ┤ bottom ├ ⊗ q_0: ┤ top ├  = q_0: ─┤ top ├──
                 └────────┘        └─────┘         ┌┴─────┴─┐
                                              q_1: ┤ bottom ├
                                                   └────────┘

        Args:
            other (QuantumCircuit): The other circuit to tensor this circuit with.
            inplace (bool): If True, modify the object. Otherwise return composed circuit.

        Examples:

            .. plot::
               :include-source:

               from qiskit import QuantumCircuit
               top = QuantumCircuit(1)
               top.x(0);
               bottom = QuantumCircuit(2)
               bottom.cry(0.2, 0, 1);
               tensored = bottom.tensor(top)
               tensored.draw('mpl')

        Returns:
            QuantumCircuit: The tensored circuit (returns None if inplace==True).
        """
        num_qubits = self.num_qubits + other.num_qubits
        num_clbits = self.num_clbits + other.num_clbits

        # If a user defined both circuits with via register sizes and not with named registers
        # (e.g. QuantumCircuit(2, 2)) then we have a naming collision, as the registers are by
        # default called "q" resp. "c". To still allow tensoring we define new registers of the
        # correct sizes.
        if (
            len(self.qregs) == len(other.qregs) == 1
            and self.qregs[0].name == other.qregs[0].name == "q"
        ):
            # check if classical registers are in the circuit
            if num_clbits > 0:
                dest = QuantumCircuit(num_qubits, num_clbits)
            else:
                dest = QuantumCircuit(num_qubits)

        # handle case if ``measure_all`` was called on both circuits, in which case the
        # registers are both named "meas"
        elif (
            len(self.cregs) == len(other.cregs) == 1
            and self.cregs[0].name == other.cregs[0].name == "meas"
        ):
            cr = ClassicalRegister(self.num_clbits + other.num_clbits, "meas")
            dest = QuantumCircuit(*other.qregs, *self.qregs, cr)

        # Now we don't have to handle any more cases arising from special implicit naming
        else:
            dest = QuantumCircuit(
                other.qubits,
                self.qubits,
                other.clbits,
                self.clbits,
                *other.qregs,
                *self.qregs,
                *other.cregs,
                *self.cregs,
            )

        # compose self onto the output, and then other
        dest.compose(other, range(other.num_qubits), range(other.num_clbits), inplace=True)
        dest.compose(
            self,
            range(other.num_qubits, num_qubits),
            range(other.num_clbits, num_clbits),
            inplace=True,
        )

        # Replace information from tensored circuit into self when inplace = True
        if inplace:
            self.__dict__.update(dest.__dict__)
            return None
        return dest

    @property
    def qubits(self) -> list[Qubit]:
        """
        Returns a list of quantum bits in the order that the registers were added.
        """
        return self._qubits

    @property
    def clbits(self) -> list[Clbit]:
        """
        Returns a list of classical bits in the order that the registers were added.
        """
        return self._clbits

    @property
    def ancillas(self) -> list[AncillaQubit]:
        """
        Returns a list of ancilla bits in the order that the registers were added.
        """
        return self._ancillas

    def __and__(self, rhs: "QuantumCircuit") -> "QuantumCircuit":
        """Overload & to implement self.compose."""
        return self.compose(rhs)

    def __iand__(self, rhs: "QuantumCircuit") -> "QuantumCircuit":
        """Overload &= to implement self.compose in place."""
        self.compose(rhs, inplace=True)
        return self

    def __xor__(self, top: "QuantumCircuit") -> "QuantumCircuit":
        """Overload ^ to implement self.tensor."""
        return self.tensor(top)

    def __ixor__(self, top: "QuantumCircuit") -> "QuantumCircuit":
        """Overload ^= to implement self.tensor in place."""
        self.tensor(top, inplace=True)
        return self

    def __len__(self) -> int:
        """Return number of operations in circuit."""
        return len(self._data)

    @typing.overload
    def __getitem__(self, item: int) -> CircuitInstruction:
        ...

    @typing.overload
    def __getitem__(self, item: slice) -> list[CircuitInstruction]:
        ...

    def __getitem__(self, item):
        """Return indexed operation."""
        return self._data[item]

    @staticmethod
    def cast(value: S, type_: Callable[..., T]) -> Union[S, T]:
        """Best effort to cast value to type. Otherwise, returns the value."""
        try:
            return type_(value)
        except (ValueError, TypeError):
            return value

    def qbit_argument_conversion(self, qubit_representation: QubitSpecifier) -> list[Qubit]:
        """
        Converts several qubit representations (such as indexes, range, etc.)
        into a list of qubits.

        Args:
            qubit_representation (Object): representation to expand

        Returns:
            List(Qubit): the resolved instances of the qubits.
        """
        return _bit_argument_conversion(
            qubit_representation, self.qubits, self._qubit_indices, Qubit
        )

    def cbit_argument_conversion(self, clbit_representation: ClbitSpecifier) -> list[Clbit]:
        """
        Converts several classical bit representations (such as indexes, range, etc.)
        into a list of classical bits.

        Args:
            clbit_representation (Object): representation to expand

        Returns:
            List(tuple): Where each tuple is a classical bit.
        """
        return _bit_argument_conversion(
            clbit_representation, self.clbits, self._clbit_indices, Clbit
        )

    def _resolve_classical_resource(self, specifier):
        """Resolve a single classical resource specifier into a concrete resource, raising an error
        if the specifier is invalid.

        This is slightly different to :meth:`.cbit_argument_conversion`, because it should not
        unwrap :obj:`.ClassicalRegister` instances into lists, and in general it should not allow
        iterables or broadcasting.  It is expected to be used as a callback for things like
        :meth:`.InstructionSet.c_if` to check the validity of their arguments.

        Args:
            specifier (Union[Clbit, ClassicalRegister, int]): a specifier of a classical resource
                present in this circuit.  An ``int`` will be resolved into a :obj:`.Clbit` using the
                same conventions as measurement operations on this circuit use.

        Returns:
            Union[Clbit, ClassicalRegister]: the resolved resource.

        Raises:
            CircuitError: if the resource is not present in this circuit, or if the integer index
                passed is out-of-bounds.
        """
        if isinstance(specifier, Clbit):
            if specifier not in self._clbit_indices:
                raise CircuitError(f"Clbit {specifier} is not present in this circuit.")
            return specifier
        if isinstance(specifier, ClassicalRegister):
            # This is linear complexity for something that should be constant, but QuantumCircuit
            # does not currently keep a hashmap of registers, and requires non-trivial changes to
            # how it exposes its registers publically before such a map can be safely stored so it
            # doesn't miss updates. (Jake, 2021-11-10).
            if specifier not in self.cregs:
                raise CircuitError(f"Register {specifier} is not present in this circuit.")
            return specifier
        if isinstance(specifier, int):
            try:
                return self._clbits[specifier]
            except IndexError:
                raise CircuitError(f"Classical bit index {specifier} is out-of-range.") from None
        raise CircuitError(f"Unknown classical resource specifier: '{specifier}'.")

    def _validate_expr(self, node: expr.Expr) -> expr.Expr:
        for var in expr.iter_vars(node):
            if isinstance(var.var, Clbit):
                if var.var not in self._clbit_indices:
                    raise CircuitError(f"Clbit {var.var} is not present in this circuit.")
            elif isinstance(var.var, ClassicalRegister):
                if var.var not in self.cregs:
                    raise CircuitError(f"Register {var.var} is not present in this circuit.")
        return node

    def append(
        self,
        instruction: Operation | CircuitInstruction,
        qargs: Sequence[QubitSpecifier] | None = None,
        cargs: Sequence[ClbitSpecifier] | None = None,
    ) -> InstructionSet:
        """Append one or more instructions to the end of the circuit, modifying the circuit in
        place.

        The ``qargs`` and ``cargs`` will be expanded and broadcast according to the rules of the
        given :class:`~.circuit.Instruction`, and any non-:class:`.Bit` specifiers (such as
        integer indices) will be resolved into the relevant instances.

        If a :class:`.CircuitInstruction` is given, it will be unwrapped, verified in the context of
        this circuit, and a new object will be appended to the circuit.  In this case, you may not
        pass ``qargs`` or ``cargs`` separately.

        Args:
            instruction: :class:`~.circuit.Instruction` instance to append, or a
                :class:`.CircuitInstruction` with all its context.
            qargs: specifiers of the :class:`.Qubit`\\ s to attach instruction to.
            cargs: specifiers of the :class:`.Clbit`\\ s to attach instruction to.

        Returns:
            qiskit.circuit.InstructionSet: a handle to the :class:`.CircuitInstruction`\\ s that
            were actually added to the circuit.

        Raises:
            CircuitError: if the operation passed is not an instance of :class:`~.circuit.Instruction` .
        """
        if isinstance(instruction, CircuitInstruction):
            operation = instruction.operation
            qargs = instruction.qubits
            cargs = instruction.clbits
        else:
            operation = instruction

        # Convert input to instruction
        if not isinstance(operation, Operation):
            if hasattr(operation, "to_instruction"):
                operation = operation.to_instruction()
                if not isinstance(operation, Operation):
                    raise CircuitError("operation.to_instruction() is not an Operation.")
            else:
                if issubclass(operation, Operation):
                    raise CircuitError(
                        "Object is a subclass of Operation, please add () to "
                        "pass an instance of this object."
                    )

                raise CircuitError(
                    "Object to append must be an Operation or have a to_instruction() method."
                )

        # Make copy of parameterized gate instances
        if hasattr(operation, "params"):
            is_parameter = any(isinstance(param, Parameter) for param in operation.params)
            if is_parameter:
                operation = copy.deepcopy(operation)

        expanded_qargs = [self.qbit_argument_conversion(qarg) for qarg in qargs or []]
        expanded_cargs = [self.cbit_argument_conversion(carg) for carg in cargs or []]

        if self._control_flow_scopes:
            appender = self._control_flow_scopes[-1].append
            requester = self._control_flow_scopes[-1].request_classical_resource
        else:
            appender = self._append
            requester = self._resolve_classical_resource
        instructions = InstructionSet(resource_requester=requester)
        if isinstance(operation, Instruction):
            for qarg, carg in operation.broadcast_arguments(expanded_qargs, expanded_cargs):
                self._check_dups(qarg)
                instruction = CircuitInstruction(operation, qarg, carg)
                appender(instruction)
                instructions.add(instruction)
        else:
            # For Operations that are non-Instructions, we use the Instruction's default method
            for qarg, carg in Instruction.broadcast_arguments(
                operation, expanded_qargs, expanded_cargs
            ):
                self._check_dups(qarg)
                instruction = CircuitInstruction(operation, qarg, carg)
                appender(instruction)
                instructions.add(instruction)
        return instructions

    # Preferred new style.
    @typing.overload
    def _append(
        self, instruction: CircuitInstruction, _qargs: None = None, _cargs: None = None
    ) -> CircuitInstruction:
        ...

    # To-be-deprecated old style.
    @typing.overload
    def _append(
        self,
        operation: Operation,
        qargs: Sequence[Qubit],
        cargs: Sequence[Clbit],
    ) -> Operation:
        ...

    def _append(
        self,
        instruction: CircuitInstruction | Instruction,
        qargs: Sequence[Qubit] | None = None,
        cargs: Sequence[Clbit] | None = None,
    ):
        """Append an instruction to the end of the circuit, modifying the circuit in place.

        .. warning::

            This is an internal fast-path function, and it is the responsibility of the caller to
            ensure that all the arguments are valid; there is no error checking here.  In
            particular, all the qubits and clbits must already exist in the circuit and there can be
            no duplicates in the list.

        .. note::

            This function may be used by callers other than :obj:`.QuantumCircuit` when the caller
            is sure that all error-checking, broadcasting and scoping has already been performed,
            and the only reference to the circuit the instructions are being appended to is within
            that same function.  In particular, it is not safe to call
            :meth:`QuantumCircuit._append` on a circuit that is received by a function argument.
            This is because :meth:`.QuantumCircuit._append` will not recognise the scoping
            constructs of the control-flow builder interface.

        Args:
            instruction: Operation instance to append
            qargs: Qubits to attach the instruction to.
            cargs: Clbits to attach the instruction to.

        Returns:
            Operation: a handle to the instruction that was just added

        :meta public:
        """
        old_style = not isinstance(instruction, CircuitInstruction)
        if old_style:
            instruction = CircuitInstruction(instruction, qargs, cargs)
        self._data.append(instruction)
        if isinstance(instruction.operation, Instruction):
            self._update_parameter_table(instruction)

        # mark as normal circuit if a new instruction is added
        self.duration = None
        self.unit = "dt"
        return instruction.operation if old_style else instruction

    def _update_parameter_table(self, instruction: CircuitInstruction):
        for param_index, param in enumerate(instruction.operation.params):
            if isinstance(param, (ParameterExpression, QuantumCircuit)):
                # Scoped constructs like the control-flow ops use QuantumCircuit as a parameter.
                atomic_parameters = set(param.parameters)
            else:
                atomic_parameters = set()

            for parameter in atomic_parameters:
                if parameter in self._parameter_table:
                    self._parameter_table[parameter].add((instruction.operation, param_index))
                else:
                    if parameter.name in self._parameter_table.get_names():
                        raise CircuitError(f"Name conflict on adding parameter: {parameter.name}")
                    self._parameter_table[parameter] = ParameterReferences(
                        ((instruction.operation, param_index),)
                    )

                    # clear cache if new parameter is added
                    self._parameters = None

    def add_register(self, *regs: Register | int | Sequence[Bit]) -> None:
        """Add registers."""
        if not regs:
            return

        if any(isinstance(reg, int) for reg in regs):
            # QuantumCircuit defined without registers
            if len(regs) == 1 and isinstance(regs[0], int):
                # QuantumCircuit with anonymous quantum wires e.g. QuantumCircuit(2)
                if regs[0] == 0:
                    regs = ()
                else:
                    regs = (QuantumRegister(regs[0], "q"),)
            elif len(regs) == 2 and all(isinstance(reg, int) for reg in regs):
                # QuantumCircuit with anonymous wires e.g. QuantumCircuit(2, 3)
                if regs[0] == 0:
                    qregs: tuple[QuantumRegister, ...] = ()
                else:
                    qregs = (QuantumRegister(regs[0], "q"),)
                if regs[1] == 0:
                    cregs: tuple[ClassicalRegister, ...] = ()
                else:
                    cregs = (ClassicalRegister(regs[1], "c"),)
                regs = qregs + cregs
            else:
                raise CircuitError(
                    "QuantumCircuit parameters can be Registers or Integers."
                    " If Integers, up to 2 arguments. QuantumCircuit was called"
                    " with %s." % (regs,)
                )

        for register in regs:
            if isinstance(register, Register) and any(
                register.name == reg.name for reg in self.qregs + self.cregs
            ):
                raise CircuitError('register name "%s" already exists' % register.name)

            if isinstance(register, AncillaRegister):
                for bit in register:
                    if bit not in self._qubit_indices:
                        self._ancillas.append(bit)

            if isinstance(register, QuantumRegister):
                self.qregs.append(register)

                for idx, bit in enumerate(register):
                    if bit in self._qubit_indices:
                        self._qubit_indices[bit].registers.append((register, idx))
                    else:
                        self._qubits.append(bit)
                        self._qubit_indices[bit] = BitLocations(
                            len(self._qubits) - 1, [(register, idx)]
                        )

            elif isinstance(register, ClassicalRegister):
                self.cregs.append(register)

                for idx, bit in enumerate(register):
                    if bit in self._clbit_indices:
                        self._clbit_indices[bit].registers.append((register, idx))
                    else:
                        self._clbits.append(bit)
                        self._clbit_indices[bit] = BitLocations(
                            len(self._clbits) - 1, [(register, idx)]
                        )

            elif isinstance(register, list):
                self.add_bits(register)
            else:
                raise CircuitError("expected a register")

    def add_bits(self, bits: Iterable[Bit]) -> None:
        """Add Bits to the circuit."""
        duplicate_bits = set(self._qubit_indices).union(self._clbit_indices).intersection(bits)
        if duplicate_bits:
            raise CircuitError(f"Attempted to add bits found already in circuit: {duplicate_bits}")

        for bit in bits:
            if isinstance(bit, AncillaQubit):
                self._ancillas.append(bit)
            if isinstance(bit, Qubit):
                self._qubits.append(bit)
                self._qubit_indices[bit] = BitLocations(len(self._qubits) - 1, [])
            elif isinstance(bit, Clbit):
                self._clbits.append(bit)
                self._clbit_indices[bit] = BitLocations(len(self._clbits) - 1, [])
            else:
                raise CircuitError(
                    "Expected an instance of Qubit, Clbit, or "
                    "AncillaQubit, but was passed {}".format(bit)
                )

    def find_bit(self, bit: Bit) -> BitLocations:
        """Find locations in the circuit which can be used to reference a given :obj:`~Bit`.

        Args:
            bit (Bit): The bit to locate.

        Returns:
            namedtuple(int, List[Tuple(Register, int)]): A 2-tuple. The first element (``index``)
                contains the index at which the ``Bit`` can be found (in either
                :obj:`~QuantumCircuit.qubits`, :obj:`~QuantumCircuit.clbits`, depending on its
                type). The second element (``registers``) is a list of ``(register, index)``
                pairs with an entry for each :obj:`~Register` in the circuit which contains the
                :obj:`~Bit` (and the index in the :obj:`~Register` at which it can be found).

        Notes:
            The circuit index of an :obj:`~AncillaQubit` will be its index in
            :obj:`~QuantumCircuit.qubits`, not :obj:`~QuantumCircuit.ancillas`.

        Raises:
            CircuitError: If the supplied :obj:`~Bit` was of an unknown type.
            CircuitError: If the supplied :obj:`~Bit` could not be found on the circuit.
        """

        try:
            if isinstance(bit, Qubit):
                return self._qubit_indices[bit]
            elif isinstance(bit, Clbit):
                return self._clbit_indices[bit]
            else:
                raise CircuitError(f"Could not locate bit of unknown type: {type(bit)}")
        except KeyError as err:
            raise CircuitError(
                f"Could not locate provided bit: {bit}. Has it been added to the QuantumCircuit?"
            ) from err

    def _check_dups(self, qubits: Sequence[Qubit]) -> None:
        """Raise exception if list of qubits contains duplicates."""
        squbits = set(qubits)
        if len(squbits) != len(qubits):
            raise CircuitError("duplicate qubit arguments")

    def to_instruction(
        self,
        parameter_map: dict[Parameter, ParameterValueType] | None = None,
        label: str | None = None,
    ) -> Instruction:
        """Create an Instruction out of this circuit.

        Args:
            parameter_map(dict): For parameterized circuits, a mapping from
               parameters in the circuit to parameters to be used in the
               instruction. If None, existing circuit parameters will also
               parameterize the instruction.
            label (str): Optional gate label.

        Returns:
            qiskit.circuit.Instruction: a composite instruction encapsulating this circuit
            (can be decomposed back)
        """
        from qiskit.converters.circuit_to_instruction import circuit_to_instruction

        return circuit_to_instruction(self, parameter_map, label=label)

    def to_gate(
        self,
        parameter_map: dict[Parameter, ParameterValueType] | None = None,
        label: str | None = None,
    ) -> Gate:
        """Create a Gate out of this circuit.

        Args:
            parameter_map(dict): For parameterized circuits, a mapping from
               parameters in the circuit to parameters to be used in the
               gate. If None, existing circuit parameters will also
               parameterize the gate.
            label (str): Optional gate label.

        Returns:
            Gate: a composite gate encapsulating this circuit
            (can be decomposed back)
        """
        from qiskit.converters.circuit_to_gate import circuit_to_gate

        return circuit_to_gate(self, parameter_map, label=label)

    def decompose(
        self,
        gates_to_decompose: Type[Gate] | Sequence[Type[Gate]] | Sequence[str] | str | None = None,
        reps: int = 1,
    ) -> "QuantumCircuit":
        """Call a decomposition pass on this circuit,
        to decompose one level (shallow decompose).

        Args:
            gates_to_decompose (type or str or list(type, str)): Optional subset of gates
                to decompose. Can be a gate type, such as ``HGate``, or a gate name, such
                as 'h', or a gate label, such as 'My H Gate', or a list of any combination
                of these. If a gate name is entered, it will decompose all gates with that
                name, whether the gates have labels or not. Defaults to all gates in circuit.
            reps (int): Optional number of times the circuit should be decomposed.
                For instance, ``reps=2`` equals calling ``circuit.decompose().decompose()``.
                can decompose specific gates specific time

        Returns:
            QuantumCircuit: a circuit one level decomposed
        """
        # pylint: disable=cyclic-import
        from qiskit.transpiler.passes.basis.decompose import Decompose
        from qiskit.transpiler.passes.synthesis import HighLevelSynthesis
        from qiskit.converters.circuit_to_dag import circuit_to_dag
        from qiskit.converters.dag_to_circuit import dag_to_circuit

        dag = circuit_to_dag(self)
        dag = HighLevelSynthesis().run(dag)
        pass_ = Decompose(gates_to_decompose)
        for _ in range(reps):
            dag = pass_.run(dag)
        return dag_to_circuit(dag)

    def qasm(
        self,
        formatted: bool = False,
        filename: str | None = None,
        encoding: str | None = None,
    ) -> str | None:
<<<<<<< HEAD
        """Return a string representing the ``QuantumCircuit`` as an OpenQASM 2.0 program.
=======
        """Return OpenQASM 2.0 string.

        .. seealso::

            :func:`.qasm2.dump` and :func:`.qasm2.dumps`
                The preferred entry points to the OpenQASM 2 export capabilities.  These match the
                interface for other serialisers in Qiskit.
>>>>>>> 6e80e89e

        Args:
            formatted (bool): Return formatted OpenQASM 2.0 string.
            filename (str): Save OpenQASM 2.0 to file with name 'filename'.
            encoding (str): Optionally specify the encoding to use for the
                output file if ``filename`` is specified. By default this is
                set to the system's default encoding (ie whatever
                ``locale.getpreferredencoding()`` returns) and can be set to
                any valid codec or alias from stdlib's
                `codec module <https://docs.python.org/3/library/codecs.html#standard-encodings>`__

        Returns:
            str: If formatted=False.

        Raises:
            MissingOptionalLibraryError: If pygments is not installed and ``formatted`` is
                ``True``.
            QASM2ExportError: If circuit has free parameters.
            QASM2ExportError: If an operation that has no OpenQASM 2 representation is encountered.
        """
        from qiskit import qasm2  # pylint: disable=cyclic-import

        out = qasm2.dumps(self)
        if filename is not None:
            with open(filename, "w+", encoding=encoding) as file:
                print(out, file=file)

        if formatted:
            _optionals.HAS_PYGMENTS.require_now("formatted OpenQASM 2.0 output")

            import pygments
            from pygments.formatters import (  # pylint: disable=no-name-in-module
                Terminal256Formatter,
            )
            from qiskit.qasm.pygments import OpenQASMLexer
            from qiskit.qasm.pygments import QasmTerminalStyle

            code = pygments.highlight(
                out, OpenQASMLexer(), Terminal256Formatter(style=QasmTerminalStyle)
            )
            print(code)
            return None
        # The old `QuantumCircuit.qasm()` method included a terminating new line that `qasm2.dumps`
        # doesn't, so for full compatibility we add it back here.
        return out + "\n"

    def draw(
        self,
        output: str | None = None,
        scale: float | None = None,
        filename: str | None = None,
        style: dict | str | None = None,
        interactive: bool = False,
        plot_barriers: bool = True,
        reverse_bits: bool = None,
        justify: str | None = None,
        vertical_compression: str | None = "medium",
        idle_wires: bool = True,
        with_layout: bool = True,
        fold: int | None = None,
        # The type of ax is matplotlib.axes.Axes, but this is not a fixed dependency, so cannot be
        # safely forward-referenced.
        ax: Any | None = None,
        initial_state: bool = False,
        cregbundle: bool = None,
        wire_order: list = None,
    ):
        """Draw the quantum circuit. Use the output parameter to choose the drawing format:

        **text**: ASCII art TextDrawing that can be printed in the console.

        **mpl**: images with color rendered purely in Python using matplotlib.

        **latex**: high-quality images compiled via latex.

        **latex_source**: raw uncompiled latex output.

        .. warning::

            Support for :class:`~.expr.Expr` nodes in conditions and :attr:`.SwitchCaseOp.target`
            fields is preliminary and incomplete.  The ``text`` and ``mpl`` drawers will make a
            best-effort attempt to show data dependencies, but the LaTeX-based drawers will skip
            these completely.

        Args:
            output (str): select the output method to use for drawing the circuit.
                Valid choices are ``text``, ``mpl``, ``latex``, ``latex_source``.
                By default the `text` drawer is used unless the user config file
                (usually ``~/.qiskit/settings.conf``) has an alternative backend set
                as the default. For example, ``circuit_drawer = latex``. If the output
                kwarg is set, that backend will always be used over the default in
                the user config file.
            scale (float): scale of image to draw (shrink if < 1.0). Only used by
                the `mpl`, `latex` and `latex_source` outputs. Defaults to 1.0.
            filename (str): file path to save image to. Defaults to None.
            style (dict or str): dictionary of style or file name of style json file.
                This option is only used by the `mpl` or `latex` output type.
                If `style` is a str, it is used as the path to a json file
                which contains a style dict. The file will be opened, parsed, and
                then any style elements in the dict will replace the default values
                in the input dict. A file to be loaded must end in ``.json``, but
                the name entered here can omit ``.json``. For example,
                ``style='iqx.json'`` or ``style='iqx'``.
                If `style` is a dict and the ``'name'`` key is set, that name
                will be used to load a json file, followed by loading the other
                items in the style dict. For example, ``style={'name': 'iqx'}``.
                If `style` is not a str and `name` is not a key in the style dict,
                then the default value from the user config file (usually
                ``~/.qiskit/settings.conf``) will be used, for example,
                ``circuit_mpl_style = iqx``.
                If none of these are set, the `default` style will be used.
                The search path for style json files can be specified in the user
                config, for example,
                ``circuit_mpl_style_path = /home/user/styles:/home/user``.
                See: :class:`~qiskit.visualization.qcstyle.DefaultStyle` for more
                information on the contents.
            interactive (bool): when set to true, show the circuit in a new window
                (for `mpl` this depends on the matplotlib backend being used
                supporting this). Note when used with either the `text` or the
                `latex_source` output type this has no effect and will be silently
                ignored. Defaults to False.
            reverse_bits (bool): when set to True, reverse the bit order inside
                registers for the output visualization. Defaults to False unless the
                user config file (usually ``~/.qiskit/settings.conf``) has an
                alternative value set. For example, ``circuit_reverse_bits = True``.
            plot_barriers (bool): enable/disable drawing barriers in the output
                circuit. Defaults to True.
            justify (string): options are ``left``, ``right`` or ``none``. If
                anything else is supplied, it defaults to left justified. It refers
                to where gates should be placed in the output circuit if there is
                an option. ``none`` results in each gate being placed in its own
                column.
            vertical_compression (string): ``high``, ``medium`` or ``low``. It
                merges the lines generated by the `text` output so the drawing
                will take less vertical room.  Default is ``medium``. Only used by
                the `text` output, will be silently ignored otherwise.
            idle_wires (bool): include idle wires (wires with no circuit elements)
                in output visualization. Default is True.
            with_layout (bool): include layout information, with labels on the
                physical layout. Default is True.
            fold (int): sets pagination. It can be disabled using -1. In `text`,
                sets the length of the lines. This is useful when the drawing does
                not fit in the console. If None (default), it will try to guess the
                console width using ``shutil.get_terminal_size()``. However, if
                running in jupyter, the default line length is set to 80 characters.
                In `mpl`, it is the number of (visual) layers before folding.
                Default is 25.
            ax (matplotlib.axes.Axes): Only used by the `mpl` backend. An optional
                Axes object to be used for the visualization output. If none is
                specified, a new matplotlib Figure will be created and used.
                Additionally, if specified there will be no returned Figure since
                it is redundant.
            initial_state (bool): Optional. Adds ``|0>`` in the beginning of the wire.
                Default is False.
            cregbundle (bool): Optional. If set True, bundle classical registers.
                Default is True, except for when ``output`` is set to  ``"text"``.
            wire_order (list): Optional. A list of integers used to reorder the display
                of the bits. The list must have an entry for every bit with the bits
                in the range 0 to (``num_qubits`` + ``num_clbits``).

        Returns:
            :class:`.TextDrawing` or :class:`matplotlib.figure` or :class:`PIL.Image` or
            :class:`str`:

            * `TextDrawing` (output='text')
                A drawing that can be printed as ascii art.
            * `matplotlib.figure.Figure` (output='mpl')
                A matplotlib figure object for the circuit diagram.
            * `PIL.Image` (output='latex')
                An in-memory representation of the image of the circuit diagram.
            * `str` (output='latex_source')
                The LaTeX source code for visualizing the circuit diagram.

        Raises:
            VisualizationError: when an invalid output method is selected
            ImportError: when the output methods requires non-installed libraries.

        Example:
            .. plot::
               :include-source:

               from qiskit import QuantumRegister, ClassicalRegister, QuantumCircuit
               q = QuantumRegister(1)
               c = ClassicalRegister(1)
               qc = QuantumCircuit(q, c)
               qc.h(q)
               qc.measure(q, c)
               qc.draw(output='mpl', style={'backgroundcolor': '#EEEEEE'})
        """

        # pylint: disable=cyclic-import
        from qiskit.visualization import circuit_drawer

        return circuit_drawer(
            self,
            scale=scale,
            filename=filename,
            style=style,
            output=output,
            interactive=interactive,
            plot_barriers=plot_barriers,
            reverse_bits=reverse_bits,
            justify=justify,
            vertical_compression=vertical_compression,
            idle_wires=idle_wires,
            with_layout=with_layout,
            fold=fold,
            ax=ax,
            initial_state=initial_state,
            cregbundle=cregbundle,
            wire_order=wire_order,
        )

    def size(
        self,
        filter_function: Callable[..., int] = lambda x: not getattr(
            x.operation, "_directive", False
        ),
    ) -> int:
        """Returns total number of instructions in circuit.

        Args:
            filter_function (callable): a function to filter out some instructions.
                Should take as input a tuple of (Instruction, list(Qubit), list(Clbit)).
                By default filters out "directives", such as barrier or snapshot.

        Returns:
            int: Total number of gate operations.
        """
        return sum(map(filter_function, self._data))

    def depth(
        self,
        filter_function: Callable[..., int] = lambda x: not getattr(
            x.operation, "_directive", False
        ),
    ) -> int:
        """Return circuit depth (i.e., length of critical path).

        Args:
            filter_function (callable): A function to filter instructions.
                Should take as input a tuple of (Instruction, list(Qubit), list(Clbit)).
                Instructions for which the function returns False are ignored in the
                computation of the circuit depth.
                By default filters out "directives", such as barrier or snapshot.

        Returns:
            int: Depth of circuit.

        Notes:
            The circuit depth and the DAG depth need not be the
            same.
        """
        # Assign each bit in the circuit a unique integer
        # to index into op_stack.
        bit_indices: dict[Qubit | Clbit, int] = {
            bit: idx for idx, bit in enumerate(self.qubits + self.clbits)
        }

        # If no bits, return 0
        if not bit_indices:
            return 0

        # A list that holds the height of each qubit
        # and classical bit.
        op_stack = [0] * len(bit_indices)

        # Here we are playing a modified version of
        # Tetris where we stack gates, but multi-qubit
        # gates, or measurements have a block for each
        # qubit or cbit that are connected by a virtual
        # line so that they all stacked at the same depth.
        # Conditional gates act on all cbits in the register
        # they are conditioned on.
        # The max stack height is the circuit depth.
        for instruction in self._data:
            levels = []
            reg_ints = []
            for ind, reg in enumerate(instruction.qubits + instruction.clbits):
                # Add to the stacks of the qubits and
                # cbits used in the gate.
                reg_ints.append(bit_indices[reg])
                if filter_function(instruction):
                    levels.append(op_stack[reg_ints[ind]] + 1)
                else:
                    levels.append(op_stack[reg_ints[ind]])
            # Assuming here that there is no conditional
            # snapshots or barriers ever.
            if getattr(instruction.operation, "condition", None):
                # Controls operate over all bits of a classical register
                # or over a single bit
                if isinstance(instruction.operation.condition[0], Clbit):
                    condition_bits = [instruction.operation.condition[0]]
                else:
                    condition_bits = instruction.operation.condition[0]
                for cbit in condition_bits:
                    idx = bit_indices[cbit]
                    if idx not in reg_ints:
                        reg_ints.append(idx)
                        levels.append(op_stack[idx] + 1)

            max_level = max(levels)
            for ind in reg_ints:
                op_stack[ind] = max_level

        return max(op_stack)

    def width(self) -> int:
        """Return number of qubits plus clbits in circuit.

        Returns:
            int: Width of circuit.

        """
        return len(self.qubits) + len(self.clbits)

    @property
    def num_qubits(self) -> int:
        """Return number of qubits."""
        return len(self.qubits)

    @property
    def num_ancillas(self) -> int:
        """Return the number of ancilla qubits."""
        return len(self.ancillas)

    @property
    def num_clbits(self) -> int:
        """Return number of classical bits."""
        return len(self.clbits)

    # The stringified return type is because OrderedDict can't be subscripted before Python 3.9, and
    # typing.OrderedDict wasn't added until 3.7.2.  It can be turned into a proper type once 3.6
    # support is dropped.
    def count_ops(self) -> "OrderedDict[Instruction, int]":
        """Count each operation kind in the circuit.

        Returns:
            OrderedDict: a breakdown of how many operations of each kind, sorted by amount.
        """
        count_ops: dict[Instruction, int] = {}
        for instruction in self._data:
            count_ops[instruction.operation.name] = count_ops.get(instruction.operation.name, 0) + 1
        return OrderedDict(sorted(count_ops.items(), key=lambda kv: kv[1], reverse=True))

    def num_nonlocal_gates(self) -> int:
        """Return number of non-local gates (i.e. involving 2+ qubits).

        Conditional nonlocal gates are also included.
        """
        multi_qubit_gates = 0
        for instruction in self._data:
            if instruction.operation.num_qubits > 1 and not getattr(
                instruction.operation, "_directive", False
            ):
                multi_qubit_gates += 1
        return multi_qubit_gates

    def get_instructions(self, name: str) -> list[CircuitInstruction]:
        """Get instructions matching name.

        Args:
            name (str): The name of instruction to.

        Returns:
            list(tuple): list of (instruction, qargs, cargs).
        """
        return [match for match in self._data if match.operation.name == name]

    def num_connected_components(self, unitary_only: bool = False) -> int:
        """How many non-entangled subcircuits can the circuit be factored to.

        Args:
            unitary_only (bool): Compute only unitary part of graph.

        Returns:
            int: Number of connected components in circuit.
        """
        # Convert registers to ints (as done in depth).
        bits = self.qubits if unitary_only else (self.qubits + self.clbits)
        bit_indices: dict[Qubit | Clbit, int] = {bit: idx for idx, bit in enumerate(bits)}

        # Start with each qubit or cbit being its own subgraph.
        sub_graphs = [[bit] for bit in range(len(bit_indices))]

        num_sub_graphs = len(sub_graphs)

        # Here we are traversing the gates and looking to see
        # which of the sub_graphs the gate joins together.
        for instruction in self._data:
            if unitary_only:
                args = instruction.qubits
                num_qargs = len(args)
            else:
                args = instruction.qubits + instruction.clbits
                num_qargs = len(args) + (
                    1 if getattr(instruction.operation, "condition", None) else 0
                )

            if num_qargs >= 2 and not getattr(instruction.operation, "_directive", False):
                graphs_touched = []
                num_touched = 0
                # Controls necessarily join all the cbits in the
                # register that they use.
                if not unitary_only:
                    for bit in instruction.operation.condition_bits:
                        idx = bit_indices[bit]
                        for k in range(num_sub_graphs):
                            if idx in sub_graphs[k]:
                                graphs_touched.append(k)
                                break

                for item in args:
                    reg_int = bit_indices[item]
                    for k in range(num_sub_graphs):
                        if reg_int in sub_graphs[k]:
                            if k not in graphs_touched:
                                graphs_touched.append(k)
                                break

                graphs_touched = list(set(graphs_touched))
                num_touched = len(graphs_touched)

                # If the gate touches more than one subgraph
                # join those graphs together and return
                # reduced number of subgraphs
                if num_touched > 1:
                    connections = []
                    for idx in graphs_touched:
                        connections.extend(sub_graphs[idx])
                    _sub_graphs = []
                    for idx in range(num_sub_graphs):
                        if idx not in graphs_touched:
                            _sub_graphs.append(sub_graphs[idx])
                    _sub_graphs.append(connections)
                    sub_graphs = _sub_graphs
                    num_sub_graphs -= num_touched - 1
            # Cannot go lower than one so break
            if num_sub_graphs == 1:
                break
        return num_sub_graphs

    def num_unitary_factors(self) -> int:
        """Computes the number of tensor factors in the unitary
        (quantum) part of the circuit only.
        """
        return self.num_connected_components(unitary_only=True)

    def num_tensor_factors(self) -> int:
        """Computes the number of tensor factors in the unitary
        (quantum) part of the circuit only.

        Notes:
            This is here for backwards compatibility, and will be
            removed in a future release of Qiskit. You should call
            `num_unitary_factors` instead.
        """
        return self.num_unitary_factors()

    def copy(self, name: str | None = None) -> "QuantumCircuit":
        """Copy the circuit.

        Args:
          name (str): name to be given to the copied circuit. If None, then the name stays the same.

        Returns:
          QuantumCircuit: a deepcopy of the current circuit, with the specified name
        """
        cpy = self.copy_empty_like(name)

        operation_copies = {
            id(instruction.operation): instruction.operation.copy() for instruction in self._data
        }

        cpy._parameter_table = ParameterTable(
            {
                param: ParameterReferences(
                    (operation_copies[id(operation)], param_index)
                    for operation, param_index in self._parameter_table[param]
                )
                for param in self._parameter_table
            }
        )

        cpy._data = [
            instruction.replace(operation=operation_copies[id(instruction.operation)])
            for instruction in self._data
        ]

        return cpy

    def copy_empty_like(self, name: str | None = None) -> "QuantumCircuit":
        """Return a copy of self with the same structure but empty.

        That structure includes:
            * name, calibrations and other metadata
            * global phase
            * all the qubits and clbits, including the registers

        Args:
            name (str): Name for the copied circuit. If None, then the name stays the same.

        Returns:
            QuantumCircuit: An empty copy of self.
        """
        if not (name is None or isinstance(name, str)):
            raise TypeError(
                f"invalid name for a circuit: '{name}'. The name must be a string or 'None'."
            )
        cpy = copy.copy(self)
        # copy registers correctly, in copy.copy they are only copied via reference
        cpy.qregs = self.qregs.copy()
        cpy.cregs = self.cregs.copy()
        cpy._qubits = self._qubits.copy()
        cpy._ancillas = self._ancillas.copy()
        cpy._clbits = self._clbits.copy()
        cpy._qubit_indices = self._qubit_indices.copy()
        cpy._clbit_indices = self._clbit_indices.copy()

        cpy._parameter_table = ParameterTable()
        cpy._data = []

        cpy._calibrations = copy.deepcopy(self._calibrations)
        cpy._metadata = copy.deepcopy(self._metadata)

        if name:
            cpy.name = name
        return cpy

    def clear(self) -> None:
        """Clear all instructions in self.

        Clearing the circuits will keep the metadata and calibrations.
        """
        self._data.clear()
        self._parameter_table.clear()

    def _create_creg(self, length: int, name: str) -> ClassicalRegister:
        """Creates a creg, checking if ClassicalRegister with same name exists"""
        if name in [creg.name for creg in self.cregs]:
            save_prefix = ClassicalRegister.prefix
            ClassicalRegister.prefix = name
            new_creg = ClassicalRegister(length)
            ClassicalRegister.prefix = save_prefix
        else:
            new_creg = ClassicalRegister(length, name)
        return new_creg

    def _create_qreg(self, length: int, name: str) -> QuantumRegister:
        """Creates a qreg, checking if QuantumRegister with same name exists"""
        if name in [qreg.name for qreg in self.qregs]:
            save_prefix = QuantumRegister.prefix
            QuantumRegister.prefix = name
            new_qreg = QuantumRegister(length)
            QuantumRegister.prefix = save_prefix
        else:
            new_qreg = QuantumRegister(length, name)
        return new_qreg

    def reset(self, qubit: QubitSpecifier) -> InstructionSet:
        """Reset the quantum bit(s) to their default state.

        Args:
            qubit: qubit(s) to reset.

        Returns:
            qiskit.circuit.InstructionSet: handle to the added instruction.
        """
        return self.append(Reset(), [qubit], [])

    def measure(self, qubit: QubitSpecifier, cbit: ClbitSpecifier) -> InstructionSet:
        r"""Measure a quantum bit (``qubit``) in the Z basis into a classical bit (``cbit``).

        When a quantum state is measured, a qubit is projected in the computational (Pauli Z) basis
        to either :math:`\lvert 0 \rangle` or :math:`\lvert 1 \rangle`. The classical bit ``cbit``
        indicates the result
        of that projection as a ``0`` or a ``1`` respectively. This operation is non-reversible.

        Args:
            qubit: qubit(s) to measure.
            cbit: classical bit(s) to place the measurement result(s) in.

        Returns:
            qiskit.circuit.InstructionSet: handle to the added instructions.

        Raises:
            CircuitError: if arguments have bad format.

        Examples:
            In this example, a qubit is measured and the result of that measurement is stored in the
            classical bit (usually expressed in diagrams as a double line):

            .. code-block::

               from qiskit import QuantumCircuit
               circuit = QuantumCircuit(1, 1)
               circuit.h(0)
               circuit.measure(0, 0)
               circuit.draw()


            .. parsed-literal::

                      ┌───┐┌─┐
                   q: ┤ H ├┤M├
                      └───┘└╥┘
                 c: 1/══════╩═
                            0

            It is possible to call ``measure`` with lists of ``qubits`` and ``cbits`` as a shortcut
            for one-to-one measurement. These two forms produce identical results:

            .. code-block::

               circuit = QuantumCircuit(2, 2)
               circuit.measure([0,1], [0,1])

            .. code-block::

               circuit = QuantumCircuit(2, 2)
               circuit.measure(0, 0)
               circuit.measure(1, 1)

            Instead of lists, you can use :class:`~qiskit.circuit.QuantumRegister` and
            :class:`~qiskit.circuit.ClassicalRegister` under the same logic.

            .. code-block::

                from qiskit import QuantumCircuit, QuantumRegister, ClassicalRegister
                qreg = QuantumRegister(2, "qreg")
                creg = ClassicalRegister(2, "creg")
                circuit = QuantumCircuit(qreg, creg)
                circuit.measure(qreg, creg)

            This is equivalent to:

            .. code-block::

                circuit = QuantumCircuit(qreg, creg)
                circuit.measure(qreg[0], creg[0])
                circuit.measure(qreg[1], creg[1])

        """
        return self.append(Measure(), [qubit], [cbit])

    def measure_active(self, inplace: bool = True) -> Optional["QuantumCircuit"]:
        """Adds measurement to all non-idle qubits. Creates a new ClassicalRegister with
        a size equal to the number of non-idle qubits being measured.

        Returns a new circuit with measurements if `inplace=False`.

        Args:
            inplace (bool): All measurements inplace or return new circuit.

        Returns:
            QuantumCircuit: Returns circuit with measurements when `inplace = False`.
        """
        from qiskit.converters.circuit_to_dag import circuit_to_dag

        if inplace:
            circ = self
        else:
            circ = self.copy()
        dag = circuit_to_dag(circ)
        qubits_to_measure = [qubit for qubit in circ.qubits if qubit not in dag.idle_wires()]
        new_creg = circ._create_creg(len(qubits_to_measure), "measure")
        circ.add_register(new_creg)
        circ.barrier()
        circ.measure(qubits_to_measure, new_creg)

        if not inplace:
            return circ
        else:
            return None

    def measure_all(
        self, inplace: bool = True, add_bits: bool = True
    ) -> Optional["QuantumCircuit"]:
        """Adds measurement to all qubits.

        By default, adds new classical bits in a :obj:`.ClassicalRegister` to store these
        measurements.  If ``add_bits=False``, the results of the measurements will instead be stored
        in the already existing classical bits, with qubit ``n`` being measured into classical bit
        ``n``.

        Returns a new circuit with measurements if ``inplace=False``.

        Args:
            inplace (bool): All measurements inplace or return new circuit.
            add_bits (bool): Whether to add new bits to store the results.

        Returns:
            QuantumCircuit: Returns circuit with measurements when ``inplace=False``.

        Raises:
            CircuitError: if ``add_bits=False`` but there are not enough classical bits.
        """
        if inplace:
            circ = self
        else:
            circ = self.copy()
        if add_bits:
            new_creg = circ._create_creg(len(circ.qubits), "meas")
            circ.add_register(new_creg)
            circ.barrier()
            circ.measure(circ.qubits, new_creg)
        else:
            if len(circ.clbits) < len(circ.qubits):
                raise CircuitError(
                    "The number of classical bits must be equal or greater than "
                    "the number of qubits."
                )
            circ.barrier()
            circ.measure(circ.qubits, circ.clbits[0 : len(circ.qubits)])

        if not inplace:
            return circ
        else:
            return None

    def remove_final_measurements(self, inplace: bool = True) -> Optional["QuantumCircuit"]:
        """Removes final measurements and barriers on all qubits if they are present.
        Deletes the classical registers that were used to store the values from these measurements
        that become idle as a result of this operation, and deletes classical bits that are
        referenced only by removed registers, or that aren't referenced at all but have
        become idle as a result of this operation.

        Measurements and barriers are considered final if they are
        followed by no other operations (aside from other measurements or barriers.)

        Args:
            inplace (bool): All measurements removed inplace or return new circuit.

        Returns:
            QuantumCircuit: Returns the resulting circuit when ``inplace=False``, else None.
        """
        # pylint: disable=cyclic-import
        from qiskit.transpiler.passes import RemoveFinalMeasurements
        from qiskit.converters import circuit_to_dag

        if inplace:
            circ = self
        else:
            circ = self.copy()

        dag = circuit_to_dag(circ)
        remove_final_meas = RemoveFinalMeasurements()
        new_dag = remove_final_meas.run(dag)
        kept_cregs = set(new_dag.cregs.values())
        kept_clbits = set(new_dag.clbits)

        # Filter only cregs/clbits still in new DAG, preserving original circuit order
        cregs_to_add = [creg for creg in circ.cregs if creg in kept_cregs]
        clbits_to_add = [clbit for clbit in circ._clbits if clbit in kept_clbits]

        # Clear cregs and clbits
        circ.cregs = []
        circ._clbits = []
        circ._clbit_indices = {}

        # We must add the clbits first to preserve the original circuit
        # order. This way, add_register never adds clbits and just
        # creates registers that point to them.
        circ.add_bits(clbits_to_add)
        for creg in cregs_to_add:
            circ.add_register(creg)

        # Clear instruction info
        circ.data.clear()
        circ._parameter_table.clear()

        # Set circ instructions to match the new DAG
        for node in new_dag.topological_op_nodes():
            # Get arguments for classical condition (if any)
            inst = node.op.copy()
            circ.append(inst, node.qargs, node.cargs)

        if not inplace:
            return circ
        else:
            return None

    @staticmethod
    def from_qasm_file(path: str) -> "QuantumCircuit":
        """Read an OpenQASM 2.0 program from a file and convert to an instance of ``QuantumCircuit``.

        Args:
          path (str): Path to the file for an OpenQASM 2 program

        Return:
          QuantumCircuit: The QuantumCircuit object for the input OpenQASM 2.

        See also:
            :func:`.qasm2.load`: the complete interface to the OpenQASM 2 importer.
        """
        # pylint: disable=cyclic-import
        from qiskit import qasm2

        return qasm2.load(
            path,
            include_path=qasm2.LEGACY_INCLUDE_PATH,
            custom_instructions=qasm2.LEGACY_CUSTOM_INSTRUCTIONS,
            custom_classical=qasm2.LEGACY_CUSTOM_CLASSICAL,
            strict=False,
        )

    @staticmethod
    def from_qasm_str(qasm_str: str) -> "QuantumCircuit":
        """Convert a string containing an OpenQASM 2.0 program to a ``QuantumCircuit``.

        Args:
          qasm_str (str): A string containing an OpenQASM 2.0 program.
        Return:
          QuantumCircuit: The QuantumCircuit object for the input OpenQASM 2

        See also:
            :func:`.qasm2.loads`: the complete interface to the OpenQASM 2 importer.
        """
        # pylint: disable=cyclic-import
        from qiskit import qasm2

        return qasm2.loads(
            qasm_str,
            include_path=qasm2.LEGACY_INCLUDE_PATH,
            custom_instructions=qasm2.LEGACY_CUSTOM_INSTRUCTIONS,
            custom_classical=qasm2.LEGACY_CUSTOM_CLASSICAL,
            strict=False,
        )

    @property
    def global_phase(self) -> ParameterValueType:
        """Return the global phase of the circuit in radians."""
        return self._global_phase

    @global_phase.setter
    def global_phase(self, angle: ParameterValueType):
        """Set the phase of the circuit.

        Args:
            angle (float, ParameterExpression): radians
        """
        if isinstance(angle, ParameterExpression) and angle.parameters:
            self._global_phase = angle
        else:
            # Set the phase to the [0, 2π) interval
            angle = float(angle)
            if not angle:
                self._global_phase = 0
            else:
                self._global_phase = angle % (2 * np.pi)

    @property
    def parameters(self) -> ParameterView:
        """The parameters defined in the circuit.

        This attribute returns the :class:`.Parameter` objects in the circuit sorted
        alphabetically. Note that parameters instantiated with a :class:`.ParameterVector`
        are still sorted numerically.

        Examples:

            The snippet below shows that insertion order of parameters does not matter.

            .. code-block:: python

                >>> from qiskit.circuit import QuantumCircuit, Parameter
                >>> a, b, elephant = Parameter("a"), Parameter("b"), Parameter("elephant")
                >>> circuit = QuantumCircuit(1)
                >>> circuit.rx(b, 0)
                >>> circuit.rz(elephant, 0)
                >>> circuit.ry(a, 0)
                >>> circuit.parameters  # sorted alphabetically!
                ParameterView([Parameter(a), Parameter(b), Parameter(elephant)])

            Bear in mind that alphabetical sorting might be unintuitive when it comes to numbers.
            The literal "10" comes before "2" in strict alphabetical sorting.

            .. code-block:: python

                >>> from qiskit.circuit import QuantumCircuit, Parameter
                >>> angles = [Parameter("angle_1"), Parameter("angle_2"), Parameter("angle_10")]
                >>> circuit = QuantumCircuit(1)
                >>> circuit.u(*angles, 0)
                >>> circuit.draw()
                   ┌─────────────────────────────┐
                q: ┤ U(angle_1,angle_2,angle_10) ├
                   └─────────────────────────────┘
                >>> circuit.parameters
                ParameterView([Parameter(angle_1), Parameter(angle_10), Parameter(angle_2)])

            To respect numerical sorting, a :class:`.ParameterVector` can be used.

            .. code-block:: python

            >>> from qiskit.circuit import QuantumCircuit, Parameter, ParameterVector
            >>> x = ParameterVector("x", 12)
            >>> circuit = QuantumCircuit(1)
            >>> for x_i in x:
            ...     circuit.rx(x_i, 0)
            >>> circuit.parameters
            ParameterView([
                ParameterVectorElement(x[0]), ParameterVectorElement(x[1]),
                ParameterVectorElement(x[2]), ParameterVectorElement(x[3]),
                ..., ParameterVectorElement(x[11])
            ])


        Returns:
            The sorted :class:`.Parameter` objects in the circuit.
        """
        # parameters from gates
        if self._parameters is None:
            self._parameters = sort_parameters(self._unsorted_parameters())
        # return as parameter view, which implements the set and list interface
        return ParameterView(self._parameters)

    @property
    def num_parameters(self) -> int:
        """The number of parameter objects in the circuit."""
        # Avoid a (potential) object creation if we can.
        if self._parameters is not None:
            return len(self._parameters)
        return len(self._unsorted_parameters())

    def _unsorted_parameters(self) -> set[Parameter]:
        """Efficiently get all parameters in the circuit, without any sorting overhead.

        .. warning::

            The returned object may directly view onto the ``ParameterTable`` internals, and so
            should not be mutated.  This is an internal performance detail.  Code outside of this
            package should not use this method.
        """
        # This should be free, by accessing the actual backing data structure of the table, but that
        # means that we need to copy it if adding keys from the global phase.
        parameters = self._parameter_table.get_keys()
        if isinstance(self.global_phase, ParameterExpression):
            # Deliberate copy.
            parameters = parameters | self.global_phase.parameters
        return parameters

    @overload
    def assign_parameters(
        self,
        parameters: Union[Mapping[Parameter, ParameterValueType], Sequence[ParameterValueType]],
        inplace: Literal[False] = ...,
        *,
        flat_input: bool = ...,
        strict: bool = ...,
    ) -> "QuantumCircuit":
        ...

    @overload
    def assign_parameters(
        self,
        parameters: Union[Mapping[Parameter, ParameterValueType], Sequence[ParameterValueType]],
        inplace: Literal[True] = ...,
        *,
        flat_input: bool = ...,
        strict: bool = ...,
    ) -> None:
        ...

    def assign_parameters(  # pylint: disable=missing-raises-doc
        self,
        parameters: Union[Mapping[Parameter, ParameterValueType], Sequence[ParameterValueType]],
        inplace: bool = False,
        *,
        flat_input: bool = False,
        strict: bool = True,
    ) -> Optional["QuantumCircuit"]:
        """Assign parameters to new parameters or values.

        If ``parameters`` is passed as a dictionary, the keys must be :class:`.Parameter`
        instances in the current circuit. The values of the dictionary can either be numeric values
        or new parameter objects.

        If ``parameters`` is passed as a list or array, the elements are assigned to the
        current parameters in the order of :attr:`parameters` which is sorted
        alphabetically (while respecting the ordering in :class:`.ParameterVector` objects).

        The values can be assigned to the current circuit object or to a copy of it.

        Args:
            parameters: Either a dictionary or iterable specifying the new parameter values.
            inplace: If False, a copy of the circuit with the bound parameters is returned.
                If True the circuit instance itself is modified.
            flat_input: If ``True`` and ``parameters`` is a mapping type, it is assumed to be
                exactly a mapping of ``{parameter: value}``.  By default (``False``), the mapping
                may also contain :class:`.ParameterVector` keys that point to a corresponding
                sequence of values, and these will be unrolled during the mapping.
            strict: If ``False``, any parameters given in the mapping that are not used in the
                circuit will be ignored.  If ``True`` (the default), an error will be raised
                indicating a logic error.

        Raises:
            CircuitError: If parameters is a dict and contains parameters not present in the
                circuit.
            ValueError: If parameters is a list/array and the length mismatches the number of free
                parameters in the circuit.

        Returns:
            A copy of the circuit with bound parameters if ``inplace`` is False, otherwise None.

        Examples:

            Create a parameterized circuit and assign the parameters in-place.

            .. plot::
               :include-source:

               from qiskit.circuit import QuantumCircuit, Parameter

               circuit = QuantumCircuit(2)
               params = [Parameter('A'), Parameter('B'), Parameter('C')]
               circuit.ry(params[0], 0)
               circuit.crx(params[1], 0, 1)
               circuit.draw('mpl')
               circuit.assign_parameters({params[0]: params[2]}, inplace=True)
               circuit.draw('mpl')

            Bind the values out-of-place by list and get a copy of the original circuit.

            .. plot::
               :include-source:

               from qiskit.circuit import QuantumCircuit, ParameterVector

               circuit = QuantumCircuit(2)
               params = ParameterVector('P', 2)
               circuit.ry(params[0], 0)
               circuit.crx(params[1], 0, 1)

               bound_circuit = circuit.assign_parameters([1, 2])
               bound_circuit.draw('mpl')

               circuit.draw('mpl')

        """
        if inplace:
            target = self
        else:
            target = self.copy()
            target._increment_instances()
            target._name_update()

        # Normalise the inputs into simple abstract interfaces, so we've dispatched the "iteration"
        # logic in one place at the start of the function.  This lets us do things like calculate
        # and cache expensive properties for (e.g.) the sequence format only if they're used; for
        # many large, close-to-hardware circuits, we won't need the extra handling for
        # `global_phase` or recursive definition binding.
        #
        # During normalisation, be sure to reference 'parameters' and related things from 'self' not
        # 'target' so we can take advantage of any caching we might be doing.
        if isinstance(parameters, dict):
            raw_mapping = parameters if flat_input else self._unroll_param_dict(parameters)
            # Remember that we _must not_ mutate the output of `_unsorted_parameters`.
            our_parameters = self._unsorted_parameters()
            if strict and (extras := raw_mapping.keys() - our_parameters):
                raise CircuitError(
                    f"Cannot bind parameters ({', '.join(str(x) for x in extras)}) not present in"
                    " the circuit."
                )
            parameter_binds = _ParameterBindsDict(raw_mapping, our_parameters)
        else:
            our_parameters = self.parameters
            if len(parameters) != len(our_parameters):
                raise ValueError(
                    "Mismatching number of values and parameters. For partial binding "
                    "please pass a dictionary of {parameter: value} pairs."
                )
            parameter_binds = _ParameterBindsSequence(our_parameters, parameters)

        # Clear out the parameter table for the relevant entries, since we'll be binding those.
        # Any new references to parameters are reinserted as part of the bind.
        target._parameters = None
        # This is deliberately eager, because we want the side effect of clearing the table.
        all_references = [
            (parameter, value, target._parameter_table.pop(parameter, ()))
            for parameter, value in parameter_binds.items()
        ]
        seen_operations = {}
        # The meat of the actual binding for regular operations.
        for to_bind, bound_value, references in all_references:
            update_parameters = (
                tuple(bound_value.parameters)
                if isinstance(bound_value, ParameterExpression)
                else ()
            )
            for operation, index in references:
                seen_operations[id(operation)] = operation
                assignee = operation.params[index]
                if isinstance(assignee, ParameterExpression):
                    new_parameter = assignee.assign(to_bind, bound_value)
                    for parameter in update_parameters:
                        if parameter not in target._parameter_table:
                            target._parameter_table[parameter] = ParameterReferences(())
                        target._parameter_table[parameter].add((operation, index))
                    if not new_parameter.parameters:
                        if new_parameter.is_real():
                            new_parameter = (
                                int(new_parameter)
                                if new_parameter._symbol_expr.is_integer
                                else float(new_parameter)
                            )
                        else:
                            new_parameter = complex(new_parameter)
                        new_parameter = operation.validate_parameter(new_parameter)
                elif isinstance(assignee, QuantumCircuit):
                    new_parameter = assignee.assign_parameters(
                        {to_bind: bound_value}, inplace=False, flat_input=True
                    )
                else:
                    raise RuntimeError(  # pragma: no cover
                        f"Saw an unknown type during symbolic binding: {assignee}."
                        " This may indicate an internal logic error in symbol tracking."
                    )
                operation.params[index] = new_parameter

        # After we've been through everything at the top level, make a single visit to each
        # operation we've seen, rebinding its definition if necessary.
        for operation in seen_operations.values():
            if (
                definition := getattr(operation, "_definition", None)
            ) is not None and definition.num_parameters:
                definition.assign_parameters(
                    parameter_binds.mapping, inplace=True, flat_input=True, strict=False
                )

        if isinstance(target.global_phase, ParameterExpression):
            new_phase = target.global_phase
            for parameter in new_phase.parameters & parameter_binds.mapping.keys():
                new_phase = new_phase.assign(parameter, parameter_binds.mapping[parameter])
            target.global_phase = new_phase

        # Finally, assign the parameters inside any of the calibrations.  We don't track these in
        # the `ParameterTable`, so we manually reconstruct things.
        def map_calibration(qubits, parameters, schedule):
            modified = False
            new_parameters = list(parameters)
            for i, parameter in enumerate(new_parameters):
                if not isinstance(parameter, ParameterExpression):
                    continue
                if not (contained := parameter.parameters & parameter_binds.mapping.keys()):
                    continue
                for to_bind in contained:
                    parameter = parameter.assign(to_bind, parameter_binds.mapping[to_bind])
                if not parameter.parameters:
                    parameter = (
                        int(parameter) if parameter._symbol_expr.is_integer else float(parameter)
                    )
                new_parameters[i] = parameter
                modified = True
            if modified:
                schedule.assign_parameters(parameter_binds.mapping)
            return (qubits, tuple(new_parameters)), schedule

        target._calibrations = defaultdict(
            dict,
            (
                (
                    gate,
                    dict(
                        map_calibration(qubits, parameters, schedule)
                        for (qubits, parameters), schedule in calibrations.items()
                    ),
                )
                for gate, calibrations in target._calibrations.items()
            ),
        )
        return None if inplace else target

    @staticmethod
    def _unroll_param_dict(
        parameter_binds: Mapping[Parameter, ParameterValueType]
    ) -> Mapping[Parameter, ParameterValueType]:
        out = {}
        for parameter, value in parameter_binds.items():
            if isinstance(parameter, ParameterVector):
                if len(parameter) != len(value):
                    raise CircuitError(
                        f"Parameter vector '{parameter.name}' has length {len(parameter)},"
                        f" but was assigned to {len(value)} values."
                    )
                out.update(zip(parameter, value))
            else:
                out[parameter] = value
        return out

    @deprecate_func(
        additional_msg=("Use assign_parameters() instead"),
        since="0.45.0",
    )
    def bind_parameters(
        self, values: Union[Mapping[Parameter, float], Sequence[float]]
    ) -> "QuantumCircuit":
        """Assign numeric parameters to values yielding a new circuit.

        If the values are given as list or array they are bound to the circuit in the order
        of :attr:`parameters` (see the docstring for more details).

        To assign new Parameter objects or bind the values in-place, without yielding a new
        circuit, use the :meth:`assign_parameters` method.

        Args:
            values: ``{parameter: value, ...}`` or ``[value1, value2, ...]``

        Raises:
            CircuitError: If values is a dict and contains parameters not present in the circuit.
            TypeError: If values contains a ParameterExpression.

        Returns:
            Copy of self with assignment substitution.
        """
        if isinstance(values, dict):
            if any(isinstance(value, ParameterExpression) for value in values.values()):
                raise TypeError(
                    "Found ParameterExpression in values; use assign_parameters() instead."
                )
            return self.assign_parameters(values)
        else:
            if any(isinstance(value, ParameterExpression) for value in values):
                raise TypeError(
                    "Found ParameterExpression in values; use assign_parameters() instead."
                )
            return self.assign_parameters(values)

    def barrier(self, *qargs: QubitSpecifier, label=None) -> InstructionSet:
        """Apply :class:`~.library.Barrier`. If ``qargs`` is empty, applies to all qubits
        in the circuit.

        Args:
            qargs (QubitSpecifier): Specification for one or more qubit arguments.
            label (str): The string label of the barrier.

        Returns:
            qiskit.circuit.InstructionSet: handle to the added instructions.
        """
        from .barrier import Barrier

        qubits: list[QubitSpecifier] = []

        if not qargs:  # None
            qubits.extend(self.qubits)

        for qarg in qargs:
            if isinstance(qarg, QuantumRegister):
                qubits.extend([qarg[j] for j in range(qarg.size)])
            elif isinstance(qarg, list):
                qubits.extend(qarg)
            elif isinstance(qarg, range):
                qubits.extend(list(qarg))
            elif isinstance(qarg, slice):
                qubits.extend(self.qubits[qarg])
            else:
                qubits.append(qarg)

        return self.append(Barrier(len(qubits), label=label), qubits, [])

    def delay(
        self,
        duration: ParameterValueType,
        qarg: QubitSpecifier | None = None,
        unit: str = "dt",
    ) -> InstructionSet:
        """Apply :class:`~.circuit.Delay`. If qarg is ``None``, applies to all qubits.
        When applying to multiple qubits, delays with the same duration will be created.

        Args:
            duration (int or float or ParameterExpression): duration of the delay.
            qarg (Object): qubit argument to apply this delay.
            unit (str): unit of the duration. Supported units: ``'s'``, ``'ms'``, ``'us'``,
                ``'ns'``, ``'ps'``, and ``'dt'``. Default is ``'dt'``, i.e. integer time unit
                depending on the target backend.

        Returns:
            qiskit.circuit.InstructionSet: handle to the added instructions.

        Raises:
            CircuitError: if arguments have bad format.
        """
        qubits: list[QubitSpecifier] = []
        if qarg is None:  # -> apply delays to all qubits
            for q in self.qubits:
                qubits.append(q)
        else:
            if isinstance(qarg, QuantumRegister):
                qubits.extend([qarg[j] for j in range(qarg.size)])
            elif isinstance(qarg, list):
                qubits.extend(qarg)
            elif isinstance(qarg, (range, tuple)):
                qubits.extend(list(qarg))
            elif isinstance(qarg, slice):
                qubits.extend(self.qubits[qarg])
            else:
                qubits.append(qarg)

        instructions = InstructionSet(resource_requester=self._resolve_classical_resource)
        for q in qubits:
            inst: tuple[
                Instruction, Sequence[QubitSpecifier] | None, Sequence[ClbitSpecifier] | None
            ] = (Delay(duration, unit), [q], [])
            self.append(*inst)
            instructions.add(*inst)
        return instructions

    def h(self, qubit: QubitSpecifier) -> InstructionSet:
        """Apply :class:`~qiskit.circuit.library.HGate`.

        For the full matrix form of this gate, see the underlying gate documentation.

        Args:
            qubit: The qubit(s) to apply the gate to.

        Returns:
            A handle to the instructions created.
        """
        from .library.standard_gates.h import HGate

        return self.append(HGate(), [qubit], [])

    def ch(
        self,
        control_qubit: QubitSpecifier,
        target_qubit: QubitSpecifier,
        label: str | None = None,
        ctrl_state: str | int | None = None,
    ) -> InstructionSet:
        """Apply :class:`~qiskit.circuit.library.CHGate`.

        For the full matrix form of this gate, see the underlying gate documentation.

        Args:
            control_qubit: The qubit(s) used as the control.
            target_qubit: The qubit(s) targeted by the gate.
            label: The string label of the gate in the circuit.
            ctrl_state:
                The control state in decimal, or as a bitstring (e.g. '1').  Defaults to controlling
                on the '1' state.

        Returns:
            A handle to the instructions created.
        """
        from .library.standard_gates.h import CHGate

        return self.append(
            CHGate(label=label, ctrl_state=ctrl_state), [control_qubit, target_qubit], []
        )

    def i(self, qubit: QubitSpecifier) -> InstructionSet:
        """Apply :class:`~qiskit.circuit.library.IGate`.

        For the full matrix form of this gate, see the underlying gate documentation.

        Args:
            qubit: The qubit(s) to apply the gate to.

        Returns:
            A handle to the instructions created.
        """
        from .library.standard_gates.i import IGate

        return self.append(IGate(), [qubit], [])

    def id(self, qubit: QubitSpecifier) -> InstructionSet:  # pylint: disable=invalid-name
        """Apply :class:`~qiskit.circuit.library.IGate`.

        For the full matrix form of this gate, see the underlying gate documentation.

        Args:
            qubit: The qubit(s) to apply the gate to.

        Returns:
            A handle to the instructions created.

        See Also:
            QuantumCircuit.i: the same function.
        """
        return self.i(qubit)

    def ms(self, theta: ParameterValueType, qubits: Sequence[QubitSpecifier]) -> InstructionSet:
        """Apply :class:`~qiskit.circuit.library.MSGate`.

        For the full matrix form of this gate, see the underlying gate documentation.

        Args:
            theta: The angle of the rotation.
            qubits: The qubits to apply the gate to.

        Returns:
            A handle to the instructions created.
        """
        # pylint: disable=cyclic-import
        from .library.generalized_gates.gms import MSGate

        return self.append(MSGate(len(qubits), theta), qubits)

    def p(self, theta: ParameterValueType, qubit: QubitSpecifier) -> InstructionSet:
        """Apply :class:`~qiskit.circuit.library.PhaseGate`.

        For the full matrix form of this gate, see the underlying gate documentation.

        Args:
            theta: THe angle of the rotation.
            qubit: The qubit(s) to apply the gate to.

        Returns:
            A handle to the instructions created.
        """
        from .library.standard_gates.p import PhaseGate

        return self.append(PhaseGate(theta), [qubit], [])

    def cp(
        self,
        theta: ParameterValueType,
        control_qubit: QubitSpecifier,
        target_qubit: QubitSpecifier,
        label: str | None = None,
        ctrl_state: str | int | None = None,
    ) -> InstructionSet:
        """Apply :class:`~qiskit.circuit.library.CPhaseGate`.

        For the full matrix form of this gate, see the underlying gate documentation.

        Args:
            theta: The angle of the rotation.
            control_qubit: The qubit(s) used as the control.
            target_qubit: The qubit(s) targeted by the gate.
            label: The string label of the gate in the circuit.
            ctrl_state:
                The control state in decimal, or as a bitstring (e.g. '1').  Defaults to controlling
                on the '1' state.

        Returns:
            A handle to the instructions created.
        """
        from .library.standard_gates.p import CPhaseGate

        return self.append(
            CPhaseGate(theta, label=label, ctrl_state=ctrl_state), [control_qubit, target_qubit], []
        )

    def mcp(
        self,
        lam: ParameterValueType,
        control_qubits: Sequence[QubitSpecifier],
        target_qubit: QubitSpecifier,
    ) -> InstructionSet:
        """Apply :class:`~qiskit.circuit.library.MCPhaseGate`.

        For the full matrix form of this gate, see the underlying gate documentation.

        Args:
            lam: The angle of the rotation.
            control_qubits: The qubits used as the controls.
            target_qubit: The qubit(s) targeted by the gate.

        Returns:
            A handle to the instructions created.
        """
        from .library.standard_gates.p import MCPhaseGate

        num_ctrl_qubits = len(control_qubits)
        return self.append(
            MCPhaseGate(lam, num_ctrl_qubits), control_qubits[:] + [target_qubit], []
        )

    def r(
        self, theta: ParameterValueType, phi: ParameterValueType, qubit: QubitSpecifier
    ) -> InstructionSet:
        """Apply :class:`~qiskit.circuit.library.RGate`.

        For the full matrix form of this gate, see the underlying gate documentation.

        Args:
            theta: The angle of the rotation.
            phi: The angle of the axis of rotation in the x-y plane.
            qubit: The qubit(s) to apply the gate to.

        Returns:
            A handle to the instructions created.
        """
        from .library.standard_gates.r import RGate

        return self.append(RGate(theta, phi), [qubit], [])

    def rv(
        self,
        vx: ParameterValueType,
        vy: ParameterValueType,
        vz: ParameterValueType,
        qubit: QubitSpecifier,
    ) -> InstructionSet:
        """Apply :class:`~qiskit.circuit.library.RVGate`.

        For the full matrix form of this gate, see the underlying gate documentation.

        Rotation around an arbitrary rotation axis :math:`v`, where :math:`|v|` is the angle of
        rotation in radians.

        Args:
            vx: x-component of the rotation axis.
            vy: y-component of the rotation axis.
            vz: z-component of the rotation axis.
            qubit: The qubit(s) to apply the gate to.

        Returns:
            A handle to the instructions created.
        """
        from .library.generalized_gates.rv import RVGate

        return self.append(RVGate(vx, vy, vz), [qubit], [])

    def rccx(
        self,
        control_qubit1: QubitSpecifier,
        control_qubit2: QubitSpecifier,
        target_qubit: QubitSpecifier,
    ) -> InstructionSet:
        """Apply :class:`~qiskit.circuit.library.RCCXGate`.

        For the full matrix form of this gate, see the underlying gate documentation.

        Args:
            control_qubit1: The qubit(s) used as the first control.
            control_qubit2: The qubit(s) used as the second control.
            target_qubit: The qubit(s) targeted by the gate.

        Returns:
            A handle to the instructions created.
        """
        from .library.standard_gates.x import RCCXGate

        return self.append(RCCXGate(), [control_qubit1, control_qubit2, target_qubit], [])

    def rcccx(
        self,
        control_qubit1: QubitSpecifier,
        control_qubit2: QubitSpecifier,
        control_qubit3: QubitSpecifier,
        target_qubit: QubitSpecifier,
    ) -> InstructionSet:
        """Apply :class:`~qiskit.circuit.library.RC3XGate`.

        For the full matrix form of this gate, see the underlying gate documentation.

        Args:
            control_qubit1: The qubit(s) used as the first control.
            control_qubit2: The qubit(s) used as the second control.
            control_qubit3: The qubit(s) used as the third control.
            target_qubit: The qubit(s) targeted by the gate.

        Returns:
            A handle to the instructions created.
        """
        from .library.standard_gates.x import RC3XGate

        return self.append(
            RC3XGate(), [control_qubit1, control_qubit2, control_qubit3, target_qubit], []
        )

    def rx(
        self, theta: ParameterValueType, qubit: QubitSpecifier, label: str | None = None
    ) -> InstructionSet:
        """Apply :class:`~qiskit.circuit.library.RXGate`.

        For the full matrix form of this gate, see the underlying gate documentation.

        Args:
            theta: The rotation angle of the gate.
            qubit: The qubit(s) to apply the gate to.
            label: The string label of the gate in the circuit.

        Returns:
            A handle to the instructions created.
        """
        from .library.standard_gates.rx import RXGate

        return self.append(RXGate(theta, label=label), [qubit], [])

    def crx(
        self,
        theta: ParameterValueType,
        control_qubit: QubitSpecifier,
        target_qubit: QubitSpecifier,
        label: str | None = None,
        ctrl_state: str | int | None = None,
    ) -> InstructionSet:
        """Apply :class:`~qiskit.circuit.library.CRXGate`.

        For the full matrix form of this gate, see the underlying gate documentation.

        Args:
            theta: The angle of the rotation.
            control_qubit: The qubit(s) used as the control.
            target_qubit: The qubit(s) targeted by the gate.
            label: The string label of the gate in the circuit.
            ctrl_state:
                The control state in decimal, or as a bitstring (e.g. '1').  Defaults to controlling
                on the '1' state.

        Returns:
            A handle to the instructions created.
        """
        from .library.standard_gates.rx import CRXGate

        return self.append(
            CRXGate(theta, label=label, ctrl_state=ctrl_state), [control_qubit, target_qubit], []
        )

    def rxx(
        self, theta: ParameterValueType, qubit1: QubitSpecifier, qubit2: QubitSpecifier
    ) -> InstructionSet:
        """Apply :class:`~qiskit.circuit.library.RXXGate`.

        For the full matrix form of this gate, see the underlying gate documentation.

        Args:
            theta: The angle of the rotation.
            qubit1: The qubit(s) to apply the gate to.
            qubit2: The qubit(s) to apply the gate to.

        Returns:
            A handle to the instructions created.
        """
        from .library.standard_gates.rxx import RXXGate

        return self.append(RXXGate(theta), [qubit1, qubit2], [])

    def ry(
        self, theta: ParameterValueType, qubit: QubitSpecifier, label: str | None = None
    ) -> InstructionSet:
        """Apply :class:`~qiskit.circuit.library.RYGate`.

        For the full matrix form of this gate, see the underlying gate documentation.

        Args:
            theta: The rotation angle of the gate.
            qubit: The qubit(s) to apply the gate to.
            label: The string label of the gate in the circuit.

        Returns:
            A handle to the instructions created.
        """
        from .library.standard_gates.ry import RYGate

        return self.append(RYGate(theta, label=label), [qubit], [])

    def cry(
        self,
        theta: ParameterValueType,
        control_qubit: QubitSpecifier,
        target_qubit: QubitSpecifier,
        label: str | None = None,
        ctrl_state: str | int | None = None,
    ) -> InstructionSet:
        """Apply :class:`~qiskit.circuit.library.CRYGate`.

        For the full matrix form of this gate, see the underlying gate documentation.

        Args:
            theta: The angle of the rotation.
            control_qubit: The qubit(s) used as the control.
            target_qubit: The qubit(s) targeted by the gate.
            label: The string label of the gate in the circuit.
            ctrl_state:
                The control state in decimal, or as a bitstring (e.g. '1').  Defaults to controlling
                on the '1' state.

        Returns:
            A handle to the instructions created.
        """
        from .library.standard_gates.ry import CRYGate

        return self.append(
            CRYGate(theta, label=label, ctrl_state=ctrl_state), [control_qubit, target_qubit], []
        )

    def ryy(
        self, theta: ParameterValueType, qubit1: QubitSpecifier, qubit2: QubitSpecifier
    ) -> InstructionSet:
        """Apply :class:`~qiskit.circuit.library.RYYGate`.

        For the full matrix form of this gate, see the underlying gate documentation.

        Args:
            theta: The rotation angle of the gate.
            qubit1: The qubit(s) to apply the gate to.
            qubit2: The qubit(s) to apply the gate to.

        Returns:
            A handle to the instructions created.
        """
        from .library.standard_gates.ryy import RYYGate

        return self.append(RYYGate(theta), [qubit1, qubit2], [])

    def rz(self, phi: ParameterValueType, qubit: QubitSpecifier) -> InstructionSet:
        """Apply :class:`~qiskit.circuit.library.RZGate`.

        For the full matrix form of this gate, see the underlying gate documentation.

        Args:
            phi: The rotation angle of the gate.
            qubit: The qubit(s) to apply the gate to.

        Returns:
            A handle to the instructions created.
        """
        from .library.standard_gates.rz import RZGate

        return self.append(RZGate(phi), [qubit], [])

    def crz(
        self,
        theta: ParameterValueType,
        control_qubit: QubitSpecifier,
        target_qubit: QubitSpecifier,
        label: str | None = None,
        ctrl_state: str | int | None = None,
    ) -> InstructionSet:
        """Apply :class:`~qiskit.circuit.library.CRZGate`.

        For the full matrix form of this gate, see the underlying gate documentation.

        Args:
            theta: The angle of the rotation.
            control_qubit: The qubit(s) used as the control.
            target_qubit: The qubit(s) targeted by the gate.
            label: The string label of the gate in the circuit.
            ctrl_state:
                The control state in decimal, or as a bitstring (e.g. '1').  Defaults to controlling
                on the '1' state.

        Returns:
            A handle to the instructions created.
        """
        from .library.standard_gates.rz import CRZGate

        return self.append(
            CRZGate(theta, label=label, ctrl_state=ctrl_state), [control_qubit, target_qubit], []
        )

    def rzx(
        self, theta: ParameterValueType, qubit1: QubitSpecifier, qubit2: QubitSpecifier
    ) -> InstructionSet:
        """Apply :class:`~qiskit.circuit.library.RZXGate`.

        For the full matrix form of this gate, see the underlying gate documentation.

        Args:
            theta: The rotation angle of the gate.
            qubit1: The qubit(s) to apply the gate to.
            qubit2: The qubit(s) to apply the gate to.

        Returns:
            A handle to the instructions created.
        """
        from .library.standard_gates.rzx import RZXGate

        return self.append(RZXGate(theta), [qubit1, qubit2], [])

    def rzz(
        self, theta: ParameterValueType, qubit1: QubitSpecifier, qubit2: QubitSpecifier
    ) -> InstructionSet:
        """Apply :class:`~qiskit.circuit.library.RZZGate`.

        For the full matrix form of this gate, see the underlying gate documentation.

        Args:
            theta: The rotation angle of the gate.
            qubit1: The qubit(s) to apply the gate to.
            qubit2: The qubit(s) to apply the gate to.

        Returns:
            A handle to the instructions created.
        """
        from .library.standard_gates.rzz import RZZGate

        return self.append(RZZGate(theta), [qubit1, qubit2], [])

    def ecr(self, qubit1: QubitSpecifier, qubit2: QubitSpecifier) -> InstructionSet:
        """Apply :class:`~qiskit.circuit.library.ECRGate`.

        For the full matrix form of this gate, see the underlying gate documentation.

        Args:
            qubit1, qubit2: The qubits to apply the gate to.

        Returns:
            A handle to the instructions created.
        """
        from .library.standard_gates.ecr import ECRGate

        return self.append(ECRGate(), [qubit1, qubit2], [])

    def s(self, qubit: QubitSpecifier) -> InstructionSet:
        """Apply :class:`~qiskit.circuit.library.SGate`.

        For the full matrix form of this gate, see the underlying gate documentation.

        Args:
            qubit: The qubit(s) to apply the gate to.

        Returns:
            A handle to the instructions created.
        """
        from .library.standard_gates.s import SGate

        return self.append(SGate(), [qubit], [])

    def sdg(self, qubit: QubitSpecifier) -> InstructionSet:
        """Apply :class:`~qiskit.circuit.library.SdgGate`.

        For the full matrix form of this gate, see the underlying gate documentation.

        Args:
            qubit: The qubit(s) to apply the gate to.

        Returns:
            A handle to the instructions created.
        """
        from .library.standard_gates.s import SdgGate

        return self.append(SdgGate(), [qubit], [])

    def cs(
        self,
        control_qubit: QubitSpecifier,
        target_qubit: QubitSpecifier,
        label: str | None = None,
        ctrl_state: str | int | None = None,
    ) -> InstructionSet:
        """Apply :class:`~qiskit.circuit.library.CSGate`.

        For the full matrix form of this gate, see the underlying gate documentation.

        Args:
            control_qubit: The qubit(s) used as the control.
            target_qubit: The qubit(s) targeted by the gate.
            label: The string label of the gate in the circuit.
            ctrl_state:
                The control state in decimal, or as a bitstring (e.g. '1').  Defaults to controlling
                on the '1' state.

        Returns:
            A handle to the instructions created.
        """
        from .library.standard_gates.s import CSGate

        return self.append(
            CSGate(label=label, ctrl_state=ctrl_state),
            [control_qubit, target_qubit],
            [],
        )

    def csdg(
        self,
        control_qubit: QubitSpecifier,
        target_qubit: QubitSpecifier,
        label: str | None = None,
        ctrl_state: str | int | None = None,
    ) -> InstructionSet:
        """Apply :class:`~qiskit.circuit.library.CSdgGate`.

        For the full matrix form of this gate, see the underlying gate documentation.

        Args:
            control_qubit: The qubit(s) used as the control.
            target_qubit: The qubit(s) targeted by the gate.
            label: The string label of the gate in the circuit.
            ctrl_state:
                The control state in decimal, or as a bitstring (e.g. '1').  Defaults to controlling
                on the '1' state.

        Returns:
            A handle to the instructions created.
        """
        from .library.standard_gates.s import CSdgGate

        return self.append(
            CSdgGate(label=label, ctrl_state=ctrl_state),
            [control_qubit, target_qubit],
            [],
        )

    def swap(self, qubit1: QubitSpecifier, qubit2: QubitSpecifier) -> InstructionSet:
        """Apply :class:`~qiskit.circuit.library.SwapGate`.

        For the full matrix form of this gate, see the underlying gate documentation.

        Args:
            qubit1, qubit2: The qubits to apply the gate to.

        Returns:
            A handle to the instructions created.
        """
        from .library.standard_gates.swap import SwapGate

        return self.append(SwapGate(), [qubit1, qubit2], [])

    def iswap(self, qubit1: QubitSpecifier, qubit2: QubitSpecifier) -> InstructionSet:
        """Apply :class:`~qiskit.circuit.library.iSwapGate`.

        For the full matrix form of this gate, see the underlying gate documentation.

        Args:
            qubit1, qubit2: The qubits to apply the gate to.

        Returns:
            A handle to the instructions created.
        """
        from .library.standard_gates.iswap import iSwapGate

        return self.append(iSwapGate(), [qubit1, qubit2], [])

    def cswap(
        self,
        control_qubit: QubitSpecifier,
        target_qubit1: QubitSpecifier,
        target_qubit2: QubitSpecifier,
        label: str | None = None,
        ctrl_state: str | int | None = None,
    ) -> InstructionSet:
        """Apply :class:`~qiskit.circuit.library.CSwapGate`.

        For the full matrix form of this gate, see the underlying gate documentation.

        Args:
            control_qubit: The qubit(s) used as the control.
            target_qubit1: The qubit(s) targeted by the gate.
            target_qubit2: The qubit(s) targeted by the gate.
            label: The string label of the gate in the circuit.
            ctrl_state:
                The control state in decimal, or as a bitstring (e.g. ``'1'``).  Defaults to controlling
                on the ``'1'`` state.

        Returns:
            A handle to the instructions created.
        """
        from .library.standard_gates.swap import CSwapGate

        return self.append(
            CSwapGate(label=label, ctrl_state=ctrl_state),
            [control_qubit, target_qubit1, target_qubit2],
            [],
        )

    def fredkin(
        self,
        control_qubit: QubitSpecifier,
        target_qubit1: QubitSpecifier,
        target_qubit2: QubitSpecifier,
    ) -> InstructionSet:
        """Apply :class:`~qiskit.circuit.library.CSwapGate`.

        For the full matrix form of this gate, see the underlying gate documentation.

        Args:
            control_qubit: The qubit(s) used as the control.
            target_qubit1: The qubit(s) targeted by the gate.
            target_qubit2: The qubit(s) targeted by the gate.

        Returns:
            A handle to the instructions created.

        See Also:
            QuantumCircuit.cswap: the same function with a different name.
        """
        return self.cswap(control_qubit, target_qubit1, target_qubit2)

    def sx(self, qubit: QubitSpecifier) -> InstructionSet:
        """Apply :class:`~qiskit.circuit.library.SXGate`.

        For the full matrix form of this gate, see the underlying gate documentation.

        Args:
            qubit: The qubit(s) to apply the gate to.

        Returns:
            A handle to the instructions created.
        """
        from .library.standard_gates.sx import SXGate

        return self.append(SXGate(), [qubit], [])

    def sxdg(self, qubit: QubitSpecifier) -> InstructionSet:
        """Apply :class:`~qiskit.circuit.library.SXdgGate`.

        For the full matrix form of this gate, see the underlying gate documentation.

        Args:
            qubit: The qubit(s) to apply the gate to.

        Returns:
            A handle to the instructions created.
        """
        from .library.standard_gates.sx import SXdgGate

        return self.append(SXdgGate(), [qubit], [])

    def csx(
        self,
        control_qubit: QubitSpecifier,
        target_qubit: QubitSpecifier,
        label: str | None = None,
        ctrl_state: str | int | None = None,
    ) -> InstructionSet:
        """Apply :class:`~qiskit.circuit.library.CSXGate`.

        For the full matrix form of this gate, see the underlying gate documentation.

        Args:
            control_qubit: The qubit(s) used as the control.
            target_qubit: The qubit(s) targeted by the gate.
            label: The string label of the gate in the circuit.
            ctrl_state:
                The control state in decimal, or as a bitstring (e.g. '1').  Defaults to controlling
                on the '1' state.

        Returns:
            A handle to the instructions created.
        """
        from .library.standard_gates.sx import CSXGate

        return self.append(
            CSXGate(label=label, ctrl_state=ctrl_state),
            [control_qubit, target_qubit],
            [],
        )

    def t(self, qubit: QubitSpecifier) -> InstructionSet:
        """Apply :class:`~qiskit.circuit.library.TGate`.

        For the full matrix form of this gate, see the underlying gate documentation.

        Args:
            qubit: The qubit(s) to apply the gate to.

        Returns:
            A handle to the instructions created.
        """
        from .library.standard_gates.t import TGate

        return self.append(TGate(), [qubit], [])

    def tdg(self, qubit: QubitSpecifier) -> InstructionSet:
        """Apply :class:`~qiskit.circuit.library.TdgGate`.

        For the full matrix form of this gate, see the underlying gate documentation.

        Args:
            qubit: The qubit(s) to apply the gate to.

        Returns:
            A handle to the instructions created.
        """
        from .library.standard_gates.t import TdgGate

        return self.append(TdgGate(), [qubit], [])

    def u(
        self,
        theta: ParameterValueType,
        phi: ParameterValueType,
        lam: ParameterValueType,
        qubit: QubitSpecifier,
    ) -> InstructionSet:
        r"""Apply :class:`~qiskit.circuit.library.UGate`.

        For the full matrix form of this gate, see the underlying gate documentation.

        Args:
            theta: The :math:`\theta` rotation angle of the gate.
            phi: The :math:`\phi` rotation angle of the gate.
            lam: The :math:`\lambda` rotation angle of the gate.
            qubit: The qubit(s) to apply the gate to.

        Returns:
            A handle to the instructions created.
        """
        from .library.standard_gates.u import UGate

        return self.append(UGate(theta, phi, lam), [qubit], [])

    def cu(
        self,
        theta: ParameterValueType,
        phi: ParameterValueType,
        lam: ParameterValueType,
        gamma: ParameterValueType,
        control_qubit: QubitSpecifier,
        target_qubit: QubitSpecifier,
        label: str | None = None,
        ctrl_state: str | int | None = None,
    ) -> InstructionSet:
        r"""Apply :class:`~qiskit.circuit.library.CUGate`.

        For the full matrix form of this gate, see the underlying gate documentation.

        Args:
            theta: The :math:`\theta` rotation angle of the gate.
            phi: The :math:`\phi` rotation angle of the gate.
            lam: The :math:`\lambda` rotation angle of the gate.
            gamma: The global phase applied of the U gate, if applied.
            control_qubit: The qubit(s) used as the control.
            target_qubit: The qubit(s) targeted by the gate.
            label: The string label of the gate in the circuit.
            ctrl_state:
                The control state in decimal, or as a bitstring (e.g. '1').  Defaults to controlling
                on the '1' state.

        Returns:
            A handle to the instructions created.
        """
        from .library.standard_gates.u import CUGate

        return self.append(
            CUGate(theta, phi, lam, gamma, label=label, ctrl_state=ctrl_state),
            [control_qubit, target_qubit],
            [],
        )

    def x(self, qubit: QubitSpecifier, label: str | None = None) -> InstructionSet:
        r"""Apply :class:`~qiskit.circuit.library.XGate`.

        For the full matrix form of this gate, see the underlying gate documentation.

        Args:
            qubit: The qubit(s) to apply the gate to.
            label: The string label of the gate in the circuit.

        Returns:
            A handle to the instructions created.
        """
        from .library.standard_gates.x import XGate

        return self.append(XGate(label=label), [qubit], [])

    def cx(
        self,
        control_qubit: QubitSpecifier,
        target_qubit: QubitSpecifier,
        label: str | None = None,
        ctrl_state: str | int | None = None,
    ) -> InstructionSet:
        r"""Apply :class:`~qiskit.circuit.library.CXGate`.

        For the full matrix form of this gate, see the underlying gate documentation.

        Args:
            control_qubit: The qubit(s) used as the control.
            target_qubit: The qubit(s) targeted by the gate.
            label: The string label of the gate in the circuit.
            ctrl_state:
                The control state in decimal, or as a bitstring (e.g. '1').  Defaults to controlling
                on the '1' state.

        Returns:
            A handle to the instructions created.
        """

        from .library.standard_gates.x import CXGate

        return self.append(
            CXGate(label=label, ctrl_state=ctrl_state), [control_qubit, target_qubit], []
        )

    def cnot(
        self,
        control_qubit: QubitSpecifier,
        target_qubit: QubitSpecifier,
        label: str | None = None,
        ctrl_state: str | int | None = None,
    ) -> InstructionSet:
        r"""Apply :class:`~qiskit.circuit.library.CXGate`.

        For the full matrix form of this gate, see the underlying gate documentation.

        Args:
            control_qubit: The qubit(s) used as the control.
            target_qubit: The qubit(s) targeted by the gate.
            label: The string label of the gate in the circuit.
            ctrl_state:
                The control state in decimal, or as a bitstring (e.g. '1').  Defaults to controlling
                on the '1' state.

        Returns:
            A handle to the instructions created.

        See Also:
            QuantumCircuit.cx: the same function with a different name.
        """
        return self.cx(control_qubit, target_qubit, label, ctrl_state)

    def dcx(self, qubit1: QubitSpecifier, qubit2: QubitSpecifier) -> InstructionSet:
        r"""Apply :class:`~qiskit.circuit.library.DCXGate`.

        For the full matrix form of this gate, see the underlying gate documentation.

        Args:
            qubit1: The qubit(s) to apply the gate to.
            qubit2: The qubit(s) to apply the gate to.

        Returns:
            A handle to the instructions created.
        """
        from .library.standard_gates.dcx import DCXGate

        return self.append(DCXGate(), [qubit1, qubit2], [])

    def ccx(
        self,
        control_qubit1: QubitSpecifier,
        control_qubit2: QubitSpecifier,
        target_qubit: QubitSpecifier,
        ctrl_state: str | int | None = None,
    ) -> InstructionSet:
        r"""Apply :class:`~qiskit.circuit.library.CCXGate`.

        For the full matrix form of this gate, see the underlying gate documentation.

        Args:
            control_qubit1: The qubit(s) used as the first control.
            control_qubit2: The qubit(s) used as the second control.
            target_qubit: The qubit(s) targeted by the gate.
            ctrl_state:
                The control state in decimal, or as a bitstring (e.g. '1').  Defaults to controlling
                on the '1' state.

        Returns:
            A handle to the instructions created.
        """
        from .library.standard_gates.x import CCXGate

        return self.append(
            CCXGate(ctrl_state=ctrl_state),
            [control_qubit1, control_qubit2, target_qubit],
            [],
        )

    def toffoli(
        self,
        control_qubit1: QubitSpecifier,
        control_qubit2: QubitSpecifier,
        target_qubit: QubitSpecifier,
    ) -> InstructionSet:
        r"""Apply :class:`~qiskit.circuit.library.CCXGate`.

        For the full matrix form of this gate, see the underlying gate documentation.

        Args:
            control_qubit1: The qubit(s) used as the first control.
            control_qubit2: The qubit(s) used as the second control.
            target_qubit: The qubit(s) targeted by the gate.

        Returns:
            A handle to the instructions created.

        See Also:
            QuantumCircuit.ccx: the same gate with a different name.
        """
        return self.ccx(control_qubit1, control_qubit2, target_qubit)

    def mcx(
        self,
        control_qubits: Sequence[QubitSpecifier],
        target_qubit: QubitSpecifier,
        ancilla_qubits: QubitSpecifier | Sequence[QubitSpecifier] | None = None,
        mode: str = "noancilla",
    ) -> InstructionSet:
        """Apply :class:`~qiskit.circuit.library.MCXGate`.

        The multi-cX gate can be implemented using different techniques, which use different numbers
        of ancilla qubits and have varying circuit depth. These modes are:

        - ``'noancilla'``: Requires 0 ancilla qubits.
        - ``'recursion'``: Requires 1 ancilla qubit if more than 4 controls are used, otherwise 0.
        - ``'v-chain'``: Requires 2 less ancillas than the number of control qubits.
        - ``'v-chain-dirty'``: Same as for the clean ancillas (but the circuit will be longer).

        For the full matrix form of this gate, see the underlying gate documentation.

        Args:
            control_qubits: The qubits used as the controls.
            target_qubit: The qubit(s) targeted by the gate.
            ancilla_qubits: The qubits used as the ancillae, if the mode requires them.
            mode: The choice of mode, explained further above.

        Returns:
            A handle to the instructions created.

        Raises:
            ValueError: if the given mode is not known, or if too few ancilla qubits are passed.
            AttributeError: if no ancilla qubits are passed, but some are needed.
        """
        from .library.standard_gates.x import MCXGrayCode, MCXRecursive, MCXVChain

        num_ctrl_qubits = len(control_qubits)

        available_implementations = {
            "noancilla": MCXGrayCode(num_ctrl_qubits),
            "recursion": MCXRecursive(num_ctrl_qubits),
            "v-chain": MCXVChain(num_ctrl_qubits, False),
            "v-chain-dirty": MCXVChain(num_ctrl_qubits, dirty_ancillas=True),
            # outdated, previous names
            "advanced": MCXRecursive(num_ctrl_qubits),
            "basic": MCXVChain(num_ctrl_qubits, dirty_ancillas=False),
            "basic-dirty-ancilla": MCXVChain(num_ctrl_qubits, dirty_ancillas=True),
        }

        # check ancilla input
        if ancilla_qubits:
            _ = self.qbit_argument_conversion(ancilla_qubits)

        try:
            gate = available_implementations[mode]
        except KeyError as ex:
            all_modes = list(available_implementations.keys())
            raise ValueError(
                f"Unsupported mode ({mode}) selected, choose one of {all_modes}"
            ) from ex

        if hasattr(gate, "num_ancilla_qubits") and gate.num_ancilla_qubits > 0:
            required = gate.num_ancilla_qubits
            if ancilla_qubits is None:
                raise AttributeError(f"No ancillas provided, but {required} are needed!")

            # convert ancilla qubits to a list if they were passed as int or qubit
            if not hasattr(ancilla_qubits, "__len__"):
                ancilla_qubits = [ancilla_qubits]

            if len(ancilla_qubits) < required:
                actually = len(ancilla_qubits)
                raise ValueError(f"At least {required} ancillas required, but {actually} given.")
            # size down if too many ancillas were provided
            ancilla_qubits = ancilla_qubits[:required]
        else:
            ancilla_qubits = []

        return self.append(gate, control_qubits[:] + [target_qubit] + ancilla_qubits[:], [])

    def mct(
        self,
        control_qubits: Sequence[QubitSpecifier],
        target_qubit: QubitSpecifier,
        ancilla_qubits: QubitSpecifier | Sequence[QubitSpecifier] | None = None,
        mode: str = "noancilla",
    ) -> InstructionSet:
        """Apply :class:`~qiskit.circuit.library.MCXGate`.

        The multi-cX gate can be implemented using different techniques, which use different numbers
        of ancilla qubits and have varying circuit depth. These modes are:

        - ``'noancilla'``: Requires 0 ancilla qubits.
        - ``'recursion'``: Requires 1 ancilla qubit if more than 4 controls are used, otherwise 0.
        - ``'v-chain'``: Requires 2 less ancillas than the number of control qubits.
        - ``'v-chain-dirty'``: Same as for the clean ancillas (but the circuit will be longer).

        For the full matrix form of this gate, see the underlying gate documentation.

        Args:
            control_qubits: The qubits used as the controls.
            target_qubit: The qubit(s) targeted by the gate.
            ancilla_qubits: The qubits used as the ancillae, if the mode requires them.
            mode: The choice of mode, explained further above.

        Returns:
            A handle to the instructions created.

        Raises:
            ValueError: if the given mode is not known, or if too few ancilla qubits are passed.
            AttributeError: if no ancilla qubits are passed, but some are needed.

        See Also:
            QuantumCircuit.mcx: the same gate with a different name.
        """
        return self.mcx(control_qubits, target_qubit, ancilla_qubits, mode)

    def y(self, qubit: QubitSpecifier) -> InstructionSet:
        r"""Apply :class:`~qiskit.circuit.library.YGate`.

        For the full matrix form of this gate, see the underlying gate documentation.

        Args:
            qubit: The qubit(s) to apply the gate to.

        Returns:
            A handle to the instructions created.
        """
        from .library.standard_gates.y import YGate

        return self.append(YGate(), [qubit], [])

    def cy(
        self,
        control_qubit: QubitSpecifier,
        target_qubit: QubitSpecifier,
        label: str | None = None,
        ctrl_state: str | int | None = None,
    ) -> InstructionSet:
        r"""Apply :class:`~qiskit.circuit.library.CYGate`.

        For the full matrix form of this gate, see the underlying gate documentation.

        Args:
            control_qubit: The qubit(s) used as the controls.
            target_qubit: The qubit(s) targeted by the gate.
            label: The string label of the gate in the circuit.
            ctrl_state:
                The control state in decimal, or as a bitstring (e.g. '1').  Defaults to controlling
                on the '1' state.

        Returns:
            A handle to the instructions created.
        """
        from .library.standard_gates.y import CYGate

        return self.append(
            CYGate(label=label, ctrl_state=ctrl_state), [control_qubit, target_qubit], []
        )

    def z(self, qubit: QubitSpecifier) -> InstructionSet:
        r"""Apply :class:`~qiskit.circuit.library.ZGate`.

        For the full matrix form of this gate, see the underlying gate documentation.

        Args:
            qubit: The qubit(s) to apply the gate to.

        Returns:
            A handle to the instructions created.
        """
        from .library.standard_gates.z import ZGate

        return self.append(ZGate(), [qubit], [])

    def cz(
        self,
        control_qubit: QubitSpecifier,
        target_qubit: QubitSpecifier,
        label: str | None = None,
        ctrl_state: str | int | None = None,
    ) -> InstructionSet:
        r"""Apply :class:`~qiskit.circuit.library.CZGate`.

        For the full matrix form of this gate, see the underlying gate documentation.

        Args:
            control_qubit: The qubit(s) used as the controls.
            target_qubit: The qubit(s) targeted by the gate.
            label: The string label of the gate in the circuit.
            ctrl_state:
                The control state in decimal, or as a bitstring (e.g. '1').  Defaults to controlling
                on the '1' state.

        Returns:
            A handle to the instructions created.
        """
        from .library.standard_gates.z import CZGate

        return self.append(
            CZGate(label=label, ctrl_state=ctrl_state), [control_qubit, target_qubit], []
        )

    def ccz(
        self,
        control_qubit1: QubitSpecifier,
        control_qubit2: QubitSpecifier,
        target_qubit: QubitSpecifier,
        label: str | None = None,
        ctrl_state: str | int | None = None,
    ) -> InstructionSet:
        r"""Apply :class:`~qiskit.circuit.library.CCZGate`.

        For the full matrix form of this gate, see the underlying gate documentation.

        Args:
            control_qubit1: The qubit(s) used as the first control.
            control_qubit2: The qubit(s) used as the second control.
            target_qubit: The qubit(s) targeted by the gate.
            label: The string label of the gate in the circuit.
            ctrl_state:
                The control state in decimal, or as a bitstring (e.g. '10').  Defaults to controlling
                on the '11' state.

        Returns:
            A handle to the instructions created.
        """
        from .library.standard_gates.z import CCZGate

        return self.append(
            CCZGate(label=label, ctrl_state=ctrl_state),
            [control_qubit1, control_qubit2, target_qubit],
            [],
        )

    def pauli(
        self,
        pauli_string: str,
        qubits: Sequence[QubitSpecifier],
    ) -> InstructionSet:
        """Apply :class:`~qiskit.circuit.library.PauliGate`.

        Args:
            pauli_string: A string representing the Pauli operator to apply, e.g. 'XX'.
            qubits: The qubits to apply this gate to.

        Returns:
            A handle to the instructions created.
        """
        from qiskit.circuit.library.generalized_gates.pauli import PauliGate

        return self.append(PauliGate(pauli_string), qubits, [])

    def _push_scope(
        self,
        qubits: Iterable[Qubit] = (),
        clbits: Iterable[Clbit] = (),
        registers: Iterable[Register] = (),
        allow_jumps: bool = True,
        forbidden_message: Optional[str] = None,
    ):
        """Add a scope for collecting instructions into this circuit.

        This should only be done by the control-flow context managers, which will handle cleaning up
        after themselves at the end as well.

        Args:
            qubits: Any qubits that this scope should automatically use.
            clbits: Any clbits that this scope should automatically use.
            allow_jumps: Whether this scope allows jumps to be used within it.
            forbidden_message: If given, all attempts to add instructions to this scope will raise a
                :exc:`.CircuitError` with this message.
        """
        # pylint: disable=cyclic-import
        from qiskit.circuit.controlflow.builder import ControlFlowBuilderBlock

        # Chain resource requests so things like registers added to inner scopes via conditions are
        # requested in the outer scope as well.
        if self._control_flow_scopes:
            resource_requester = self._control_flow_scopes[-1].request_classical_resource
        else:
            resource_requester = self._resolve_classical_resource

        self._control_flow_scopes.append(
            ControlFlowBuilderBlock(
                qubits,
                clbits,
                resource_requester=resource_requester,
                registers=registers,
                allow_jumps=allow_jumps,
                forbidden_message=forbidden_message,
            )
        )

    def _pop_scope(self) -> "qiskit.circuit.controlflow.builder.ControlFlowBuilderBlock":
        """Finish a scope used in the control-flow builder interface, and return it to the caller.

        This should only be done by the control-flow context managers, since they naturally
        synchronise the creation and deletion of stack elements."""
        return self._control_flow_scopes.pop()

    def _peek_previous_instruction_in_scope(self) -> CircuitInstruction:
        """Return the instruction 3-tuple of the most recent instruction in the current scope, even
        if that scope is currently under construction.

        This function is only intended for use by the control-flow ``if``-statement builders, which
        may need to modify a previous instruction."""
        if self._control_flow_scopes:
            return self._control_flow_scopes[-1].peek()
        if not self._data:
            raise CircuitError("This circuit contains no instructions.")
        return self._data[-1]

    def _pop_previous_instruction_in_scope(self) -> CircuitInstruction:
        """Return the instruction 3-tuple of the most recent instruction in the current scope, even
        if that scope is currently under construction, and remove it from that scope.

        This function is only intended for use by the control-flow ``if``-statement builders, which
        may need to replace a previous instruction with another.
        """
        if self._control_flow_scopes:
            return self._control_flow_scopes[-1].pop()
        if not self._data:
            raise CircuitError("This circuit contains no instructions.")
        instruction = self._data.pop()
        if isinstance(instruction.operation, Instruction):
            self._update_parameter_table_on_instruction_removal(instruction)
        return instruction

    def _update_parameter_table_on_instruction_removal(self, instruction: CircuitInstruction):
        """Update the :obj:`.ParameterTable` of this circuit given that an instance of the given
        ``instruction`` has just been removed from the circuit.

        .. note::

            This does not account for the possibility for the same instruction instance being added
            more than once to the circuit.  At the time of writing (2021-11-17, main commit 271a82f)
            there is a defensive ``deepcopy`` of parameterised instructions inside
            :meth:`.QuantumCircuit.append`, so this should be safe.  Trying to account for it would
            involve adding a potentially quadratic-scaling loop to check each entry in ``data``.
        """
        atomic_parameters: list[tuple[Parameter, int]] = []
        for index, parameter in enumerate(instruction.operation.params):
            if isinstance(parameter, (ParameterExpression, QuantumCircuit)):
                atomic_parameters.extend((p, index) for p in parameter.parameters)
        for atomic_parameter, index in atomic_parameters:
            new_entries = self._parameter_table[atomic_parameter].copy()
            new_entries.discard((instruction.operation, index))
            if not new_entries:
                del self._parameter_table[atomic_parameter]
                # Invalidate cache.
                self._parameters = None
            else:
                self._parameter_table[atomic_parameter] = new_entries

    @typing.overload
    def while_loop(
        self,
        condition: tuple[ClassicalRegister | Clbit, int] | expr.Expr,
        body: None,
        qubits: None,
        clbits: None,
        *,
        label: str | None,
    ) -> "qiskit.circuit.controlflow.while_loop.WhileLoopContext":
        ...

    @typing.overload
    def while_loop(
        self,
        condition: tuple[ClassicalRegister | Clbit, int] | expr.Expr,
        body: "QuantumCircuit",
        qubits: Sequence[QubitSpecifier],
        clbits: Sequence[ClbitSpecifier],
        *,
        label: str | None,
    ) -> InstructionSet:
        ...

    def while_loop(self, condition, body=None, qubits=None, clbits=None, *, label=None):
        """Create a ``while`` loop on this circuit.

        There are two forms for calling this function.  If called with all its arguments (with the
        possible exception of ``label``), it will create a
        :obj:`~qiskit.circuit.controlflow.WhileLoopOp` with the given ``body``.  If ``body`` (and
        ``qubits`` and ``clbits``) are *not* passed, then this acts as a context manager, which
        will automatically build a :obj:`~qiskit.circuit.controlflow.WhileLoopOp` when the scope
        finishes.  In this form, you do not need to keep track of the qubits or clbits you are
        using, because the scope will handle it for you.

        Example usage::

            from qiskit.circuit import QuantumCircuit, Clbit, Qubit
            bits = [Qubit(), Qubit(), Clbit()]
            qc = QuantumCircuit(bits)

            with qc.while_loop((bits[2], 0)):
                qc.h(0)
                qc.cx(0, 1)
                qc.measure(0, 0)

        Args:
            condition (Tuple[Union[ClassicalRegister, Clbit], int]): An equality condition to be
                checked prior to executing ``body``. The left-hand side of the condition must be a
                :obj:`~ClassicalRegister` or a :obj:`~Clbit`, and the right-hand side must be an
                integer or boolean.
            body (Optional[QuantumCircuit]): The loop body to be repeatedly executed.  Omit this to
                use the context-manager mode.
            qubits (Optional[Sequence[Qubit]]): The circuit qubits over which the loop body should
                be run.  Omit this to use the context-manager mode.
            clbits (Optional[Sequence[Clbit]]): The circuit clbits over which the loop body should
                be run.  Omit this to use the context-manager mode.
            label (Optional[str]): The string label of the instruction in the circuit.

        Returns:
            InstructionSet or WhileLoopContext: If used in context-manager mode, then this should be
            used as a ``with`` resource, which will infer the block content and operands on exit.
            If the full form is used, then this returns a handle to the instructions created.

        Raises:
            CircuitError: if an incorrect calling convention is used.
        """
        # pylint: disable=cyclic-import
        from qiskit.circuit.controlflow.while_loop import WhileLoopOp, WhileLoopContext

        if isinstance(condition, expr.Expr):
            condition = self._validate_expr(condition)
        else:
            condition = (self._resolve_classical_resource(condition[0]), condition[1])

        if body is None:
            if qubits is not None or clbits is not None:
                raise CircuitError(
                    "When using 'while_loop' as a context manager,"
                    " you cannot pass qubits or clbits."
                )
            return WhileLoopContext(self, condition, label=label)
        elif qubits is None or clbits is None:
            raise CircuitError(
                "When using 'while_loop' with a body, you must pass qubits and clbits."
            )

        return self.append(WhileLoopOp(condition, body, label), qubits, clbits)

    @typing.overload
    def for_loop(
        self,
        indexset: Iterable[int],
        loop_parameter: Parameter | None,
        body: None,
        qubits: None,
        clbits: None,
        *,
        label: str | None,
    ) -> "qiskit.circuit.controlflow.for_loop.ForLoopContext":
        ...

    @typing.overload
    def for_loop(
        self,
        indexset: Iterable[int],
        loop_parameter: Union[Parameter, None],
        body: "QuantumCircuit",
        qubits: Sequence[QubitSpecifier],
        clbits: Sequence[ClbitSpecifier],
        *,
        label: str | None,
    ) -> InstructionSet:
        ...

    def for_loop(
        self, indexset, loop_parameter=None, body=None, qubits=None, clbits=None, *, label=None
    ):
        """Create a ``for`` loop on this circuit.

        There are two forms for calling this function.  If called with all its arguments (with the
        possible exception of ``label``), it will create a
        :class:`~qiskit.circuit.ForLoopOp` with the given ``body``.  If ``body`` (and
        ``qubits`` and ``clbits``) are *not* passed, then this acts as a context manager, which,
        when entered, provides a loop variable (unless one is given, in which case it will be
        reused) and will automatically build a :class:`~qiskit.circuit.ForLoopOp` when the
        scope finishes.  In this form, you do not need to keep track of the qubits or clbits you are
        using, because the scope will handle it for you.

        For example::

            from qiskit import QuantumCircuit
            qc = QuantumCircuit(2, 1)

            with qc.for_loop(range(5)) as i:
                qc.h(0)
                qc.cx(0, 1)
                qc.measure(0, 0)
                qc.break_loop().c_if(0, True)

        Args:
            indexset (Iterable[int]): A collection of integers to loop over.  Always necessary.
            loop_parameter (Optional[Parameter]): The parameter used within ``body`` to which
                the values from ``indexset`` will be assigned.  In the context-manager form, if this
                argument is not supplied, then a loop parameter will be allocated for you and
                returned as the value of the ``with`` statement.  This will only be bound into the
                circuit if it is used within the body.

                If this argument is ``None`` in the manual form of this method, ``body`` will be
                repeated once for each of the items in ``indexset`` but their values will be
                ignored.
            body (Optional[QuantumCircuit]): The loop body to be repeatedly executed.  Omit this to
                use the context-manager mode.
            qubits (Optional[Sequence[QubitSpecifier]]): The circuit qubits over which the loop body
                should be run.  Omit this to use the context-manager mode.
            clbits (Optional[Sequence[ClbitSpecifier]]): The circuit clbits over which the loop body
                should be run.  Omit this to use the context-manager mode.
            label (Optional[str]): The string label of the instruction in the circuit.

        Returns:
            InstructionSet or ForLoopContext: depending on the call signature, either a context
            manager for creating the for loop (it will automatically be added to the circuit at the
            end of the block), or an :obj:`~InstructionSet` handle to the appended loop operation.

        Raises:
            CircuitError: if an incorrect calling convention is used.
        """
        # pylint: disable=cyclic-import
        from qiskit.circuit.controlflow.for_loop import ForLoopOp, ForLoopContext

        if body is None:
            if qubits is not None or clbits is not None:
                raise CircuitError(
                    "When using 'for_loop' as a context manager, you cannot pass qubits or clbits."
                )
            return ForLoopContext(self, indexset, loop_parameter, label=label)
        elif qubits is None or clbits is None:
            raise CircuitError(
                "When using 'for_loop' with a body, you must pass qubits and clbits."
            )

        return self.append(ForLoopOp(indexset, loop_parameter, body, label), qubits, clbits)

    @typing.overload
    def if_test(
        self,
        condition: tuple[ClassicalRegister | Clbit, int],
        true_body: None,
        qubits: None,
        clbits: None,
        *,
        label: str | None,
    ) -> "qiskit.circuit.controlflow.if_else.IfContext":
        ...

    @typing.overload
    def if_test(
        self,
        condition: tuple[ClassicalRegister | Clbit, int],
        true_body: "QuantumCircuit",
        qubits: Sequence[QubitSpecifier],
        clbits: Sequence[ClbitSpecifier],
        *,
        label: str | None = None,
    ) -> InstructionSet:
        ...

    def if_test(
        self,
        condition,
        true_body=None,
        qubits=None,
        clbits=None,
        *,
        label=None,
    ):
        """Create an ``if`` statement on this circuit.

        There are two forms for calling this function.  If called with all its arguments (with the
        possible exception of ``label``), it will create a
        :obj:`~qiskit.circuit.IfElseOp` with the given ``true_body``, and there will be
        no branch for the ``false`` condition (see also the :meth:`.if_else` method).  However, if
        ``true_body`` (and ``qubits`` and ``clbits``) are *not* passed, then this acts as a context
        manager, which can be used to build ``if`` statements.  The return value of the ``with``
        statement is a chainable context manager, which can be used to create subsequent ``else``
        blocks.  In this form, you do not need to keep track of the qubits or clbits you are using,
        because the scope will handle it for you.

        For example::

            from qiskit.circuit import QuantumCircuit, Qubit, Clbit
            bits = [Qubit(), Qubit(), Qubit(), Clbit(), Clbit()]
            qc = QuantumCircuit(bits)

            qc.h(0)
            qc.cx(0, 1)
            qc.measure(0, 0)
            qc.h(0)
            qc.cx(0, 1)
            qc.measure(0, 1)

            with qc.if_test((bits[3], 0)) as else_:
                qc.x(2)
            with else_:
                qc.h(2)
                qc.z(2)

        Args:
            condition (Tuple[Union[ClassicalRegister, Clbit], int]): A condition to be evaluated at
                circuit runtime which, if true, will trigger the evaluation of ``true_body``. Can be
                specified as either a tuple of a ``ClassicalRegister`` to be tested for equality
                with a given ``int``, or as a tuple of a ``Clbit`` to be compared to either a
                ``bool`` or an ``int``.
            true_body (Optional[QuantumCircuit]): The circuit body to be run if ``condition`` is
                true.
            qubits (Optional[Sequence[QubitSpecifier]]): The circuit qubits over which the if/else
                should be run.
            clbits (Optional[Sequence[ClbitSpecifier]]): The circuit clbits over which the if/else
                should be run.
            label (Optional[str]): The string label of the instruction in the circuit.

        Returns:
            InstructionSet or IfContext: depending on the call signature, either a context
            manager for creating the ``if`` block (it will automatically be added to the circuit at
            the end of the block), or an :obj:`~InstructionSet` handle to the appended conditional
            operation.

        Raises:
            CircuitError: If the provided condition references Clbits outside the
                enclosing circuit.
            CircuitError: if an incorrect calling convention is used.

        Returns:
            A handle to the instruction created.
        """
        # pylint: disable=cyclic-import
        from qiskit.circuit.controlflow.if_else import IfElseOp, IfContext

        if isinstance(condition, expr.Expr):
            condition = self._validate_expr(condition)
        else:
            condition = (self._resolve_classical_resource(condition[0]), condition[1])

        if true_body is None:
            if qubits is not None or clbits is not None:
                raise CircuitError(
                    "When using 'if_test' as a context manager, you cannot pass qubits or clbits."
                )
            # We can only allow jumps if we're in a loop block, but the default path (no scopes)
            # also allows adding jumps to support the more verbose internal mode.
            in_loop = bool(self._control_flow_scopes and self._control_flow_scopes[-1].allow_jumps)
            return IfContext(self, condition, in_loop=in_loop, label=label)
        elif qubits is None or clbits is None:
            raise CircuitError("When using 'if_test' with a body, you must pass qubits and clbits.")

        return self.append(IfElseOp(condition, true_body, None, label), qubits, clbits)

    def if_else(
        self,
        condition: tuple[ClassicalRegister, int] | tuple[Clbit, int] | tuple[Clbit, bool],
        true_body: "QuantumCircuit",
        false_body: "QuantumCircuit",
        qubits: Sequence[QubitSpecifier],
        clbits: Sequence[ClbitSpecifier],
        label: str | None = None,
    ) -> InstructionSet:
        """Apply :class:`~qiskit.circuit.IfElseOp`.

        .. note::

            This method does not have an associated context-manager form, because it is already
            handled by the :meth:`.if_test` method.  You can use the ``else`` part of that with
            something such as::

                from qiskit.circuit import QuantumCircuit, Qubit, Clbit
                bits = [Qubit(), Qubit(), Clbit()]
                qc = QuantumCircuit(bits)
                qc.h(0)
                qc.cx(0, 1)
                qc.measure(0, 0)
                with qc.if_test((bits[2], 0)) as else_:
                    qc.h(0)
                with else_:
                    qc.x(0)

        Args:
            condition: A condition to be evaluated at circuit runtime which,
                if true, will trigger the evaluation of ``true_body``. Can be
                specified as either a tuple of a ``ClassicalRegister`` to be
                tested for equality with a given ``int``, or as a tuple of a
                ``Clbit`` to be compared to either a ``bool`` or an ``int``.
            true_body: The circuit body to be run if ``condition`` is true.
            false_body: The circuit to be run if ``condition`` is false.
            qubits: The circuit qubits over which the if/else should be run.
            clbits: The circuit clbits over which the if/else should be run.
            label: The string label of the instruction in the circuit.

        Raises:
            CircuitError: If the provided condition references Clbits outside the
                enclosing circuit.

        Returns:
            A handle to the instruction created.
        """
        # pylint: disable=cyclic-import
        from qiskit.circuit.controlflow.if_else import IfElseOp

        if isinstance(condition, expr.Expr):
            condition = self._validate_expr(condition)
        else:
            condition = (self._resolve_classical_resource(condition[0]), condition[1])

        return self.append(IfElseOp(condition, true_body, false_body, label), qubits, clbits)

    @typing.overload
    def switch(
        self,
        target: Union[ClbitSpecifier, ClassicalRegister],
        cases: None,
        qubits: None,
        clbits: None,
        *,
        label: Optional[str],
    ) -> "qiskit.circuit.controlflow.switch_case.SwitchContext":
        ...

    @typing.overload
    def switch(
        self,
        target: Union[ClbitSpecifier, ClassicalRegister],
        cases: Iterable[Tuple[typing.Any, QuantumCircuit]],
        qubits: Sequence[QubitSpecifier],
        clbits: Sequence[ClbitSpecifier],
        *,
        label: Optional[str],
    ) -> InstructionSet:
        ...

    def switch(self, target, cases=None, qubits=None, clbits=None, *, label=None):
        """Create a ``switch``/``case`` structure on this circuit.

        There are two forms for calling this function.  If called with all its arguments (with the
        possible exception of ``label``), it will create a :class:`.SwitchCaseOp` with the given
        case structure.  If ``cases`` (and ``qubits`` and ``clbits``) are *not* passed, then this
        acts as a context manager, which will automatically build a :class:`.SwitchCaseOp` when the
        scope finishes.  In this form, you do not need to keep track of the qubits or clbits you are
        using, because the scope will handle it for you.

        Example usage::

            from qiskit.circuit import QuantumCircuit, ClassicalRegister, QuantumRegister
            qreg = QuantumRegister(3)
            creg = ClassicalRegister(3)
            qc = QuantumCircuit(qreg, creg)
            qc.h([0, 1, 2])
            qc.measure([0, 1, 2], [0, 1, 2])

            with qc.switch(creg) as case:
                with case(0):
                    qc.x(0)
                with case(1, 2):
                    qc.z(1)
                with case(case.DEFAULT):
                    qc.cx(0, 1)

        Args:
            target (Union[ClassicalRegister, Clbit]): The classical value to switch one.  This must
                be integer-like.
            cases (Iterable[Tuple[typing.Any, QuantumCircuit]]): A sequence of case specifiers.
                Each tuple defines one case body (the second item).  The first item of the tuple can
                be either a single integer value, the special value :data:`.CASE_DEFAULT`, or a
                tuple of several integer values.  Each of the integer values will be tried in turn;
                control will then pass to the body corresponding to the first match.
                :data:`.CASE_DEFAULT` matches all possible values.  Omit in context-manager form.
            qubits (Sequence[Qubit]): The circuit qubits over which all case bodies execute. Omit in
                context-manager form.
            clbits (Sequence[Clbit]): The circuit clbits over which all case bodies execute. Omit in
                context-manager form.
            label (Optional[str]): The string label of the instruction in the circuit.

        Returns:
            InstructionSet or SwitchCaseContext: If used in context-manager mode, then this should
            be used as a ``with`` resource, which will return an object that can be repeatedly
            entered to produce cases for the switch statement.  If the full form is used, then this
            returns a handle to the instructions created.

        Raises:
            CircuitError: if an incorrect calling convention is used.
        """
        # pylint: disable=cyclic-import
        from qiskit.circuit.controlflow.switch_case import SwitchCaseOp, SwitchContext

        if isinstance(target, expr.Expr):
            target = self._validate_expr(target)
        else:
            target = self._resolve_classical_resource(target)
        if cases is None:
            if qubits is not None or clbits is not None:
                raise CircuitError(
                    "When using 'switch' as a context manager, you cannot pass qubits or clbits."
                )
            in_loop = bool(self._control_flow_scopes and self._control_flow_scopes[-1].allow_jumps)
            return SwitchContext(self, target, in_loop=in_loop, label=label)

        if qubits is None or clbits is None:
            raise CircuitError("When using 'switch' with cases, you must pass qubits and clbits.")
        return self.append(SwitchCaseOp(target, cases, label=label), qubits, clbits)

    def break_loop(self) -> InstructionSet:
        """Apply :class:`~qiskit.circuit.BreakLoopOp`.

        .. warning::

            If you are using the context-manager "builder" forms of :meth:`.if_test`,
            :meth:`.for_loop` or :meth:`.while_loop`, you can only call this method if you are
            within a loop context, because otherwise the "resource width" of the operation cannot be
            determined.  This would quickly lead to invalid circuits, and so if you are trying to
            construct a reusable loop body (without the context managers), you must also use the
            non-context-manager form of :meth:`.if_test` and :meth:`.if_else`.  Take care that the
            :obj:`.BreakLoopOp` instruction must span all the resources of its containing loop, not
            just the immediate scope.

        Returns:
            A handle to the instruction created.

        Raises:
            CircuitError: if this method was called within a builder context, but not contained
                within a loop.
        """
        # pylint: disable=cyclic-import
        from qiskit.circuit.controlflow.break_loop import BreakLoopOp, BreakLoopPlaceholder

        if self._control_flow_scopes:
            operation = BreakLoopPlaceholder()
            resources = operation.placeholder_resources()
            return self.append(operation, resources.qubits, resources.clbits)
        return self.append(BreakLoopOp(self.num_qubits, self.num_clbits), self.qubits, self.clbits)

    def continue_loop(self) -> InstructionSet:
        """Apply :class:`~qiskit.circuit.ContinueLoopOp`.

        .. warning::

            If you are using the context-manager "builder" forms of :meth:`.if_test`,
            :meth:`.for_loop` or :meth:`.while_loop`, you can only call this method if you are
            within a loop context, because otherwise the "resource width" of the operation cannot be
            determined.  This would quickly lead to invalid circuits, and so if you are trying to
            construct a reusable loop body (without the context managers), you must also use the
            non-context-manager form of :meth:`.if_test` and :meth:`.if_else`.  Take care that the
            :class:`~qiskit.circuit.ContinueLoopOp` instruction must span all the resources of its
            containing loop, not just the immediate scope.

        Returns:
            A handle to the instruction created.

        Raises:
            CircuitError: if this method was called within a builder context, but not contained
                within a loop.
        """
        # pylint: disable=cyclic-import
        from qiskit.circuit.controlflow.continue_loop import ContinueLoopOp, ContinueLoopPlaceholder

        if self._control_flow_scopes:
            operation = ContinueLoopPlaceholder()
            resources = operation.placeholder_resources()
            return self.append(operation, resources.qubits, resources.clbits)
        return self.append(
            ContinueLoopOp(self.num_qubits, self.num_clbits), self.qubits, self.clbits
        )

    def add_calibration(
        self,
        gate: Union[Gate, str],
        qubits: Sequence[int],
        # Schedule has the type `qiskit.pulse.Schedule`, but `qiskit.pulse` cannot be imported
        # while this module is, and so Sphinx will not accept a forward reference to it.  Sphinx
        # needs the types available at runtime, whereas mypy will accept it, because it handles the
        # type checking by static analysis.
        schedule,
        params: Sequence[ParameterValueType] | None = None,
    ) -> None:
        """Register a low-level, custom pulse definition for the given gate.

        Args:
            gate (Union[Gate, str]): Gate information.
            qubits (Union[int, Tuple[int]]): List of qubits to be measured.
            schedule (Schedule): Schedule information.
            params (Optional[List[Union[float, Parameter]]]): A list of parameters.

        Raises:
            Exception: if the gate is of type string and params is None.
        """

        def _format(operand):
            try:
                # Using float/complex value as a dict key is not good idea.
                # This makes the mapping quite sensitive to the rounding error.
                # However, the mechanism is already tied to the execution model (i.e. pulse gate)
                # and we cannot easily update this rule.
                # The same logic exists in DAGCircuit.add_calibration.
                evaluated = complex(operand)
                if np.isreal(evaluated):
                    evaluated = float(evaluated.real)
                    if evaluated.is_integer():
                        evaluated = int(evaluated)
                return evaluated
            except TypeError:
                # Unassigned parameter
                return operand

        if isinstance(gate, Gate):
            params = gate.params
            gate = gate.name
        if params is not None:
            params = tuple(map(_format, params))
        else:
            params = ()

        self._calibrations[gate][(tuple(qubits), params)] = schedule

    # Functions only for scheduled circuits
    def qubit_duration(self, *qubits: Union[Qubit, int]) -> float:
        """Return the duration between the start and stop time of the first and last instructions,
        excluding delays, over the supplied qubits. Its time unit is ``self.unit``.

        Args:
            *qubits: Qubits within ``self`` to include.

        Returns:
            Return the duration between the first start and last stop time of non-delay instructions
        """
        return self.qubit_stop_time(*qubits) - self.qubit_start_time(*qubits)

    def qubit_start_time(self, *qubits: Union[Qubit, int]) -> float:
        """Return the start time of the first instruction, excluding delays,
        over the supplied qubits. Its time unit is ``self.unit``.

        Return 0 if there are no instructions over qubits

        Args:
            *qubits: Qubits within ``self`` to include. Integers are allowed for qubits, indicating
            indices of ``self.qubits``.

        Returns:
            Return the start time of the first instruction, excluding delays, over the qubits

        Raises:
            CircuitError: if ``self`` is a not-yet scheduled circuit.
        """
        if self.duration is None:
            # circuit has only delays, this is kind of scheduled
            for instruction in self._data:
                if not isinstance(instruction.operation, Delay):
                    raise CircuitError(
                        "qubit_start_time undefined. Circuit must be scheduled first."
                    )
            return 0

        qubits = [self.qubits[q] if isinstance(q, int) else q for q in qubits]

        starts = {q: 0 for q in qubits}
        dones = {q: False for q in qubits}
        for instruction in self._data:
            for q in qubits:
                if q in instruction.qubits:
                    if isinstance(instruction.operation, Delay):
                        if not dones[q]:
                            starts[q] += instruction.operation.duration
                    else:
                        dones[q] = True
            if len(qubits) == len([done for done in dones.values() if done]):  # all done
                return min(start for start in starts.values())

        return 0  # If there are no instructions over bits

    def qubit_stop_time(self, *qubits: Union[Qubit, int]) -> float:
        """Return the stop time of the last instruction, excluding delays, over the supplied qubits.
        Its time unit is ``self.unit``.

        Return 0 if there are no instructions over qubits

        Args:
            *qubits: Qubits within ``self`` to include. Integers are allowed for qubits, indicating
            indices of ``self.qubits``.

        Returns:
            Return the stop time of the last instruction, excluding delays, over the qubits

        Raises:
            CircuitError: if ``self`` is a not-yet scheduled circuit.
        """
        if self.duration is None:
            # circuit has only delays, this is kind of scheduled
            for instruction in self._data:
                if not isinstance(instruction.operation, Delay):
                    raise CircuitError(
                        "qubit_stop_time undefined. Circuit must be scheduled first."
                    )
            return 0

        qubits = [self.qubits[q] if isinstance(q, int) else q for q in qubits]

        stops = {q: self.duration for q in qubits}
        dones = {q: False for q in qubits}
        for instruction in reversed(self._data):
            for q in qubits:
                if q in instruction.qubits:
                    if isinstance(instruction.operation, Delay):
                        if not dones[q]:
                            stops[q] -= instruction.operation.duration
                    else:
                        dones[q] = True
            if len(qubits) == len([done for done in dones.values() if done]):  # all done
                return max(stop for stop in stops.values())

        return 0  # If there are no instructions over bits


class _ParameterBindsDict:
    __slots__ = ("mapping", "allowed_keys")

    def __init__(self, mapping, allowed_keys):
        self.mapping = mapping
        self.allowed_keys = allowed_keys

    def items(self):
        """Iterator through all the keys in the mapping that we care about.  Wrapping the main
        mapping allows us to avoid reconstructing a new 'dict', but just use the given 'mapping'
        without any copy / reconstruction."""
        for parameter, value in self.mapping.items():
            if parameter in self.allowed_keys:
                yield parameter, value


class _ParameterBindsSequence:
    __slots__ = ("parameters", "values", "mapping_cache")

    def __init__(self, parameters, values):
        self.parameters = parameters
        self.values = values
        self.mapping_cache = None

    def items(self):
        """Iterator through all the keys in the mapping that we care about."""
        return zip(self.parameters, self.values)

    @property
    def mapping(self):
        """Cached version of a mapping.  This is only generated on demand."""
        if self.mapping_cache is None:
            self.mapping_cache = dict(zip(self.parameters, self.values))
        return self.mapping_cache


def _bit_argument_conversion(specifier, bit_sequence, bit_set, type_) -> list[Bit]:
    """Get the list of bits referred to by the specifier ``specifier``.

    Valid types for ``specifier`` are integers, bits of the correct type (as given in ``type_``), or
    iterables of one of those two scalar types.  Integers are interpreted as indices into the
    sequence ``bit_sequence``.  All allowed bits must be in ``bit_set`` (which should implement
    fast lookup), which is assumed to contain the same bits as ``bit_sequence``.

    Returns:
        List[Bit]: a list of the specified bits from ``bits``.

    Raises:
        CircuitError: if an incorrect type or index is encountered, if the same bit is specified
            more than once, or if the specifier is to a bit not in the ``bit_set``.
    """
    # The duplication between this function and `_bit_argument_conversion_scalar` is so that fast
    # paths return as quickly as possible, and all valid specifiers will resolve without needing to
    # try/catch exceptions (which is too slow for inner-loop code).
    if isinstance(specifier, type_):
        if specifier in bit_set:
            return [specifier]
        raise CircuitError(f"Bit '{specifier}' is not in the circuit.")
    if isinstance(specifier, (int, np.integer)):
        try:
            return [bit_sequence[specifier]]
        except IndexError as ex:
            raise CircuitError(
                f"Index {specifier} out of range for size {len(bit_sequence)}."
            ) from ex
    # Slices can't raise IndexError - they just return an empty list.
    if isinstance(specifier, slice):
        return bit_sequence[specifier]
    try:
        return [
            _bit_argument_conversion_scalar(index, bit_sequence, bit_set, type_)
            for index in specifier
        ]
    except TypeError as ex:
        message = (
            f"Incorrect bit type: expected '{type_.__name__}' but got '{type(specifier).__name__}'"
            if isinstance(specifier, Bit)
            else f"Invalid bit index: '{specifier}' of type '{type(specifier)}'"
        )
        raise CircuitError(message) from ex


def _bit_argument_conversion_scalar(specifier, bit_sequence, bit_set, type_):
    if isinstance(specifier, type_):
        if specifier in bit_set:
            return specifier
        raise CircuitError(f"Bit '{specifier}' is not in the circuit.")
    if isinstance(specifier, (int, np.integer)):
        try:
            return bit_sequence[specifier]
        except IndexError as ex:
            raise CircuitError(
                f"Index {specifier} out of range for size {len(bit_sequence)}."
            ) from ex
    message = (
        f"Incorrect bit type: expected '{type_.__name__}' but got '{type(specifier).__name__}'"
        if isinstance(specifier, Bit)
        else f"Invalid bit index: '{specifier}' of type '{type(specifier)}'"
    )
    raise CircuitError(message)<|MERGE_RESOLUTION|>--- conflicted
+++ resolved
@@ -1597,9 +1597,6 @@
         filename: str | None = None,
         encoding: str | None = None,
     ) -> str | None:
-<<<<<<< HEAD
-        """Return a string representing the ``QuantumCircuit`` as an OpenQASM 2.0 program.
-=======
         """Return OpenQASM 2.0 string.
 
         .. seealso::
@@ -1607,7 +1604,6 @@
             :func:`.qasm2.dump` and :func:`.qasm2.dumps`
                 The preferred entry points to the OpenQASM 2 export capabilities.  These match the
                 interface for other serialisers in Qiskit.
->>>>>>> 6e80e89e
 
         Args:
             formatted (bool): Return formatted OpenQASM 2.0 string.
