--- conflicted
+++ resolved
@@ -1311,44 +1311,16 @@
 
             for parameter in atomic_parameters:
                 if parameter in self._parameter_table:
-<<<<<<< HEAD
-                    if not self._check_dup_param_spec(
-                        self._parameter_table[parameter], instruction.operation, param_index
-                    ):
-                        self._parameter_table[parameter].append(
-                            (instruction.operation, param_index)
-                        )
-                else:
-                    if parameter.name in self._parameter_table.get_names():
-                        raise CircuitError(f"Name conflict on adding parameter: {parameter.name}")
-                    self._parameter_table[parameter] = [(instruction.operation, param_index)]
-=======
-                    self._parameter_table[parameter].add((instruction, param_index))
+                    self._parameter_table[parameter].add((instruction.operation, param_index))
                 else:
                     if parameter.name in self._parameter_table.get_names():
                         raise CircuitError(f"Name conflict on adding parameter: {parameter.name}")
                     self._parameter_table[parameter] = ParameterReferences(
-                        ((instruction, param_index),)
+                        ((instruction.operation, param_index),)
                     )
->>>>>>> 35fd08b6
 
                     # clear cache if new parameter is added
                     self._parameters = None
-
-<<<<<<< HEAD
-    def _check_dup_param_spec(
-        self,
-        parameter_spec_list: Sequence[Tuple[Instruction, int]],
-        instruction: Instruction,
-        param_index: int,
-    ) -> bool:
-        for spec in parameter_spec_list:
-            if spec[0] is instruction and spec[1] == param_index:
-                return True
-        return False
-=======
-        return instruction
->>>>>>> 35fd08b6
 
     def add_register(self, *regs: Union[Register, int, Sequence[Bit]]) -> None:
         """Add registers."""
@@ -4163,23 +4135,13 @@
             :meth:`.QuantumCircuit.append`, so this should be safe.  Trying to account for it would
             involve adding a potentially quadratic-scaling loop to check each entry in ``data``.
         """
-        atomic_parameters = set()
-        for parameter in instruction.operation.params:
+        atomic_parameters = []
+        for index, parameter in enumerate(instruction.operation.params):
             if isinstance(parameter, (ParameterExpression, QuantumCircuit)):
-                atomic_parameters.update(parameter.parameters)
-        for atomic_parameter in atomic_parameters:
-            entries = self._parameter_table[atomic_parameter]
-            new_entries = ParameterReferences(
-                (entry_instruction, entry_index)
-                for entry_instruction, entry_index in entries
-<<<<<<< HEAD
-                if entry_instruction is not instruction.operation
-            ]
-=======
-                if entry_instruction is not instruction
-            )
-
->>>>>>> 35fd08b6
+                atomic_parameters.extend((p, index) for p in parameter.parameters)
+        for atomic_parameter, index in atomic_parameters:
+            new_entries = self._parameter_table[atomic_parameter].copy()
+            new_entries.discard((instruction.operation, index))
             if not new_entries:
                 del self._parameter_table[atomic_parameter]
                 # Invalidate cache.
