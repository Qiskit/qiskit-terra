# This code is part of Qiskit.
#
# (C) Copyright IBM 2017.
#
# This code is licensed under the Apache License, Version 2.0. You may
# obtain a copy of this license in the LICENSE.txt file in the root directory
# of this source tree or at http://www.apache.org/licenses/LICENSE-2.0.
#
# Any modifications or derivative works of this code must retain this
# copyright notice, and modified files need to carry a notice indicating
# that they have been altered from the originals.

# pylint: disable=bad-docstring-quotes,invalid-name

"""Quantum circuit object."""

from __future__ import annotations
import copy
import itertools
import functools
import multiprocessing as mp
import string
import re
from collections import OrderedDict, defaultdict, namedtuple
from typing import (
    Union,
    Optional,
    List,
    Dict,
    Tuple,
    Type,
    TypeVar,
    Sequence,
    Callable,
    Mapping,
    Set,
    Iterable,
)
import typing
import numpy as np
from qiskit.exceptions import QiskitError, MissingOptionalLibraryError
from qiskit.utils.multiprocessing import is_main_process
from qiskit.circuit.instruction import Instruction
from qiskit.circuit.gate import Gate
from qiskit.circuit.parameter import Parameter
from qiskit.qasm.qasm import Qasm
from qiskit.qasm.exceptions import QasmError
from qiskit.circuit.exceptions import CircuitError
from .parameterexpression import ParameterExpression, ParameterValueType
from .quantumregister import QuantumRegister, Qubit, AncillaRegister, AncillaQubit
from .classicalregister import ClassicalRegister, Clbit
from .parametertable import ParameterReferences, ParameterTable, ParameterView
from .parametervector import ParameterVector, ParameterVectorElement
from .instructionset import InstructionSet
from .operation import Operation
from .register import Register
from .bit import Bit
from .quantumcircuitdata import QuantumCircuitData, CircuitInstruction
from .delay import Delay
from .measure import Measure
from .reset import Reset

try:
    import pygments
    from pygments.formatters import Terminal256Formatter  # pylint: disable=no-name-in-module
    from qiskit.qasm.pygments import OpenQASMLexer  # pylint: disable=ungrouped-imports
    from qiskit.qasm.pygments import QasmTerminalStyle  # pylint: disable=ungrouped-imports

    HAS_PYGMENTS = True
except Exception:  # pylint: disable=broad-except
    HAS_PYGMENTS = False

if typing.TYPE_CHECKING:
    import qiskit  # pylint: disable=cyclic-import

BitLocations = namedtuple("BitLocations", ("index", "registers"))


# The following types are not marked private to avoid leaking this "private/public" abstraction out
# into the documentation.  They are not imported by circuit.__init__, nor are they meant to be.

# Arbitrary type variables for marking up generics.
S = TypeVar("S")
T = TypeVar("T")

# Types that can be coerced to a valid Qubit specifier in a circuit.
QubitSpecifier = Union[
    Qubit,
    QuantumRegister,
    int,
    slice,
    Sequence[Union[Qubit, int]],
]

# Types that can be coerced to a valid Clbit specifier in a circuit.
ClbitSpecifier = Union[
    Clbit,
    ClassicalRegister,
    int,
    slice,
    Sequence[Union[Clbit, int]],
]

# Generic type which is either :obj:`~Qubit` or :obj:`~Clbit`, used to specify types of functions
# which operate on either type of bit, but not both at the same time.
BitType = TypeVar("BitType", Qubit, Clbit)

# Regex pattern to match valid OpenQASM identifiers
VALID_QASM2_IDENTIFIER = re.compile("[a-z][a-zA-Z_0-9]*")


class QuantumCircuit:
    """Create a new circuit.

    A circuit is a list of instructions bound to some registers.

    Args:
        regs (list(:class:`Register`) or list(``int``) or list(list(:class:`Bit`))): The
            registers to be included in the circuit.

            * If a list of :class:`Register` objects, represents the :class:`QuantumRegister`
              and/or :class:`ClassicalRegister` objects to include in the circuit.

              For example:

                * ``QuantumCircuit(QuantumRegister(4))``
                * ``QuantumCircuit(QuantumRegister(4), ClassicalRegister(3))``
                * ``QuantumCircuit(QuantumRegister(4, 'qr0'), QuantumRegister(2, 'qr1'))``

            * If a list of ``int``, the amount of qubits and/or classical bits to include in
              the circuit. It can either be a single int for just the number of quantum bits,
              or 2 ints for the number of quantum bits and classical bits, respectively.

              For example:

                * ``QuantumCircuit(4) # A QuantumCircuit with 4 qubits``
                * ``QuantumCircuit(4, 3) # A QuantumCircuit with 4 qubits and 3 classical bits``

            * If a list of python lists containing :class:`Bit` objects, a collection of
              :class:`Bit` s to be added to the circuit.


        name (str): the name of the quantum circuit. If not set, an
            automatically generated string will be assigned.
        global_phase (float or ParameterExpression): The global phase of the circuit in radians.
        metadata (dict): Arbitrary key value metadata to associate with the
            circuit. This gets stored as free-form data in a dict in the
            :attr:`~qiskit.circuit.QuantumCircuit.metadata` attribute. It will
            not be directly used in the circuit.

    Raises:
        CircuitError: if the circuit name, if given, is not valid.

    Examples:

        Construct a simple Bell state circuit.

        .. jupyter-execute::

            from qiskit import QuantumCircuit

            qc = QuantumCircuit(2, 2)
            qc.h(0)
            qc.cx(0, 1)
            qc.measure([0, 1], [0, 1])
            qc.draw()

        Construct a 5-qubit GHZ circuit.

        .. jupyter-execute::

            from qiskit import QuantumCircuit

            qc = QuantumCircuit(5)
            qc.h(0)
            qc.cx(0, range(1, 5))
            qc.measure_all()

        Construct a 4-qubit Bernstein-Vazirani circuit using registers.

        .. jupyter-execute::

            from qiskit import QuantumRegister, ClassicalRegister, QuantumCircuit

            qr = QuantumRegister(3, 'q')
            anc = QuantumRegister(1, 'ancilla')
            cr = ClassicalRegister(3, 'c')
            qc = QuantumCircuit(qr, anc, cr)

            qc.x(anc[0])
            qc.h(anc[0])
            qc.h(qr[0:3])
            qc.cx(qr[0:3], anc[0])
            qc.h(qr[0:3])
            qc.barrier(qr)
            qc.measure(qr, cr)

            qc.draw()
    """

    instances = 0
    prefix = "circuit"

    # Class variable OPENQASM header
    header = "OPENQASM 2.0;"
    extension_lib = 'include "qelib1.inc";'

    def __init__(
        self,
        *regs: Union[Register, int, Sequence[Bit]],
        name: Optional[str] = None,
        global_phase: ParameterValueType = 0,
        metadata: Optional[Dict] = None,
    ):
        if any(not isinstance(reg, (list, QuantumRegister, ClassicalRegister)) for reg in regs):
            # check if inputs are integers, but also allow e.g. 2.0

            try:
                valid_reg_size = all(reg == int(reg) for reg in regs)
            except (ValueError, TypeError):
                valid_reg_size = False

            if not valid_reg_size:
                raise CircuitError(
                    "Circuit args must be Registers or integers. (%s '%s' was "
                    "provided)" % ([type(reg).__name__ for reg in regs], regs)
                )

            regs = tuple(int(reg) for reg in regs)  # cast to int
        self._base_name = None
        if name is None:
            self._base_name = self.cls_prefix()
            self._name_update()
        elif not isinstance(name, str):
            raise CircuitError(
                "The circuit name should be a string (or None to auto-generate a name)."
            )
        else:
            self._base_name = name
            self.name = name
        self._increment_instances()

        # Data contains a list of instructions and their contexts,
        # in the order they were applied.
        self._data = []
        self._op_start_times = None

        # A stack to hold the instruction sets that are being built up during for-, if- and
        # while-block construction.  These are stored as a stripped down sequence of instructions,
        # and sets of qubits and clbits, rather than a full QuantumCircuit instance because the
        # builder interfaces need to wait until they are completed before they can fill in things
        # like `break` and `continue`.  This is because these instructions need to "operate" on the
        # full width of bits, but the builder interface won't know what bits are used until the end.
        self._control_flow_scopes = []

        self.qregs = []
        self.cregs = []
        self._qubits = []
        self._clbits = []

        # Dict mapping Qubit or Clbit instances to tuple comprised of 0) the
        # corresponding index in circuit.{qubits,clbits} and 1) a list of
        # Register-int pairs for each Register containing the Bit and its index
        # within that register.
        self._qubit_indices = {}
        self._clbit_indices = {}

        self._ancillas = []
        self._calibrations = defaultdict(dict)
        self.add_register(*regs)

        # Parameter table tracks instructions with variable parameters.
        self._parameter_table = ParameterTable()

        # Cache to avoid re-sorting parameters
        self._parameters = None

        self._layout = None
        self._global_phase: ParameterValueType = 0
        self.global_phase = global_phase

        self.duration = None
        self.unit = "dt"
        if not isinstance(metadata, dict) and metadata is not None:
            raise TypeError("Only a dictionary or None is accepted for circuit metadata")
        self._metadata = metadata

    @staticmethod
    def from_instructions(
        instructions: Iterable[
            CircuitInstruction
            | tuple[qiskit.circuit.Instruction]
            | tuple[qiskit.circuit.Instruction, Iterable[Qubit]]
            | tuple[qiskit.circuit.Instruction, Iterable[Qubit], Iterable[Clbit]]
        ],
        *,
        qubits: Iterable[Qubit] = (),
        clbits: Iterable[Clbit] = (),
        name: Optional[str] = None,
        global_phase: ParameterValueType = 0,
        metadata: Optional[dict] = None,
    ) -> "QuantumCircuit":
        """Construct a circuit from an iterable of CircuitInstructions.

        Args:
            instructions: The instructions to add to the circuit.
            qubits: Any qubits to add to the circuit. This argument can be used,
                for example, to enforce a particular ordering of qubits.
            clbits: Any classical bits to add to the circuit. This argument can be used,
                for example, to enforce a particular ordering of classical bits.
            name: The name of the circuit.
            global_phase: The global phase of the circuit in radians.
            metadata: Arbitrary key value metadata to associate with the circuit.

        Returns:
            The quantum circuit.
        """
        circuit = QuantumCircuit(name=name, global_phase=global_phase, metadata=metadata)
        added_qubits = set()
        added_clbits = set()
        if qubits:
            qubits = list(qubits)
            circuit.add_bits(qubits)
            added_qubits.update(qubits)
        if clbits:
            clbits = list(clbits)
            circuit.add_bits(clbits)
            added_clbits.update(clbits)
        for instruction in instructions:
            if not isinstance(instruction, CircuitInstruction):
                instruction = CircuitInstruction(*instruction)
            qubits = [qubit for qubit in instruction.qubits if qubit not in added_qubits]
            clbits = [clbit for clbit in instruction.clbits if clbit not in added_clbits]
            circuit.add_bits(qubits)
            circuit.add_bits(clbits)
            added_qubits.update(qubits)
            added_clbits.update(clbits)
            circuit._append(instruction)
        return circuit

    @property
    def data(self) -> QuantumCircuitData:
        """Return the circuit data (instructions and context).

        Returns:
            QuantumCircuitData: a list-like object containing the :class:`.CircuitInstruction`\\ s
            for each instruction.
        """
        return QuantumCircuitData(self)

    @property
    def op_start_times(self) -> List[int]:
        """Return a list of operation start times.

        This attribute is enabled once one of scheduling analysis passes
        runs on the quantum circuit.

        Returns:
            List of integers representing instruction start times.
            The index corresponds to the index of instruction in :attr:`QuantumCircuit.data`.

        Raises:
            AttributeError: When circuit is not scheduled.
        """
        if self._op_start_times is None:
            raise AttributeError(
                "This circuit is not scheduled. "
                "To schedule it run the circuit through one of the transpiler scheduling passes."
            )
        return self._op_start_times

    @data.setter
    def data(self, data_input: Iterable):
        """Sets the circuit data from a list of instructions and context.

        Args:
            data_input (Iterable): A sequence of instructions with their execution contexts.  The
                elements must either be instances of :class:`.CircuitInstruction` (preferred), or a
                3-tuple of ``(instruction, qargs, cargs)`` (legacy).  In the legacy format,
                ``instruction`` must be an :class:`~.circuit.Instruction`, while ``qargs`` and
                ``cargs`` must be iterables of :class:`.Qubit` or :class:`.Clbit` specifiers
                (similar to the allowed forms in calls to :meth:`append`).
        """
        # If data_input is QuantumCircuitData(self), clearing self._data
        # below will also empty data_input, so make a shallow copy first.
        data_input = list(data_input)
        self._data = []
        self._parameter_table = ParameterTable()
        if not data_input:
            return
        if isinstance(data_input[0], CircuitInstruction):
            for instruction in data_input:
                self.append(instruction)
        else:
            for instruction, qargs, cargs in data_input:
                self.append(instruction, qargs, cargs)

    @property
    def calibrations(self) -> dict:
        """Return calibration dictionary.

        The custom pulse definition of a given gate is of the form
        ``{'gate_name': {(qubits, params): schedule}}``
        """
        return dict(self._calibrations)

    @calibrations.setter
    def calibrations(self, calibrations: dict):
        """Set the circuit calibration data from a dictionary of calibration definition.

        Args:
            calibrations (dict): A dictionary of input in the format
               ``{'gate_name': {(qubits, gate_params): schedule}}``
        """
        self._calibrations = defaultdict(dict, calibrations)

    def has_calibration_for(self, instr_context: Tuple):
        """Return True if the circuit has a calibration defined for the instruction context. In this
        case, the operation does not need to be translated to the device basis.
        """
        instr, qargs, _ = instr_context
        if not self.calibrations or instr.name not in self.calibrations:
            return False
        qubits = tuple(self.qubits.index(qubit) for qubit in qargs)
        params = []
        for p in instr.params:
            if isinstance(p, ParameterExpression) and not p.parameters:
                params.append(float(p))
            else:
                params.append(p)
        params = tuple(params)
        return (qubits, params) in self.calibrations[instr.name]

    @property
    def metadata(self) -> dict:
        """The user provided metadata associated with the circuit

        The metadata for the circuit is a user provided ``dict`` of metadata
        for the circuit. It will not be used to influence the execution or
        operation of the circuit, but it is expected to be passed between
        all transforms of the circuit (ie transpilation) and that providers will
        associate any circuit metadata with the results it returns from
        execution of that circuit.
        """
        return self._metadata

    @metadata.setter
    def metadata(self, metadata: Optional[dict]):
        """Update the circuit metadata"""
        if not isinstance(metadata, dict) and metadata is not None:
            raise TypeError("Only a dictionary or None is accepted for circuit metadata")
        self._metadata = metadata

    def __str__(self) -> str:
        return str(self.draw(output="text"))

    def __eq__(self, other) -> bool:
        if not isinstance(other, QuantumCircuit):
            return False

        # TODO: remove the DAG from this function
        from qiskit.converters import circuit_to_dag

        return circuit_to_dag(self) == circuit_to_dag(other)

    @classmethod
    def _increment_instances(cls):
        cls.instances += 1

    @classmethod
    def cls_instances(cls) -> int:
        """Return the current number of instances of this class,
        useful for auto naming."""
        return cls.instances

    @classmethod
    def cls_prefix(cls) -> str:
        """Return the prefix to use for auto naming."""
        return cls.prefix

    def _name_update(self) -> None:
        """update name of instance using instance number"""
        if not is_main_process():
            pid_name = f"-{mp.current_process().pid}"
        else:
            pid_name = ""

        self.name = f"{self._base_name}-{self.cls_instances()}{pid_name}"

    def has_register(self, register: Register) -> bool:
        """
        Test if this circuit has the register r.

        Args:
            register (Register): a quantum or classical register.

        Returns:
            bool: True if the register is contained in this circuit.
        """
        has_reg = False
        if isinstance(register, QuantumRegister) and register in self.qregs:
            has_reg = True
        elif isinstance(register, ClassicalRegister) and register in self.cregs:
            has_reg = True
        return has_reg

    def reverse_ops(self) -> "QuantumCircuit":
        """Reverse the circuit by reversing the order of instructions.

        This is done by recursively reversing all instructions.
        It does not invert (adjoint) any gate.

        Returns:
            QuantumCircuit: the reversed circuit.

        Examples:

            input:

            .. parsed-literal::

                     ┌───┐
                q_0: ┤ H ├─────■──────
                     └───┘┌────┴─────┐
                q_1: ─────┤ RX(1.57) ├
                          └──────────┘

            output:

            .. parsed-literal::

                                 ┌───┐
                q_0: ─────■──────┤ H ├
                     ┌────┴─────┐└───┘
                q_1: ┤ RX(1.57) ├─────
                     └──────────┘
        """
        reverse_circ = QuantumCircuit(
            self.qubits, self.clbits, *self.qregs, *self.cregs, name=self.name + "_reverse"
        )

        for instruction in reversed(self.data):
            reverse_circ._append(instruction.replace(operation=instruction.operation.reverse_ops()))

        reverse_circ.duration = self.duration
        reverse_circ.unit = self.unit
        return reverse_circ

    def reverse_bits(self) -> "QuantumCircuit":
        """Return a circuit with the opposite order of wires.

        The circuit is "vertically" flipped. If a circuit is
        defined over multiple registers, the resulting circuit will have
        the same registers but with their order flipped.

        This method is useful for converting a circuit written in little-endian
        convention to the big-endian equivalent, and vice versa.

        Returns:
            QuantumCircuit: the circuit with reversed bit order.

        Examples:

            input:

            .. parsed-literal::

                     ┌───┐
                a_0: ┤ H ├──■─────────────────
                     └───┘┌─┴─┐
                a_1: ─────┤ X ├──■────────────
                          └───┘┌─┴─┐
                a_2: ──────────┤ X ├──■───────
                               └───┘┌─┴─┐
                b_0: ───────────────┤ X ├──■──
                                    └───┘┌─┴─┐
                b_1: ────────────────────┤ X ├
                                         └───┘

            output:

            .. parsed-literal::

                                         ┌───┐
                b_0: ────────────────────┤ X ├
                                    ┌───┐└─┬─┘
                b_1: ───────────────┤ X ├──■──
                               ┌───┐└─┬─┘
                a_0: ──────────┤ X ├──■───────
                          ┌───┐└─┬─┘
                a_1: ─────┤ X ├──■────────────
                     ┌───┐└─┬─┘
                a_2: ┤ H ├──■─────────────────
                     └───┘
        """
        circ = QuantumCircuit(
            list(reversed(self.qubits)),
            list(reversed(self.clbits)),
            name=self.name,
            global_phase=self.global_phase,
        )
        new_qubit_map = circ.qubits[::-1]
        new_clbit_map = circ.clbits[::-1]
        for reg in reversed(self.qregs):
            bits = [new_qubit_map[self.find_bit(qubit).index] for qubit in reversed(reg)]
            circ.add_register(QuantumRegister(bits=bits, name=reg.name))
        for reg in reversed(self.cregs):
            bits = [new_clbit_map[self.find_bit(clbit).index] for clbit in reversed(reg)]
            circ.add_register(ClassicalRegister(bits=bits, name=reg.name))

        for instruction in self.data:
            qubits = [new_qubit_map[self.find_bit(qubit).index] for qubit in instruction.qubits]
            clbits = [new_clbit_map[self.find_bit(clbit).index] for clbit in instruction.clbits]
            circ._append(instruction.replace(qubits=qubits, clbits=clbits))
        return circ

    def inverse(self) -> "QuantumCircuit":
        """Invert (take adjoint of) this circuit.

        This is done by recursively inverting all gates.

        Returns:
            QuantumCircuit: the inverted circuit

        Raises:
            CircuitError: if the circuit cannot be inverted.

        Examples:

            input:

            .. parsed-literal::

                     ┌───┐
                q_0: ┤ H ├─────■──────
                     └───┘┌────┴─────┐
                q_1: ─────┤ RX(1.57) ├
                          └──────────┘

            output:

            .. parsed-literal::

                                  ┌───┐
                q_0: ──────■──────┤ H ├
                     ┌─────┴─────┐└───┘
                q_1: ┤ RX(-1.57) ├─────
                     └───────────┘
        """
        inverse_circ = QuantumCircuit(
            self.qubits,
            self.clbits,
            *self.qregs,
            *self.cregs,
            name=self.name + "_dg",
            global_phase=-self.global_phase,
        )

        for instruction in reversed(self._data):
            inverse_circ._append(instruction.replace(operation=instruction.operation.inverse()))
        return inverse_circ

    def repeat(self, reps: int) -> "QuantumCircuit":
        """Repeat this circuit ``reps`` times.

        Args:
            reps (int): How often this circuit should be repeated.

        Returns:
            QuantumCircuit: A circuit containing ``reps`` repetitions of this circuit.
        """
        repeated_circ = QuantumCircuit(
            self.qubits, self.clbits, *self.qregs, *self.cregs, name=self.name + f"**{reps}"
        )

        # benefit of appending instructions: decomposing shows the subparts, i.e. the power
        # is actually `reps` times this circuit, and it is currently much faster than `compose`.
        if reps > 0:
            try:  # try to append as gate if possible to not disallow to_gate
                inst: Instruction = self.to_gate()
            except QiskitError:
                inst = self.to_instruction()
            for _ in range(reps):
                repeated_circ._append(inst, self.qubits, self.clbits)

        return repeated_circ

    def power(self, power: float, matrix_power: bool = False) -> "QuantumCircuit":
        """Raise this circuit to the power of ``power``.

        If ``power`` is a positive integer and ``matrix_power`` is ``False``, this implementation
        defaults to calling ``repeat``. Otherwise, if the circuit is unitary, the matrix is
        computed to calculate the matrix power.

        Args:
            power (float): The power to raise this circuit to.
            matrix_power (bool): If True, the circuit is converted to a matrix and then the
                matrix power is computed. If False, and ``power`` is a positive integer,
                the implementation defaults to ``repeat``.

        Raises:
            CircuitError: If the circuit needs to be converted to a gate but it is not unitary.

        Returns:
            QuantumCircuit: A circuit implementing this circuit raised to the power of ``power``.
        """
        if power >= 0 and isinstance(power, (int, np.integer)) and not matrix_power:
            return self.repeat(power)

        # attempt conversion to gate
        if self.num_parameters > 0:
            raise CircuitError(
                "Cannot raise a parameterized circuit to a non-positive power "
                "or matrix-power, please bind the free parameters: "
                "{}".format(self.parameters)
            )

        try:
            gate = self.to_gate()
        except QiskitError as ex:
            raise CircuitError(
                "The circuit contains non-unitary operations and cannot be "
                "controlled. Note that no qiskit.circuit.Instruction objects may "
                "be in the circuit for this operation."
            ) from ex

        power_circuit = QuantumCircuit(self.qubits, self.clbits, *self.qregs, *self.cregs)
        power_circuit.append(gate.power(power), list(range(gate.num_qubits)))
        return power_circuit

    def control(
        self,
        num_ctrl_qubits: int = 1,
        label: Optional[str] = None,
        ctrl_state: Optional[Union[str, int]] = None,
    ) -> "QuantumCircuit":
        """Control this circuit on ``num_ctrl_qubits`` qubits.

        Args:
            num_ctrl_qubits (int): The number of control qubits.
            label (str): An optional label to give the controlled operation for visualization.
            ctrl_state (str or int): The control state in decimal or as a bitstring
                (e.g. '111'). If None, use ``2**num_ctrl_qubits - 1``.

        Returns:
            QuantumCircuit: The controlled version of this circuit.

        Raises:
            CircuitError: If the circuit contains a non-unitary operation and cannot be controlled.
        """
        try:
            gate = self.to_gate()
        except QiskitError as ex:
            raise CircuitError(
                "The circuit contains non-unitary operations and cannot be "
                "controlled. Note that no qiskit.circuit.Instruction objects may "
                "be in the circuit for this operation."
            ) from ex

        controlled_gate = gate.control(num_ctrl_qubits, label, ctrl_state)
        control_qreg = QuantumRegister(num_ctrl_qubits)
        controlled_circ = QuantumCircuit(
            control_qreg, self.qubits, *self.qregs, name=f"c_{self.name}"
        )
        controlled_circ.append(controlled_gate, controlled_circ.qubits)

        return controlled_circ

    def compose(
        self,
        other: Union["QuantumCircuit", Instruction],
        qubits: Optional[Sequence[Union[Qubit, int]]] = None,
        clbits: Optional[Sequence[Union[Clbit, int]]] = None,
        front: bool = False,
        inplace: bool = False,
        wrap: bool = False,
    ) -> Optional["QuantumCircuit"]:
        """Compose circuit with ``other`` circuit or instruction, optionally permuting wires.

        ``other`` can be narrower or of equal width to ``self``.

        Args:
            other (qiskit.circuit.Instruction or QuantumCircuit):
                (sub)circuit or instruction to compose onto self.  If not a :obj:`.QuantumCircuit`,
                this can be anything that :obj:`.append` will accept.
            qubits (list[Qubit|int]): qubits of self to compose onto.
            clbits (list[Clbit|int]): clbits of self to compose onto.
            front (bool): If True, front composition will be performed.  This is not possible within
                control-flow builder context managers.
            inplace (bool): If True, modify the object. Otherwise return composed circuit.
            wrap (bool): If True, wraps the other circuit into a gate (or instruction, depending on
                whether it contains only unitary instructions) before composing it onto self.

        Returns:
            QuantumCircuit: the composed circuit (returns None if inplace==True).

        Raises:
            CircuitError: if no correct wire mapping can be made between the two circuits, such as
                if ``other`` is wider than ``self``.
            CircuitError: if trying to emit a new circuit while ``self`` has a partially built
                control-flow context active, such as the context-manager forms of :meth:`if_test`,
                :meth:`for_loop` and :meth:`while_loop`.
            CircuitError: if trying to compose to the front of a circuit when a control-flow builder
                block is active; there is no clear meaning to this action.

        Examples:
            .. code-block:: python

                >>> lhs.compose(rhs, qubits=[3, 2], inplace=True)

            .. parsed-literal::

                            ┌───┐                   ┌─────┐                ┌───┐
                lqr_1_0: ───┤ H ├───    rqr_0: ──■──┤ Tdg ├    lqr_1_0: ───┤ H ├───────────────
                            ├───┤              ┌─┴─┐└─────┘                ├───┤
                lqr_1_1: ───┤ X ├───    rqr_1: ┤ X ├───────    lqr_1_1: ───┤ X ├───────────────
                         ┌──┴───┴──┐           └───┘                    ┌──┴───┴──┐┌───┐
                lqr_1_2: ┤ U1(0.1) ├  +                     =  lqr_1_2: ┤ U1(0.1) ├┤ X ├───────
                         └─────────┘                                    └─────────┘└─┬─┘┌─────┐
                lqr_2_0: ─────■─────                           lqr_2_0: ─────■───────■──┤ Tdg ├
                            ┌─┴─┐                                          ┌─┴─┐        └─────┘
                lqr_2_1: ───┤ X ├───                           lqr_2_1: ───┤ X ├───────────────
                            └───┘                                          └───┘
                lcr_0: 0 ═══════════                           lcr_0: 0 ═══════════════════════

                lcr_1: 0 ═══════════                           lcr_1: 0 ═══════════════════════

        """
        if inplace and front and self._control_flow_scopes:
            # If we're composing onto ourselves while in a stateful control-flow builder context,
            # there's no clear meaning to composition to the "front" of the circuit.
            raise CircuitError(
                "Cannot compose to the front of a circuit while a control-flow context is active."
            )
        if not inplace and self._control_flow_scopes:
            # If we're inside a stateful control-flow builder scope, even if we successfully cloned
            # the partial builder scope (not simple), the scope wouldn't be controlled by an active
            # `with` statement, so the output circuit would be permanently broken.
            raise CircuitError(
                "Cannot emit a new composed circuit while a control-flow context is active."
            )

        if inplace:
            dest = self
        else:
            dest = self.copy()

        # If self does not have any cregs but other does then we allow
        # that and add the registers to the output dest
        if isinstance(other, QuantumCircuit):
            if not self.clbits and other.clbits:
                dest.add_bits(other.clbits)
                for reg in other.cregs:
                    dest.add_register(reg)

        if wrap:
            try:
                other = other.to_gate()
            except QiskitError:
                other = other.to_instruction()

        if not isinstance(other, QuantumCircuit):
            if qubits is None:
                qubits = list(range(other.num_qubits))

            if clbits is None:
                clbits = list(range(other.num_clbits))

            if front:
                dest.data.insert(0, CircuitInstruction(other, qubits, clbits))
            else:
                dest.append(other, qargs=qubits, cargs=clbits)

            if inplace:
                return None
            return dest

        instrs = other.data

        if other.num_qubits > dest.num_qubits or other.num_clbits > dest.num_clbits:
            raise CircuitError(
                "Trying to compose with another QuantumCircuit which has more 'in' edges."
            )

        # number of qubits and clbits must match number in circuit or None
        identity_qubit_map = dict(zip(other.qubits, dest.qubits))
        identity_clbit_map = dict(zip(other.clbits, dest.clbits))
        if qubits is None:
            qubit_map = identity_qubit_map
        elif len(qubits) != len(other.qubits):
            raise CircuitError(
                f"Number of items in qubits parameter ({len(qubits)}) does not"
                f" match number of qubits in the circuit ({len(other.qubits)})."
            )
        else:
            qubit_map = {
                other.qubits[i]: (self.qubits[q] if isinstance(q, int) else q)
                for i, q in enumerate(qubits)
            }
        if clbits is None:
            clbit_map = identity_clbit_map
        elif len(clbits) != len(other.clbits):
            raise CircuitError(
                f"Number of items in clbits parameter ({len(clbits)}) does not"
                f" match number of clbits in the circuit ({len(other.clbits)})."
            )
        else:
            clbit_map = {
                other.clbits[i]: (self.clbits[c] if isinstance(c, int) else c)
                for i, c in enumerate(clbits)
            }

        edge_map = {**qubit_map, **clbit_map} or {**identity_qubit_map, **identity_clbit_map}

        mapped_instrs = []
        for instr in instrs:
            n_qargs = [edge_map[qarg] for qarg in instr.qubits]
            n_cargs = [edge_map[carg] for carg in instr.clbits]
            n_instr = instr.operation.copy()

            if getattr(instr.operation, "condition", None) is not None:
                from qiskit.dagcircuit import DAGCircuit  # pylint: disable=cyclic-import

                n_instr.condition = DAGCircuit._map_condition(
                    edge_map, instr.operation.condition, self.cregs
                )

            mapped_instrs.append(CircuitInstruction(n_instr, n_qargs, n_cargs))

        if front:
            # adjust new instrs before original ones and update all parameters
            mapped_instrs += dest.data
            dest.data.clear()
            dest._parameter_table.clear()
        append = dest._control_flow_scopes[-1].append if dest._control_flow_scopes else dest._append
        for instr in mapped_instrs:
            append(instr)

        for gate, cals in other.calibrations.items():
            dest._calibrations[gate].update(cals)

        dest.global_phase += other.global_phase

        if inplace:
            return None

        return dest

    def tensor(self, other: "QuantumCircuit", inplace: bool = False) -> Optional["QuantumCircuit"]:
        """Tensor ``self`` with ``other``.

        Remember that in the little-endian convention the leftmost operation will be at the bottom
        of the circuit. See also
        `the docs <qiskit.org/documentation/tutorials/circuits/3_summary_of_quantum_operations.html>`__
        for more information.

        .. parsed-literal::

                 ┌────────┐        ┌─────┐          ┌─────┐
            q_0: ┤ bottom ├ ⊗ q_0: ┤ top ├  = q_0: ─┤ top ├──
                 └────────┘        └─────┘         ┌┴─────┴─┐
                                              q_1: ┤ bottom ├
                                                   └────────┘

        Args:
            other (QuantumCircuit): The other circuit to tensor this circuit with.
            inplace (bool): If True, modify the object. Otherwise return composed circuit.

        Examples:

            .. jupyter-execute::

                from qiskit import QuantumCircuit
                top = QuantumCircuit(1)
                top.x(0);
                bottom = QuantumCircuit(2)
                bottom.cry(0.2, 0, 1);
                tensored = bottom.tensor(top)
                print(tensored.draw())

        Returns:
            QuantumCircuit: The tensored circuit (returns None if inplace==True).
        """
        num_qubits = self.num_qubits + other.num_qubits
        num_clbits = self.num_clbits + other.num_clbits

        # If a user defined both circuits with via register sizes and not with named registers
        # (e.g. QuantumCircuit(2, 2)) then we have a naming collision, as the registers are by
        # default called "q" resp. "c". To still allow tensoring we define new registers of the
        # correct sizes.
        if (
            len(self.qregs) == len(other.qregs) == 1
            and self.qregs[0].name == other.qregs[0].name == "q"
        ):
            # check if classical registers are in the circuit
            if num_clbits > 0:
                dest = QuantumCircuit(num_qubits, num_clbits)
            else:
                dest = QuantumCircuit(num_qubits)

        # handle case if ``measure_all`` was called on both circuits, in which case the
        # registers are both named "meas"
        elif (
            len(self.cregs) == len(other.cregs) == 1
            and self.cregs[0].name == other.cregs[0].name == "meas"
        ):
            cr = ClassicalRegister(self.num_clbits + other.num_clbits, "meas")
            dest = QuantumCircuit(*other.qregs, *self.qregs, cr)

        # Now we don't have to handle any more cases arising from special implicit naming
        else:
            dest = QuantumCircuit(
                other.qubits,
                self.qubits,
                other.clbits,
                self.clbits,
                *other.qregs,
                *self.qregs,
                *other.cregs,
                *self.cregs,
            )

        # compose self onto the output, and then other
        dest.compose(other, range(other.num_qubits), range(other.num_clbits), inplace=True)
        dest.compose(
            self,
            range(other.num_qubits, num_qubits),
            range(other.num_clbits, num_clbits),
            inplace=True,
        )

        # Replace information from tensored circuit into self when inplace = True
        if inplace:
            self.__dict__.update(dest.__dict__)
            return None
        return dest

    @property
    def qubits(self) -> List[Qubit]:
        """
        Returns a list of quantum bits in the order that the registers were added.
        """
        return self._qubits

    @property
    def clbits(self) -> List[Clbit]:
        """
        Returns a list of classical bits in the order that the registers were added.
        """
        return self._clbits

    @property
    def ancillas(self) -> List[AncillaQubit]:
        """
        Returns a list of ancilla bits in the order that the registers were added.
        """
        return self._ancillas

    def __and__(self, rhs: "QuantumCircuit") -> "QuantumCircuit":
        """Overload & to implement self.compose."""
        return self.compose(rhs)

    def __iand__(self, rhs: "QuantumCircuit") -> "QuantumCircuit":
        """Overload &= to implement self.compose in place."""
        self.compose(rhs, inplace=True)
        return self

    def __xor__(self, top: "QuantumCircuit") -> "QuantumCircuit":
        """Overload ^ to implement self.tensor."""
        return self.tensor(top)

    def __ixor__(self, top: "QuantumCircuit") -> "QuantumCircuit":
        """Overload ^= to implement self.tensor in place."""
        self.tensor(top, inplace=True)
        return self

    def __len__(self) -> int:
        """Return number of operations in circuit."""
        return len(self._data)

    @typing.overload
    def __getitem__(self, item: int) -> CircuitInstruction:
        ...

    @typing.overload
    def __getitem__(self, item: slice) -> List[CircuitInstruction]:
        ...

    def __getitem__(self, item):
        """Return indexed operation."""
        return self._data[item]

    @staticmethod
    def cast(value: S, type_: Callable[..., T]) -> Union[S, T]:
        """Best effort to cast value to type. Otherwise, returns the value."""
        try:
            return type_(value)
        except (ValueError, TypeError):
            return value

    def qbit_argument_conversion(self, qubit_representation: QubitSpecifier) -> List[Qubit]:
        """
        Converts several qubit representations (such as indexes, range, etc.)
        into a list of qubits.

        Args:
            qubit_representation (Object): representation to expand

        Returns:
            List(Qubit): the resolved instances of the qubits.
        """
        return _bit_argument_conversion(
            qubit_representation, self.qubits, self._qubit_indices, Qubit
        )

    def cbit_argument_conversion(self, clbit_representation: ClbitSpecifier) -> List[Clbit]:
        """
        Converts several classical bit representations (such as indexes, range, etc.)
        into a list of classical bits.

        Args:
            clbit_representation (Object): representation to expand

        Returns:
            List(tuple): Where each tuple is a classical bit.
        """
        return _bit_argument_conversion(
            clbit_representation, self.clbits, self._clbit_indices, Clbit
        )

    def _resolve_classical_resource(self, specifier):
        """Resolve a single classical resource specifier into a concrete resource, raising an error
        if the specifier is invalid.

        This is slightly different to :meth:`.cbit_argument_conversion`, because it should not
        unwrap :obj:`.ClassicalRegister` instances into lists, and in general it should not allow
        iterables or broadcasting.  It is expected to be used as a callback for things like
        :meth:`.InstructionSet.c_if` to check the validity of their arguments.

        Args:
            specifier (Union[Clbit, ClassicalRegister, int]): a specifier of a classical resource
                present in this circuit.  An ``int`` will be resolved into a :obj:`.Clbit` using the
                same conventions as measurement operations on this circuit use.

        Returns:
            Union[Clbit, ClassicalRegister]: the resolved resource.

        Raises:
            CircuitError: if the resource is not present in this circuit, or if the integer index
                passed is out-of-bounds.
        """
        if isinstance(specifier, Clbit):
            if specifier not in self._clbit_indices:
                raise CircuitError(f"Clbit {specifier} is not present in this circuit.")
            return specifier
        if isinstance(specifier, ClassicalRegister):
            # This is linear complexity for something that should be constant, but QuantumCircuit
            # does not currently keep a hashmap of registers, and requires non-trivial changes to
            # how it exposes its registers publically before such a map can be safely stored so it
            # doesn't miss updates. (Jake, 2021-11-10).
            if specifier not in self.cregs:
                raise CircuitError(f"Register {specifier} is not present in this circuit.")
            return specifier
        if isinstance(specifier, int):
            try:
                return self._clbits[specifier]
            except IndexError:
                raise CircuitError(f"Classical bit index {specifier} is out-of-range.") from None
        raise CircuitError(f"Unknown classical resource specifier: '{specifier}'.")

    def append(
        self,
        instruction: Union[Operation, CircuitInstruction],
        qargs: Optional[Sequence[QubitSpecifier]] = None,
        cargs: Optional[Sequence[ClbitSpecifier]] = None,
    ) -> InstructionSet:
        """Append one or more instructions to the end of the circuit, modifying the circuit in
        place.

        The ``qargs`` and ``cargs`` will be expanded and broadcast according to the rules of the
        given :class:`~.circuit.Instruction`, and any non-:class:`.Bit` specifiers (such as
        integer indices) will be resolved into the relevant instances.

        If a :class:`.CircuitInstruction` is given, it will be unwrapped, verified in the context of
        this circuit, and a new object will be appended to the circuit.  In this case, you may not
        pass ``qargs`` or ``cargs`` separately.

        Args:
            instruction: :class:`~.circuit.Instruction` instance to append, or a
                :class:`.CircuitInstruction` with all its context.
            qargs: specifiers of the :class:`.Qubit`\\ s to attach instruction to.
            cargs: specifiers of the :class:`.Clbit`\\ s to attach instruction to.

        Returns:
            qiskit.circuit.InstructionSet: a handle to the :class:`.CircuitInstruction`\\ s that
            were actually added to the circuit.

        Raises:
            CircuitError: if the operation passed is not an instance of
                :class:`~.circuit..Instruction`.
        """
        if isinstance(instruction, CircuitInstruction):
            operation = instruction.operation
            qargs = instruction.qubits
            cargs = instruction.clbits
        else:
            operation = instruction

        # Convert input to instruction
        if not isinstance(operation, Operation):
            if hasattr(operation, "to_instruction"):
                operation = operation.to_instruction()
                if not isinstance(operation, Operation):
                    raise CircuitError("operation.to_instruction() is not an Operation.")
            else:
                if issubclass(operation, Operation):
                    raise CircuitError(
                        "Object is a subclass of Operation, please add () to "
                        "pass an instance of this object."
                    )

                raise CircuitError(
                    "Object to append must be an Operation or have a to_instruction() method."
                )

        # Make copy of parameterized gate instances
        if hasattr(operation, "params"):
            is_parameter = any(isinstance(param, Parameter) for param in operation.params)
            if is_parameter:
                operation = copy.deepcopy(operation)

        expanded_qargs = [self.qbit_argument_conversion(qarg) for qarg in qargs or []]
        expanded_cargs = [self.cbit_argument_conversion(carg) for carg in cargs or []]

        if self._control_flow_scopes:
            appender = self._control_flow_scopes[-1].append
            requester = self._control_flow_scopes[-1].request_classical_resource
        else:
            appender = self._append
            requester = self._resolve_classical_resource
        instructions = InstructionSet(resource_requester=requester)
        if isinstance(operation, Instruction):
            for qarg, carg in operation.broadcast_arguments(expanded_qargs, expanded_cargs):
                self._check_dups(qarg)
                instruction = CircuitInstruction(operation, qarg, carg)
                appender(instruction)
                instructions.add(instruction)
        else:
            # For Operations that are non-Instructions, we use the Instruction's default method
            for qarg, carg in Instruction.broadcast_arguments(
                operation, expanded_qargs, expanded_cargs
            ):
                self._check_dups(qarg)
                instruction = CircuitInstruction(operation, qarg, carg)
                appender(instruction)
                instructions.add(instruction)
        return instructions

    # Preferred new style.
    @typing.overload
    def _append(
        self, instruction: CircuitInstruction, _qargs: None = None, _cargs: None = None
    ) -> CircuitInstruction:
        ...

    # To-be-deprecated old style.
    @typing.overload
    def _append(
        self,
        operation: Operation,
        qargs: Sequence[Qubit],
        cargs: Sequence[Clbit],
    ) -> Operation:
        ...

    def _append(self, instruction, qargs=None, cargs=None):
        """Append an instruction to the end of the circuit, modifying the circuit in place.

        .. warning::

            This is an internal fast-path function, and it is the responsibility of the caller to
            ensure that all the arguments are valid; there is no error checking here.  In
            particular, all the qubits and clbits must already exist in the circuit and there can be
            no duplicates in the list.

        .. note::

            This function may be used by callers other than :obj:`.QuantumCircuit` when the caller
            is sure that all error-checking, broadcasting and scoping has already been performed,
            and the only reference to the circuit the instructions are being appended to is within
            that same function.  In particular, it is not safe to call
            :meth:`QuantumCircuit._append` on a circuit that is received by a function argument.
            This is because :meth:`.QuantumCircuit._append` will not recognise the scoping
            constructs of the control-flow builder interface.

        Args:
            instruction: Operation instance to append
            qargs: Qubits to attach the instruction to.
            cargs: Clbits to attach the instruction to.

        Returns:
            Operation: a handle to the instruction that was just added

        :meta public:
        """
        old_style = not isinstance(instruction, CircuitInstruction)
        if old_style:
            instruction = CircuitInstruction(instruction, qargs, cargs)
        self._data.append(instruction)
        if isinstance(instruction.operation, Instruction):
            self._update_parameter_table(instruction)

        # mark as normal circuit if a new instruction is added
        self.duration = None
        self.unit = "dt"
        return instruction.operation if old_style else instruction

    def _update_parameter_table(self, instruction: CircuitInstruction):
        for param_index, param in enumerate(instruction.operation.params):
            if isinstance(param, (ParameterExpression, QuantumCircuit)):
                # Scoped constructs like the control-flow ops use QuantumCircuit as a parameter.
                atomic_parameters = set(param.parameters)
            else:
                atomic_parameters = set()

            for parameter in atomic_parameters:
                if parameter in self._parameter_table:
                    self._parameter_table[parameter].add((instruction.operation, param_index))
                else:
                    if parameter.name in self._parameter_table.get_names():
                        raise CircuitError(f"Name conflict on adding parameter: {parameter.name}")
                    self._parameter_table[parameter] = ParameterReferences(
                        ((instruction.operation, param_index),)
                    )

                    # clear cache if new parameter is added
                    self._parameters = None

    def add_register(self, *regs: Union[Register, int, Sequence[Bit]]) -> None:
        """Add registers."""
        if not regs:
            return

        if any(isinstance(reg, int) for reg in regs):
            # QuantumCircuit defined without registers
            if len(regs) == 1 and isinstance(regs[0], int):
                # QuantumCircuit with anonymous quantum wires e.g. QuantumCircuit(2)
                if regs[0] == 0:
                    regs = tuple()
                else:
                    regs = (QuantumRegister(regs[0], "q"),)
            elif len(regs) == 2 and all(isinstance(reg, int) for reg in regs):
                # QuantumCircuit with anonymous wires e.g. QuantumCircuit(2, 3)
                if regs[0] == 0:
                    qregs = tuple()
                else:
                    qregs = (QuantumRegister(regs[0], "q"),)
                if regs[1] == 0:
                    cregs = tuple()
                else:
                    cregs = (ClassicalRegister(regs[1], "c"),)
                regs = qregs + cregs
            else:
                raise CircuitError(
                    "QuantumCircuit parameters can be Registers or Integers."
                    " If Integers, up to 2 arguments. QuantumCircuit was called"
                    " with %s." % (regs,)
                )

        for register in regs:
            if isinstance(register, Register) and any(
                register.name == reg.name for reg in self.qregs + self.cregs
            ):
                raise CircuitError('register name "%s" already exists' % register.name)

            if isinstance(register, AncillaRegister):
                for bit in register:
                    if bit not in self._qubit_indices:
                        self._ancillas.append(bit)

            if isinstance(register, QuantumRegister):
                self.qregs.append(register)

                for idx, bit in enumerate(register):
                    if bit in self._qubit_indices:
                        self._qubit_indices[bit].registers.append((register, idx))
                    else:
                        self._qubits.append(bit)
                        self._qubit_indices[bit] = BitLocations(
                            len(self._qubits) - 1, [(register, idx)]
                        )

            elif isinstance(register, ClassicalRegister):
                self.cregs.append(register)

                for idx, bit in enumerate(register):
                    if bit in self._clbit_indices:
                        self._clbit_indices[bit].registers.append((register, idx))
                    else:
                        self._clbits.append(bit)
                        self._clbit_indices[bit] = BitLocations(
                            len(self._clbits) - 1, [(register, idx)]
                        )

            elif isinstance(register, list):
                self.add_bits(register)
            else:
                raise CircuitError("expected a register")

    def add_bits(self, bits: Iterable[Bit]) -> None:
        """Add Bits to the circuit."""
        duplicate_bits = set(self._qubit_indices).union(self._clbit_indices).intersection(bits)
        if duplicate_bits:
            raise CircuitError(f"Attempted to add bits found already in circuit: {duplicate_bits}")

        for bit in bits:
            if isinstance(bit, AncillaQubit):
                self._ancillas.append(bit)
            if isinstance(bit, Qubit):
                self._qubits.append(bit)
                self._qubit_indices[bit] = BitLocations(len(self._qubits) - 1, [])
            elif isinstance(bit, Clbit):
                self._clbits.append(bit)
                self._clbit_indices[bit] = BitLocations(len(self._clbits) - 1, [])
            else:
                raise CircuitError(
                    "Expected an instance of Qubit, Clbit, or "
                    "AncillaQubit, but was passed {}".format(bit)
                )

    def find_bit(self, bit: Bit) -> BitLocations:
        """Find locations in the circuit which can be used to reference a given :obj:`~Bit`.

        Args:
            bit (Bit): The bit to locate.

        Returns:
            namedtuple(int, List[Tuple(Register, int)]): A 2-tuple. The first element (``index``)
                contains the index at which the ``Bit`` can be found (in either
                :obj:`~QuantumCircuit.qubits`, :obj:`~QuantumCircuit.clbits`, depending on its
                type). The second element (``registers``) is a list of ``(register, index)``
                pairs with an entry for each :obj:`~Register` in the circuit which contains the
                :obj:`~Bit` (and the index in the :obj:`~Register` at which it can be found).

        Notes:
            The circuit index of an :obj:`~AncillaQubit` will be its index in
            :obj:`~QuantumCircuit.qubits`, not :obj:`~QuantumCircuit.ancillas`.

        Raises:
            CircuitError: If the supplied :obj:`~Bit` was of an unknown type.
            CircuitError: If the supplied :obj:`~Bit` could not be found on the circuit.
        """

        try:
            if isinstance(bit, Qubit):
                return self._qubit_indices[bit]
            elif isinstance(bit, Clbit):
                return self._clbit_indices[bit]
            else:
                raise CircuitError(f"Could not locate bit of unknown type: {type(bit)}")
        except KeyError as err:
            raise CircuitError(
                f"Could not locate provided bit: {bit}. Has it been added to the QuantumCircuit?"
            ) from err

    def _check_dups(self, qubits: Sequence[Qubit]) -> None:
        """Raise exception if list of qubits contains duplicates."""
        squbits = set(qubits)
        if len(squbits) != len(qubits):
            raise CircuitError("duplicate qubit arguments")

    def to_instruction(
        self,
        parameter_map: Optional[Dict[Parameter, ParameterValueType]] = None,
        label: Optional[str] = None,
    ) -> Instruction:
        """Create an Instruction out of this circuit.

        Args:
            parameter_map(dict): For parameterized circuits, a mapping from
               parameters in the circuit to parameters to be used in the
               instruction. If None, existing circuit parameters will also
               parameterize the instruction.
            label (str): Optional gate label.

        Returns:
            qiskit.circuit.Instruction: a composite instruction encapsulating this circuit
            (can be decomposed back)
        """
        from qiskit.converters.circuit_to_instruction import circuit_to_instruction

        return circuit_to_instruction(self, parameter_map, label=label)

    def to_gate(
        self,
        parameter_map: Optional[Dict[Parameter, ParameterValueType]] = None,
        label: Optional[str] = None,
    ) -> Gate:
        """Create a Gate out of this circuit.

        Args:
            parameter_map(dict): For parameterized circuits, a mapping from
               parameters in the circuit to parameters to be used in the
               gate. If None, existing circuit parameters will also
               parameterize the gate.
            label (str): Optional gate label.

        Returns:
            Gate: a composite gate encapsulating this circuit
            (can be decomposed back)
        """
        from qiskit.converters.circuit_to_gate import circuit_to_gate

        return circuit_to_gate(self, parameter_map, label=label)

    def decompose(
        self,
        gates_to_decompose: Optional[
            Union[Type[Gate], Sequence[Type[Gate]], Sequence[str], str]
        ] = None,
        reps: int = 1,
    ) -> "QuantumCircuit":
        """Call a decomposition pass on this circuit,
        to decompose one level (shallow decompose).

        Args:
            gates_to_decompose (str or list(str)): optional subset of gates to decompose.
                Defaults to all gates in circuit.
            reps (int): Optional number of times the circuit should be decomposed.
                For instance, ``reps=2`` equals calling ``circuit.decompose().decompose()``.
                can decompose specific gates specific time

        Returns:
            QuantumCircuit: a circuit one level decomposed
        """
        # pylint: disable=cyclic-import
        from qiskit.transpiler.passes.basis.decompose import Decompose
        from qiskit.transpiler.passes.synthesis import HighLevelSynthesis
        from qiskit.converters.circuit_to_dag import circuit_to_dag
        from qiskit.converters.dag_to_circuit import dag_to_circuit

        dag = circuit_to_dag(self)
        dag = HighLevelSynthesis().run(dag)
        pass_ = Decompose(gates_to_decompose)
        for _ in range(reps):
            dag = pass_.run(dag)
        return dag_to_circuit(dag)

    def _unique_register_name(self, prefix: str = "") -> str:
        """Generate a register name with the given prefix, which is unique within this circuit."""
        used = {
            reg.name[len(prefix) :]
            for reg in itertools.chain(self.qregs, self.cregs)
            if reg.name.startswith(prefix)
        }
        characters = (string.digits + string.ascii_letters) if prefix else string.ascii_letters
        for parts in itertools.chain.from_iterable(
            itertools.product(characters, repeat=n) for n in itertools.count(1)
        ):
            name = "".join(parts)
            if name not in used:
                return prefix + name
        # This isn't actually reachable because the above loop is infinite.
        return prefix

    def qasm(
        self,
        formatted: bool = False,
        filename: Optional[str] = None,
        encoding: Optional[str] = None,
    ) -> Optional[str]:
        """Return OpenQASM string.

        Args:
            formatted (bool): Return formatted Qasm string.
            filename (str): Save Qasm to file with name 'filename'.
            encoding (str): Optionally specify the encoding to use for the
                output file if ``filename`` is specified. By default this is
                set to the system's default encoding (ie whatever
                ``locale.getpreferredencoding()`` returns) and can be set to
                any valid codec or alias from stdlib's
                `codec module <https://docs.python.org/3/library/codecs.html#standard-encodings>`__

        Returns:
            str: If formatted=False.

        Raises:
            MissingOptionalLibraryError: If pygments is not installed and ``formatted`` is
                ``True``.
            QasmError: If circuit has free parameters.
        """

        if self.num_parameters > 0:
            raise QasmError("Cannot represent circuits with unbound parameters in OpenQASM 2.")

        existing_gate_names = [
            "barrier",
            "measure",
            "reset",
            "u3",
            "u2",
            "u1",
            "cx",
            "id",
            "u0",
            "u",
            "p",
            "x",
            "y",
            "z",
            "h",
            "s",
            "sdg",
            "t",
            "tdg",
            "rx",
            "ry",
            "rz",
            "sx",
            "sxdg",
            "cz",
            "ccz",
            "cy",
            "swap",
            "ch",
            "ccx",
            "cswap",
            "crx",
            "cry",
            "crz",
            "cu1",
            "cp",
            "cu3",
            "csx",
            "cs",
            "csdg",
            "cu",
            "rxx",
            "rzz",
            "rccx",
            "rc3x",
            "c3x",
            "c3sx",
            "c4x",
        ]

        existing_composite_circuits = []

        string_temp = self.header + "\n"
        string_temp += self.extension_lib + "\n"
        for register in self.qregs:
            string_temp += register.qasm() + "\n"
        for register in self.cregs:
            string_temp += register.qasm() + "\n"

        bit_labels = {
            bit: "%s[%d]" % (reg.name, idx)
            for reg in self.qregs + self.cregs
            for (idx, bit) in enumerate(reg)
        }

        regless_qubits = set(self.qubits) - {bit for reg in self.qregs for bit in reg}
        regless_clbits = set(self.clbits) - {bit for reg in self.cregs for bit in reg}

        if regless_qubits:
            register_name = self._unique_register_name("qregless_")
            string_temp += f"qreg {register_name}[{len(regless_qubits)}];\n"
            bit_labels.update(
                {bit: f"{register_name}[{idx}]" for idx, bit in enumerate(regless_qubits)}
            )
        if regless_clbits:
            register_name = self._unique_register_name("cregless_")
            string_temp += f"creg {register_name}[{len(regless_clbits)}];\n"
            bit_labels.update(
                {bit: f"{register_name}[{idx}]" for idx, bit in enumerate(regless_clbits)}
            )

        for instruction in self._data:
            operation = instruction.operation
            if operation.name == "measure":
                qubit = instruction.qubits[0]
                clbit = instruction.clbits[0]
                string_temp += "{} {} -> {};\n".format(
                    operation.qasm(),
                    bit_labels[qubit],
                    bit_labels[clbit],
                )
            else:
                # Check instructions names or label are valid
                if not VALID_QASM2_IDENTIFIER.fullmatch(operation.name):
                    operation = operation.copy(name=_qasm_escape_gate_name(operation.name))

                # decompose gate using definitions if they are not defined in OpenQASM2
                if (
                    operation.name not in existing_gate_names
                    and operation not in existing_composite_circuits
                ):
                    if operation.name in [
                        operation.name for operation in existing_composite_circuits
                    ]:
                        # append operation id to name of operation copy to make it unique
                        operation = operation.copy(name=f"{operation.name}_{id(operation)}")

                    existing_composite_circuits.append(operation)
                    _add_sub_instruction_to_existing_composite_circuits(
                        operation, existing_gate_names, existing_composite_circuits
                    )

                # Insert qasm representation of the original instruction
                string_temp += "{} {};\n".format(
                    operation.qasm(),
                    ",".join([bit_labels[j] for j in instruction.qubits + instruction.clbits]),
                )

        # insert gate definitions
        string_temp = _insert_composite_gate_definition_qasm(
            string_temp, existing_composite_circuits, self.extension_lib
        )

        if filename:
            with open(filename, "w+", encoding=encoding) as file:
                file.write(string_temp)
            file.close()

        if formatted:
            if not HAS_PYGMENTS:
                raise MissingOptionalLibraryError(
                    libname="pygments>2.4",
                    name="formatted QASM output",
                    pip_install="pip install pygments",
                )
            code = pygments.highlight(
                string_temp, OpenQASMLexer(), Terminal256Formatter(style=QasmTerminalStyle)
            )
            print(code)
            return None
        else:
            return string_temp

    def draw(
        self,
        output: Optional[str] = None,
        scale: Optional[float] = None,
        filename: Optional[str] = None,
        style: Optional[Union[dict, str]] = None,
        interactive: bool = False,
        plot_barriers: bool = True,
        reverse_bits: bool = False,
        justify: Optional[str] = None,
        vertical_compression: Optional[str] = "medium",
        idle_wires: bool = True,
        with_layout: bool = True,
        fold: Optional[int] = None,
        # The type of ax is matplotlib.axes.Axes, but this is not a fixed dependency, so cannot be
        # safely forward-referenced.
        ax: Optional[typing.Any] = None,
        initial_state: bool = False,
        cregbundle: bool = None,
        wire_order: list = None,
    ):
        """Draw the quantum circuit. Use the output parameter to choose the drawing format:

        **text**: ASCII art TextDrawing that can be printed in the console.

        **mpl**: images with color rendered purely in Python using matplotlib.

        **latex**: high-quality images compiled via latex.

        **latex_source**: raw uncompiled latex output.

        Args:
            output (str): select the output method to use for drawing the circuit.
                Valid choices are ``text``, ``mpl``, ``latex``, ``latex_source``.
                By default the `text` drawer is used unless the user config file
                (usually ``~/.qiskit/settings.conf``) has an alternative backend set
                as the default. For example, ``circuit_drawer = latex``. If the output
                kwarg is set, that backend will always be used over the default in
                the user config file.
            scale (float): scale of image to draw (shrink if < 1.0). Only used by
                the `mpl`, `latex` and `latex_source` outputs. Defaults to 1.0.
            filename (str): file path to save image to. Defaults to None.
            style (dict or str): dictionary of style or file name of style json file.
                This option is only used by the `mpl` or `latex` output type.
                If `style` is a str, it is used as the path to a json file
                which contains a style dict. The file will be opened, parsed, and
                then any style elements in the dict will replace the default values
                in the input dict. A file to be loaded must end in ``.json``, but
                the name entered here can omit ``.json``. For example,
                ``style='iqx.json'`` or ``style='iqx'``.
                If `style` is a dict and the ``'name'`` key is set, that name
                will be used to load a json file, followed by loading the other
                items in the style dict. For example, ``style={'name': 'iqx'}``.
                If `style` is not a str and `name` is not a key in the style dict,
                then the default value from the user config file (usually
                ``~/.qiskit/settings.conf``) will be used, for example,
                ``circuit_mpl_style = iqx``.
                If none of these are set, the `default` style will be used.
                The search path for style json files can be specified in the user
                config, for example,
                ``circuit_mpl_style_path = /home/user/styles:/home/user``.
                See: :class:`~qiskit.visualization.qcstyle.DefaultStyle` for more
                information on the contents.
            interactive (bool): when set to true, show the circuit in a new window
                (for `mpl` this depends on the matplotlib backend being used
                supporting this). Note when used with either the `text` or the
                `latex_source` output type this has no effect and will be silently
                ignored. Defaults to False.
            reverse_bits (bool): when set to True, reverse the bit order inside
                registers for the output visualization. Defaults to False.
            plot_barriers (bool): enable/disable drawing barriers in the output
                circuit. Defaults to True.
            justify (string): options are ``left``, ``right`` or ``none``. If
                anything else is supplied, it defaults to left justified. It refers
                to where gates should be placed in the output circuit if there is
                an option. ``none`` results in each gate being placed in its own
                column.
            vertical_compression (string): ``high``, ``medium`` or ``low``. It
                merges the lines generated by the `text` output so the drawing
                will take less vertical room.  Default is ``medium``. Only used by
                the `text` output, will be silently ignored otherwise.
            idle_wires (bool): include idle wires (wires with no circuit elements)
                in output visualization. Default is True.
            with_layout (bool): include layout information, with labels on the
                physical layout. Default is True.
            fold (int): sets pagination. It can be disabled using -1. In `text`,
                sets the length of the lines. This is useful when the drawing does
                not fit in the console. If None (default), it will try to guess the
                console width using ``shutil.get_terminal_size()``. However, if
                running in jupyter, the default line length is set to 80 characters.
                In `mpl`, it is the number of (visual) layers before folding.
                Default is 25.
            ax (matplotlib.axes.Axes): Only used by the `mpl` backend. An optional
                Axes object to be used for the visualization output. If none is
                specified, a new matplotlib Figure will be created and used.
                Additionally, if specified there will be no returned Figure since
                it is redundant.
            initial_state (bool): Optional. Adds ``|0>`` in the beginning of the wire.
                Default is False.
            cregbundle (bool): Optional. If set True, bundle classical registers.
                Default is True, except for when ``output`` is set to  ``"text"``.
            wire_order (list): Optional. A list of integers used to reorder the display
                of the bits. The list must have an entry for every bit with the bits
                in the range 0 to (num_qubits + num_clbits).

        Returns:
            :class:`TextDrawing` or :class:`matplotlib.figure` or :class:`PIL.Image` or
            :class:`str`:

            * `TextDrawing` (output='text')
                A drawing that can be printed as ascii art.
            * `matplotlib.figure.Figure` (output='mpl')
                A matplotlib figure object for the circuit diagram.
            * `PIL.Image` (output='latex')
                An in-memory representation of the image of the circuit diagram.
            * `str` (output='latex_source')
                The LaTeX source code for visualizing the circuit diagram.

        Raises:
            VisualizationError: when an invalid output method is selected
            ImportError: when the output methods requires non-installed libraries.

        Example:
            .. jupyter-execute::

                from qiskit import QuantumRegister, ClassicalRegister, QuantumCircuit
                from qiskit.tools.visualization import circuit_drawer
                q = QuantumRegister(1)
                c = ClassicalRegister(1)
                qc = QuantumCircuit(q, c)
                qc.h(q)
                qc.measure(q, c)
                qc.draw(output='mpl', style={'backgroundcolor': '#EEEEEE'})
        """

        # pylint: disable=cyclic-import
        from qiskit.visualization import circuit_drawer

        return circuit_drawer(
            self,
            scale=scale,
            filename=filename,
            style=style,
            output=output,
            interactive=interactive,
            plot_barriers=plot_barriers,
            reverse_bits=reverse_bits,
            justify=justify,
            vertical_compression=vertical_compression,
            idle_wires=idle_wires,
            with_layout=with_layout,
            fold=fold,
            ax=ax,
            initial_state=initial_state,
            cregbundle=cregbundle,
            wire_order=wire_order,
        )

    def size(
        self,
        filter_function: Optional[callable] = lambda x: not getattr(
            x.operation, "_directive", False
        ),
    ) -> int:
        """Returns total number of instructions in circuit.

        Args:
            filter_function (callable): a function to filter out some instructions.
                Should take as input a tuple of (Instruction, list(Qubit), list(Clbit)).
                By default filters out "directives", such as barrier or snapshot.

        Returns:
            int: Total number of gate operations.
        """
        return sum(map(filter_function, self._data))

    def depth(
        self,
        filter_function: Optional[callable] = lambda x: not getattr(
            x.operation, "_directive", False
        ),
    ) -> int:
        """Return circuit depth (i.e., length of critical path).

        Args:
            filter_function (callable): a function to filter out some instructions.
                Should take as input a tuple of (Instruction, list(Qubit), list(Clbit)).
                By default filters out "directives", such as barrier or snapshot.

        Returns:
            int: Depth of circuit.

        Notes:
            The circuit depth and the DAG depth need not be the
            same.
        """
        # Assign each bit in the circuit a unique integer
        # to index into op_stack.
        bit_indices = {bit: idx for idx, bit in enumerate(self.qubits + self.clbits)}

        # If no bits, return 0
        if not bit_indices:
            return 0

        # A list that holds the height of each qubit
        # and classical bit.
        op_stack = [0] * len(bit_indices)

        # Here we are playing a modified version of
        # Tetris where we stack gates, but multi-qubit
        # gates, or measurements have a block for each
        # qubit or cbit that are connected by a virtual
        # line so that they all stacked at the same depth.
        # Conditional gates act on all cbits in the register
        # they are conditioned on.
        # The max stack height is the circuit depth.
        for instruction in self._data:
            levels = []
            reg_ints = []
            for ind, reg in enumerate(instruction.qubits + instruction.clbits):
                # Add to the stacks of the qubits and
                # cbits used in the gate.
                reg_ints.append(bit_indices[reg])
                if filter_function(instruction):
                    levels.append(op_stack[reg_ints[ind]] + 1)
                else:
                    levels.append(op_stack[reg_ints[ind]])
            # Assuming here that there is no conditional
            # snapshots or barriers ever.
            if getattr(instruction.operation, "condition", None):
                # Controls operate over all bits of a classical register
                # or over a single bit
                if isinstance(instruction.operation.condition[0], Clbit):
                    condition_bits = [instruction.operation.condition[0]]
                else:
                    condition_bits = instruction.operation.condition[0]
                for cbit in condition_bits:
                    idx = bit_indices[cbit]
                    if idx not in reg_ints:
                        reg_ints.append(idx)
                        levels.append(op_stack[idx] + 1)

            max_level = max(levels)
            for ind in reg_ints:
                op_stack[ind] = max_level

        return max(op_stack)

    def width(self) -> int:
        """Return number of qubits plus clbits in circuit.

        Returns:
            int: Width of circuit.

        """
        return len(self.qubits) + len(self.clbits)

    @property
    def num_qubits(self) -> int:
        """Return number of qubits."""
        return len(self.qubits)

    @property
    def num_ancillas(self) -> int:
        """Return the number of ancilla qubits."""
        return len(self.ancillas)

    @property
    def num_clbits(self) -> int:
        """Return number of classical bits."""
        return len(self.clbits)

    # The stringified return type is because OrderedDict can't be subscripted before Python 3.9, and
    # typing.OrderedDict wasn't added until 3.7.2.  It can be turned into a proper type once 3.6
    # support is dropped.
    def count_ops(self) -> "OrderedDict[Instruction, int]":
        """Count each operation kind in the circuit.

        Returns:
            OrderedDict: a breakdown of how many operations of each kind, sorted by amount.
        """
        count_ops: Dict[Instruction, int] = {}
        for instruction in self._data:
            count_ops[instruction.operation.name] = count_ops.get(instruction.operation.name, 0) + 1
        return OrderedDict(sorted(count_ops.items(), key=lambda kv: kv[1], reverse=True))

    def num_nonlocal_gates(self) -> int:
        """Return number of non-local gates (i.e. involving 2+ qubits).

        Conditional nonlocal gates are also included.
        """
        multi_qubit_gates = 0
        for instruction in self._data:
            if instruction.operation.num_qubits > 1 and not getattr(
                instruction.operation, "_directive", False
            ):
                multi_qubit_gates += 1
        return multi_qubit_gates

    def get_instructions(self, name: str) -> List[CircuitInstruction]:
        """Get instructions matching name.

        Args:
            name (str): The name of instruction to.

        Returns:
            list(tuple): list of (instruction, qargs, cargs).
        """
        return [match for match in self._data if match.operation.name == name]

    def num_connected_components(self, unitary_only: bool = False) -> int:
        """How many non-entangled subcircuits can the circuit be factored to.

        Args:
            unitary_only (bool): Compute only unitary part of graph.

        Returns:
            int: Number of connected components in circuit.
        """
        # Convert registers to ints (as done in depth).
        bits = self.qubits if unitary_only else (self.qubits + self.clbits)
        bit_indices = {bit: idx for idx, bit in enumerate(bits)}

        # Start with each qubit or cbit being its own subgraph.
        sub_graphs = [[bit] for bit in range(len(bit_indices))]

        num_sub_graphs = len(sub_graphs)

        # Here we are traversing the gates and looking to see
        # which of the sub_graphs the gate joins together.
        for instruction in self._data:
            if unitary_only:
                args = instruction.qubits
                num_qargs = len(args)
            else:
                args = instruction.qubits + instruction.clbits
                num_qargs = len(args) + (
                    1 if getattr(instruction.operation, "condition", None) else 0
                )

            if num_qargs >= 2 and not getattr(instruction.operation, "_directive", False):
                graphs_touched = []
                num_touched = 0
                # Controls necessarily join all the cbits in the
                # register that they use.
                if not unitary_only:
                    for bit in instruction.operation.condition_bits:
                        idx = bit_indices[bit]
                        for k in range(num_sub_graphs):
                            if idx in sub_graphs[k]:
                                graphs_touched.append(k)
                                break

                for item in args:
                    reg_int = bit_indices[item]
                    for k in range(num_sub_graphs):
                        if reg_int in sub_graphs[k]:
                            if k not in graphs_touched:
                                graphs_touched.append(k)
                                break

                graphs_touched = list(set(graphs_touched))
                num_touched = len(graphs_touched)

                # If the gate touches more than one subgraph
                # join those graphs together and return
                # reduced number of subgraphs
                if num_touched > 1:
                    connections = []
                    for idx in graphs_touched:
                        connections.extend(sub_graphs[idx])
                    _sub_graphs = []
                    for idx in range(num_sub_graphs):
                        if idx not in graphs_touched:
                            _sub_graphs.append(sub_graphs[idx])
                    _sub_graphs.append(connections)
                    sub_graphs = _sub_graphs
                    num_sub_graphs -= num_touched - 1
            # Cannot go lower than one so break
            if num_sub_graphs == 1:
                break
        return num_sub_graphs

    def num_unitary_factors(self) -> int:
        """Computes the number of tensor factors in the unitary
        (quantum) part of the circuit only.
        """
        return self.num_connected_components(unitary_only=True)

    def num_tensor_factors(self) -> int:
        """Computes the number of tensor factors in the unitary
        (quantum) part of the circuit only.

        Notes:
            This is here for backwards compatibility, and will be
            removed in a future release of Qiskit. You should call
            `num_unitary_factors` instead.
        """
        return self.num_unitary_factors()

    def copy(self, name: Optional[str] = None) -> "QuantumCircuit":
        """Copy the circuit.

        Args:
          name (str): name to be given to the copied circuit. If None, then the name stays the same

        Returns:
          QuantumCircuit: a deepcopy of the current circuit, with the specified name
        """
        cpy = self.copy_empty_like(name)

        operation_copies = {
            id(instruction.operation): instruction.operation.copy() for instruction in self._data
        }

        cpy._parameter_table = ParameterTable(
            {
                param: ParameterReferences(
                    (operation_copies[id(operation)], param_index)
                    for operation, param_index in self._parameter_table[param]
                )
                for param in self._parameter_table
            }
        )

        cpy._data = [
            instruction.replace(operation=operation_copies[id(instruction.operation)])
            for instruction in self._data
        ]

        return cpy

    def copy_empty_like(self, name: Optional[str] = None) -> "QuantumCircuit":
        """Return a copy of self with the same structure but empty.

        That structure includes:
            * name, calibrations and other metadata
            * global phase
            * all the qubits and clbits, including the registers

        Args:
            name (str): Name for the copied circuit. If None, then the name stays the same.

        Returns:
            QuantumCircuit: An empty copy of self.
        """
        cpy = copy.copy(self)
        # copy registers correctly, in copy.copy they are only copied via reference
        cpy.qregs = self.qregs.copy()
        cpy.cregs = self.cregs.copy()
        cpy._qubits = self._qubits.copy()
        cpy._ancillas = self._ancillas.copy()
        cpy._clbits = self._clbits.copy()
        cpy._qubit_indices = self._qubit_indices.copy()
        cpy._clbit_indices = self._clbit_indices.copy()

        cpy._parameter_table = ParameterTable()
        cpy._data = []

        cpy._calibrations = copy.deepcopy(self._calibrations)
        cpy._metadata = copy.deepcopy(self._metadata)

        if name:
            cpy.name = name
        return cpy

    def clear(self) -> None:
        """Clear all instructions in self.

        Clearing the circuits will keep the metadata and calibrations.
        """
        self._data.clear()
        self._parameter_table.clear()

    def _create_creg(self, length: int, name: str) -> ClassicalRegister:
        """Creates a creg, checking if ClassicalRegister with same name exists"""
        if name in [creg.name for creg in self.cregs]:
            save_prefix = ClassicalRegister.prefix
            ClassicalRegister.prefix = name
            new_creg = ClassicalRegister(length)
            ClassicalRegister.prefix = save_prefix
        else:
            new_creg = ClassicalRegister(length, name)
        return new_creg

    def _create_qreg(self, length: int, name: str) -> QuantumRegister:
        """Creates a qreg, checking if QuantumRegister with same name exists"""
        if name in [qreg.name for qreg in self.qregs]:
            save_prefix = QuantumRegister.prefix
            QuantumRegister.prefix = name
            new_qreg = QuantumRegister(length)
            QuantumRegister.prefix = save_prefix
        else:
            new_qreg = QuantumRegister(length, name)
        return new_qreg

    def reset(self, qubit: QubitSpecifier) -> InstructionSet:
        """Reset the quantum bit(s) to their default state.

        Args:
            qubit: qubit(s) to reset.

        Returns:
            qiskit.circuit.InstructionSet: handle to the added instruction.
        """
        return self.append(Reset(), [qubit], [])

    def measure(self, qubit: QubitSpecifier, cbit: ClbitSpecifier) -> InstructionSet:
        """Measure quantum bit into classical bit (tuples).

        Args:
            qubit: qubit to measure.
            cbit: classical bit to place the measurement in.

        Returns:
            qiskit.circuit.InstructionSet: handle to the added instructions.

        Raises:
            CircuitError: if arguments have bad format.
        """
        return self.append(Measure(), [qubit], [cbit])

    def measure_active(self, inplace: bool = True) -> Optional["QuantumCircuit"]:
        """Adds measurement to all non-idle qubits. Creates a new ClassicalRegister with
        a size equal to the number of non-idle qubits being measured.

        Returns a new circuit with measurements if `inplace=False`.

        Args:
            inplace (bool): All measurements inplace or return new circuit.

        Returns:
            QuantumCircuit: Returns circuit with measurements when `inplace = False`.
        """
        from qiskit.converters.circuit_to_dag import circuit_to_dag

        if inplace:
            circ = self
        else:
            circ = self.copy()
        dag = circuit_to_dag(circ)
        qubits_to_measure = [qubit for qubit in circ.qubits if qubit not in dag.idle_wires()]
        new_creg = circ._create_creg(len(qubits_to_measure), "measure")
        circ.add_register(new_creg)
        circ.barrier()
        circ.measure(qubits_to_measure, new_creg)

        if not inplace:
            return circ
        else:
            return None

    def measure_all(
        self, inplace: bool = True, add_bits: bool = True
    ) -> Optional["QuantumCircuit"]:
        """Adds measurement to all qubits.

        By default, adds new classical bits in a :obj:`.ClassicalRegister` to store these
        measurements.  If ``add_bits=False``, the results of the measurements will instead be stored
        in the already existing classical bits, with qubit ``n`` being measured into classical bit
        ``n``.

        Returns a new circuit with measurements if ``inplace=False``.

        Args:
            inplace (bool): All measurements inplace or return new circuit.
            add_bits (bool): Whether to add new bits to store the results.

        Returns:
            QuantumCircuit: Returns circuit with measurements when ``inplace=False``.

        Raises:
            CircuitError: if ``add_bits=False`` but there are not enough classical bits.
        """
        if inplace:
            circ = self
        else:
            circ = self.copy()
        if add_bits:
            new_creg = circ._create_creg(len(circ.qubits), "meas")
            circ.add_register(new_creg)
            circ.barrier()
            circ.measure(circ.qubits, new_creg)
        else:
            if len(circ.clbits) < len(circ.qubits):
                raise CircuitError(
                    "The number of classical bits must be equal or greater than "
                    "the number of qubits."
                )
            circ.barrier()
            circ.measure(circ.qubits, circ.clbits[0 : len(circ.qubits)])

        if not inplace:
            return circ
        else:
            return None

    def remove_final_measurements(self, inplace: bool = True) -> Optional["QuantumCircuit"]:
        """Removes final measurements and barriers on all qubits if they are present.
        Deletes the classical registers that were used to store the values from these measurements
        that become idle as a result of this operation, and deletes classical bits that are
        referenced only by removed registers, or that aren't referenced at all but have
        become idle as a result of this operation.

        Measurements and barriers are considered final if they are
        followed by no other operations (aside from other measurements or barriers.)

        Args:
            inplace (bool): All measurements removed inplace or return new circuit.

        Returns:
            QuantumCircuit: Returns the resulting circuit when ``inplace=False``, else None.
        """
        # pylint: disable=cyclic-import
        from qiskit.transpiler.passes import RemoveFinalMeasurements
        from qiskit.converters import circuit_to_dag

        if inplace:
            circ = self
        else:
            circ = self.copy()

        dag = circuit_to_dag(circ)
        remove_final_meas = RemoveFinalMeasurements()
        new_dag = remove_final_meas.run(dag)
        kept_cregs = set(new_dag.cregs.values())
        kept_clbits = set(new_dag.clbits)

        # Filter only cregs/clbits still in new DAG, preserving original circuit order
        cregs_to_add = [creg for creg in circ.cregs if creg in kept_cregs]
        clbits_to_add = [clbit for clbit in circ._clbits if clbit in kept_clbits]

        # Clear cregs and clbits
        circ.cregs = []
        circ._clbits = []
        circ._clbit_indices = {}

        # We must add the clbits first to preserve the original circuit
        # order. This way, add_register never adds clbits and just
        # creates registers that point to them.
        circ.add_bits(clbits_to_add)
        for creg in cregs_to_add:
            circ.add_register(creg)

        # Clear instruction info
        circ.data.clear()
        circ._parameter_table.clear()

        # Set circ instructions to match the new DAG
        for node in new_dag.topological_op_nodes():
            # Get arguments for classical condition (if any)
            inst = node.op.copy()
            circ.append(inst, node.qargs, node.cargs)

        if not inplace:
            return circ
        else:
            return None

    @staticmethod
    def from_qasm_file(path: str) -> "QuantumCircuit":
        """Take in a QASM file and generate a QuantumCircuit object.

        Args:
          path (str): Path to the file for a QASM program
        Return:
          QuantumCircuit: The QuantumCircuit object for the input QASM
        """
        qasm = Qasm(filename=path)
        return _circuit_from_qasm(qasm)

    @staticmethod
    def from_qasm_str(qasm_str: str) -> "QuantumCircuit":
        """Take in a QASM string and generate a QuantumCircuit object.

        Args:
          qasm_str (str): A QASM program string
        Return:
          QuantumCircuit: The QuantumCircuit object for the input QASM
        """
        qasm = Qasm(data=qasm_str)
        return _circuit_from_qasm(qasm)

    @property
    def global_phase(self) -> ParameterValueType:
        """Return the global phase of the circuit in radians."""
        return self._global_phase

    @global_phase.setter
    def global_phase(self, angle: ParameterValueType):
        """Set the phase of the circuit.

        Args:
            angle (float, ParameterExpression): radians
        """
        if isinstance(angle, ParameterExpression) and angle.parameters:
            self._global_phase = angle
        else:
            # Set the phase to the [0, 2π) interval
            angle = float(angle)
            if not angle:
                self._global_phase = 0
            else:
                self._global_phase = angle % (2 * np.pi)

    @property
    def parameters(self) -> ParameterView:
        """The parameters defined in the circuit.

        This attribute returns the :class:`.Parameter` objects in the circuit sorted
        alphabetically. Note that parameters instantiated with a :class:`.ParameterVector`
        are still sorted numerically.

        Examples:

            The snippet below shows that insertion order of parameters does not matter.

            .. code-block:: python

                >>> from qiskit.circuit import QuantumCircuit, Parameter
                >>> a, b, elephant = Parameter("a"), Parameter("b"), Parameter("elephant")
                >>> circuit = QuantumCircuit(1)
                >>> circuit.rx(b, 0)
                >>> circuit.rz(elephant, 0)
                >>> circuit.ry(a, 0)
                >>> circuit.parameters  # sorted alphabetically!
                ParameterView([Parameter(a), Parameter(b), Parameter(elephant)])

            Bear in mind that alphabetical sorting might be unituitive when it comes to numbers.
            The literal "10" comes before "2" in strict alphabetical sorting.

            .. code-block:: python

                >>> from qiskit.circuit import QuantumCircuit, Parameter
                >>> angles = [Parameter("angle_1"), Parameter("angle_2"), Parameter("angle_10")]
                >>> circuit = QuantumCircuit(1)
                >>> circuit.u(*angles, 0)
                >>> circuit.draw()
                   ┌─────────────────────────────┐
                q: ┤ U(angle_1,angle_2,angle_10) ├
                   └─────────────────────────────┘
                >>> circuit.parameters
                ParameterView([Parameter(angle_1), Parameter(angle_10), Parameter(angle_2)])

            To respect numerical sorting, a :class:`.ParameterVector` can be used.

            .. code-block:: python

            >>> from qiskit.circuit import QuantumCircuit, Parameter, ParameterVector
            >>> x = ParameterVector("x", 12)
            >>> circuit = QuantumCircuit(1)
            >>> for x_i in x:
            ...     circuit.rx(x_i, 0)
            >>> circuit.parameters
            ParameterView([
                ParameterVectorElement(x[0]), ParameterVectorElement(x[1]),
                ParameterVectorElement(x[2]), ParameterVectorElement(x[3]),
                ..., ParameterVectorElement(x[11])
            ])


        Returns:
            The sorted :class:`.Parameter` objects in the circuit.
        """
        # parameters from gates
        if self._parameters is None:
            unsorted = self._unsorted_parameters()
            self._parameters = sorted(unsorted, key=functools.cmp_to_key(_compare_parameters))

        # return as parameter view, which implements the set and list interface
        return ParameterView(self._parameters)

    @property
    def num_parameters(self) -> int:
        """The number of parameter objects in the circuit."""
        return len(self._unsorted_parameters())

    def _unsorted_parameters(self) -> Set[Parameter]:
        """Efficiently get all parameters in the circuit, without any sorting overhead."""
        parameters = set(self._parameter_table)
        if isinstance(self.global_phase, ParameterExpression):
            parameters.update(self.global_phase.parameters)

        return parameters

    def assign_parameters(
        self,
        parameters: Union[Mapping[Parameter, ParameterValueType], Sequence[ParameterValueType]],
        inplace: bool = False,
    ) -> Optional["QuantumCircuit"]:
        """Assign parameters to new parameters or values.

        If ``parameters`` is passed as a dictionary, the keys must be :class:`.Parameter`
        instances in the current circuit. The values of the dictionary can either be numeric values
        or new parameter objects.

        If ``parameters`` is passed as a list or array, the elements are assigned to the
        current parameters in the order of :attr:`parameters` which is sorted
        alphabetically (while respecting the ordering in :class:`.ParameterVector` objects).

        The values can be assigned to the current circuit object or to a copy of it.

        Args:
            parameters: Either a dictionary or iterable specifying the new parameter values.
            inplace: If False, a copy of the circuit with the bound parameters is returned.
                If True the circuit instance itself is modified.

        Raises:
            CircuitError: If parameters is a dict and contains parameters not present in the
                circuit.
            ValueError: If parameters is a list/array and the length mismatches the number of free
                parameters in the circuit.

        Returns:
            A copy of the circuit with bound parameters, if ``inplace`` is False, otherwise None.

        Examples:

            Create a parameterized circuit and assign the parameters in-place.

            .. jupyter-execute::

                from qiskit.circuit import QuantumCircuit, Parameter

                circuit = QuantumCircuit(2)
                params = [Parameter('A'), Parameter('B'), Parameter('C')]
                circuit.ry(params[0], 0)
                circuit.crx(params[1], 0, 1)

                print('Original circuit:')
                print(circuit.draw())

                circuit.assign_parameters({params[0]: params[2]}, inplace=True)

                print('Assigned in-place:')
                print(circuit.draw())

            Bind the values out-of-place by list and get a copy of the original circuit.

            .. jupyter-execute::

                from qiskit.circuit import QuantumCircuit, ParameterVector

                circuit = QuantumCircuit(2)
                params = ParameterVector('P', 2)
                circuit.ry(params[0], 0)
                circuit.crx(params[1], 0, 1)

                bound_circuit = circuit.assign_parameters([1, 2])
                print('Bound circuit:')
                print(bound_circuit.draw())

                print('The original circuit is unchanged:')
                print(circuit.draw())

        """
        # replace in self or in a copy depending on the value of in_place
        if inplace:
            bound_circuit = self
        else:
            bound_circuit = self.copy()
            self._increment_instances()
            bound_circuit._name_update()

        if isinstance(parameters, dict):
            # unroll the parameter dictionary (needed if e.g. it contains a ParameterVector)
            unrolled_param_dict = self._unroll_param_dict(parameters)
            unsorted_parameters = self._unsorted_parameters()

            # check that all param_dict items are in the _parameter_table for this circuit
            params_not_in_circuit = [
                param_key
                for param_key in unrolled_param_dict
                if param_key not in unsorted_parameters
            ]
            if len(params_not_in_circuit) > 0:
                raise CircuitError(
                    "Cannot bind parameters ({}) not present in the circuit.".format(
                        ", ".join(map(str, params_not_in_circuit))
                    )
                )

            # replace the parameters with a new Parameter ("substitute") or numeric value ("bind")
            for parameter, value in unrolled_param_dict.items():
                bound_circuit._assign_parameter(parameter, value)
        else:
            if len(parameters) != self.num_parameters:
                raise ValueError(
                    "Mismatching number of values and parameters. For partial binding "
                    "please pass a dictionary of {parameter: value} pairs."
                )
            # use a copy of the parameters, to ensure we don't change the contents of
            # self.parameters while iterating over them
            fixed_parameters_copy = self.parameters.copy()
            for i, value in enumerate(parameters):
                bound_circuit._assign_parameter(fixed_parameters_copy[i], value)
        return None if inplace else bound_circuit

    def bind_parameters(
        self, values: Union[Mapping[Parameter, float], Sequence[float]]
    ) -> "QuantumCircuit":
        """Assign numeric parameters to values yielding a new circuit.

        If the values are given as list or array they are bound to the circuit in the order
        of :attr:`parameters` (see the docstring for more details).

        To assign new Parameter objects or bind the values in-place, without yielding a new
        circuit, use the :meth:`assign_parameters` method.

        Args:
            values: ``{parameter: value, ...}`` or ``[value1, value2, ...]``

        Raises:
            CircuitError: If values is a dict and contains parameters not present in the circuit.
            TypeError: If values contains a ParameterExpression.

        Returns:
            Copy of self with assignment substitution.
        """
        if isinstance(values, dict):
            if any(isinstance(value, ParameterExpression) for value in values.values()):
                raise TypeError(
                    "Found ParameterExpression in values; use assign_parameters() instead."
                )
            return self.assign_parameters(values)
        else:
            if any(isinstance(value, ParameterExpression) for value in values):
                raise TypeError(
                    "Found ParameterExpression in values; use assign_parameters() instead."
                )
            return self.assign_parameters(values)

    def _unroll_param_dict(
        self, value_dict: Mapping[Parameter, ParameterValueType]
    ) -> Dict[Parameter, ParameterValueType]:
        unrolled_value_dict: Dict[Parameter, ParameterValueType] = {}
        for (param, value) in value_dict.items():
            if isinstance(param, ParameterVector):
                if not len(param) == len(value):
                    raise CircuitError(
                        "ParameterVector {} has length {}, which "
                        "differs from value list {} of "
                        "len {}".format(param, len(param), value, len(value))
                    )
                unrolled_value_dict.update(zip(param, value))
            # pass anything else except number through. error checking is done in assign_parameter
            elif isinstance(param, (ParameterExpression, str)) or param is None:
                unrolled_value_dict[param] = value
        return unrolled_value_dict

    def _assign_parameter(self, parameter: Parameter, value: ParameterValueType) -> None:
        """Update this circuit where instances of ``parameter`` are replaced by ``value``, which
        can be either a numeric value or a new parameter expression.

        Args:
            parameter (ParameterExpression): Parameter to be bound
            value (Union(ParameterExpression, float, int)): A numeric or parametric expression to
                replace instances of ``parameter``.

        Raises:
            RuntimeError: if some internal logic error has caused the circuit instruction sequence
                and the parameter table to become out of sync, and the table now contains a
                reference to a value that cannot be assigned.
        """
        # parameter might be in global phase only
        if parameter in self._parameter_table:
            for instr, param_index in self._parameter_table[parameter]:
                assignee = instr.params[param_index]
                # Normal ParameterExpression.
                if isinstance(assignee, ParameterExpression):
                    new_param = assignee.assign(parameter, value)
                    # if fully bound, validate
                    if len(new_param.parameters) == 0:
                        instr.params[param_index] = instr.validate_parameter(new_param)
                    else:
                        instr.params[param_index] = new_param

                    self._rebind_definition(instr, parameter, value)
                # Scoped block of a larger instruction.
                elif isinstance(assignee, QuantumCircuit):
                    # It's possible that someone may re-use a loop body, so we need to mutate the
                    # parameter vector with a new circuit, rather than mutating the body.
                    instr.params[param_index] = assignee.assign_parameters({parameter: value})
                else:
                    raise RuntimeError(  # pragma: no cover
                        "The ParameterTable or data of this QuantumCircuit have become out-of-sync."
                        f"\nParameterTable: {self._parameter_table}"
                        f"\nData: {self.data}"
                    )

            if isinstance(value, ParameterExpression):
                entry = self._parameter_table.pop(parameter)
                for new_parameter in value.parameters:
                    if new_parameter in self._parameter_table:
                        self._parameter_table[new_parameter] |= entry
                    else:
                        self._parameter_table[new_parameter] = entry
            else:
                del self._parameter_table[parameter]  # clear evaluated expressions

        if (
            isinstance(self.global_phase, ParameterExpression)
            and parameter in self.global_phase.parameters
        ):
            self.global_phase = self.global_phase.assign(parameter, value)

        # clear parameter cache
        self._parameters = None
        self._assign_calibration_parameters(parameter, value)

    def _assign_calibration_parameters(
        self, parameter: Parameter, value: ParameterValueType
    ) -> None:
        """Update parameterized pulse gate calibrations, if there are any which contain
        ``parameter``. This updates the calibration mapping as well as the gate definition
        ``Schedule``s, which also may contain ``parameter``.
        """
        new_param: ParameterValueType
        for cals in self.calibrations.values():
            for (qubit, cal_params), schedule in copy.copy(cals).items():
                if any(
                    isinstance(p, ParameterExpression) and parameter in p.parameters
                    for p in cal_params
                ):
                    del cals[(qubit, cal_params)]
                    new_cal_params = []
                    for p in cal_params:
                        if isinstance(p, ParameterExpression) and parameter in p.parameters:
                            new_param = p.assign(parameter, value)
                            if not new_param.parameters:
                                new_param = float(new_param)
                            new_cal_params.append(new_param)
                        else:
                            new_cal_params.append(p)
                    schedule.assign_parameters({parameter: value})
                    cals[(qubit, tuple(new_cal_params))] = schedule

    def _rebind_definition(
        self, instruction: Instruction, parameter: Parameter, value: ParameterValueType
    ) -> None:
        if instruction._definition:
            for inner in instruction._definition:
                for idx, param in enumerate(inner.operation.params):
                    if isinstance(param, ParameterExpression) and parameter in param.parameters:
                        if isinstance(value, ParameterExpression):
                            inner.operation.params[idx] = param.subs({parameter: value})
                        else:
                            inner.operation.params[idx] = param.bind({parameter: value})
                        self._rebind_definition(inner.operation, parameter, value)

    def barrier(self, *qargs: QubitSpecifier, label=None) -> InstructionSet:
        """Apply :class:`~qiskit.circuit.Barrier`. If qargs is empty, applies to all qubits in the
        circuit.
<<<<<<< HEAD
            The barrier acts as a directive for circuit compilation to separate pieces of a circuit
            so that any optimizations or re-writes are constrained to only act between barriers
            (and if there are no barriers they act on the whole circuit). This only comes into play
            when using the transpile or execute functions in Qiskit (execute includes a transpile step)
=======

        Args:
            qargs (QubitSpecifier): Specification for one or more qubit arguments.
            label (str): The string label of the barrier.

>>>>>>> fd85047d
        Returns:
            qiskit.circuit.InstructionSet: handle to the added instructions.
        """
        from .barrier import Barrier

        qubits: List[QubitSpecifier] = []

        if not qargs:  # None
            qubits.extend(self.qubits)

        for qarg in qargs:
            if isinstance(qarg, QuantumRegister):
                qubits.extend([qarg[j] for j in range(qarg.size)])
            elif isinstance(qarg, list):
                qubits.extend(qarg)
            elif isinstance(qarg, range):
                qubits.extend(list(qarg))
            elif isinstance(qarg, slice):
                qubits.extend(self.qubits[qarg])
            else:
                qubits.append(qarg)

        return self.append(Barrier(len(qubits), label=label), qubits, [])

    def delay(
        self,
        duration: ParameterValueType,
        qarg: Optional[QubitSpecifier] = None,
        unit: str = "dt",
    ) -> InstructionSet:
        """Apply :class:`~qiskit.circuit.Delay`. If qarg is None, applies to all qubits.
        When applying to multiple qubits, delays with the same duration will be created.

        Args:
            duration (int or float or ParameterExpression): duration of the delay.
            qarg (Object): qubit argument to apply this delay.
            unit (str): unit of the duration. Supported units: 's', 'ms', 'us', 'ns', 'ps', 'dt'.
                Default is ``dt``, i.e. integer time unit depending on the target backend.

        Returns:
            qiskit.circuit.InstructionSet: handle to the added instructions.

        Raises:
            CircuitError: if arguments have bad format.
        """
        qubits: List[QubitSpecifier] = []
        if qarg is None:  # -> apply delays to all qubits
            for q in self.qubits:
                qubits.append(q)
        else:
            if isinstance(qarg, QuantumRegister):
                qubits.extend([qarg[j] for j in range(qarg.size)])
            elif isinstance(qarg, list):
                qubits.extend(qarg)
            elif isinstance(qarg, (range, tuple)):
                qubits.extend(list(qarg))
            elif isinstance(qarg, slice):
                qubits.extend(self.qubits[qarg])
            else:
                qubits.append(qarg)

        instructions = InstructionSet(resource_requester=self._resolve_classical_resource)
        for q in qubits:
            inst = (Delay(duration, unit), [q], [])
            self.append(*inst)
            instructions.add(*inst)
        return instructions

    def h(self, qubit: QubitSpecifier) -> InstructionSet:
        """Apply :class:`~qiskit.circuit.library.HGate`.

        For the full matrix form of this gate, see the underlying gate documentation.

        Args:
            qubit: The qubit(s) to apply the gate to.

        Returns:
            A handle to the instructions created.
        """
        from .library.standard_gates.h import HGate

        return self.append(HGate(), [qubit], [])

    def ch(
        self,
        control_qubit: QubitSpecifier,
        target_qubit: QubitSpecifier,
        label: Optional[str] = None,
        ctrl_state: Optional[Union[str, int]] = None,
    ) -> InstructionSet:
        """Apply :class:`~qiskit.circuit.library.CHGate`.

        For the full matrix form of this gate, see the underlying gate documentation.

        Args:
            control_qubit: The qubit(s) used as the control.
            target_qubit: The qubit(s) targeted by the gate.
            label: The string label of the gate in the circuit.
            ctrl_state:
                The control state in decimal, or as a bitstring (e.g. '1').  Defaults to controlling
                on the '1' state.

        Returns:
            A handle to the instructions created.
        """
        from .library.standard_gates.h import CHGate

        return self.append(
            CHGate(label=label, ctrl_state=ctrl_state), [control_qubit, target_qubit], []
        )

    def i(self, qubit: QubitSpecifier) -> InstructionSet:
        """Apply :class:`~qiskit.circuit.library.IGate`.

        For the full matrix form of this gate, see the underlying gate documentation.

        Args:
            qubit: The qubit(s) to apply the gate to.

        Returns:
            A handle to the instructions created.
        """
        from .library.standard_gates.i import IGate

        return self.append(IGate(), [qubit], [])

    def id(self, qubit: QubitSpecifier) -> InstructionSet:  # pylint: disable=invalid-name
        """Apply :class:`~qiskit.circuit.library.IGate`.

        For the full matrix form of this gate, see the underlying gate documentation.

        Args:
            qubit: The qubit(s) to apply the gate to.

        Returns:
            A handle to the instructions created.

        See also:
            QuantumCircuit.i: the same function.
        """
        return self.i(qubit)

    def ms(self, theta: ParameterValueType, qubits: Sequence[QubitSpecifier]) -> InstructionSet:
        """Apply :class:`~qiskit.circuit.library.generalized_gates.gms.MSGate`.

        For the full matrix form of this gate, see the underlying gate documentation.

        Args:
            theta: The angle of the rotation.
            qubits: The qubits to apply the gate to.

        Returns:
            A handle to the instructions created.
        """
        # pylint: disable=cyclic-import
        from .library.generalized_gates.gms import MSGate

        return self.append(MSGate(len(qubits), theta), qubits)

    def p(self, theta: ParameterValueType, qubit: QubitSpecifier) -> InstructionSet:
        """Apply :class:`~qiskit.circuit.library.PhaseGate`.

        For the full matrix form of this gate, see the underlying gate documentation.

        Args:
            theta: THe angle of the rotation.
            qubit: The qubit(s) to apply the gate to.

        Returns:
            A handle to the instructions created.
        """
        from .library.standard_gates.p import PhaseGate

        return self.append(PhaseGate(theta), [qubit], [])

    def cp(
        self,
        theta: ParameterValueType,
        control_qubit: QubitSpecifier,
        target_qubit: QubitSpecifier,
        label: Optional[str] = None,
        ctrl_state: Optional[Union[str, int]] = None,
    ) -> InstructionSet:
        """Apply :class:`~qiskit.circuit.library.CPhaseGate`.

        For the full matrix form of this gate, see the underlying gate documentation.

        Args:
            theta: The angle of the rotation.
            control_qubit: The qubit(s) used as the control.
            target_qubit: The qubit(s) targeted by the gate.
            label: The string label of the gate in the circuit.
            ctrl_state:
                The control state in decimal, or as a bitstring (e.g. '1').  Defaults to controlling
                on the '1' state.

        Returns:
            A handle to the instructions created.
        """
        from .library.standard_gates.p import CPhaseGate

        return self.append(
            CPhaseGate(theta, label=label, ctrl_state=ctrl_state), [control_qubit, target_qubit], []
        )

    def mcp(
        self,
        lam: ParameterValueType,
        control_qubits: Sequence[QubitSpecifier],
        target_qubit: QubitSpecifier,
    ) -> InstructionSet:
        """Apply :class:`~qiskit.circuit.library.MCPhaseGate`.

        For the full matrix form of this gate, see the underlying gate documentation.

        Args:
            lam: The angle of the rotation.
            control_qubits: The qubits used as the controls.
            target_qubit: The qubit(s) targeted by the gate.

        Returns:
            A handle to the instructions created.
        """
        from .library.standard_gates.p import MCPhaseGate

        num_ctrl_qubits = len(control_qubits)
        return self.append(
            MCPhaseGate(lam, num_ctrl_qubits), control_qubits[:] + [target_qubit], []
        )

    def r(
        self, theta: ParameterValueType, phi: ParameterValueType, qubit: QubitSpecifier
    ) -> InstructionSet:
        """Apply :class:`~qiskit.circuit.library.RGate`.

        For the full matrix form of this gate, see the underlying gate documentation.

        Args:
            theta: The angle of the rotation.
            phi: The angle of the axis of rotation in the x-y plane.
            qubit: The qubit(s) to apply the gate to.

        Returns:
            A handle to the instructions created.
        """
        from .library.standard_gates.r import RGate

        return self.append(RGate(theta, phi), [qubit], [])

    def rv(
        self,
        vx: ParameterValueType,
        vy: ParameterValueType,
        vz: ParameterValueType,
        qubit: QubitSpecifier,
    ) -> InstructionSet:
        """Apply :class:`~qiskit.circuit.library.RVGate`.

        For the full matrix form of this gate, see the underlying gate documentation.

        Rotation around an arbitrary rotation axis :math:`v`, where :math:`|v|` is the angle of
        rotation in radians.

        Args:
            vx: x-compenent of the rotation axis.
            vy: y-compenent of the rotation axis.
            vz: z-compenent of the rotation axis.
            qubit: The qubit(s) to apply the gate to.

        Returns:
            A handle to the instructions created.
        """
        from .library.generalized_gates.rv import RVGate

        return self.append(RVGate(vx, vy, vz), [qubit], [])

    def rccx(
        self,
        control_qubit1: QubitSpecifier,
        control_qubit2: QubitSpecifier,
        target_qubit: QubitSpecifier,
    ) -> InstructionSet:
        """Apply :class:`~qiskit.circuit.library.RCCXGate`.

        For the full matrix form of this gate, see the underlying gate documentation.

        Args:
            control_qubit1: The qubit(s) used as the first control.
            control_qubit2: The qubit(s) used as the second control.
            target_qubit: The qubit(s) targeted by the gate.

        Returns:
            A handle to the instructions created.
        """
        from .library.standard_gates.x import RCCXGate

        return self.append(RCCXGate(), [control_qubit1, control_qubit2, target_qubit], [])

    def rcccx(
        self,
        control_qubit1: QubitSpecifier,
        control_qubit2: QubitSpecifier,
        control_qubit3: QubitSpecifier,
        target_qubit: QubitSpecifier,
    ) -> InstructionSet:
        """Apply :class:`~qiskit.circuit.library.RC3XGate`.

        For the full matrix form of this gate, see the underlying gate documentation.

        Args:
            control_qubit1: The qubit(s) used as the first control.
            control_qubit2: The qubit(s) used as the second control.
            control_qubit3: The qubit(s) used as the third control.
            target_qubit: The qubit(s) targeted by the gate.

        Returns:
            A handle to the instructions created.
        """
        from .library.standard_gates.x import RC3XGate

        return self.append(
            RC3XGate(), [control_qubit1, control_qubit2, control_qubit3, target_qubit], []
        )

    def rx(
        self, theta: ParameterValueType, qubit: QubitSpecifier, label: Optional[str] = None
    ) -> InstructionSet:
        """Apply :class:`~qiskit.circuit.library.RXGate`.

        For the full matrix form of this gate, see the underlying gate documentation.

        Args:
            theta: The rotation angle of the gate.
            qubit: The qubit(s) to apply the gate to.
            label: The string label of the gate in the circuit.

        Returns:
            A handle to the instructions created.
        """
        from .library.standard_gates.rx import RXGate

        return self.append(RXGate(theta, label=label), [qubit], [])

    def crx(
        self,
        theta: ParameterValueType,
        control_qubit: QubitSpecifier,
        target_qubit: QubitSpecifier,
        label: Optional[str] = None,
        ctrl_state: Optional[Union[str, int]] = None,
    ) -> InstructionSet:
        """Apply :class:`~qiskit.circuit.library.CRXGate`.

        For the full matrix form of this gate, see the underlying gate documentation.

        Args:
            theta: The angle of the rotation.
            control_qubit: The qubit(s) used as the control.
            target_qubit: The qubit(s) targeted by the gate.
            label: The string label of the gate in the circuit.
            ctrl_state:
                The control state in decimal, or as a bitstring (e.g. '1').  Defaults to controlling
                on the '1' state.

        Returns:
            A handle to the instructions created.
        """
        from .library.standard_gates.rx import CRXGate

        return self.append(
            CRXGate(theta, label=label, ctrl_state=ctrl_state), [control_qubit, target_qubit], []
        )

    def rxx(
        self, theta: ParameterValueType, qubit1: QubitSpecifier, qubit2: QubitSpecifier
    ) -> InstructionSet:
        """Apply :class:`~qiskit.circuit.library.RXXGate`.

        For the full matrix form of this gate, see the underlying gate documentation.

        Args:
            theta: The angle of the rotation.
            qubit1: The qubit(s) to apply the gate to.
            qubit2: The qubit(s) to apply the gate to.

        Returns:
            A handle to the instructions created.
        """
        from .library.standard_gates.rxx import RXXGate

        return self.append(RXXGate(theta), [qubit1, qubit2], [])

    def ry(
        self, theta: ParameterValueType, qubit: QubitSpecifier, label: Optional[str] = None
    ) -> InstructionSet:
        """Apply :class:`~qiskit.circuit.library.RYGate`.

        For the full matrix form of this gate, see the underlying gate documentation.

        Args:
            theta: The rotation angle of the gate.
            qubit: The qubit(s) to apply the gate to.
            label: The string label of the gate in the circuit.

        Returns:
            A handle to the instructions created.
        """
        from .library.standard_gates.ry import RYGate

        return self.append(RYGate(theta, label=label), [qubit], [])

    def cry(
        self,
        theta: ParameterValueType,
        control_qubit: QubitSpecifier,
        target_qubit: QubitSpecifier,
        label: Optional[str] = None,
        ctrl_state: Optional[Union[str, int]] = None,
    ) -> InstructionSet:
        """Apply :class:`~qiskit.circuit.library.CRYGate`.

        For the full matrix form of this gate, see the underlying gate documentation.

        Args:
            theta: The angle of the rotation.
            control_qubit: The qubit(s) used as the control.
            target_qubit: The qubit(s) targeted by the gate.
            label: The string label of the gate in the circuit.
            ctrl_state:
                The control state in decimal, or as a bitstring (e.g. '1').  Defaults to controlling
                on the '1' state.

        Returns:
            A handle to the instructions created.
        """
        from .library.standard_gates.ry import CRYGate

        return self.append(
            CRYGate(theta, label=label, ctrl_state=ctrl_state), [control_qubit, target_qubit], []
        )

    def ryy(
        self, theta: ParameterValueType, qubit1: QubitSpecifier, qubit2: QubitSpecifier
    ) -> InstructionSet:
        """Apply :class:`~qiskit.circuit.library.RYYGate`.

        For the full matrix form of this gate, see the underlying gate documentation.

        Args:
            theta: The rotation angle of the gate.
            qubit1: The qubit(s) to apply the gate to.
            qubit2: The qubit(s) to apply the gate to.

        Returns:
            A handle to the instructions created.
        """
        from .library.standard_gates.ryy import RYYGate

        return self.append(RYYGate(theta), [qubit1, qubit2], [])

    def rz(self, phi: ParameterValueType, qubit: QubitSpecifier) -> InstructionSet:
        """Apply :class:`~qiskit.circuit.library.RZGate`.

        For the full matrix form of this gate, see the underlying gate documentation.

        Args:
            phi: The rotation angle of the gate.
            qubit: The qubit(s) to apply the gate to.

        Returns:
            A handle to the instructions created.
        """
        from .library.standard_gates.rz import RZGate

        return self.append(RZGate(phi), [qubit], [])

    def crz(
        self,
        theta: ParameterValueType,
        control_qubit: QubitSpecifier,
        target_qubit: QubitSpecifier,
        label: Optional[str] = None,
        ctrl_state: Optional[Union[str, int]] = None,
    ) -> InstructionSet:
        """Apply :class:`~qiskit.circuit.library.CRZGate`.

        For the full matrix form of this gate, see the underlying gate documentation.

        Args:
            theta: The angle of the rotation.
            control_qubit: The qubit(s) used as the control.
            target_qubit: The qubit(s) targeted by the gate.
            label: The string label of the gate in the circuit.
            ctrl_state:
                The control state in decimal, or as a bitstring (e.g. '1').  Defaults to controlling
                on the '1' state.

        Returns:
            A handle to the instructions created.
        """
        from .library.standard_gates.rz import CRZGate

        return self.append(
            CRZGate(theta, label=label, ctrl_state=ctrl_state), [control_qubit, target_qubit], []
        )

    def rzx(
        self, theta: ParameterValueType, qubit1: QubitSpecifier, qubit2: QubitSpecifier
    ) -> InstructionSet:
        """Apply :class:`~qiskit.circuit.library.RZXGate`.

        For the full matrix form of this gate, see the underlying gate documentation.

        Args:
            theta: The rotation angle of the gate.
            qubit1: The qubit(s) to apply the gate to.
            qubit2: The qubit(s) to apply the gate to.

        Returns:
            A handle to the instructions created.
        """
        from .library.standard_gates.rzx import RZXGate

        return self.append(RZXGate(theta), [qubit1, qubit2], [])

    def rzz(
        self, theta: ParameterValueType, qubit1: QubitSpecifier, qubit2: QubitSpecifier
    ) -> InstructionSet:
        """Apply :class:`~qiskit.circuit.library.RZZGate`.

        For the full matrix form of this gate, see the underlying gate documentation.

        Args:
            theta: The rotation angle of the gate.
            qubit1: The qubit(s) to apply the gate to.
            qubit2: The qubit(s) to apply the gate to.

        Returns:
            A handle to the instructions created.
        """
        from .library.standard_gates.rzz import RZZGate

        return self.append(RZZGate(theta), [qubit1, qubit2], [])

    def ecr(self, qubit1: QubitSpecifier, qubit2: QubitSpecifier) -> InstructionSet:
        """Apply :class:`~qiskit.circuit.library.ECRGate`.

        For the full matrix form of this gate, see the underlying gate documentation.

        Args:
            qubit1, qubit2: The qubits to apply the gate to.

        Returns:
            A handle to the instructions created.
        """
        from .library.standard_gates.ecr import ECRGate

        return self.append(ECRGate(), [qubit1, qubit2], [])

    def s(self, qubit: QubitSpecifier) -> InstructionSet:
        """Apply :class:`~qiskit.circuit.library.SGate`.

        For the full matrix form of this gate, see the underlying gate documentation.

        Args:
            qubit: The qubit(s) to apply the gate to.

        Returns:
            A handle to the instructions created.
        """
        from .library.standard_gates.s import SGate

        return self.append(SGate(), [qubit], [])

    def sdg(self, qubit: QubitSpecifier) -> InstructionSet:
        """Apply :class:`~qiskit.circuit.library.SdgGate`.

        For the full matrix form of this gate, see the underlying gate documentation.

        Args:
            qubit: The qubit(s) to apply the gate to.

        Returns:
            A handle to the instructions created.
        """
        from .library.standard_gates.s import SdgGate

        return self.append(SdgGate(), [qubit], [])

    def cs(
        self,
        control_qubit: QubitSpecifier,
        target_qubit: QubitSpecifier,
        label: Optional[str] = None,
        ctrl_state: Optional[Union[str, int]] = None,
    ) -> InstructionSet:
        """Apply :class:`~qiskit.circuit.library.CSGate`.

        For the full matrix form of this gate, see the underlying gate documentation.

        Args:
            control_qubit: The qubit(s) used as the control.
            target_qubit: The qubit(s) targeted by the gate.
            label: The string label of the gate in the circuit.
            ctrl_state:
                The control state in decimal, or as a bitstring (e.g. '1').  Defaults to controlling
                on the '1' state.

        Returns:
            A handle to the instructions created.
        """
        from .library.standard_gates.s import CSGate

        return self.append(
            CSGate(label=label, ctrl_state=ctrl_state),
            [control_qubit, target_qubit],
            [],
        )

    def csdg(
        self,
        control_qubit: QubitSpecifier,
        target_qubit: QubitSpecifier,
        label: Optional[str] = None,
        ctrl_state: Optional[Union[str, int]] = None,
    ) -> InstructionSet:
        """Apply :class:`~qiskit.circuit.library.CSdgGate`.

        For the full matrix form of this gate, see the underlying gate documentation.

        Args:
            control_qubit: The qubit(s) used as the control.
            target_qubit: The qubit(s) targeted by the gate.
            label: The string label of the gate in the circuit.
            ctrl_state:
                The control state in decimal, or as a bitstring (e.g. '1').  Defaults to controlling
                on the '1' state.

        Returns:
            A handle to the instructions created.
        """
        from .library.standard_gates.s import CSdgGate

        return self.append(
            CSdgGate(label=label, ctrl_state=ctrl_state),
            [control_qubit, target_qubit],
            [],
        )

    def swap(self, qubit1: QubitSpecifier, qubit2: QubitSpecifier) -> InstructionSet:
        """Apply :class:`~qiskit.circuit.library.SwapGate`.

        For the full matrix form of this gate, see the underlying gate documentation.

        Args:
            qubit1, qubit2: The qubits to apply the gate to.

        Returns:
            A handle to the instructions created.
        """
        from .library.standard_gates.swap import SwapGate

        return self.append(SwapGate(), [qubit1, qubit2], [])

    def iswap(self, qubit1: QubitSpecifier, qubit2: QubitSpecifier) -> InstructionSet:
        """Apply :class:`~qiskit.circuit.library.iSwapGate`.

        For the full matrix form of this gate, see the underlying gate documentation.

        Args:
            qubit1, qubit2: The qubits to apply the gate to.

        Returns:
            A handle to the instructions created.
        """
        from .library.standard_gates.iswap import iSwapGate

        return self.append(iSwapGate(), [qubit1, qubit2], [])

    def cswap(
        self,
        control_qubit: QubitSpecifier,
        target_qubit1: QubitSpecifier,
        target_qubit2: QubitSpecifier,
        label: Optional[str] = None,
        ctrl_state: Optional[Union[str, int]] = None,
    ) -> InstructionSet:
        """Apply :class:`~qiskit.circuit.library.CSwapGate`.

        For the full matrix form of this gate, see the underlying gate documentation.

        Args:
            control_qubit: The qubit(s) used as the control.
            target_qubit1: The qubit(s) targeted by the gate.
            target_qubit2: The qubit(s) targeted by the gate.
            label: The string label of the gate in the circuit.
            ctrl_state:
                The control state in decimal, or as a bitstring (e.g. '1').  Defaults to controlling
                on the '1' state.

        Returns:
            A handle to the instructions created.
        """
        from .library.standard_gates.swap import CSwapGate

        return self.append(
            CSwapGate(label=label, ctrl_state=ctrl_state),
            [control_qubit, target_qubit1, target_qubit2],
            [],
        )

    def fredkin(
        self,
        control_qubit: QubitSpecifier,
        target_qubit1: QubitSpecifier,
        target_qubit2: QubitSpecifier,
    ) -> InstructionSet:
        """Apply :class:`~qiskit.circuit.library.CSwapGate`.

        For the full matrix form of this gate, see the underlying gate documentation.

        Args:
            control_qubit: The qubit(s) used as the control.
            target_qubit1: The qubit(s) targeted by the gate.
            target_qubit2: The qubit(s) targeted by the gate.

        Returns:
            A handle to the instructions created.

        See Also:
            QuantumCircuit.cswap: the same function with a different name.
        """
        return self.cswap(control_qubit, target_qubit1, target_qubit2)

    def sx(self, qubit: QubitSpecifier) -> InstructionSet:
        """Apply :class:`~qiskit.circuit.library.SXGate`.

        For the full matrix form of this gate, see the underlying gate documentation.

        Args:
            qubit: The qubit(s) to apply the gate to.

        Returns:
            A handle to the instructions created.
        """
        from .library.standard_gates.sx import SXGate

        return self.append(SXGate(), [qubit], [])

    def sxdg(self, qubit: QubitSpecifier) -> InstructionSet:
        """Apply :class:`~qiskit.circuit.library.SXdgGate`.

        For the full matrix form of this gate, see the underlying gate documentation.

        Args:
            qubit: The qubit(s) to apply the gate to.

        Returns:
            A handle to the instructions created.
        """
        from .library.standard_gates.sx import SXdgGate

        return self.append(SXdgGate(), [qubit], [])

    def csx(
        self,
        control_qubit: QubitSpecifier,
        target_qubit: QubitSpecifier,
        label: Optional[str] = None,
        ctrl_state: Optional[Union[str, int]] = None,
    ) -> InstructionSet:
        """Apply :class:`~qiskit.circuit.library.CSXGate`.

        For the full matrix form of this gate, see the underlying gate documentation.

        Args:
            control_qubit: The qubit(s) used as the control.
            target_qubit: The qubit(s) targeted by the gate.
            label: The string label of the gate in the circuit.
            ctrl_state:
                The control state in decimal, or as a bitstring (e.g. '1').  Defaults to controlling
                on the '1' state.

        Returns:
            A handle to the instructions created.
        """
        from .library.standard_gates.sx import CSXGate

        return self.append(
            CSXGate(label=label, ctrl_state=ctrl_state),
            [control_qubit, target_qubit],
            [],
        )

    def t(self, qubit: QubitSpecifier) -> InstructionSet:
        """Apply :class:`~qiskit.circuit.library.TGate`.

        For the full matrix form of this gate, see the underlying gate documentation.

        Args:
            qubit: The qubit(s) to apply the gate to.

        Returns:
            A handle to the instructions created.
        """
        from .library.standard_gates.t import TGate

        return self.append(TGate(), [qubit], [])

    def tdg(self, qubit: QubitSpecifier) -> InstructionSet:
        """Apply :class:`~qiskit.circuit.library.TdgGate`.

        For the full matrix form of this gate, see the underlying gate documentation.

        Args:
            qubit: The qubit(s) to apply the gate to.

        Returns:
            A handle to the instructions created.
        """
        from .library.standard_gates.t import TdgGate

        return self.append(TdgGate(), [qubit], [])

    def u(
        self,
        theta: ParameterValueType,
        phi: ParameterValueType,
        lam: ParameterValueType,
        qubit: QubitSpecifier,
    ) -> InstructionSet:
        r"""Apply :class:`~qiskit.circuit.library.UGate`.

        For the full matrix form of this gate, see the underlying gate documentation.

        Args:
            theta: The :math:`\theta` rotation angle of the gate.
            phi: The :math:`\phi` rotation angle of the gate.
            lam: The :math:`\lambda` rotation angle of the gate.
            qubit: The qubit(s) to apply the gate to.

        Returns:
            A handle to the instructions created.
        """
        from .library.standard_gates.u import UGate

        return self.append(UGate(theta, phi, lam), [qubit], [])

    def cu(
        self,
        theta: ParameterValueType,
        phi: ParameterValueType,
        lam: ParameterValueType,
        gamma: ParameterValueType,
        control_qubit: QubitSpecifier,
        target_qubit: QubitSpecifier,
        label: Optional[str] = None,
        ctrl_state: Optional[Union[str, int]] = None,
    ) -> InstructionSet:
        r"""Apply :class:`~qiskit.circuit.library.CUGate`.

        For the full matrix form of this gate, see the underlying gate documentation.

        Args:
            theta: The :math:`\theta` rotation angle of the gate.
            phi: The :math:`\phi` rotation angle of the gate.
            lam: The :math:`\lambda` rotation angle of the gate.
            gamma: The global phase applied of the U gate, if applied.
            control_qubit: The qubit(s) used as the control.
            target_qubit: The qubit(s) targeted by the gate.
            label: The string label of the gate in the circuit.
            ctrl_state:
                The control state in decimal, or as a bitstring (e.g. '1').  Defaults to controlling
                on the '1' state.

        Returns:
            A handle to the instructions created.
        """
        from .library.standard_gates.u import CUGate

        return self.append(
            CUGate(theta, phi, lam, gamma, label=label, ctrl_state=ctrl_state),
            [control_qubit, target_qubit],
            [],
        )

    def x(self, qubit: QubitSpecifier, label: Optional[str] = None) -> InstructionSet:
        r"""Apply :class:`~qiskit.circuit.library.XGate`.

        For the full matrix form of this gate, see the underlying gate documentation.

        Args:
            qubit: The qubit(s) to apply the gate to.
            label: The string label of the gate in the circuit.

        Returns:
            A handle to the instructions created.
        """
        from .library.standard_gates.x import XGate

        return self.append(XGate(label=label), [qubit], [])

    def cx(
        self,
        control_qubit: QubitSpecifier,
        target_qubit: QubitSpecifier,
        label: Optional[str] = None,
        ctrl_state: Optional[Union[str, int]] = None,
    ) -> InstructionSet:
        r"""Apply :class:`~qiskit.circuit.library.CXGate`.

        For the full matrix form of this gate, see the underlying gate documentation.

        Args:
            control_qubit: The qubit(s) used as the control.
            target_qubit: The qubit(s) targeted by the gate.
            label: The string label of the gate in the circuit.
            ctrl_state:
                The control state in decimal, or as a bitstring (e.g. '1').  Defaults to controlling
                on the '1' state.

        Returns:
            A handle to the instructions created.
        """

        from .library.standard_gates.x import CXGate

        return self.append(
            CXGate(label=label, ctrl_state=ctrl_state), [control_qubit, target_qubit], []
        )

    def cnot(
        self,
        control_qubit: QubitSpecifier,
        target_qubit: QubitSpecifier,
        label: Optional[str] = None,
        ctrl_state: Optional[Union[str, int]] = None,
    ) -> InstructionSet:
        r"""Apply :class:`~qiskit.circuit.library.CXGate`.

        For the full matrix form of this gate, see the underlying gate documentation.

        Args:
            control_qubit: The qubit(s) used as the control.
            target_qubit: The qubit(s) targeted by the gate.
            label: The string label of the gate in the circuit.
            ctrl_state:
                The control state in decimal, or as a bitstring (e.g. '1').  Defaults to controlling
                on the '1' state.

        Returns:
            A handle to the instructions created.

        See Also:
            QuantumCircuit.cx: the same function with a different name.
        """
        return self.cx(control_qubit, target_qubit, label, ctrl_state)

    def dcx(self, qubit1: QubitSpecifier, qubit2: QubitSpecifier) -> InstructionSet:
        r"""Apply :class:`~qiskit.circuit.library.DCXGate`.

        For the full matrix form of this gate, see the underlying gate documentation.

        Args:
            qubit1: The qubit(s) to apply the gate to.
            qubit2: The qubit(s) to apply the gate to.

        Returns:
            A handle to the instructions created.
        """
        from .library.standard_gates.dcx import DCXGate

        return self.append(DCXGate(), [qubit1, qubit2], [])

    def ccx(
        self,
        control_qubit1: QubitSpecifier,
        control_qubit2: QubitSpecifier,
        target_qubit: QubitSpecifier,
        ctrl_state: Optional[Union[str, int]] = None,
    ) -> InstructionSet:
        r"""Apply :class:`~qiskit.circuit.library.CCXGate`.

        For the full matrix form of this gate, see the underlying gate documentation.

        Args:
            control_qubit1: The qubit(s) used as the first control.
            control_qubit2: The qubit(s) used as the second control.
            target_qubit: The qubit(s) targeted by the gate.
            ctrl_state:
                The control state in decimal, or as a bitstring (e.g. '1').  Defaults to controlling
                on the '1' state.

        Returns:
            A handle to the instructions created.
        """
        from .library.standard_gates.x import CCXGate

        return self.append(
            CCXGate(ctrl_state=ctrl_state),
            [control_qubit1, control_qubit2, target_qubit],
            [],
        )

    def toffoli(
        self,
        control_qubit1: QubitSpecifier,
        control_qubit2: QubitSpecifier,
        target_qubit: QubitSpecifier,
    ) -> InstructionSet:
        r"""Apply :class:`~qiskit.circuit.library.CCXGate`.

        For the full matrix form of this gate, see the underlying gate documentation.

        Args:
            control_qubit1: The qubit(s) used as the first control.
            control_qubit2: The qubit(s) used as the second control.
            target_qubit: The qubit(s) targeted by the gate.

        Returns:
            A handle to the instructions created.

        See Also:
            QuantumCircuit.ccx: the same gate with a different name.
        """
        return self.ccx(control_qubit1, control_qubit2, target_qubit)

    def mcx(
        self,
        control_qubits: Sequence[QubitSpecifier],
        target_qubit: QubitSpecifier,
        ancilla_qubits: Optional[Union[QubitSpecifier, Sequence[QubitSpecifier]]] = None,
        mode: str = "noancilla",
    ) -> InstructionSet:
        """Apply :class:`~qiskit.circuit.library.MCXGate`.

        The multi-cX gate can be implemented using different techniques, which use different numbers
        of ancilla qubits and have varying circuit depth. These modes are:

        - 'noancilla': Requires 0 ancilla qubits.
        - 'recursion': Requires 1 ancilla qubit if more than 4 controls are used, otherwise 0.
        - 'v-chain': Requires 2 less ancillas than the number of control qubits.
        - 'v-chain-dirty': Same as for the clean ancillas (but the circuit will be longer).

        For the full matrix form of this gate, see the underlying gate documentation.

        Args:
            control_qubits: The qubits used as the controls.
            target_qubit: The qubit(s) targeted by the gate.
            ancilla_qubits: The qubits used as the ancillae, if the mode requires them.
            mode: The choice of mode, explained further above.

        Returns:
            A handle to the instructions created.

        Raises:
            ValueError: if the given mode is not known, or if too few ancilla qubits are passed.
            AttributeError: if no ancilla qubits are passed, but some are needed.
        """
        from .library.standard_gates.x import MCXGrayCode, MCXRecursive, MCXVChain

        num_ctrl_qubits = len(control_qubits)

        available_implementations = {
            "noancilla": MCXGrayCode(num_ctrl_qubits),
            "recursion": MCXRecursive(num_ctrl_qubits),
            "v-chain": MCXVChain(num_ctrl_qubits, False),
            "v-chain-dirty": MCXVChain(num_ctrl_qubits, dirty_ancillas=True),
            # outdated, previous names
            "advanced": MCXRecursive(num_ctrl_qubits),
            "basic": MCXVChain(num_ctrl_qubits, dirty_ancillas=False),
            "basic-dirty-ancilla": MCXVChain(num_ctrl_qubits, dirty_ancillas=True),
        }

        # check ancilla input
        if ancilla_qubits:
            _ = self.qbit_argument_conversion(ancilla_qubits)

        try:
            gate = available_implementations[mode]
        except KeyError as ex:
            all_modes = list(available_implementations.keys())
            raise ValueError(
                f"Unsupported mode ({mode}) selected, choose one of {all_modes}"
            ) from ex

        if hasattr(gate, "num_ancilla_qubits") and gate.num_ancilla_qubits > 0:
            required = gate.num_ancilla_qubits
            if ancilla_qubits is None:
                raise AttributeError(f"No ancillas provided, but {required} are needed!")

            # convert ancilla qubits to a list if they were passed as int or qubit
            if not hasattr(ancilla_qubits, "__len__"):
                ancilla_qubits = [ancilla_qubits]

            if len(ancilla_qubits) < required:
                actually = len(ancilla_qubits)
                raise ValueError(f"At least {required} ancillas required, but {actually} given.")
            # size down if too many ancillas were provided
            ancilla_qubits = ancilla_qubits[:required]
        else:
            ancilla_qubits = []

        return self.append(gate, control_qubits[:] + [target_qubit] + ancilla_qubits[:], [])

    def mct(
        self,
        control_qubits: Sequence[QubitSpecifier],
        target_qubit: QubitSpecifier,
        ancilla_qubits: Optional[Union[QubitSpecifier, Sequence[QubitSpecifier]]] = None,
        mode: str = "noancilla",
    ) -> InstructionSet:
        """Apply :class:`~qiskit.circuit.library.MCXGate`.

        The multi-cX gate can be implemented using different techniques, which use different numbers
        of ancilla qubits and have varying circuit depth. These modes are:

        - 'noancilla': Requires 0 ancilla qubits.
        - 'recursion': Requires 1 ancilla qubit if more than 4 controls are used, otherwise 0.
        - 'v-chain': Requires 2 less ancillas than the number of control qubits.
        - 'v-chain-dirty': Same as for the clean ancillas (but the circuit will be longer).

        For the full matrix form of this gate, see the underlying gate documentation.

        Args:
            control_qubits: The qubits used as the controls.
            target_qubit: The qubit(s) targeted by the gate.
            ancilla_qubits: The qubits used as the ancillae, if the mode requires them.
            mode: The choice of mode, explained further above.

        Returns:
            A handle to the instructions created.

        Raises:
            ValueError: if the given mode is not known, or if too few ancilla qubits are passed.
            AttributeError: if no ancilla qubits are passed, but some are needed.

        See Also:
            QuantumCircuit.mcx: the same gate with a different name.
        """
        return self.mcx(control_qubits, target_qubit, ancilla_qubits, mode)

    def y(self, qubit: QubitSpecifier) -> InstructionSet:
        r"""Apply :class:`~qiskit.circuit.library.YGate`.

        For the full matrix form of this gate, see the underlying gate documentation.

        Args:
            qubit: The qubit(s) to apply the gate to.

        Returns:
            A handle to the instructions created.
        """
        from .library.standard_gates.y import YGate

        return self.append(YGate(), [qubit], [])

    def cy(
        self,
        control_qubit: QubitSpecifier,
        target_qubit: QubitSpecifier,
        label: Optional[str] = None,
        ctrl_state: Optional[Union[str, int]] = None,
    ) -> InstructionSet:
        r"""Apply :class:`~qiskit.circuit.library.CYGate`.

        For the full matrix form of this gate, see the underlying gate documentation.

        Args:
            control_qubit: The qubit(s) used as the controls.
            target_qubit: The qubit(s) targeted by the gate.
            label: The string label of the gate in the circuit.
            ctrl_state:
                The control state in decimal, or as a bitstring (e.g. '1').  Defaults to controlling
                on the '1' state.

        Returns:
            A handle to the instructions created.
        """
        from .library.standard_gates.y import CYGate

        return self.append(
            CYGate(label=label, ctrl_state=ctrl_state), [control_qubit, target_qubit], []
        )

    def z(self, qubit: QubitSpecifier) -> InstructionSet:
        r"""Apply :class:`~qiskit.circuit.library.ZGate`.

        For the full matrix form of this gate, see the underlying gate documentation.

        Args:
            qubit: The qubit(s) to apply the gate to.

        Returns:
            A handle to the instructions created.
        """
        from .library.standard_gates.z import ZGate

        return self.append(ZGate(), [qubit], [])

    def cz(
        self,
        control_qubit: QubitSpecifier,
        target_qubit: QubitSpecifier,
        label: Optional[str] = None,
        ctrl_state: Optional[Union[str, int]] = None,
    ) -> InstructionSet:
        r"""Apply :class:`~qiskit.circuit.library.CZGate`.

        For the full matrix form of this gate, see the underlying gate documentation.

        Args:
            control_qubit: The qubit(s) used as the controls.
            target_qubit: The qubit(s) targeted by the gate.
            label: The string label of the gate in the circuit.
            ctrl_state:
                The control state in decimal, or as a bitstring (e.g. '1').  Defaults to controlling
                on the '1' state.

        Returns:
            A handle to the instructions created.
        """
        from .library.standard_gates.z import CZGate

        return self.append(
            CZGate(label=label, ctrl_state=ctrl_state), [control_qubit, target_qubit], []
        )

    def ccz(
        self,
        control_qubit1: QubitSpecifier,
        control_qubit2: QubitSpecifier,
        target_qubit: QubitSpecifier,
        label: Optional[str] = None,
        ctrl_state: Optional[Union[str, int]] = None,
    ) -> InstructionSet:
        r"""Apply :class:`~qiskit.circuit.library.CCZGate`.

        For the full matrix form of this gate, see the underlying gate documentation.

        Args:
            control_qubit1: The qubit(s) used as the first control.
            control_qubit2: The qubit(s) used as the second control.
            target_qubit: The qubit(s) targeted by the gate.
            label: The string label of the gate in the circuit.
            ctrl_state:
                The control state in decimal, or as a bitstring (e.g. '10').  Defaults to controlling
                on the '11' state.

        Returns:
            A handle to the instructions created.
        """
        from .library.standard_gates.z import CCZGate

        return self.append(
            CCZGate(label=label, ctrl_state=ctrl_state),
            [control_qubit1, control_qubit2, target_qubit],
            [],
        )

    def pauli(
        self,
        pauli_string: str,
        qubits: Sequence[QubitSpecifier],
    ) -> InstructionSet:
        """Apply :class:`~qiskit.circuit.library.PauliGate`.

        Args:
            pauli_string: A string representing the Pauli operator to apply, e.g. 'XX'.
            qubits: The qubits to apply this gate to.

        Returns:
            A handle to the instructions created.
        """
        from qiskit.circuit.library.generalized_gates.pauli import PauliGate

        return self.append(PauliGate(pauli_string), qubits, [])

    def _push_scope(
        self,
        qubits: Iterable[Qubit] = (),
        clbits: Iterable[Clbit] = (),
        registers: Iterable[Register] = (),
        allow_jumps: bool = True,
    ):
        """Add a scope for collecting instructions into this circuit.

        This should only be done by the control-flow context managers, which will handle cleaning up
        after themselves at the end as well.

        Args:
            qubits: Any qubits that this scope should automatically use.
            clbits: Any clbits that this scope should automatically use.
            allow_jumps: Whether this scope allows jumps to be used within it.
        """
        # pylint: disable=cyclic-import
        from qiskit.circuit.controlflow.builder import ControlFlowBuilderBlock

        # Chain resource requests so things like registers added to inner scopes via conditions are
        # requested in the outer scope as well.
        if self._control_flow_scopes:
            resource_requester = self._control_flow_scopes[-1].request_classical_resource
        else:
            resource_requester = self._resolve_classical_resource

        self._control_flow_scopes.append(
            ControlFlowBuilderBlock(
                qubits,
                clbits,
                resource_requester=resource_requester,
                registers=registers,
                allow_jumps=allow_jumps,
            )
        )

    def _pop_scope(self) -> "qiskit.circuit.controlflow.builder.ControlFlowBuilderBlock":
        """Finish a scope used in the control-flow builder interface, and return it to the caller.

        This should only be done by the control-flow context managers, since they naturally
        synchronise the creation and deletion of stack elements."""
        return self._control_flow_scopes.pop()

    def _peek_previous_instruction_in_scope(self) -> CircuitInstruction:
        """Return the instruction 3-tuple of the most recent instruction in the current scope, even
        if that scope is currently under construction.

        This function is only intended for use by the control-flow ``if``-statement builders, which
        may need to modify a previous instruction."""
        if self._control_flow_scopes:
            return self._control_flow_scopes[-1].peek()
        if not self._data:
            raise CircuitError("This circuit contains no instructions.")
        return self._data[-1]

    def _pop_previous_instruction_in_scope(self) -> CircuitInstruction:
        """Return the instruction 3-tuple of the most recent instruction in the current scope, even
        if that scope is currently under construction, and remove it from that scope.

        This function is only intended for use by the control-flow ``if``-statement builders, which
        may need to replace a previous instruction with another.
        """
        if self._control_flow_scopes:
            return self._control_flow_scopes[-1].pop()
        if not self._data:
            raise CircuitError("This circuit contains no instructions.")
        instruction = self._data.pop()
        if isinstance(instruction.operation, Instruction):
            self._update_parameter_table_on_instruction_removal(instruction)
        return instruction

    def _update_parameter_table_on_instruction_removal(self, instruction: CircuitInstruction):
        """Update the :obj:`.ParameterTable` of this circuit given that an instance of the given
        ``instruction`` has just been removed from the circuit.

        .. note::

            This does not account for the possibility for the same instruction instance being added
            more than once to the circuit.  At the time of writing (2021-11-17, main commit 271a82f)
            there is a defensive ``deepcopy`` of parameterised instructions inside
            :meth:`.QuantumCircuit.append`, so this should be safe.  Trying to account for it would
            involve adding a potentially quadratic-scaling loop to check each entry in ``data``.
        """
        atomic_parameters = []
        for index, parameter in enumerate(instruction.operation.params):
            if isinstance(parameter, (ParameterExpression, QuantumCircuit)):
                atomic_parameters.extend((p, index) for p in parameter.parameters)
        for atomic_parameter, index in atomic_parameters:
            new_entries = self._parameter_table[atomic_parameter].copy()
            new_entries.discard((instruction.operation, index))
            if not new_entries:
                del self._parameter_table[atomic_parameter]
                # Invalidate cache.
                self._parameters = None
            else:
                self._parameter_table[atomic_parameter] = new_entries

    @typing.overload
    def while_loop(
        self,
        condition: Tuple[Union[ClassicalRegister, Clbit], int],
        body: None,
        qubits: None,
        clbits: None,
        *,
        label: Optional[str],
    ) -> "qiskit.circuit.controlflow.while_loop.WhileLoopContext":
        ...

    @typing.overload
    def while_loop(
        self,
        condition: Tuple[Union[ClassicalRegister, Clbit], int],
        body: "QuantumCircuit",
        qubits: Sequence[QubitSpecifier],
        clbits: Sequence[ClbitSpecifier],
        *,
        label: Optional[str],
    ) -> InstructionSet:
        ...

    def while_loop(self, condition, body=None, qubits=None, clbits=None, *, label=None):
        """Create a ``while`` loop on this circuit.

        There are two forms for calling this function.  If called with all its arguments (with the
        possible exception of ``label``), it will create a
        :obj:`~qiskit.circuit.controlflow.WhileLoopOp` with the given ``body``.  If ``body`` (and
        ``qubits`` and ``clbits``) are *not* passed, then this acts as a context manager, which
        will automatically build a :obj:`~qiskit.circuit.controlflow.WhileLoopOp` when the scope
        finishes.  In this form, you do not need to keep track of the qubits or clbits you are
        using, because the scope will handle it for you.

        Example usage::

            from qiskit.circuit import QuantumCircuit, Clbit, Qubit
            bits = [Qubit(), Qubit(), Clbit()]
            qc = QuantumCircuit(bits)

            with qc.while_loop((bits[2], 0)):
                qc.h(0)
                qc.cx(0, 1)
                qc.measure(0, 0)

        Args:
            condition (Tuple[Union[ClassicalRegister, Clbit], int]): An equality condition to be
                checked prior to executing ``body``. The left-hand side of the condition must be a
                :obj:`~ClassicalRegister` or a :obj:`~Clbit`, and the right-hand side must be an
                integer or boolean.
            body (Optional[QuantumCircuit]): The loop body to be repeatedly executed.  Omit this to
                use the context-manager mode.
            qubits (Optional[Sequence[Qubit]]): The circuit qubits over which the loop body should
                be run.  Omit this to use the context-manager mode.
            clbits (Optional[Sequence[Clbit]]): The circuit clbits over which the loop body should
                be run.  Omit this to use the context-manager mode.
            label (Optional[str]): The string label of the instruction in the circuit.

        Returns:
            InstructionSet or WhileLoopContext: If used in context-manager mode, then this should be
            used as a ``with`` resource, which will infer the block content and operands on exit.
            If the full form is used, then this returns a handle to the instructions created.

        Raises:
            CircuitError: if an incorrect calling convention is used.
        """
        # pylint: disable=cyclic-import
        from qiskit.circuit.controlflow.while_loop import WhileLoopOp, WhileLoopContext

        condition = (self._resolve_classical_resource(condition[0]), condition[1])

        if body is None:
            if qubits is not None or clbits is not None:
                raise CircuitError(
                    "When using 'while_loop' as a context manager,"
                    " you cannot pass qubits or clbits."
                )
            return WhileLoopContext(self, condition, label=label)
        elif qubits is None or clbits is None:
            raise CircuitError(
                "When using 'while_loop' with a body, you must pass qubits and clbits."
            )

        return self.append(WhileLoopOp(condition, body, label), qubits, clbits)

    @typing.overload
    def for_loop(
        self,
        indexset: Iterable[int],
        loop_parameter: Optional[Parameter],
        body: None,
        qubits: None,
        clbits: None,
        *,
        label: Optional[str],
    ) -> "qiskit.circuit.controlflow.for_loop.ForLoopContext":
        ...

    @typing.overload
    def for_loop(
        self,
        indexset: Iterable[int],
        loop_parameter: Union[Parameter, None],
        body: "QuantumCircuit",
        qubits: Sequence[QubitSpecifier],
        clbits: Sequence[ClbitSpecifier],
        *,
        label: Optional[str],
    ) -> InstructionSet:
        ...

    def for_loop(
        self, indexset, loop_parameter=None, body=None, qubits=None, clbits=None, *, label=None
    ):
        """Create a ``for`` loop on this circuit.

        There are two forms for calling this function.  If called with all its arguments (with the
        possible exception of ``label``), it will create a
        :obj:`~qiskit.circuit.controlflow.ForLoopOp` with the given ``body``.  If ``body`` (and
        ``qubits`` and ``clbits``) are *not* passed, then this acts as a context manager, which,
        when entered, provides a loop variable (unless one is given, in which case it will be
        reused) and will automatically build a :obj:`~qiskit.circuit.controlflow.ForLoopOp` when the
        scope finishes.  In this form, you do not need to keep track of the qubits or clbits you are
        using, because the scope will handle it for you.

        For example::

            from qiskit import QuantumCircuit
            qc = QuantumCircuit(2, 1)

            with qc.for_loop(range(5)) as i:
                qc.h(0)
                qc.cx(0, 1)
                qc.measure(0, 0)
                qc.break_loop().c_if(0, True)

        Args:
            indexset (Iterable[int]): A collection of integers to loop over.  Always necessary.
            loop_parameter (Optional[Parameter]): The parameter used within ``body`` to which
                the values from ``indexset`` will be assigned.  In the context-manager form, if this
                argument is not supplied, then a loop parameter will be allocated for you and
                returned as the value of the ``with`` statement.  This will only be bound into the
                circuit if it is used within the body.

                If this argument is ``None`` in the manual form of this method, ``body`` will be
                repeated once for each of the items in ``indexset`` but their values will be
                ignored.
            body (Optional[QuantumCircuit]): The loop body to be repeatedly executed.  Omit this to
                use the context-manager mode.
            qubits (Optional[Sequence[QubitSpecifier]]): The circuit qubits over which the loop body
                should be run.  Omit this to use the context-manager mode.
            clbits (Optional[Sequence[ClbitSpecifier]]): The circuit clbits over which the loop body
                should be run.  Omit this to use the context-manager mode.
            label (Optional[str]): The string label of the instruction in the circuit.

        Returns:
            InstructionSet or ForLoopContext: depending on the call signature, either a context
            manager for creating the for loop (it will automatically be added to the circuit at the
            end of the block), or an :obj:`~InstructionSet` handle to the appended loop operation.

        Raises:
            CircuitError: if an incorrect calling convention is used.
        """
        # pylint: disable=cyclic-import
        from qiskit.circuit.controlflow.for_loop import ForLoopOp, ForLoopContext

        if body is None:
            if qubits is not None or clbits is not None:
                raise CircuitError(
                    "When using 'for_loop' as a context manager, you cannot pass qubits or clbits."
                )
            return ForLoopContext(self, indexset, loop_parameter, label=label)
        elif qubits is None or clbits is None:
            raise CircuitError(
                "When using 'for_loop' with a body, you must pass qubits and clbits."
            )

        return self.append(ForLoopOp(indexset, loop_parameter, body, label), qubits, clbits)

    @typing.overload
    def if_test(
        self,
        condition: Tuple[Union[ClassicalRegister, Clbit], int],
        true_body: None,
        qubits: None,
        clbits: None,
        *,
        label: Optional[str],
    ) -> "qiskit.circuit.controlflow.if_else.IfContext":
        ...

    @typing.overload
    def if_test(
        self,
        condition: Tuple[Union[ClassicalRegister, Clbit], int],
        true_body: "QuantumCircuit",
        qubits: Sequence[QubitSpecifier],
        clbits: Sequence[ClbitSpecifier],
        *,
        label: Optional[str] = None,
    ) -> InstructionSet:
        ...

    def if_test(
        self,
        condition,
        true_body=None,
        qubits=None,
        clbits=None,
        *,
        label=None,
    ):
        """Create an ``if`` statement on this circuit.

        There are two forms for calling this function.  If called with all its arguments (with the
        possible exception of ``label``), it will create a
        :obj:`~qiskit.circuit.controlflow.IfElseOp` with the given ``true_body``, and there will be
        no branch for the ``false`` condition (see also the :meth:`.if_else` method).  However, if
        ``true_body`` (and ``qubits`` and ``clbits``) are *not* passed, then this acts as a context
        manager, which can be used to build ``if`` statements.  The return value of the ``with``
        statement is a chainable context manager, which can be used to create subsequent ``else``
        blocks.  In this form, you do not need to keep track of the qubits or clbits you are using,
        because the scope will handle it for you.

        For example::

            from qiskit.circuit import QuantumCircuit, Qubit, Clbit
            bits = [Qubit(), Qubit(), Qubit(), Clbit(), Clbit()]
            qc = QuantumCircuit(bits)

            qc.h(0)
            qc.cx(0, 1)
            qc.measure(0, 0)
            qc.h(0)
            qc.cx(0, 1)
            qc.measure(0, 1)

            with qc.if_test((bits[3], 0)) as else_:
                qc.x(2)
            with else_:
                qc.h(2)
                qc.z(2)

        Args:
            condition (Tuple[Union[ClassicalRegister, Clbit], int]): A condition to be evaluated at
                circuit runtime which, if true, will trigger the evaluation of ``true_body``. Can be
                specified as either a tuple of a ``ClassicalRegister`` to be tested for equality
                with a given ``int``, or as a tuple of a ``Clbit`` to be compared to either a
                ``bool`` or an ``int``.
            true_body (Optional[QuantumCircuit]): The circuit body to be run if ``condition`` is
                true.
            qubits (Optional[Sequence[QubitSpecifier]]): The circuit qubits over which the if/else
                should be run.
            clbits (Optional[Sequence[ClbitSpecifier]]): The circuit clbits over which the if/else
                should be run.
            label (Optional[str]): The string label of the instruction in the circuit.

        Returns:
            InstructionSet or IfContext: depending on the call signature, either a context
            manager for creating the ``if`` block (it will automatically be added to the circuit at
            the end of the block), or an :obj:`~InstructionSet` handle to the appended conditional
            operation.

        Raises:
            CircuitError: If the provided condition references Clbits outside the
                enclosing circuit.
            CircuitError: if an incorrect calling convention is used.

        Returns:
            A handle to the instruction created.
        """
        # pylint: disable=cyclic-import
        from qiskit.circuit.controlflow.if_else import IfElseOp, IfContext

        condition = (self._resolve_classical_resource(condition[0]), condition[1])

        if true_body is None:
            if qubits is not None or clbits is not None:
                raise CircuitError(
                    "When using 'if_test' as a context manager, you cannot pass qubits or clbits."
                )
            # We can only allow jumps if we're in a loop block, but the default path (no scopes)
            # also allows adding jumps to support the more verbose internal mode.
            in_loop = bool(self._control_flow_scopes and self._control_flow_scopes[-1].allow_jumps)
            return IfContext(self, condition, in_loop=in_loop, label=label)
        elif qubits is None or clbits is None:
            raise CircuitError("When using 'if_test' with a body, you must pass qubits and clbits.")

        return self.append(IfElseOp(condition, true_body, None, label), qubits, clbits)

    def if_else(
        self,
        condition: Union[
            Tuple[ClassicalRegister, int],
            Tuple[Clbit, int],
            Tuple[Clbit, bool],
        ],
        true_body: "QuantumCircuit",
        false_body: "QuantumCircuit",
        qubits: Sequence[QubitSpecifier],
        clbits: Sequence[ClbitSpecifier],
        label: Optional[str] = None,
    ) -> InstructionSet:
        """Apply :class:`~qiskit.circuit.controlflow.IfElseOp`.

        .. note::

            This method does not have an associated context-manager form, because it is already
            handled by the :meth:`.if_test` method.  You can use the ``else`` part of that with
            something such as::

                from qiskit.circuit import QuantumCircuit, Qubit, Clbit
                bits = [Qubit(), Qubit(), Clbit()]
                qc = QuantumCircuit(bits)
                qc.h(0)
                qc.cx(0, 1)
                qc.measure(0, 0)
                with qc.if_test((bits[2], 0)) as else_:
                    qc.h(0)
                with else_:
                    qc.x(0)

        Args:
            condition: A condition to be evaluated at circuit runtime which,
                if true, will trigger the evaluation of ``true_body``. Can be
                specified as either a tuple of a ``ClassicalRegister`` to be
                tested for equality with a given ``int``, or as a tuple of a
                ``Clbit`` to be compared to either a ``bool`` or an ``int``.
            true_body: The circuit body to be run if ``condition`` is true.
            false_body: The circuit to be run if ``condition`` is false.
            qubits: The circuit qubits over which the if/else should be run.
            clbits: The circuit clbits over which the if/else should be run.
            label: The string label of the instruction in the circuit.

        Raises:
            CircuitError: If the provided condition references Clbits outside the
                enclosing circuit.

        Returns:
            A handle to the instruction created.
        """
        # pylint: disable=cyclic-import
        from qiskit.circuit.controlflow.if_else import IfElseOp

        condition = (self._resolve_classical_resource(condition[0]), condition[1])
        return self.append(IfElseOp(condition, true_body, false_body, label), qubits, clbits)

    def break_loop(self) -> InstructionSet:
        """Apply :class:`~qiskit.circuit.controlflow.BreakLoopOp`.

        .. warning::

            If you are using the context-manager "builder" forms of :meth:`.if_test`,
            :meth:`.for_loop` or :meth:`.while_loop`, you can only call this method if you are
            within a loop context, because otherwise the "resource width" of the operation cannot be
            determined.  This would quickly lead to invalid circuits, and so if you are trying to
            construct a reusable loop body (without the context managers), you must also use the
            non-context-manager form of :meth:`.if_test` and :meth:`.if_else`.  Take care that the
            :obj:`.BreakLoopOp` instruction must span all the resources of its containing loop, not
            just the immediate scope.

        Returns:
            A handle to the instruction created.

        Raises:
            CircuitError: if this method was called within a builder context, but not contained
                within a loop.
        """
        # pylint: disable=cyclic-import
        from qiskit.circuit.controlflow.break_loop import BreakLoopOp, BreakLoopPlaceholder

        if self._control_flow_scopes:
            operation = BreakLoopPlaceholder()
            resources = operation.placeholder_resources()
            return self.append(operation, resources.qubits, resources.clbits)
        return self.append(BreakLoopOp(self.num_qubits, self.num_clbits), self.qubits, self.clbits)

    def continue_loop(self) -> InstructionSet:
        """Apply :class:`~qiskit.circuit.controlflow.ContinueLoopOp`.

        .. warning::

            If you are using the context-manager "builder" forms of :meth:`.if_test`,
            :meth:`.for_loop` or :meth:`.while_loop`, you can only call this method if you are
            within a loop context, because otherwise the "resource width" of the operation cannot be
            determined.  This would quickly lead to invalid circuits, and so if you are trying to
            construct a reusable loop body (without the context managers), you must also use the
            non-context-manager form of :meth:`.if_test` and :meth:`.if_else`.  Take care that the
            :obj:`.ContinueLoopOp` instruction must span all the resources of its containing loop,
            not just the immediate scope.

        Returns:
            A handle to the instruction created.

        Raises:
            CircuitError: if this method was called within a builder context, but not contained
                within a loop.
        """
        # pylint: disable=cyclic-import
        from qiskit.circuit.controlflow.continue_loop import ContinueLoopOp, ContinueLoopPlaceholder

        if self._control_flow_scopes:
            operation = ContinueLoopPlaceholder()
            resources = operation.placeholder_resources()
            return self.append(operation, resources.qubits, resources.clbits)
        return self.append(
            ContinueLoopOp(self.num_qubits, self.num_clbits), self.qubits, self.clbits
        )

    def add_calibration(
        self,
        gate: Union[Gate, str],
        qubits: Sequence[int],
        # Schedule has the type `qiskit.pulse.Schedule`, but `qiskit.pulse` cannot be imported
        # while this module is, and so Sphinx will not accept a forward reference to it.  Sphinx
        # needs the types available at runtime, whereas mypy will accept it, because it handles the
        # type checking by static analysis.
        schedule,
        params: Optional[Sequence[ParameterValueType]] = None,
    ) -> None:
        """Register a low-level, custom pulse definition for the given gate.

        Args:
            gate (Union[Gate, str]): Gate information.
            qubits (Union[int, Tuple[int]]): List of qubits to be measured.
            schedule (Schedule): Schedule information.
            params (Optional[List[Union[float, Parameter]]]): A list of parameters.

        Raises:
            Exception: if the gate is of type string and params is None.
        """
        if isinstance(gate, Gate):
            self._calibrations[gate.name][(tuple(qubits), tuple(gate.params))] = schedule
        else:
            self._calibrations[gate][(tuple(qubits), tuple(params or []))] = schedule

    # Functions only for scheduled circuits
    def qubit_duration(self, *qubits: Union[Qubit, int]) -> float:
        """Return the duration between the start and stop time of the first and last instructions,
        excluding delays, over the supplied qubits. Its time unit is ``self.unit``.

        Args:
            *qubits: Qubits within ``self`` to include.

        Returns:
            Return the duration between the first start and last stop time of non-delay instructions
        """
        return self.qubit_stop_time(*qubits) - self.qubit_start_time(*qubits)

    def qubit_start_time(self, *qubits: Union[Qubit, int]) -> float:
        """Return the start time of the first instruction, excluding delays,
        over the supplied qubits. Its time unit is ``self.unit``.

        Return 0 if there are no instructions over qubits

        Args:
            *qubits: Qubits within ``self`` to include. Integers are allowed for qubits, indicating
            indices of ``self.qubits``.

        Returns:
            Return the start time of the first instruction, excluding delays, over the qubits

        Raises:
            CircuitError: if ``self`` is a not-yet scheduled circuit.
        """
        if self.duration is None:
            # circuit has only delays, this is kind of scheduled
            for instruction in self._data:
                if not isinstance(instruction.operation, Delay):
                    raise CircuitError(
                        "qubit_start_time undefined. Circuit must be scheduled first."
                    )
            return 0

        qubits = [self.qubits[q] if isinstance(q, int) else q for q in qubits]

        starts = {q: 0 for q in qubits}
        dones = {q: False for q in qubits}
        for instruction in self._data:
            for q in qubits:
                if q in instruction.qubits:
                    if isinstance(instruction.operation, Delay):
                        if not dones[q]:
                            starts[q] += instruction.operation.duration
                    else:
                        dones[q] = True
            if len(qubits) == len([done for done in dones.values() if done]):  # all done
                return min(start for start in starts.values())

        return 0  # If there are no instructions over bits

    def qubit_stop_time(self, *qubits: Union[Qubit, int]) -> float:
        """Return the stop time of the last instruction, excluding delays, over the supplied qubits.
        Its time unit is ``self.unit``.

        Return 0 if there are no instructions over qubits

        Args:
            *qubits: Qubits within ``self`` to include. Integers are allowed for qubits, indicating
            indices of ``self.qubits``.

        Returns:
            Return the stop time of the last instruction, excluding delays, over the qubits

        Raises:
            CircuitError: if ``self`` is a not-yet scheduled circuit.
        """
        if self.duration is None:
            # circuit has only delays, this is kind of scheduled
            for instruction in self._data:
                if not isinstance(instruction.operation, Delay):
                    raise CircuitError(
                        "qubit_stop_time undefined. Circuit must be scheduled first."
                    )
            return 0

        qubits = [self.qubits[q] if isinstance(q, int) else q for q in qubits]

        stops = {q: self.duration for q in qubits}
        dones = {q: False for q in qubits}
        for instruction in reversed(self._data):
            for q in qubits:
                if q in instruction.qubits:
                    if isinstance(instruction.operation, Delay):
                        if not dones[q]:
                            stops[q] -= instruction.operation.duration
                    else:
                        dones[q] = True
            if len(qubits) == len([done for done in dones.values() if done]):  # all done
                return max(stop for stop in stops.values())

        return 0  # If there are no instructions over bits


def _circuit_from_qasm(qasm: Qasm) -> "QuantumCircuit":
    # pylint: disable=cyclic-import
    from qiskit.converters import ast_to_dag
    from qiskit.converters import dag_to_circuit

    ast = qasm.parse()
    dag = ast_to_dag(ast)
    return dag_to_circuit(dag)


def _standard_compare(value1, value2):
    if value1 < value2:
        return -1
    if value1 > value2:
        return 1
    return 0


def _compare_parameters(param1: Parameter, param2: Parameter) -> int:
    if isinstance(param1, ParameterVectorElement) and isinstance(param2, ParameterVectorElement):
        # if they belong to a vector with the same name, sort by index
        if param1.vector.name == param2.vector.name:
            return _standard_compare(param1.index, param2.index)

    # else sort by name
    return _standard_compare(param1.name, param2.name)


def _add_sub_instruction_to_existing_composite_circuits(
    instruction: Instruction,
    existing_gate_names: List[str],
    existing_composite_circuits: List[Instruction],
) -> None:
    """Recursively add undefined sub-instructions in the definition of the given
    instruction to existing_composite_circuit list.
    """
    for sub_instruction in instruction.definition:
        sub_operation = sub_instruction.operation
        # Check instructions names are valid
        if not VALID_QASM2_IDENTIFIER.fullmatch(sub_operation.name):
            sub_operation = sub_operation.copy(name=_qasm_escape_gate_name(sub_operation.name))
        if (
            sub_operation.name not in existing_gate_names
            and sub_operation not in existing_composite_circuits
        ):
            existing_composite_circuits.insert(0, sub_operation)
            _add_sub_instruction_to_existing_composite_circuits(
                sub_operation, existing_gate_names, existing_composite_circuits
            )


def _qasm_escape_gate_name(name: str) -> str:
    """Returns a valid OpenQASM gate identifier"""
    # Replace all non-ASCII-word characters with the underscore.
    escaped_name = re.sub(r"\W", "_", name, flags=re.ASCII)
    if not escaped_name or escaped_name[0] not in string.ascii_lowercase:
        # Add an arbitrary, guaranteed-to-be-valid prefix.
        escaped_name = "gate_" + escaped_name

    return escaped_name


def _get_composite_circuit_qasm_from_instruction(instruction: Instruction) -> str:
    """Returns OpenQASM string composite circuit given an instruction.
    The given instruction should be the result of composite_circuit.to_instruction()."""

    if instruction.definition is None:
        raise ValueError(f'Instruction "{instruction.name}" is not defined.')

    gate_parameters = ",".join(["param%i" % num for num in range(len(instruction.params))])
    qubit_parameters = ",".join(["q%i" % num for num in range(instruction.num_qubits)])
    composite_circuit_gates = ""

    definition = instruction.definition
    definition_bit_labels = {
        bit: idx for bits in (definition.qubits, definition.clbits) for idx, bit in enumerate(bits)
    }
    for sub_instruction in definition:
        sub_operation = sub_instruction.operation
        if not VALID_QASM2_IDENTIFIER.fullmatch(sub_operation.name):
            sub_operation = sub_operation.copy(name=_qasm_escape_gate_name(sub_operation.name))

        gate_qargs = ",".join(
            "q%i" % index
            for index in [definition_bit_labels[qubit] for qubit in sub_instruction.qubits]
        )
        composite_circuit_gates += f"{sub_operation.qasm()} {gate_qargs}; "

    if composite_circuit_gates:
        composite_circuit_gates = composite_circuit_gates.rstrip(" ")

    if gate_parameters:
        qasm_string = "gate {}({}) {} {{ {} }}".format(
            instruction.name,
            gate_parameters,
            qubit_parameters,
            composite_circuit_gates,
        )
    else:
        qasm_string = "gate {} {} {{ {} }}".format(
            instruction.name,
            qubit_parameters,
            composite_circuit_gates,
        )

    return qasm_string


def _insert_composite_gate_definition_qasm(
    string_temp: str, existing_composite_circuits: List[Instruction], extension_lib: str
) -> str:
    """Insert composite gate definition QASM code right after extension library in the header"""

    gate_definition_string = ""

    # Generate gate definition string
    for instruction in existing_composite_circuits:
        if hasattr(instruction, "_qasm_definition"):
            qasm_string = instruction._qasm_definition
        else:
            qasm_string = _get_composite_circuit_qasm_from_instruction(instruction)
        gate_definition_string += "\n" + qasm_string

    string_temp = string_temp.replace(extension_lib, f"{extension_lib}{gate_definition_string}")
    return string_temp


def _bit_argument_conversion(specifier, bit_sequence, bit_set, type_):
    """Get the list of bits referred to by the specifier ``specifier``.

    Valid types for ``specifier`` are integers, bits of the correct type (as given in ``type_``), or
    iterables of one of those two scalar types.  Integers are interpreted as indices into the
    sequence ``bit_sequence``.  All allowed bits must be in ``bit_set`` (which should implement
    fast lookup), which is assumed to contain the same bits as ``bit_sequence``.

    Returns:
        List[Bit]: a list of the specified bits from ``bits``.

    Raises:
        CircuitError: if an incorrect type or index is encountered, if the same bit is specified
            more than once, or if the specifier is to a bit not in the ``bit_set``.
    """
    # The duplication between this function and `_bit_argument_conversion_scalar` is so that fast
    # paths return as quickly as possible, and all valid specifiers will resolve without needing to
    # try/catch exceptions (which is too slow for inner-loop code).
    if isinstance(specifier, type_):
        if specifier in bit_set:
            return [specifier]
        raise CircuitError(f"Bit '{specifier}' is not in the circuit.")
    if isinstance(specifier, (int, np.integer)):
        try:
            return [bit_sequence[specifier]]
        except IndexError as ex:
            raise CircuitError(
                f"Index {specifier} out of range for size {len(bit_sequence)}."
            ) from ex
    # Slices can't raise IndexError - they just return an empty list.
    if isinstance(specifier, slice):
        return bit_sequence[specifier]
    try:
        return [
            _bit_argument_conversion_scalar(index, bit_sequence, bit_set, type_)
            for index in specifier
        ]
    except TypeError as ex:
        message = (
            f"Incorrect bit type: expected '{type_.__name__}' but got '{type(specifier).__name__}'"
            if isinstance(specifier, Bit)
            else f"Invalid bit index: '{specifier}' of type '{type(specifier)}'"
        )
        raise CircuitError(message) from ex


def _bit_argument_conversion_scalar(specifier, bit_sequence, bit_set, type_):
    if isinstance(specifier, type_):
        if specifier in bit_set:
            return specifier
        raise CircuitError(f"Bit '{specifier}' is not in the circuit.")
    if isinstance(specifier, (int, np.integer)):
        try:
            return bit_sequence[specifier]
        except IndexError as ex:
            raise CircuitError(
                f"Index {specifier} out of range for size {len(bit_sequence)}."
            ) from ex
    message = (
        f"Incorrect bit type: expected '{type_.__name__}' but got '{type(specifier).__name__}'"
        if isinstance(specifier, Bit)
        else f"Invalid bit index: '{specifier}' of type '{type(specifier)}'"
    )
    raise CircuitError(message)<|MERGE_RESOLUTION|>--- conflicted
+++ resolved
@@ -2790,18 +2790,6 @@
     def barrier(self, *qargs: QubitSpecifier, label=None) -> InstructionSet:
         """Apply :class:`~qiskit.circuit.Barrier`. If qargs is empty, applies to all qubits in the
         circuit.
-<<<<<<< HEAD
-            The barrier acts as a directive for circuit compilation to separate pieces of a circuit
-            so that any optimizations or re-writes are constrained to only act between barriers
-            (and if there are no barriers they act on the whole circuit). This only comes into play
-            when using the transpile or execute functions in Qiskit (execute includes a transpile step)
-=======
-
-        Args:
-            qargs (QubitSpecifier): Specification for one or more qubit arguments.
-            label (str): The string label of the barrier.
-
->>>>>>> fd85047d
         Returns:
             qiskit.circuit.InstructionSet: handle to the added instructions.
         """
