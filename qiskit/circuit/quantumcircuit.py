--- conflicted
+++ resolved
@@ -5254,22 +5254,22 @@
     return string_temp
 
 
-<<<<<<< HEAD
 def _warn_on_broadcasting_controlled_gate(qargs, name):
     # check for multiple qubits
     if any(isinstance(qarg, (tuple, list, np.ndarray)) and len(qarg) > 1 for qarg in qargs):
         warnings.warn(
             "Creating multiple single-controlled gates with a single call, "
-            "as QuantumCircuit.cx([0, 1], 2) is deprecated as of Qiskit "
-            "Terra 0.19.0 and will be unsupported no sooner than 3 months after its "
+            "as QuantumCircuit.cx([0, 1], 2) is pending deprecation as of Qiskit "
+            "Terra 0.23.0 and will be deprecated no sooner than 6 months after its "
             "release date. In future, this will construct a multi-controlled gate, where the "
             "first argument determines the control qubits and the second the target qubit(s). "
             f"To construct multiple gates, you can call the {name} method multiple times with a "
             "single control and target.",
-            FutureWarning,
+            PendingDeprecationWarning,
             stacklevel=3,
         )
-=======
+
+
 def _bit_argument_conversion(specifier, bit_sequence, bit_set, type_):
     """Get the list of bits referred to by the specifier ``specifier``.
 
@@ -5333,5 +5333,4 @@
         if isinstance(specifier, Bit)
         else f"Invalid bit index: '{specifier}' of type '{type(specifier)}'"
     )
-    raise CircuitError(message)
->>>>>>> 875b6464
+    raise CircuitError(message)