# This code is part of Qiskit.
#
# (C) Copyright IBM 2017.
#
# This code is licensed under the Apache License, Version 2.0. You may
# obtain a copy of this license in the LICENSE.txt file in the root directory
# of this source tree or at http://www.apache.org/licenses/LICENSE-2.0.
#
# Any modifications or derivative works of this code must retain this
# copyright notice, and modified files need to carry a notice indicating
# that they have been altered from the originals.

# pylint: disable=bad-docstring-quotes,invalid-name

"""Quantum circuit object."""

from __future__ import annotations
import collections.abc
import copy
import itertools
import functools
import multiprocessing as mp
import string
import re
<<<<<<< HEAD
import warnings
=======
import typing
>>>>>>> 10db7bf5
from collections import OrderedDict, defaultdict, namedtuple
from typing import (
    Union,
    Optional,
    Tuple,
    Type,
    TypeVar,
    Sequence,
    Callable,
    Mapping,
    Iterable,
    Any,
    DefaultDict,
)
import numpy as np
from qiskit.exceptions import QiskitError, MissingOptionalLibraryError
from qiskit.utils.multiprocessing import is_main_process
from qiskit.circuit.instruction import Instruction
from qiskit.circuit.gate import Gate
from qiskit.circuit.parameter import Parameter
from qiskit.qasm.qasm import Qasm
from qiskit.qasm.exceptions import QasmError
from qiskit.circuit.exceptions import CircuitError
from .parameterexpression import ParameterExpression, ParameterValueType
from .quantumregister import QuantumRegister, Qubit, AncillaRegister, AncillaQubit
from .classicalregister import ClassicalRegister, Clbit
from .parametertable import ParameterReferences, ParameterTable, ParameterView
from .parametervector import ParameterVector, ParameterVectorElement
from .instructionset import InstructionSet
from .operation import Operation
from .register import Register
from .bit import Bit
from .quantumcircuitdata import QuantumCircuitData, CircuitInstruction
from .delay import Delay
from .measure import Measure
from .reset import Reset

try:
    import pygments
    from pygments.formatters import Terminal256Formatter  # pylint: disable=no-name-in-module
    from qiskit.qasm.pygments import OpenQASMLexer  # pylint: disable=ungrouped-imports
    from qiskit.qasm.pygments import QasmTerminalStyle  # pylint: disable=ungrouped-imports

    HAS_PYGMENTS = True
except Exception:  # pylint: disable=broad-except
    HAS_PYGMENTS = False

if typing.TYPE_CHECKING:
    import qiskit  # pylint: disable=cyclic-import
    from qiskit.transpiler.layout import TranspileLayout  # pylint: disable=cyclic-import

BitLocations = namedtuple("BitLocations", ("index", "registers"))


# The following types are not marked private to avoid leaking this "private/public" abstraction out
# into the documentation.  They are not imported by circuit.__init__, nor are they meant to be.

# Arbitrary type variables for marking up generics.
S = TypeVar("S")
T = TypeVar("T")

# Types that can be coerced to a valid Qubit specifier in a circuit.
QubitSpecifier = Union[
    Qubit,
    QuantumRegister,
    int,
    slice,
    Sequence[Union[Qubit, int]],
]

# Types that can be coerced to a valid Clbit specifier in a circuit.
ClbitSpecifier = Union[
    Clbit,
    ClassicalRegister,
    int,
    slice,
    Sequence[Union[Clbit, int]],
]

# Generic type which is either :obj:`~Qubit` or :obj:`~Clbit`, used to specify types of functions
# which operate on either type of bit, but not both at the same time.
BitType = TypeVar("BitType", Qubit, Clbit)

# Regex pattern to match valid OpenQASM identifiers
VALID_QASM2_IDENTIFIER = re.compile("[a-z][a-zA-Z_0-9]*")
QASM2_RESERVED = {
    "OPENQASM",
    "qreg",
    "creg",
    "include",
    "gate",
    "opaque",
    "U",
    "CX",
    "measure",
    "reset",
    "if",
    "barrier",
}


class QuantumCircuit:
    """Create a new circuit.

    A circuit is a list of instructions bound to some registers.

    Args:
        regs (list(:class:`~.Register`) or list(``int``) or list(list(:class:`~.Bit`))): The
            registers to be included in the circuit.

            * If a list of :class:`~.Register` objects, represents the :class:`.QuantumRegister`
              and/or :class:`.ClassicalRegister` objects to include in the circuit.

              For example:

                * ``QuantumCircuit(QuantumRegister(4))``
                * ``QuantumCircuit(QuantumRegister(4), ClassicalRegister(3))``
                * ``QuantumCircuit(QuantumRegister(4, 'qr0'), QuantumRegister(2, 'qr1'))``

            * If a list of ``int``, the amount of qubits and/or classical bits to include in
              the circuit. It can either be a single int for just the number of quantum bits,
              or 2 ints for the number of quantum bits and classical bits, respectively.

              For example:

                * ``QuantumCircuit(4) # A QuantumCircuit with 4 qubits``
                * ``QuantumCircuit(4, 3) # A QuantumCircuit with 4 qubits and 3 classical bits``

            * If a list of python lists containing :class:`.Bit` objects, a collection of
              :class:`.Bit` s to be added to the circuit.


        name (str): the name of the quantum circuit. If not set, an
            automatically generated string will be assigned.
        global_phase (float or ParameterExpression): The global phase of the circuit in radians.
        metadata (dict): Arbitrary key value metadata to associate with the
            circuit. This gets stored as free-form data in a dict in the
            :attr:`~qiskit.circuit.QuantumCircuit.metadata` attribute. It will
            not be directly used in the circuit.

    Raises:
        CircuitError: if the circuit name, if given, is not valid.

    Examples:

        Construct a simple Bell state circuit.

        .. plot::
           :include-source:

           from qiskit import QuantumCircuit

           qc = QuantumCircuit(2, 2)
           qc.h(0)
           qc.cx(0, 1)
           qc.measure([0, 1], [0, 1])
           qc.draw('mpl')

        Construct a 5-qubit GHZ circuit.

        .. code-block::

           from qiskit import QuantumCircuit

           qc = QuantumCircuit(5)
           qc.h(0)
           qc.cx(0, range(1, 5))
           qc.measure_all()

        Construct a 4-qubit Bernstein-Vazirani circuit using registers.

        .. plot::
           :include-source:

           from qiskit import QuantumRegister, ClassicalRegister, QuantumCircuit

           qr = QuantumRegister(3, 'q')
           anc = QuantumRegister(1, 'ancilla')
           cr = ClassicalRegister(3, 'c')
           qc = QuantumCircuit(qr, anc, cr)

           qc.x(anc[0])
           qc.h(anc[0])
           qc.h(qr[0:3])
           qc.cx(qr[0:3], anc[0])
           qc.h(qr[0:3])
           qc.barrier(qr)
           qc.measure(qr, cr)

           qc.draw('mpl')
    """

    instances = 0
    prefix = "circuit"

    # Class variable OPENQASM header
    header = "OPENQASM 2.0;"
    extension_lib = 'include "qelib1.inc";'

    def __init__(
        self,
        *regs: Register | int | Sequence[Bit],
        name: str | None = None,
        global_phase: ParameterValueType = 0,
        metadata: dict | None = None,
    ):
        if any(not isinstance(reg, (list, QuantumRegister, ClassicalRegister)) for reg in regs):
            # check if inputs are integers, but also allow e.g. 2.0

            try:
                valid_reg_size = all(reg == int(reg) for reg in regs)
            except (ValueError, TypeError):
                valid_reg_size = False

            if not valid_reg_size:
                raise CircuitError(
                    "Circuit args must be Registers or integers. (%s '%s' was "
                    "provided)" % ([type(reg).__name__ for reg in regs], regs)
                )

            regs = tuple(int(reg) for reg in regs)  # cast to int
        self._base_name = None
        if name is None:
            self._base_name = self.cls_prefix()
            self._name_update()
        elif not isinstance(name, str):
            raise CircuitError(
                "The circuit name should be a string (or None to auto-generate a name)."
            )
        else:
            self._base_name = name
            self.name = name
        self._increment_instances()

        # Data contains a list of instructions and their contexts,
        # in the order they were applied.
        self._data: list[CircuitInstruction] = []
        self._op_start_times = None

        # A stack to hold the instruction sets that are being built up during for-, if- and
        # while-block construction.  These are stored as a stripped down sequence of instructions,
        # and sets of qubits and clbits, rather than a full QuantumCircuit instance because the
        # builder interfaces need to wait until they are completed before they can fill in things
        # like `break` and `continue`.  This is because these instructions need to "operate" on the
        # full width of bits, but the builder interface won't know what bits are used until the end.
        self._control_flow_scopes: list[
            "qiskit.circuit.controlflow.builder.ControlFlowBuilderBlock"
        ] = []

        self.qregs: list[QuantumRegister] = []
        self.cregs: list[ClassicalRegister] = []
        self._qubits: list[Qubit] = []
        self._clbits: list[Clbit] = []

        # Dict mapping Qubit or Clbit instances to tuple comprised of 0) the
        # corresponding index in circuit.{qubits,clbits} and 1) a list of
        # Register-int pairs for each Register containing the Bit and its index
        # within that register.
        self._qubit_indices: dict[Qubit, BitLocations] = {}
        self._clbit_indices: dict[Clbit, BitLocations] = {}

        self._ancillas: list[AncillaQubit] = []
        self._calibrations: DefaultDict[str, dict[tuple, Any]] = defaultdict(dict)
        self.add_register(*regs)

        # Parameter table tracks instructions with variable parameters.
        self._parameter_table = ParameterTable()

        # Cache to avoid re-sorting parameters
        self._parameters = None

        self._layout = None
        self._global_phase: ParameterValueType = 0
        self.global_phase = global_phase

        self.duration = None
        self.unit = "dt"
        self.metadata = {} if metadata is None else metadata

    @staticmethod
    def from_instructions(
        instructions: Iterable[
            CircuitInstruction
            | tuple[qiskit.circuit.Instruction]
            | tuple[qiskit.circuit.Instruction, Iterable[Qubit]]
            | tuple[qiskit.circuit.Instruction, Iterable[Qubit], Iterable[Clbit]]
        ],
        *,
        qubits: Iterable[Qubit] = (),
        clbits: Iterable[Clbit] = (),
        name: str | None = None,
        global_phase: ParameterValueType = 0,
        metadata: dict | None = None,
    ) -> "QuantumCircuit":
        """Construct a circuit from an iterable of CircuitInstructions.

        Args:
            instructions: The instructions to add to the circuit.
            qubits: Any qubits to add to the circuit. This argument can be used,
                for example, to enforce a particular ordering of qubits.
            clbits: Any classical bits to add to the circuit. This argument can be used,
                for example, to enforce a particular ordering of classical bits.
            name: The name of the circuit.
            global_phase: The global phase of the circuit in radians.
            metadata: Arbitrary key value metadata to associate with the circuit.

        Returns:
            The quantum circuit.
        """
        circuit = QuantumCircuit(name=name, global_phase=global_phase, metadata=metadata)
        added_qubits = set()
        added_clbits = set()
        if qubits:
            qubits = list(qubits)
            circuit.add_bits(qubits)
            added_qubits.update(qubits)
        if clbits:
            clbits = list(clbits)
            circuit.add_bits(clbits)
            added_clbits.update(clbits)
        for instruction in instructions:
            if not isinstance(instruction, CircuitInstruction):
                instruction = CircuitInstruction(*instruction)
            qubits = [qubit for qubit in instruction.qubits if qubit not in added_qubits]
            clbits = [clbit for clbit in instruction.clbits if clbit not in added_clbits]
            circuit.add_bits(qubits)
            circuit.add_bits(clbits)
            added_qubits.update(qubits)
            added_clbits.update(clbits)
            circuit._append(instruction)
        return circuit

    @property
    def layout(self) -> Optional[TranspileLayout]:
        r"""Return any associated layout information anout the circuit

        This attribute contains an optional :class:`~.TranspileLayout`
        object. This is typically set on the output from :func:`~.transpile`
        or :meth:`.PassManager.run` to retain information about the
        permutations caused on the input circuit by transpilation.

        There are two types of permutations caused by the :func:`~.transpile`
        function, an initial layout which permutes the qubits based on the
        selected physical qubits on the :class:`~.Target`, and a final layout
        which is an output permutation caused by :class:`~.SwapGate`\s
        inserted during routing.
        """
        return self._layout

    @property
    def data(self) -> QuantumCircuitData:
        """Return the circuit data (instructions and context).

        Returns:
            QuantumCircuitData: a list-like object containing the :class:`.CircuitInstruction`\\ s
            for each instruction.
        """
        return QuantumCircuitData(self)

    @data.setter
    def data(self, data_input: Iterable):
        """Sets the circuit data from a list of instructions and context.

        Args:
            data_input (Iterable): A sequence of instructions with their execution contexts.  The
                elements must either be instances of :class:`.CircuitInstruction` (preferred), or a
                3-tuple of ``(instruction, qargs, cargs)`` (legacy).  In the legacy format,
                ``instruction`` must be an :class:`~.circuit.Instruction`, while ``qargs`` and
                ``cargs`` must be iterables of :class:`.Qubit` or :class:`.Clbit` specifiers
                (similar to the allowed forms in calls to :meth:`append`).
        """
        # If data_input is QuantumCircuitData(self), clearing self._data
        # below will also empty data_input, so make a shallow copy first.
        data_input = list(data_input)
        self._data = []
        self._parameter_table = ParameterTable()
        if not data_input:
            return
        if isinstance(data_input[0], CircuitInstruction):
            for instruction in data_input:
                self.append(instruction)
        else:
            for instruction, qargs, cargs in data_input:
                self.append(instruction, qargs, cargs)

    @property
    def op_start_times(self) -> list[int]:
        """Return a list of operation start times.

        This attribute is enabled once one of scheduling analysis passes
        runs on the quantum circuit.

        Returns:
            List of integers representing instruction start times.
            The index corresponds to the index of instruction in :attr:`QuantumCircuit.data`.

        Raises:
            AttributeError: When circuit is not scheduled.
        """
        if self._op_start_times is None:
            raise AttributeError(
                "This circuit is not scheduled. "
                "To schedule it run the circuit through one of the transpiler scheduling passes."
            )
        return self._op_start_times

    @property
    def calibrations(self) -> dict:
        """Return calibration dictionary.

        The custom pulse definition of a given gate is of the form
        ``{'gate_name': {(qubits, params): schedule}}``
        """
        return dict(self._calibrations)

    @calibrations.setter
    def calibrations(self, calibrations: dict):
        """Set the circuit calibration data from a dictionary of calibration definition.

        Args:
            calibrations (dict): A dictionary of input in the format
               ``{'gate_name': {(qubits, gate_params): schedule}}``
        """
        self._calibrations = defaultdict(dict, calibrations)

    def has_calibration_for(self, instr_context: tuple):
        """Return True if the circuit has a calibration defined for the instruction context. In this
        case, the operation does not need to be translated to the device basis.
        """
        instr, qargs, _ = instr_context
        if not self.calibrations or instr.name not in self.calibrations:
            return False
        qubits = tuple(self.qubits.index(qubit) for qubit in qargs)
        params = []
        for p in instr.params:
            if isinstance(p, ParameterExpression) and not p.parameters:
                params.append(float(p))
            else:
                params.append(p)
        params = tuple(params)
        return (qubits, params) in self.calibrations[instr.name]

    @property
    def metadata(self) -> dict:
        """The user provided metadata associated with the circuit.

        The metadata for the circuit is a user provided ``dict`` of metadata
        for the circuit. It will not be used to influence the execution or
        operation of the circuit, but it is expected to be passed between
        all transforms of the circuit (ie transpilation) and that providers will
        associate any circuit metadata with the results it returns from
        execution of that circuit.
        """
        return self._metadata

    @metadata.setter
    def metadata(self, metadata: dict | None):
        """Update the circuit metadata"""
        if metadata is None:
            metadata = {}
            warnings.warn(
                "Setting metadata to None was deprecated in Terra 0.24.0 and this ability will be "
                "removed in a future release. Instead, set metadata to an empty dictionary.",
                DeprecationWarning,
            )
        elif not isinstance(metadata, dict):
            raise TypeError("Only a dictionary is accepted for circuit metadata")
        self._metadata = metadata

    def __str__(self) -> str:
        return str(self.draw(output="text"))

    def __eq__(self, other) -> bool:
        if not isinstance(other, QuantumCircuit):
            return False

        # TODO: remove the DAG from this function
        from qiskit.converters import circuit_to_dag

        return circuit_to_dag(self, copy_operations=False) == circuit_to_dag(
            other, copy_operations=False
        )

    @classmethod
    def _increment_instances(cls):
        cls.instances += 1

    @classmethod
    def cls_instances(cls) -> int:
        """Return the current number of instances of this class,
        useful for auto naming."""
        return cls.instances

    @classmethod
    def cls_prefix(cls) -> str:
        """Return the prefix to use for auto naming."""
        return cls.prefix

    def _name_update(self) -> None:
        """update name of instance using instance number"""
        if not is_main_process():
            pid_name = f"-{mp.current_process().pid}"
        else:
            pid_name = ""

        self.name = f"{self._base_name}-{self.cls_instances()}{pid_name}"

    def has_register(self, register: Register) -> bool:
        """
        Test if this circuit has the register r.

        Args:
            register (Register): a quantum or classical register.

        Returns:
            bool: True if the register is contained in this circuit.
        """
        has_reg = False
        if isinstance(register, QuantumRegister) and register in self.qregs:
            has_reg = True
        elif isinstance(register, ClassicalRegister) and register in self.cregs:
            has_reg = True
        return has_reg

    def reverse_ops(self) -> "QuantumCircuit":
        """Reverse the circuit by reversing the order of instructions.

        This is done by recursively reversing all instructions.
        It does not invert (adjoint) any gate.

        Returns:
            QuantumCircuit: the reversed circuit.

        Examples:

            input:

            .. parsed-literal::

                     ┌───┐
                q_0: ┤ H ├─────■──────
                     └───┘┌────┴─────┐
                q_1: ─────┤ RX(1.57) ├
                          └──────────┘

            output:

            .. parsed-literal::

                                 ┌───┐
                q_0: ─────■──────┤ H ├
                     ┌────┴─────┐└───┘
                q_1: ┤ RX(1.57) ├─────
                     └──────────┘
        """
        reverse_circ = QuantumCircuit(
            self.qubits, self.clbits, *self.qregs, *self.cregs, name=self.name + "_reverse"
        )

        for instruction in reversed(self.data):
            reverse_circ._append(instruction.replace(operation=instruction.operation.reverse_ops()))

        reverse_circ.duration = self.duration
        reverse_circ.unit = self.unit
        return reverse_circ

    def reverse_bits(self) -> "QuantumCircuit":
        """Return a circuit with the opposite order of wires.

        The circuit is "vertically" flipped. If a circuit is
        defined over multiple registers, the resulting circuit will have
        the same registers but with their order flipped.

        This method is useful for converting a circuit written in little-endian
        convention to the big-endian equivalent, and vice versa.

        Returns:
            QuantumCircuit: the circuit with reversed bit order.

        Examples:

            input:

            .. parsed-literal::

                     ┌───┐
                a_0: ┤ H ├──■─────────────────
                     └───┘┌─┴─┐
                a_1: ─────┤ X ├──■────────────
                          └───┘┌─┴─┐
                a_2: ──────────┤ X ├──■───────
                               └───┘┌─┴─┐
                b_0: ───────────────┤ X ├──■──
                                    └───┘┌─┴─┐
                b_1: ────────────────────┤ X ├
                                         └───┘

            output:

            .. parsed-literal::

                                         ┌───┐
                b_0: ────────────────────┤ X ├
                                    ┌───┐└─┬─┘
                b_1: ───────────────┤ X ├──■──
                               ┌───┐└─┬─┘
                a_0: ──────────┤ X ├──■───────
                          ┌───┐└─┬─┘
                a_1: ─────┤ X ├──■────────────
                     ┌───┐└─┬─┘
                a_2: ┤ H ├──■─────────────────
                     └───┘
        """
        circ = QuantumCircuit(
            list(reversed(self.qubits)),
            list(reversed(self.clbits)),
            name=self.name,
            global_phase=self.global_phase,
        )
        new_qubit_map = circ.qubits[::-1]
        new_clbit_map = circ.clbits[::-1]
        for reg in reversed(self.qregs):
            bits = [new_qubit_map[self.find_bit(qubit).index] for qubit in reversed(reg)]
            circ.add_register(QuantumRegister(bits=bits, name=reg.name))
        for reg in reversed(self.cregs):
            bits = [new_clbit_map[self.find_bit(clbit).index] for clbit in reversed(reg)]
            circ.add_register(ClassicalRegister(bits=bits, name=reg.name))

        for instruction in self.data:
            qubits = [new_qubit_map[self.find_bit(qubit).index] for qubit in instruction.qubits]
            clbits = [new_clbit_map[self.find_bit(clbit).index] for clbit in instruction.clbits]
            circ._append(instruction.replace(qubits=qubits, clbits=clbits))
        return circ

    def inverse(self) -> "QuantumCircuit":
        """Invert (take adjoint of) this circuit.

        This is done by recursively inverting all gates.

        Returns:
            QuantumCircuit: the inverted circuit

        Raises:
            CircuitError: if the circuit cannot be inverted.

        Examples:

            input:

            .. parsed-literal::

                     ┌───┐
                q_0: ┤ H ├─────■──────
                     └───┘┌────┴─────┐
                q_1: ─────┤ RX(1.57) ├
                          └──────────┘

            output:

            .. parsed-literal::

                                  ┌───┐
                q_0: ──────■──────┤ H ├
                     ┌─────┴─────┐└───┘
                q_1: ┤ RX(-1.57) ├─────
                     └───────────┘
        """
        inverse_circ = QuantumCircuit(
            self.qubits,
            self.clbits,
            *self.qregs,
            *self.cregs,
            name=self.name + "_dg",
            global_phase=-self.global_phase,
        )

        for instruction in reversed(self._data):
            inverse_circ._append(instruction.replace(operation=instruction.operation.inverse()))
        return inverse_circ

    def repeat(self, reps: int) -> "QuantumCircuit":
        """Repeat this circuit ``reps`` times.

        Args:
            reps (int): How often this circuit should be repeated.

        Returns:
            QuantumCircuit: A circuit containing ``reps`` repetitions of this circuit.
        """
        repeated_circ = QuantumCircuit(
            self.qubits, self.clbits, *self.qregs, *self.cregs, name=self.name + f"**{reps}"
        )

        # benefit of appending instructions: decomposing shows the subparts, i.e. the power
        # is actually `reps` times this circuit, and it is currently much faster than `compose`.
        if reps > 0:
            try:  # try to append as gate if possible to not disallow to_gate
                inst: Instruction = self.to_gate()
            except QiskitError:
                inst = self.to_instruction()
            for _ in range(reps):
                repeated_circ._append(inst, self.qubits, self.clbits)

        return repeated_circ

    def power(self, power: float, matrix_power: bool = False) -> "QuantumCircuit":
        """Raise this circuit to the power of ``power``.

        If ``power`` is a positive integer and ``matrix_power`` is ``False``, this implementation
        defaults to calling ``repeat``. Otherwise, if the circuit is unitary, the matrix is
        computed to calculate the matrix power.

        Args:
            power (float): The power to raise this circuit to.
            matrix_power (bool): If True, the circuit is converted to a matrix and then the
                matrix power is computed. If False, and ``power`` is a positive integer,
                the implementation defaults to ``repeat``.

        Raises:
            CircuitError: If the circuit needs to be converted to a gate but it is not unitary.

        Returns:
            QuantumCircuit: A circuit implementing this circuit raised to the power of ``power``.
        """
        if power >= 0 and isinstance(power, (int, np.integer)) and not matrix_power:
            return self.repeat(power)

        # attempt conversion to gate
        if self.num_parameters > 0:
            raise CircuitError(
                "Cannot raise a parameterized circuit to a non-positive power "
                "or matrix-power, please bind the free parameters: "
                "{}".format(self.parameters)
            )

        try:
            gate = self.to_gate()
        except QiskitError as ex:
            raise CircuitError(
                "The circuit contains non-unitary operations and cannot be "
                "controlled. Note that no qiskit.circuit.Instruction objects may "
                "be in the circuit for this operation."
            ) from ex

        power_circuit = QuantumCircuit(self.qubits, self.clbits, *self.qregs, *self.cregs)
        power_circuit.append(gate.power(power), list(range(gate.num_qubits)))
        return power_circuit

    def control(
        self,
        num_ctrl_qubits: int = 1,
        label: str | None = None,
        ctrl_state: str | int | None = None,
    ) -> "QuantumCircuit":
        """Control this circuit on ``num_ctrl_qubits`` qubits.

        Args:
            num_ctrl_qubits (int): The number of control qubits.
            label (str): An optional label to give the controlled operation for visualization.
            ctrl_state (str or int): The control state in decimal or as a bitstring
                (e.g. '111'). If None, use ``2**num_ctrl_qubits - 1``.

        Returns:
            QuantumCircuit: The controlled version of this circuit.

        Raises:
            CircuitError: If the circuit contains a non-unitary operation and cannot be controlled.
        """
        try:
            gate = self.to_gate()
        except QiskitError as ex:
            raise CircuitError(
                "The circuit contains non-unitary operations and cannot be "
                "controlled. Note that no qiskit.circuit.Instruction objects may "
                "be in the circuit for this operation."
            ) from ex

        controlled_gate = gate.control(num_ctrl_qubits, label, ctrl_state)
        control_qreg = QuantumRegister(num_ctrl_qubits)
        controlled_circ = QuantumCircuit(
            control_qreg, self.qubits, *self.qregs, name=f"c_{self.name}"
        )
        controlled_circ.append(controlled_gate, controlled_circ.qubits)

        return controlled_circ

    def compose(
        self,
        other: Union["QuantumCircuit", Instruction],
        qubits: QubitSpecifier | Sequence[QubitSpecifier] | None = None,
        clbits: ClbitSpecifier | Sequence[ClbitSpecifier] | None = None,
        front: bool = False,
        inplace: bool = False,
        wrap: bool = False,
    ) -> Optional["QuantumCircuit"]:
        """Compose circuit with ``other`` circuit or instruction, optionally permuting wires.

        ``other`` can be narrower or of equal width to ``self``.

        Args:
            other (qiskit.circuit.Instruction or QuantumCircuit):
                (sub)circuit or instruction to compose onto self.  If not a :obj:`.QuantumCircuit`,
                this can be anything that :obj:`.append` will accept.
            qubits (list[Qubit|int]): qubits of self to compose onto.
            clbits (list[Clbit|int]): clbits of self to compose onto.
            front (bool): If True, front composition will be performed.  This is not possible within
                control-flow builder context managers.
            inplace (bool): If True, modify the object. Otherwise return composed circuit.
            wrap (bool): If True, wraps the other circuit into a gate (or instruction, depending on
                whether it contains only unitary instructions) before composing it onto self.

        Returns:
            QuantumCircuit: the composed circuit (returns None if inplace==True).

        Raises:
            CircuitError: if no correct wire mapping can be made between the two circuits, such as
                if ``other`` is wider than ``self``.
            CircuitError: if trying to emit a new circuit while ``self`` has a partially built
                control-flow context active, such as the context-manager forms of :meth:`if_test`,
                :meth:`for_loop` and :meth:`while_loop`.
            CircuitError: if trying to compose to the front of a circuit when a control-flow builder
                block is active; there is no clear meaning to this action.

        Examples:
            .. code-block:: python

                >>> lhs.compose(rhs, qubits=[3, 2], inplace=True)

            .. parsed-literal::

                            ┌───┐                   ┌─────┐                ┌───┐
                lqr_1_0: ───┤ H ├───    rqr_0: ──■──┤ Tdg ├    lqr_1_0: ───┤ H ├───────────────
                            ├───┤              ┌─┴─┐└─────┘                ├───┤
                lqr_1_1: ───┤ X ├───    rqr_1: ┤ X ├───────    lqr_1_1: ───┤ X ├───────────────
                         ┌──┴───┴──┐           └───┘                    ┌──┴───┴──┐┌───┐
                lqr_1_2: ┤ U1(0.1) ├  +                     =  lqr_1_2: ┤ U1(0.1) ├┤ X ├───────
                         └─────────┘                                    └─────────┘└─┬─┘┌─────┐
                lqr_2_0: ─────■─────                           lqr_2_0: ─────■───────■──┤ Tdg ├
                            ┌─┴─┐                                          ┌─┴─┐        └─────┘
                lqr_2_1: ───┤ X ├───                           lqr_2_1: ───┤ X ├───────────────
                            └───┘                                          └───┘
                lcr_0: 0 ═══════════                           lcr_0: 0 ═══════════════════════

                lcr_1: 0 ═══════════                           lcr_1: 0 ═══════════════════════

        """
        if inplace and front and self._control_flow_scopes:
            # If we're composing onto ourselves while in a stateful control-flow builder context,
            # there's no clear meaning to composition to the "front" of the circuit.
            raise CircuitError(
                "Cannot compose to the front of a circuit while a control-flow context is active."
            )
        if not inplace and self._control_flow_scopes:
            # If we're inside a stateful control-flow builder scope, even if we successfully cloned
            # the partial builder scope (not simple), the scope wouldn't be controlled by an active
            # `with` statement, so the output circuit would be permanently broken.
            raise CircuitError(
                "Cannot emit a new composed circuit while a control-flow context is active."
            )

        dest = self if inplace else self.copy()

        # As a special case, allow composing some clbits onto no clbits - normally the destination
        # has to be strictly larger. This allows composing final measurements onto unitary circuits.
        if isinstance(other, QuantumCircuit):
            if not self.clbits and other.clbits:
                dest.add_bits(other.clbits)
                for reg in other.cregs:
                    dest.add_register(reg)

        if wrap and isinstance(other, QuantumCircuit):
            other = (
                other.to_gate()
                if all(isinstance(ins.operation, Gate) for ins in other.data)
                else other.to_instruction()
            )

        if not isinstance(other, QuantumCircuit):
            if qubits is None:
                qubits = self.qubits[: other.num_qubits]
            if clbits is None:
                clbits = self.clbits[: other.num_clbits]
            if front:
                # Need to keep a reference to the data for use after we've emptied it.
                old_data = list(dest.data)
                dest.clear()
                dest.append(other, qubits, clbits)
                for instruction in old_data:
                    dest._append(instruction)
            else:
                dest.append(other, qargs=qubits, cargs=clbits)
            if inplace:
                return None
            return dest

        if other.num_qubits > dest.num_qubits or other.num_clbits > dest.num_clbits:
            raise CircuitError(
                "Trying to compose with another QuantumCircuit which has more 'in' edges."
            )

        # number of qubits and clbits must match number in circuit or None
        edge_map: dict[Qubit | Clbit, Qubit | Clbit] = {}
        if qubits is None:
            edge_map.update(zip(other.qubits, dest.qubits))
        else:
            mapped_qubits = dest.qbit_argument_conversion(qubits)
            if len(mapped_qubits) != len(other.qubits):
                raise CircuitError(
                    f"Number of items in qubits parameter ({len(mapped_qubits)}) does not"
                    f" match number of qubits in the circuit ({len(other.qubits)})."
                )
            edge_map.update(zip(other.qubits, mapped_qubits))

        if clbits is None:
            edge_map.update(zip(other.clbits, dest.clbits))
        else:
            mapped_clbits = dest.cbit_argument_conversion(clbits)
            if len(mapped_clbits) != len(other.clbits):
                raise CircuitError(
                    f"Number of items in clbits parameter ({len(mapped_clbits)}) does not"
                    f" match number of clbits in the circuit ({len(other.clbits)})."
                )
            edge_map.update(zip(other.clbits, dest.cbit_argument_conversion(clbits)))

        mapped_instrs: list[CircuitInstruction] = []
        condition_register_map = {}
        for instr in other.data:
            n_qargs: list[Qubit] = [edge_map[qarg] for qarg in instr.qubits]
            n_cargs: list[Clbit] = [edge_map[carg] for carg in instr.clbits]
            n_op = instr.operation.copy()

            # Map their registers over to ours, adding an extra one if there's no exact match.
            if getattr(n_op, "condition", None) is not None:
                target, value = n_op.condition
                if isinstance(target, Clbit):
                    n_op.condition = (edge_map[target], value)
                else:
                    if target.name not in condition_register_map:
                        mapped_bits = [edge_map[bit] for bit in target]
                        for our_creg in dest.cregs:
                            if mapped_bits == list(our_creg):
                                new_target = our_creg
                                break
                        else:
                            new_target = ClassicalRegister(bits=[edge_map[bit] for bit in target])
                            dest.add_register(new_target)
                        condition_register_map[target.name] = new_target
                    n_op.condition = (condition_register_map[target.name], value)

            mapped_instrs.append(CircuitInstruction(n_op, n_qargs, n_cargs))

        if front:
            # adjust new instrs before original ones and update all parameters
            mapped_instrs += dest.data
            dest.clear()
        append = dest._control_flow_scopes[-1].append if dest._control_flow_scopes else dest._append
        for instr in mapped_instrs:
            append(instr)

        for gate, cals in other.calibrations.items():
            dest._calibrations[gate].update(cals)

        dest.global_phase += other.global_phase

        if inplace:
            return None

        return dest

    def tensor(self, other: "QuantumCircuit", inplace: bool = False) -> Optional["QuantumCircuit"]:
        """Tensor ``self`` with ``other``.

        Remember that in the little-endian convention the leftmost operation will be at the bottom
        of the circuit. See also
        `the docs <qiskit.org/documentation/tutorials/circuits/3_summary_of_quantum_operations.html>`__
        for more information.

        .. parsed-literal::

                 ┌────────┐        ┌─────┐          ┌─────┐
            q_0: ┤ bottom ├ ⊗ q_0: ┤ top ├  = q_0: ─┤ top ├──
                 └────────┘        └─────┘         ┌┴─────┴─┐
                                              q_1: ┤ bottom ├
                                                   └────────┘

        Args:
            other (QuantumCircuit): The other circuit to tensor this circuit with.
            inplace (bool): If True, modify the object. Otherwise return composed circuit.

        Examples:

            .. plot::
               :include-source:

               from qiskit import QuantumCircuit
               top = QuantumCircuit(1)
               top.x(0);
               bottom = QuantumCircuit(2)
               bottom.cry(0.2, 0, 1);
               tensored = bottom.tensor(top)
               tensored.draw('mpl')

        Returns:
            QuantumCircuit: The tensored circuit (returns None if inplace==True).
        """
        num_qubits = self.num_qubits + other.num_qubits
        num_clbits = self.num_clbits + other.num_clbits

        # If a user defined both circuits with via register sizes and not with named registers
        # (e.g. QuantumCircuit(2, 2)) then we have a naming collision, as the registers are by
        # default called "q" resp. "c". To still allow tensoring we define new registers of the
        # correct sizes.
        if (
            len(self.qregs) == len(other.qregs) == 1
            and self.qregs[0].name == other.qregs[0].name == "q"
        ):
            # check if classical registers are in the circuit
            if num_clbits > 0:
                dest = QuantumCircuit(num_qubits, num_clbits)
            else:
                dest = QuantumCircuit(num_qubits)

        # handle case if ``measure_all`` was called on both circuits, in which case the
        # registers are both named "meas"
        elif (
            len(self.cregs) == len(other.cregs) == 1
            and self.cregs[0].name == other.cregs[0].name == "meas"
        ):
            cr = ClassicalRegister(self.num_clbits + other.num_clbits, "meas")
            dest = QuantumCircuit(*other.qregs, *self.qregs, cr)

        # Now we don't have to handle any more cases arising from special implicit naming
        else:
            dest = QuantumCircuit(
                other.qubits,
                self.qubits,
                other.clbits,
                self.clbits,
                *other.qregs,
                *self.qregs,
                *other.cregs,
                *self.cregs,
            )

        # compose self onto the output, and then other
        dest.compose(other, range(other.num_qubits), range(other.num_clbits), inplace=True)
        dest.compose(
            self,
            range(other.num_qubits, num_qubits),
            range(other.num_clbits, num_clbits),
            inplace=True,
        )

        # Replace information from tensored circuit into self when inplace = True
        if inplace:
            self.__dict__.update(dest.__dict__)
            return None
        return dest

    @property
    def qubits(self) -> list[Qubit]:
        """
        Returns a list of quantum bits in the order that the registers were added.
        """
        return self._qubits

    @property
    def clbits(self) -> list[Clbit]:
        """
        Returns a list of classical bits in the order that the registers were added.
        """
        return self._clbits

    @property
    def ancillas(self) -> list[AncillaQubit]:
        """
        Returns a list of ancilla bits in the order that the registers were added.
        """
        return self._ancillas

    def __and__(self, rhs: "QuantumCircuit") -> "QuantumCircuit":
        """Overload & to implement self.compose."""
        return self.compose(rhs)

    def __iand__(self, rhs: "QuantumCircuit") -> "QuantumCircuit":
        """Overload &= to implement self.compose in place."""
        self.compose(rhs, inplace=True)
        return self

    def __xor__(self, top: "QuantumCircuit") -> "QuantumCircuit":
        """Overload ^ to implement self.tensor."""
        return self.tensor(top)

    def __ixor__(self, top: "QuantumCircuit") -> "QuantumCircuit":
        """Overload ^= to implement self.tensor in place."""
        self.tensor(top, inplace=True)
        return self

    def __len__(self) -> int:
        """Return number of operations in circuit."""
        return len(self._data)

    @typing.overload
    def __getitem__(self, item: int) -> CircuitInstruction:
        ...

    @typing.overload
    def __getitem__(self, item: slice) -> list[CircuitInstruction]:
        ...

    def __getitem__(self, item):
        """Return indexed operation."""
        return self._data[item]

    @staticmethod
    def cast(value: S, type_: Callable[..., T]) -> Union[S, T]:
        """Best effort to cast value to type. Otherwise, returns the value."""
        try:
            return type_(value)
        except (ValueError, TypeError):
            return value

    def qbit_argument_conversion(self, qubit_representation: QubitSpecifier) -> list[Qubit]:
        """
        Converts several qubit representations (such as indexes, range, etc.)
        into a list of qubits.

        Args:
            qubit_representation (Object): representation to expand

        Returns:
            List(Qubit): the resolved instances of the qubits.
        """
        return _bit_argument_conversion(
            qubit_representation, self.qubits, self._qubit_indices, Qubit
        )

    def cbit_argument_conversion(self, clbit_representation: ClbitSpecifier) -> list[Clbit]:
        """
        Converts several classical bit representations (such as indexes, range, etc.)
        into a list of classical bits.

        Args:
            clbit_representation (Object): representation to expand

        Returns:
            List(tuple): Where each tuple is a classical bit.
        """
        return _bit_argument_conversion(
            clbit_representation, self.clbits, self._clbit_indices, Clbit
        )

    def _resolve_classical_resource(self, specifier):
        """Resolve a single classical resource specifier into a concrete resource, raising an error
        if the specifier is invalid.

        This is slightly different to :meth:`.cbit_argument_conversion`, because it should not
        unwrap :obj:`.ClassicalRegister` instances into lists, and in general it should not allow
        iterables or broadcasting.  It is expected to be used as a callback for things like
        :meth:`.InstructionSet.c_if` to check the validity of their arguments.

        Args:
            specifier (Union[Clbit, ClassicalRegister, int]): a specifier of a classical resource
                present in this circuit.  An ``int`` will be resolved into a :obj:`.Clbit` using the
                same conventions as measurement operations on this circuit use.

        Returns:
            Union[Clbit, ClassicalRegister]: the resolved resource.

        Raises:
            CircuitError: if the resource is not present in this circuit, or if the integer index
                passed is out-of-bounds.
        """
        if isinstance(specifier, Clbit):
            if specifier not in self._clbit_indices:
                raise CircuitError(f"Clbit {specifier} is not present in this circuit.")
            return specifier
        if isinstance(specifier, ClassicalRegister):
            # This is linear complexity for something that should be constant, but QuantumCircuit
            # does not currently keep a hashmap of registers, and requires non-trivial changes to
            # how it exposes its registers publically before such a map can be safely stored so it
            # doesn't miss updates. (Jake, 2021-11-10).
            if specifier not in self.cregs:
                raise CircuitError(f"Register {specifier} is not present in this circuit.")
            return specifier
        if isinstance(specifier, int):
            try:
                return self._clbits[specifier]
            except IndexError:
                raise CircuitError(f"Classical bit index {specifier} is out-of-range.") from None
        raise CircuitError(f"Unknown classical resource specifier: '{specifier}'.")

    def append(
        self,
        instruction: Operation | CircuitInstruction,
        qargs: Sequence[QubitSpecifier] | None = None,
        cargs: Sequence[ClbitSpecifier] | None = None,
    ) -> InstructionSet:
        """Append one or more instructions to the end of the circuit, modifying the circuit in
        place.

        The ``qargs`` and ``cargs`` will be expanded and broadcast according to the rules of the
        given :class:`~.circuit.Instruction`, and any non-:class:`.Bit` specifiers (such as
        integer indices) will be resolved into the relevant instances.

        If a :class:`.CircuitInstruction` is given, it will be unwrapped, verified in the context of
        this circuit, and a new object will be appended to the circuit.  In this case, you may not
        pass ``qargs`` or ``cargs`` separately.

        Args:
            instruction: :class:`~.circuit.Instruction` instance to append, or a
                :class:`.CircuitInstruction` with all its context.
            qargs: specifiers of the :class:`.Qubit`\\ s to attach instruction to.
            cargs: specifiers of the :class:`.Clbit`\\ s to attach instruction to.

        Returns:
            qiskit.circuit.InstructionSet: a handle to the :class:`.CircuitInstruction`\\ s that
            were actually added to the circuit.

        Raises:
            CircuitError: if the operation passed is not an instance of :class:`~.circuit.Instruction` .
        """
        if isinstance(instruction, CircuitInstruction):
            operation = instruction.operation
            qargs = instruction.qubits
            cargs = instruction.clbits
        else:
            operation = instruction

        # Convert input to instruction
        if not isinstance(operation, Operation):
            if hasattr(operation, "to_instruction"):
                operation = operation.to_instruction()
                if not isinstance(operation, Operation):
                    raise CircuitError("operation.to_instruction() is not an Operation.")
            else:
                if issubclass(operation, Operation):
                    raise CircuitError(
                        "Object is a subclass of Operation, please add () to "
                        "pass an instance of this object."
                    )

                raise CircuitError(
                    "Object to append must be an Operation or have a to_instruction() method."
                )

        # Make copy of parameterized gate instances
        if hasattr(operation, "params"):
            is_parameter = any(isinstance(param, Parameter) for param in operation.params)
            if is_parameter:
                operation = copy.deepcopy(operation)

        expanded_qargs = [self.qbit_argument_conversion(qarg) for qarg in qargs or []]
        expanded_cargs = [self.cbit_argument_conversion(carg) for carg in cargs or []]

        if self._control_flow_scopes:
            appender = self._control_flow_scopes[-1].append
            requester = self._control_flow_scopes[-1].request_classical_resource
        else:
            appender = self._append
            requester = self._resolve_classical_resource
        instructions = InstructionSet(resource_requester=requester)
        if isinstance(operation, Instruction):
            for qarg, carg in operation.broadcast_arguments(expanded_qargs, expanded_cargs):
                self._check_dups(qarg)
                instruction = CircuitInstruction(operation, qarg, carg)
                appender(instruction)
                instructions.add(instruction)
        else:
            # For Operations that are non-Instructions, we use the Instruction's default method
            for qarg, carg in Instruction.broadcast_arguments(
                operation, expanded_qargs, expanded_cargs
            ):
                self._check_dups(qarg)
                instruction = CircuitInstruction(operation, qarg, carg)
                appender(instruction)
                instructions.add(instruction)
        return instructions

    # Preferred new style.
    @typing.overload
    def _append(
        self, instruction: CircuitInstruction, _qargs: None = None, _cargs: None = None
    ) -> CircuitInstruction:
        ...

    # To-be-deprecated old style.
    @typing.overload
    def _append(
        self,
        operation: Operation,
        qargs: Sequence[Qubit],
        cargs: Sequence[Clbit],
    ) -> Operation:
        ...

    def _append(
        self,
        instruction: CircuitInstruction | Instruction,
        qargs: Sequence[Qubit] | None = None,
        cargs: Sequence[Clbit] | None = None,
    ):
        """Append an instruction to the end of the circuit, modifying the circuit in place.

        .. warning::

            This is an internal fast-path function, and it is the responsibility of the caller to
            ensure that all the arguments are valid; there is no error checking here.  In
            particular, all the qubits and clbits must already exist in the circuit and there can be
            no duplicates in the list.

        .. note::

            This function may be used by callers other than :obj:`.QuantumCircuit` when the caller
            is sure that all error-checking, broadcasting and scoping has already been performed,
            and the only reference to the circuit the instructions are being appended to is within
            that same function.  In particular, it is not safe to call
            :meth:`QuantumCircuit._append` on a circuit that is received by a function argument.
            This is because :meth:`.QuantumCircuit._append` will not recognise the scoping
            constructs of the control-flow builder interface.

        Args:
            instruction: Operation instance to append
            qargs: Qubits to attach the instruction to.
            cargs: Clbits to attach the instruction to.

        Returns:
            Operation: a handle to the instruction that was just added

        :meta public:
        """
        old_style = not isinstance(instruction, CircuitInstruction)
        if old_style:
            instruction = CircuitInstruction(instruction, qargs, cargs)
        self._data.append(instruction)
        if isinstance(instruction.operation, Instruction):
            self._update_parameter_table(instruction)

        # mark as normal circuit if a new instruction is added
        self.duration = None
        self.unit = "dt"
        return instruction.operation if old_style else instruction

    def _update_parameter_table(self, instruction: CircuitInstruction):
        for param_index, param in enumerate(instruction.operation.params):
            if isinstance(param, (ParameterExpression, QuantumCircuit)):
                # Scoped constructs like the control-flow ops use QuantumCircuit as a parameter.
                atomic_parameters = set(param.parameters)
            else:
                atomic_parameters = set()

            for parameter in atomic_parameters:
                if parameter in self._parameter_table:
                    self._parameter_table[parameter].add((instruction.operation, param_index))
                else:
                    if parameter.name in self._parameter_table.get_names():
                        raise CircuitError(f"Name conflict on adding parameter: {parameter.name}")
                    self._parameter_table[parameter] = ParameterReferences(
                        ((instruction.operation, param_index),)
                    )

                    # clear cache if new parameter is added
                    self._parameters = None

    def add_register(self, *regs: Register | int | Sequence[Bit]) -> None:
        """Add registers."""
        if not regs:
            return

        if any(isinstance(reg, int) for reg in regs):
            # QuantumCircuit defined without registers
            if len(regs) == 1 and isinstance(regs[0], int):
                # QuantumCircuit with anonymous quantum wires e.g. QuantumCircuit(2)
                if regs[0] == 0:
                    regs = ()
                else:
                    regs = (QuantumRegister(regs[0], "q"),)
            elif len(regs) == 2 and all(isinstance(reg, int) for reg in regs):
                # QuantumCircuit with anonymous wires e.g. QuantumCircuit(2, 3)
                if regs[0] == 0:
                    qregs: tuple[QuantumRegister, ...] = ()
                else:
                    qregs = (QuantumRegister(regs[0], "q"),)
                if regs[1] == 0:
                    cregs: tuple[ClassicalRegister, ...] = ()
                else:
                    cregs = (ClassicalRegister(regs[1], "c"),)
                regs = qregs + cregs
            else:
                raise CircuitError(
                    "QuantumCircuit parameters can be Registers or Integers."
                    " If Integers, up to 2 arguments. QuantumCircuit was called"
                    " with %s." % (regs,)
                )

        for register in regs:
            if isinstance(register, Register) and any(
                register.name == reg.name for reg in self.qregs + self.cregs
            ):
                raise CircuitError('register name "%s" already exists' % register.name)

            if isinstance(register, AncillaRegister):
                for bit in register:
                    if bit not in self._qubit_indices:
                        self._ancillas.append(bit)

            if isinstance(register, QuantumRegister):
                self.qregs.append(register)

                for idx, bit in enumerate(register):
                    if bit in self._qubit_indices:
                        self._qubit_indices[bit].registers.append((register, idx))
                    else:
                        self._qubits.append(bit)
                        self._qubit_indices[bit] = BitLocations(
                            len(self._qubits) - 1, [(register, idx)]
                        )

            elif isinstance(register, ClassicalRegister):
                self.cregs.append(register)

                for idx, bit in enumerate(register):
                    if bit in self._clbit_indices:
                        self._clbit_indices[bit].registers.append((register, idx))
                    else:
                        self._clbits.append(bit)
                        self._clbit_indices[bit] = BitLocations(
                            len(self._clbits) - 1, [(register, idx)]
                        )

            elif isinstance(register, list):
                self.add_bits(register)
            else:
                raise CircuitError("expected a register")

    def add_bits(self, bits: Iterable[Bit]) -> None:
        """Add Bits to the circuit."""
        duplicate_bits = set(self._qubit_indices).union(self._clbit_indices).intersection(bits)
        if duplicate_bits:
            raise CircuitError(f"Attempted to add bits found already in circuit: {duplicate_bits}")

        for bit in bits:
            if isinstance(bit, AncillaQubit):
                self._ancillas.append(bit)
            if isinstance(bit, Qubit):
                self._qubits.append(bit)
                self._qubit_indices[bit] = BitLocations(len(self._qubits) - 1, [])
            elif isinstance(bit, Clbit):
                self._clbits.append(bit)
                self._clbit_indices[bit] = BitLocations(len(self._clbits) - 1, [])
            else:
                raise CircuitError(
                    "Expected an instance of Qubit, Clbit, or "
                    "AncillaQubit, but was passed {}".format(bit)
                )

    def find_bit(self, bit: Bit) -> BitLocations:
        """Find locations in the circuit which can be used to reference a given :obj:`~Bit`.

        Args:
            bit (Bit): The bit to locate.

        Returns:
            namedtuple(int, List[Tuple(Register, int)]): A 2-tuple. The first element (``index``)
                contains the index at which the ``Bit`` can be found (in either
                :obj:`~QuantumCircuit.qubits`, :obj:`~QuantumCircuit.clbits`, depending on its
                type). The second element (``registers``) is a list of ``(register, index)``
                pairs with an entry for each :obj:`~Register` in the circuit which contains the
                :obj:`~Bit` (and the index in the :obj:`~Register` at which it can be found).

        Notes:
            The circuit index of an :obj:`~AncillaQubit` will be its index in
            :obj:`~QuantumCircuit.qubits`, not :obj:`~QuantumCircuit.ancillas`.

        Raises:
            CircuitError: If the supplied :obj:`~Bit` was of an unknown type.
            CircuitError: If the supplied :obj:`~Bit` could not be found on the circuit.
        """

        try:
            if isinstance(bit, Qubit):
                return self._qubit_indices[bit]
            elif isinstance(bit, Clbit):
                return self._clbit_indices[bit]
            else:
                raise CircuitError(f"Could not locate bit of unknown type: {type(bit)}")
        except KeyError as err:
            raise CircuitError(
                f"Could not locate provided bit: {bit}. Has it been added to the QuantumCircuit?"
            ) from err

    def _check_dups(self, qubits: Sequence[Qubit]) -> None:
        """Raise exception if list of qubits contains duplicates."""
        squbits = set(qubits)
        if len(squbits) != len(qubits):
            raise CircuitError("duplicate qubit arguments")

    def to_instruction(
        self,
        parameter_map: dict[Parameter, ParameterValueType] | None = None,
        label: str | None = None,
    ) -> Instruction:
        """Create an Instruction out of this circuit.

        Args:
            parameter_map(dict): For parameterized circuits, a mapping from
               parameters in the circuit to parameters to be used in the
               instruction. If None, existing circuit parameters will also
               parameterize the instruction.
            label (str): Optional gate label.

        Returns:
            qiskit.circuit.Instruction: a composite instruction encapsulating this circuit
            (can be decomposed back)
        """
        from qiskit.converters.circuit_to_instruction import circuit_to_instruction

        return circuit_to_instruction(self, parameter_map, label=label)

    def to_gate(
        self,
        parameter_map: dict[Parameter, ParameterValueType] | None = None,
        label: str | None = None,
    ) -> Gate:
        """Create a Gate out of this circuit.

        Args:
            parameter_map(dict): For parameterized circuits, a mapping from
               parameters in the circuit to parameters to be used in the
               gate. If None, existing circuit parameters will also
               parameterize the gate.
            label (str): Optional gate label.

        Returns:
            Gate: a composite gate encapsulating this circuit
            (can be decomposed back)
        """
        from qiskit.converters.circuit_to_gate import circuit_to_gate

        return circuit_to_gate(self, parameter_map, label=label)

    def decompose(
        self,
        gates_to_decompose: Type[Gate] | Sequence[Type[Gate]] | Sequence[str] | str | None = None,
        reps: int = 1,
    ) -> "QuantumCircuit":
        """Call a decomposition pass on this circuit,
        to decompose one level (shallow decompose).

        Args:
            gates_to_decompose (str or list(str)): optional subset of gates to decompose.
                Defaults to all gates in circuit.
            reps (int): Optional number of times the circuit should be decomposed.
                For instance, ``reps=2`` equals calling ``circuit.decompose().decompose()``.
                can decompose specific gates specific time

        Returns:
            QuantumCircuit: a circuit one level decomposed
        """
        # pylint: disable=cyclic-import
        from qiskit.transpiler.passes.basis.decompose import Decompose
        from qiskit.transpiler.passes.synthesis import HighLevelSynthesis
        from qiskit.converters.circuit_to_dag import circuit_to_dag
        from qiskit.converters.dag_to_circuit import dag_to_circuit

        dag = circuit_to_dag(self)
        dag = HighLevelSynthesis().run(dag)
        pass_ = Decompose(gates_to_decompose)
        for _ in range(reps):
            dag = pass_.run(dag)
        return dag_to_circuit(dag)

    def qasm(
        self,
        formatted: bool = False,
        filename: str | None = None,
        encoding: str | None = None,
    ) -> str | None:
        """Return OpenQASM string.

        Args:
            formatted (bool): Return formatted Qasm string.
            filename (str): Save Qasm to file with name 'filename'.
            encoding (str): Optionally specify the encoding to use for the
                output file if ``filename`` is specified. By default this is
                set to the system's default encoding (ie whatever
                ``locale.getpreferredencoding()`` returns) and can be set to
                any valid codec or alias from stdlib's
                `codec module <https://docs.python.org/3/library/codecs.html#standard-encodings>`__

        Returns:
            str: If formatted=False.

        Raises:
            MissingOptionalLibraryError: If pygments is not installed and ``formatted`` is
                ``True``.
            QasmError: If circuit has free parameters.
        """

        if self.num_parameters > 0:
            raise QasmError("Cannot represent circuits with unbound parameters in OpenQASM 2.")

        existing_gate_names = [
            "barrier",
            "measure",
            "reset",
            "u3",
            "u2",
            "u1",
            "cx",
            "id",
            "u0",
            "u",
            "p",
            "x",
            "y",
            "z",
            "h",
            "s",
            "sdg",
            "t",
            "tdg",
            "rx",
            "ry",
            "rz",
            "sx",
            "sxdg",
            "cz",
            "cy",
            "swap",
            "ch",
            "ccx",
            "cswap",
            "crx",
            "cry",
            "crz",
            "cu1",
            "cp",
            "cu3",
            "csx",
            "cu",
            "rxx",
            "rzz",
            "rccx",
            "rc3x",
            "c3x",
            "c3sx",  # This is the Qiskit gate name, but the qelib1.inc name is 'c3sqrtx'.
            "c4x",
        ]

        existing_composite_circuits: list[Instruction] = []

        string_temp = self.header + "\n"
        string_temp += self.extension_lib + "\n"

        regless_qubits = [bit for bit in self.qubits if not self.find_bit(bit).registers]
        regless_clbits = [bit for bit in self.clbits if not self.find_bit(bit).registers]
        dummy_registers: list[QuantumRegister | ClassicalRegister] = []
        if regless_qubits:
            dummy_registers.append(QuantumRegister(name="qregless", bits=regless_qubits))
        if regless_clbits:
            dummy_registers.append(ClassicalRegister(name="cregless", bits=regless_clbits))
        register_escaped_names: dict[str, QuantumRegister | ClassicalRegister] = {}
        for regs in (self.qregs, self.cregs, dummy_registers):
            for reg in regs:
                register_escaped_names[
                    _make_unique(_qasm_escape_name(reg.name, "reg_"), register_escaped_names)
                ] = reg
        bit_labels: dict[Qubit | Clbit, str] = {
            bit: "%s[%d]" % (name, idx)
            for name, register in register_escaped_names.items()
            for (idx, bit) in enumerate(register)
        }
        for name, reg in register_escaped_names.items():
            string_temp += (
                f"{'qreg' if isinstance(reg, QuantumRegister) else 'creg'} {name}[{reg.size}];\n"
            )

        for instruction in self._data:
            operation = instruction.operation
            if operation.name == "measure":
                qubit = instruction.qubits[0]
                clbit = instruction.clbits[0]
                string_temp += "{} {} -> {};\n".format(
                    operation.qasm(),
                    bit_labels[qubit],
                    bit_labels[clbit],
                )
            elif operation.name == "reset":
                string_temp += f"reset {bit_labels[instruction.qubits[0]]};\n"
            elif operation.name == "barrier":
                qargs = ",".join(bit_labels[q] for q in instruction.qubits)
                string_temp += "barrier;\n" if not qargs else f"barrier {qargs};\n"
            else:
                # Check instructions names or label are valid
                escaped = _qasm_escape_name(operation.name, "gate_")
                if escaped != operation.name:
                    operation = operation.copy(name=escaped)

                # decompose gate using definitions if they are not defined in OpenQASM2
                if operation.name not in existing_gate_names:
                    op_qasm_name = None
                    if operation.name == "permutation":
                        op_qasm_name = getattr(operation, "_qasm_name", None)
                    if op_qasm_name:
                        operation = operation.copy(name=op_qasm_name)

                    if operation not in existing_composite_circuits:
                        if operation.name in [
                            operation.name for operation in existing_composite_circuits
                        ]:
                            # append operation id to name of operation copy to make it unique
                            operation = operation.copy(name=f"{operation.name}_{id(operation)}")

                        existing_composite_circuits.append(operation)

                        # Strictly speaking, the code below does not work for operations that
                        # do not have the "definition" method but require a complex (recursive)
                        # "_qasm_definition". Fortunately, right now we do not have any such operations.
                        if getattr(operation, "definition", None) is not None:
                            _add_sub_instruction_to_existing_composite_circuits(
                                operation, existing_gate_names, existing_composite_circuits
                            )

                # Insert qasm representation of the original instruction
                string_temp += "{} {};\n".format(
                    operation.qasm(),
                    ",".join([bit_labels[j] for j in instruction.qubits + instruction.clbits]),
                )

        # insert gate definitions
        string_temp = _insert_composite_gate_definition_qasm(
            string_temp, existing_composite_circuits, self.extension_lib
        )

        if filename:
            with open(filename, "w+", encoding=encoding) as file:
                file.write(string_temp)
            file.close()

        if formatted:
            if not HAS_PYGMENTS:
                raise MissingOptionalLibraryError(
                    libname="pygments>2.4",
                    name="formatted QASM output",
                    pip_install="pip install pygments",
                )
            code = pygments.highlight(
                string_temp, OpenQASMLexer(), Terminal256Formatter(style=QasmTerminalStyle)
            )
            print(code)
            return None
        else:
            return string_temp

    def draw(
        self,
        output: str | None = None,
        scale: float | None = None,
        filename: str | None = None,
        style: dict | str | None = None,
        interactive: bool = False,
        plot_barriers: bool = True,
        reverse_bits: bool = None,
        justify: str | None = None,
        vertical_compression: str | None = "medium",
        idle_wires: bool = True,
        with_layout: bool = True,
        fold: int | None = None,
        # The type of ax is matplotlib.axes.Axes, but this is not a fixed dependency, so cannot be
        # safely forward-referenced.
        ax: Any | None = None,
        initial_state: bool = False,
        cregbundle: bool = None,
        wire_order: list = None,
    ):
        """Draw the quantum circuit. Use the output parameter to choose the drawing format:

        **text**: ASCII art TextDrawing that can be printed in the console.

        **mpl**: images with color rendered purely in Python using matplotlib.

        **latex**: high-quality images compiled via latex.

        **latex_source**: raw uncompiled latex output.

        Args:
            output (str): select the output method to use for drawing the circuit.
                Valid choices are ``text``, ``mpl``, ``latex``, ``latex_source``.
                By default the `text` drawer is used unless the user config file
                (usually ``~/.qiskit/settings.conf``) has an alternative backend set
                as the default. For example, ``circuit_drawer = latex``. If the output
                kwarg is set, that backend will always be used over the default in
                the user config file.
            scale (float): scale of image to draw (shrink if < 1.0). Only used by
                the `mpl`, `latex` and `latex_source` outputs. Defaults to 1.0.
            filename (str): file path to save image to. Defaults to None.
            style (dict or str): dictionary of style or file name of style json file.
                This option is only used by the `mpl` or `latex` output type.
                If `style` is a str, it is used as the path to a json file
                which contains a style dict. The file will be opened, parsed, and
                then any style elements in the dict will replace the default values
                in the input dict. A file to be loaded must end in ``.json``, but
                the name entered here can omit ``.json``. For example,
                ``style='iqx.json'`` or ``style='iqx'``.
                If `style` is a dict and the ``'name'`` key is set, that name
                will be used to load a json file, followed by loading the other
                items in the style dict. For example, ``style={'name': 'iqx'}``.
                If `style` is not a str and `name` is not a key in the style dict,
                then the default value from the user config file (usually
                ``~/.qiskit/settings.conf``) will be used, for example,
                ``circuit_mpl_style = iqx``.
                If none of these are set, the `default` style will be used.
                The search path for style json files can be specified in the user
                config, for example,
                ``circuit_mpl_style_path = /home/user/styles:/home/user``.
                See: :class:`~qiskit.visualization.qcstyle.DefaultStyle` for more
                information on the contents.
            interactive (bool): when set to true, show the circuit in a new window
                (for `mpl` this depends on the matplotlib backend being used
                supporting this). Note when used with either the `text` or the
                `latex_source` output type this has no effect and will be silently
                ignored. Defaults to False.
            reverse_bits (bool): when set to True, reverse the bit order inside
                registers for the output visualization. Defaults to False unless the
                user config file (usually ``~/.qiskit/settings.conf``) has an
                alternative value set. For example, ``circuit_reverse_bits = True``.
            plot_barriers (bool): enable/disable drawing barriers in the output
                circuit. Defaults to True.
            justify (string): options are ``left``, ``right`` or ``none``. If
                anything else is supplied, it defaults to left justified. It refers
                to where gates should be placed in the output circuit if there is
                an option. ``none`` results in each gate being placed in its own
                column.
            vertical_compression (string): ``high``, ``medium`` or ``low``. It
                merges the lines generated by the `text` output so the drawing
                will take less vertical room.  Default is ``medium``. Only used by
                the `text` output, will be silently ignored otherwise.
            idle_wires (bool): include idle wires (wires with no circuit elements)
                in output visualization. Default is True.
            with_layout (bool): include layout information, with labels on the
                physical layout. Default is True.
            fold (int): sets pagination. It can be disabled using -1. In `text`,
                sets the length of the lines. This is useful when the drawing does
                not fit in the console. If None (default), it will try to guess the
                console width using ``shutil.get_terminal_size()``. However, if
                running in jupyter, the default line length is set to 80 characters.
                In `mpl`, it is the number of (visual) layers before folding.
                Default is 25.
            ax (matplotlib.axes.Axes): Only used by the `mpl` backend. An optional
                Axes object to be used for the visualization output. If none is
                specified, a new matplotlib Figure will be created and used.
                Additionally, if specified there will be no returned Figure since
                it is redundant.
            initial_state (bool): Optional. Adds ``|0>`` in the beginning of the wire.
                Default is False.
            cregbundle (bool): Optional. If set True, bundle classical registers.
                Default is True, except for when ``output`` is set to  ``"text"``.
            wire_order (list): Optional. A list of integers used to reorder the display
                of the bits. The list must have an entry for every bit with the bits
                in the range 0 to (``num_qubits`` + ``num_clbits``).

        Returns:
            :class:`.TextDrawing` or :class:`matplotlib.figure` or :class:`PIL.Image` or
            :class:`str`:

            * `TextDrawing` (output='text')
                A drawing that can be printed as ascii art.
            * `matplotlib.figure.Figure` (output='mpl')
                A matplotlib figure object for the circuit diagram.
            * `PIL.Image` (output='latex')
                An in-memory representation of the image of the circuit diagram.
            * `str` (output='latex_source')
                The LaTeX source code for visualizing the circuit diagram.

        Raises:
            VisualizationError: when an invalid output method is selected
            ImportError: when the output methods requires non-installed libraries.

        Example:
            .. plot::
               :include-source:

               from qiskit import QuantumRegister, ClassicalRegister, QuantumCircuit
               q = QuantumRegister(1)
               c = ClassicalRegister(1)
               qc = QuantumCircuit(q, c)
               qc.h(q)
               qc.measure(q, c)
               qc.draw(output='mpl', style={'backgroundcolor': '#EEEEEE'})
        """

        # pylint: disable=cyclic-import
        from qiskit.visualization import circuit_drawer

        return circuit_drawer(
            self,
            scale=scale,
            filename=filename,
            style=style,
            output=output,
            interactive=interactive,
            plot_barriers=plot_barriers,
            reverse_bits=reverse_bits,
            justify=justify,
            vertical_compression=vertical_compression,
            idle_wires=idle_wires,
            with_layout=with_layout,
            fold=fold,
            ax=ax,
            initial_state=initial_state,
            cregbundle=cregbundle,
            wire_order=wire_order,
        )

    def size(
        self,
        filter_function: Callable[..., int] = lambda x: not getattr(
            x.operation, "_directive", False
        ),
    ) -> int:
        """Returns total number of instructions in circuit.

        Args:
            filter_function (callable): a function to filter out some instructions.
                Should take as input a tuple of (Instruction, list(Qubit), list(Clbit)).
                By default filters out "directives", such as barrier or snapshot.

        Returns:
            int: Total number of gate operations.
        """
        return sum(map(filter_function, self._data))

    def depth(
        self,
        filter_function: Callable[..., int] = lambda x: not getattr(
            x.operation, "_directive", False
        ),
    ) -> int:
        """Return circuit depth (i.e., length of critical path).

        Args:
            filter_function (callable): A function to filter instructions.
                Should take as input a tuple of (Instruction, list(Qubit), list(Clbit)).
                Instructions for which the function returns False are ignored in the
                computation of the circuit depth.
                By default filters out "directives", such as barrier or snapshot.

        Returns:
            int: Depth of circuit.

        Notes:
            The circuit depth and the DAG depth need not be the
            same.
        """
        # Assign each bit in the circuit a unique integer
        # to index into op_stack.
        bit_indices: dict[Qubit | Clbit, int] = {
            bit: idx for idx, bit in enumerate(self.qubits + self.clbits)
        }

        # If no bits, return 0
        if not bit_indices:
            return 0

        # A list that holds the height of each qubit
        # and classical bit.
        op_stack = [0] * len(bit_indices)

        # Here we are playing a modified version of
        # Tetris where we stack gates, but multi-qubit
        # gates, or measurements have a block for each
        # qubit or cbit that are connected by a virtual
        # line so that they all stacked at the same depth.
        # Conditional gates act on all cbits in the register
        # they are conditioned on.
        # The max stack height is the circuit depth.
        for instruction in self._data:
            levels = []
            reg_ints = []
            for ind, reg in enumerate(instruction.qubits + instruction.clbits):
                # Add to the stacks of the qubits and
                # cbits used in the gate.
                reg_ints.append(bit_indices[reg])
                if filter_function(instruction):
                    levels.append(op_stack[reg_ints[ind]] + 1)
                else:
                    levels.append(op_stack[reg_ints[ind]])
            # Assuming here that there is no conditional
            # snapshots or barriers ever.
            if getattr(instruction.operation, "condition", None):
                # Controls operate over all bits of a classical register
                # or over a single bit
                if isinstance(instruction.operation.condition[0], Clbit):
                    condition_bits = [instruction.operation.condition[0]]
                else:
                    condition_bits = instruction.operation.condition[0]
                for cbit in condition_bits:
                    idx = bit_indices[cbit]
                    if idx not in reg_ints:
                        reg_ints.append(idx)
                        levels.append(op_stack[idx] + 1)

            max_level = max(levels)
            for ind in reg_ints:
                op_stack[ind] = max_level

        return max(op_stack)

    def width(self) -> int:
        """Return number of qubits plus clbits in circuit.

        Returns:
            int: Width of circuit.

        """
        return len(self.qubits) + len(self.clbits)

    @property
    def num_qubits(self) -> int:
        """Return number of qubits."""
        return len(self.qubits)

    @property
    def num_ancillas(self) -> int:
        """Return the number of ancilla qubits."""
        return len(self.ancillas)

    @property
    def num_clbits(self) -> int:
        """Return number of classical bits."""
        return len(self.clbits)

    # The stringified return type is because OrderedDict can't be subscripted before Python 3.9, and
    # typing.OrderedDict wasn't added until 3.7.2.  It can be turned into a proper type once 3.6
    # support is dropped.
    def count_ops(self) -> "OrderedDict[Instruction, int]":
        """Count each operation kind in the circuit.

        Returns:
            OrderedDict: a breakdown of how many operations of each kind, sorted by amount.
        """
        count_ops: dict[Instruction, int] = {}
        for instruction in self._data:
            count_ops[instruction.operation.name] = count_ops.get(instruction.operation.name, 0) + 1
        return OrderedDict(sorted(count_ops.items(), key=lambda kv: kv[1], reverse=True))

    def num_nonlocal_gates(self) -> int:
        """Return number of non-local gates (i.e. involving 2+ qubits).

        Conditional nonlocal gates are also included.
        """
        multi_qubit_gates = 0
        for instruction in self._data:
            if instruction.operation.num_qubits > 1 and not getattr(
                instruction.operation, "_directive", False
            ):
                multi_qubit_gates += 1
        return multi_qubit_gates

    def get_instructions(self, name: str) -> list[CircuitInstruction]:
        """Get instructions matching name.

        Args:
            name (str): The name of instruction to.

        Returns:
            list(tuple): list of (instruction, qargs, cargs).
        """
        return [match for match in self._data if match.operation.name == name]

    def num_connected_components(self, unitary_only: bool = False) -> int:
        """How many non-entangled subcircuits can the circuit be factored to.

        Args:
            unitary_only (bool): Compute only unitary part of graph.

        Returns:
            int: Number of connected components in circuit.
        """
        # Convert registers to ints (as done in depth).
        bits = self.qubits if unitary_only else (self.qubits + self.clbits)
        bit_indices: dict[Qubit | Clbit, int] = {bit: idx for idx, bit in enumerate(bits)}

        # Start with each qubit or cbit being its own subgraph.
        sub_graphs = [[bit] for bit in range(len(bit_indices))]

        num_sub_graphs = len(sub_graphs)

        # Here we are traversing the gates and looking to see
        # which of the sub_graphs the gate joins together.
        for instruction in self._data:
            if unitary_only:
                args = instruction.qubits
                num_qargs = len(args)
            else:
                args = instruction.qubits + instruction.clbits
                num_qargs = len(args) + (
                    1 if getattr(instruction.operation, "condition", None) else 0
                )

            if num_qargs >= 2 and not getattr(instruction.operation, "_directive", False):
                graphs_touched = []
                num_touched = 0
                # Controls necessarily join all the cbits in the
                # register that they use.
                if not unitary_only:
                    for bit in instruction.operation.condition_bits:
                        idx = bit_indices[bit]
                        for k in range(num_sub_graphs):
                            if idx in sub_graphs[k]:
                                graphs_touched.append(k)
                                break

                for item in args:
                    reg_int = bit_indices[item]
                    for k in range(num_sub_graphs):
                        if reg_int in sub_graphs[k]:
                            if k not in graphs_touched:
                                graphs_touched.append(k)
                                break

                graphs_touched = list(set(graphs_touched))
                num_touched = len(graphs_touched)

                # If the gate touches more than one subgraph
                # join those graphs together and return
                # reduced number of subgraphs
                if num_touched > 1:
                    connections = []
                    for idx in graphs_touched:
                        connections.extend(sub_graphs[idx])
                    _sub_graphs = []
                    for idx in range(num_sub_graphs):
                        if idx not in graphs_touched:
                            _sub_graphs.append(sub_graphs[idx])
                    _sub_graphs.append(connections)
                    sub_graphs = _sub_graphs
                    num_sub_graphs -= num_touched - 1
            # Cannot go lower than one so break
            if num_sub_graphs == 1:
                break
        return num_sub_graphs

    def num_unitary_factors(self) -> int:
        """Computes the number of tensor factors in the unitary
        (quantum) part of the circuit only.
        """
        return self.num_connected_components(unitary_only=True)

    def num_tensor_factors(self) -> int:
        """Computes the number of tensor factors in the unitary
        (quantum) part of the circuit only.

        Notes:
            This is here for backwards compatibility, and will be
            removed in a future release of Qiskit. You should call
            `num_unitary_factors` instead.
        """
        return self.num_unitary_factors()

    def copy(self, name: str | None = None) -> "QuantumCircuit":
        """Copy the circuit.

        Args:
          name (str): name to be given to the copied circuit. If None, then the name stays the same

        Returns:
          QuantumCircuit: a deepcopy of the current circuit, with the specified name
        """
        cpy = self.copy_empty_like(name)

        operation_copies = {
            id(instruction.operation): instruction.operation.copy() for instruction in self._data
        }

        cpy._parameter_table = ParameterTable(
            {
                param: ParameterReferences(
                    (operation_copies[id(operation)], param_index)
                    for operation, param_index in self._parameter_table[param]
                )
                for param in self._parameter_table
            }
        )

        cpy._data = [
            instruction.replace(operation=operation_copies[id(instruction.operation)])
            for instruction in self._data
        ]

        return cpy

    def copy_empty_like(self, name: str | None = None) -> "QuantumCircuit":
        """Return a copy of self with the same structure but empty.

        That structure includes:
            * name, calibrations and other metadata
            * global phase
            * all the qubits and clbits, including the registers

        Args:
            name (str): Name for the copied circuit. If None, then the name stays the same.

        Returns:
            QuantumCircuit: An empty copy of self.
        """
        cpy = copy.copy(self)
        # copy registers correctly, in copy.copy they are only copied via reference
        cpy.qregs = self.qregs.copy()
        cpy.cregs = self.cregs.copy()
        cpy._qubits = self._qubits.copy()
        cpy._ancillas = self._ancillas.copy()
        cpy._clbits = self._clbits.copy()
        cpy._qubit_indices = self._qubit_indices.copy()
        cpy._clbit_indices = self._clbit_indices.copy()

        cpy._parameter_table = ParameterTable()
        cpy._data = []

        cpy._calibrations = copy.deepcopy(self._calibrations)
        cpy._metadata = copy.deepcopy(self._metadata)

        if name:
            cpy.name = name
        return cpy

    def clear(self) -> None:
        """Clear all instructions in self.

        Clearing the circuits will keep the metadata and calibrations.
        """
        self._data.clear()
        self._parameter_table.clear()

    def _create_creg(self, length: int, name: str) -> ClassicalRegister:
        """Creates a creg, checking if ClassicalRegister with same name exists"""
        if name in [creg.name for creg in self.cregs]:
            save_prefix = ClassicalRegister.prefix
            ClassicalRegister.prefix = name
            new_creg = ClassicalRegister(length)
            ClassicalRegister.prefix = save_prefix
        else:
            new_creg = ClassicalRegister(length, name)
        return new_creg

    def _create_qreg(self, length: int, name: str) -> QuantumRegister:
        """Creates a qreg, checking if QuantumRegister with same name exists"""
        if name in [qreg.name for qreg in self.qregs]:
            save_prefix = QuantumRegister.prefix
            QuantumRegister.prefix = name
            new_qreg = QuantumRegister(length)
            QuantumRegister.prefix = save_prefix
        else:
            new_qreg = QuantumRegister(length, name)
        return new_qreg

    def reset(self, qubit: QubitSpecifier) -> InstructionSet:
        """Reset the quantum bit(s) to their default state.

        Args:
            qubit: qubit(s) to reset.

        Returns:
            qiskit.circuit.InstructionSet: handle to the added instruction.
        """
        return self.append(Reset(), [qubit], [])

    def measure(self, qubit: QubitSpecifier, cbit: ClbitSpecifier) -> InstructionSet:
        r"""Measure a quantum bit (``qubit``) in the Z basis into a classical bit (``cbit``).

        When a quantum state is measured, a qubit is projected in the computational (Pauli Z) basis
        to either :math:`\lvert 0 \rangle` or :math:`\lvert 1 \rangle`. The classical bit ``cbit``
        indicates the result
        of that projection as a ``0`` or a ``1`` respectively. This operation is non-reversible.

        Args:
            qubit: qubit(s) to measure.
            cbit: classical bit(s) to place the measurement result(s) in.

        Returns:
            qiskit.circuit.InstructionSet: handle to the added instructions.

        Raises:
            CircuitError: if arguments have bad format.

        Examples:
            In this example, a qubit is measured and the result of that measurement is stored in the
            classical bit (usually expressed in diagrams as a double line):

            .. code-block::

               from qiskit import QuantumCircuit
               circuit = QuantumCircuit(1, 1)
               circuit.h(0)
               circuit.measure(0, 0)
               circuit.draw()


            .. parsed-literal::

                      ┌───┐┌─┐
                   q: ┤ H ├┤M├
                      └───┘└╥┘
                 c: 1/══════╩═
                            0

            It is possible to call ``measure`` with lists of ``qubits`` and ``cbits`` as a shortcut
            for one-to-one measurement. These two forms produce identical results:

            .. code-block::

               circuit = QuantumCircuit(2, 2)
               circuit.measure([0,1], [0,1])

            .. code-block::

               circuit = QuantumCircuit(2, 2)
               circuit.measure(0, 0)
               circuit.measure(1, 1)

            Instead of lists, you can use :class:`~qiskit.circuit.QuantumRegister` and
            :class:`~qiskit.circuit.ClassicalRegister` under the same logic.

            .. code-block::

                from qiskit import QuantumCircuit, QuantumRegister, ClassicalRegister
                qreg = QuantumRegister(2, "qreg")
                creg = ClassicalRegister(2, "creg")
                circuit = QuantumCircuit(qreg, creg)
                circuit.measure(qreg, creg)

            This is equivalent to:

            .. code-block::

                circuit = QuantumCircuit(qreg, creg)
                circuit.measure(qreg[0], creg[0])
                circuit.measure(qreg[1], creg[1])

        """
        return self.append(Measure(), [qubit], [cbit])

    def measure_active(self, inplace: bool = True) -> Optional["QuantumCircuit"]:
        """Adds measurement to all non-idle qubits. Creates a new ClassicalRegister with
        a size equal to the number of non-idle qubits being measured.

        Returns a new circuit with measurements if `inplace=False`.

        Args:
            inplace (bool): All measurements inplace or return new circuit.

        Returns:
            QuantumCircuit: Returns circuit with measurements when `inplace = False`.
        """
        from qiskit.converters.circuit_to_dag import circuit_to_dag

        if inplace:
            circ = self
        else:
            circ = self.copy()
        dag = circuit_to_dag(circ)
        qubits_to_measure = [qubit for qubit in circ.qubits if qubit not in dag.idle_wires()]
        new_creg = circ._create_creg(len(qubits_to_measure), "measure")
        circ.add_register(new_creg)
        circ.barrier()
        circ.measure(qubits_to_measure, new_creg)

        if not inplace:
            return circ
        else:
            return None

    def measure_all(
        self, inplace: bool = True, add_bits: bool = True
    ) -> Optional["QuantumCircuit"]:
        """Adds measurement to all qubits.

        By default, adds new classical bits in a :obj:`.ClassicalRegister` to store these
        measurements.  If ``add_bits=False``, the results of the measurements will instead be stored
        in the already existing classical bits, with qubit ``n`` being measured into classical bit
        ``n``.

        Returns a new circuit with measurements if ``inplace=False``.

        Args:
            inplace (bool): All measurements inplace or return new circuit.
            add_bits (bool): Whether to add new bits to store the results.

        Returns:
            QuantumCircuit: Returns circuit with measurements when ``inplace=False``.

        Raises:
            CircuitError: if ``add_bits=False`` but there are not enough classical bits.
        """
        if inplace:
            circ = self
        else:
            circ = self.copy()
        if add_bits:
            new_creg = circ._create_creg(len(circ.qubits), "meas")
            circ.add_register(new_creg)
            circ.barrier()
            circ.measure(circ.qubits, new_creg)
        else:
            if len(circ.clbits) < len(circ.qubits):
                raise CircuitError(
                    "The number of classical bits must be equal or greater than "
                    "the number of qubits."
                )
            circ.barrier()
            circ.measure(circ.qubits, circ.clbits[0 : len(circ.qubits)])

        if not inplace:
            return circ
        else:
            return None

    def remove_final_measurements(self, inplace: bool = True) -> Optional["QuantumCircuit"]:
        """Removes final measurements and barriers on all qubits if they are present.
        Deletes the classical registers that were used to store the values from these measurements
        that become idle as a result of this operation, and deletes classical bits that are
        referenced only by removed registers, or that aren't referenced at all but have
        become idle as a result of this operation.

        Measurements and barriers are considered final if they are
        followed by no other operations (aside from other measurements or barriers.)

        Args:
            inplace (bool): All measurements removed inplace or return new circuit.

        Returns:
            QuantumCircuit: Returns the resulting circuit when ``inplace=False``, else None.
        """
        # pylint: disable=cyclic-import
        from qiskit.transpiler.passes import RemoveFinalMeasurements
        from qiskit.converters import circuit_to_dag

        if inplace:
            circ = self
        else:
            circ = self.copy()

        dag = circuit_to_dag(circ)
        remove_final_meas = RemoveFinalMeasurements()
        new_dag = remove_final_meas.run(dag)
        kept_cregs = set(new_dag.cregs.values())
        kept_clbits = set(new_dag.clbits)

        # Filter only cregs/clbits still in new DAG, preserving original circuit order
        cregs_to_add = [creg for creg in circ.cregs if creg in kept_cregs]
        clbits_to_add = [clbit for clbit in circ._clbits if clbit in kept_clbits]

        # Clear cregs and clbits
        circ.cregs = []
        circ._clbits = []
        circ._clbit_indices = {}

        # We must add the clbits first to preserve the original circuit
        # order. This way, add_register never adds clbits and just
        # creates registers that point to them.
        circ.add_bits(clbits_to_add)
        for creg in cregs_to_add:
            circ.add_register(creg)

        # Clear instruction info
        circ.data.clear()
        circ._parameter_table.clear()

        # Set circ instructions to match the new DAG
        for node in new_dag.topological_op_nodes():
            # Get arguments for classical condition (if any)
            inst = node.op.copy()
            circ.append(inst, node.qargs, node.cargs)

        if not inplace:
            return circ
        else:
            return None

    @staticmethod
    def from_qasm_file(path: str) -> "QuantumCircuit":
        """Take in a QASM file and generate a QuantumCircuit object.

        Args:
          path (str): Path to the file for a QASM program
        Return:
          QuantumCircuit: The QuantumCircuit object for the input QASM
        """
        qasm = Qasm(filename=path)
        return _circuit_from_qasm(qasm)

    @staticmethod
    def from_qasm_str(qasm_str: str) -> "QuantumCircuit":
        """Take in a QASM string and generate a QuantumCircuit object.

        Args:
          qasm_str (str): A QASM program string
        Return:
          QuantumCircuit: The QuantumCircuit object for the input QASM
        """
        qasm = Qasm(data=qasm_str)
        return _circuit_from_qasm(qasm)

    @property
    def global_phase(self) -> ParameterValueType:
        """Return the global phase of the circuit in radians."""
        return self._global_phase

    @global_phase.setter
    def global_phase(self, angle: ParameterValueType):
        """Set the phase of the circuit.

        Args:
            angle (float, ParameterExpression): radians
        """
        if isinstance(angle, ParameterExpression) and angle.parameters:
            self._global_phase = angle
        else:
            # Set the phase to the [0, 2π) interval
            angle = float(angle)
            if not angle:
                self._global_phase = 0
            else:
                self._global_phase = angle % (2 * np.pi)

    @property
    def parameters(self) -> ParameterView:
        """The parameters defined in the circuit.

        This attribute returns the :class:`.Parameter` objects in the circuit sorted
        alphabetically. Note that parameters instantiated with a :class:`.ParameterVector`
        are still sorted numerically.

        Examples:

            The snippet below shows that insertion order of parameters does not matter.

            .. code-block:: python

                >>> from qiskit.circuit import QuantumCircuit, Parameter
                >>> a, b, elephant = Parameter("a"), Parameter("b"), Parameter("elephant")
                >>> circuit = QuantumCircuit(1)
                >>> circuit.rx(b, 0)
                >>> circuit.rz(elephant, 0)
                >>> circuit.ry(a, 0)
                >>> circuit.parameters  # sorted alphabetically!
                ParameterView([Parameter(a), Parameter(b), Parameter(elephant)])

            Bear in mind that alphabetical sorting might be unituitive when it comes to numbers.
            The literal "10" comes before "2" in strict alphabetical sorting.

            .. code-block:: python

                >>> from qiskit.circuit import QuantumCircuit, Parameter
                >>> angles = [Parameter("angle_1"), Parameter("angle_2"), Parameter("angle_10")]
                >>> circuit = QuantumCircuit(1)
                >>> circuit.u(*angles, 0)
                >>> circuit.draw()
                   ┌─────────────────────────────┐
                q: ┤ U(angle_1,angle_2,angle_10) ├
                   └─────────────────────────────┘
                >>> circuit.parameters
                ParameterView([Parameter(angle_1), Parameter(angle_10), Parameter(angle_2)])

            To respect numerical sorting, a :class:`.ParameterVector` can be used.

            .. code-block:: python

            >>> from qiskit.circuit import QuantumCircuit, Parameter, ParameterVector
            >>> x = ParameterVector("x", 12)
            >>> circuit = QuantumCircuit(1)
            >>> for x_i in x:
            ...     circuit.rx(x_i, 0)
            >>> circuit.parameters
            ParameterView([
                ParameterVectorElement(x[0]), ParameterVectorElement(x[1]),
                ParameterVectorElement(x[2]), ParameterVectorElement(x[3]),
                ..., ParameterVectorElement(x[11])
            ])


        Returns:
            The sorted :class:`.Parameter` objects in the circuit.
        """
        # parameters from gates
        if self._parameters is None:
            unsorted = self._unsorted_parameters()
            self._parameters = sorted(unsorted, key=functools.cmp_to_key(_compare_parameters))

        # return as parameter view, which implements the set and list interface
        return ParameterView(self._parameters)

    @property
    def num_parameters(self) -> int:
        """The number of parameter objects in the circuit."""
        return len(self._unsorted_parameters())

    def _unsorted_parameters(self) -> set[Parameter]:
        """Efficiently get all parameters in the circuit, without any sorting overhead."""
        parameters = set(self._parameter_table)
        if isinstance(self.global_phase, ParameterExpression):
            parameters.update(self.global_phase.parameters)

        return parameters

    def assign_parameters(
        self,
        parameters: Union[Mapping[Parameter, ParameterValueType], Sequence[ParameterValueType]],
        inplace: bool = False,
    ) -> Optional["QuantumCircuit"]:
        """Assign parameters to new parameters or values.

        If ``parameters`` is passed as a dictionary, the keys must be :class:`.Parameter`
        instances in the current circuit. The values of the dictionary can either be numeric values
        or new parameter objects.

        If ``parameters`` is passed as a list or array, the elements are assigned to the
        current parameters in the order of :attr:`parameters` which is sorted
        alphabetically (while respecting the ordering in :class:`.ParameterVector` objects).

        The values can be assigned to the current circuit object or to a copy of it.

        Args:
            parameters: Either a dictionary or iterable specifying the new parameter values.
            inplace: If False, a copy of the circuit with the bound parameters is returned.
                If True the circuit instance itself is modified.

        Raises:
            CircuitError: If parameters is a dict and contains parameters not present in the
                circuit.
            ValueError: If parameters is a list/array and the length mismatches the number of free
                parameters in the circuit.

        Returns:
            A copy of the circuit with bound parameters, if ``inplace`` is False, otherwise None.

        Examples:

            Create a parameterized circuit and assign the parameters in-place.

            .. plot::
               :include-source:

               from qiskit.circuit import QuantumCircuit, Parameter

               circuit = QuantumCircuit(2)
               params = [Parameter('A'), Parameter('B'), Parameter('C')]
               circuit.ry(params[0], 0)
               circuit.crx(params[1], 0, 1)
               circuit.draw('mpl')
               circuit.assign_parameters({params[0]: params[2]}, inplace=True)
               circuit.draw('mpl')

            Bind the values out-of-place by list and get a copy of the original circuit.

            .. plot::
               :include-source:

               from qiskit.circuit import QuantumCircuit, ParameterVector

               circuit = QuantumCircuit(2)
               params = ParameterVector('P', 2)
               circuit.ry(params[0], 0)
               circuit.crx(params[1], 0, 1)

               bound_circuit = circuit.assign_parameters([1, 2])
               bound_circuit.draw('mpl')

               circuit.draw('mpl')

        """
        # replace in self or in a copy depending on the value of in_place
        if inplace:
            bound_circuit = self
        else:
            bound_circuit = self.copy()
            self._increment_instances()
            bound_circuit._name_update()

        if isinstance(parameters, dict):
            # unroll the parameter dictionary (needed if e.g. it contains a ParameterVector)
            unrolled_param_dict = self._unroll_param_dict(parameters)
            unsorted_parameters = self._unsorted_parameters()

            # check that all param_dict items are in the _parameter_table for this circuit
            params_not_in_circuit = [
                param_key
                for param_key in unrolled_param_dict
                if param_key not in unsorted_parameters
            ]
            if len(params_not_in_circuit) > 0:
                raise CircuitError(
                    "Cannot bind parameters ({}) not present in the circuit.".format(
                        ", ".join(map(str, params_not_in_circuit))
                    )
                )

            # replace the parameters with a new Parameter ("substitute") or numeric value ("bind")
            for parameter, value in unrolled_param_dict.items():
                bound_circuit._assign_parameter(parameter, value)
        else:
            if len(parameters) != self.num_parameters:
                raise ValueError(
                    "Mismatching number of values and parameters. For partial binding "
                    "please pass a dictionary of {parameter: value} pairs."
                )
            # use a copy of the parameters, to ensure we don't change the contents of
            # self.parameters while iterating over them
            fixed_parameters_copy = self.parameters.copy()
            for i, value in enumerate(parameters):
                bound_circuit._assign_parameter(fixed_parameters_copy[i], value)
        return None if inplace else bound_circuit

    def bind_parameters(
        self, values: Union[Mapping[Parameter, float], Sequence[float]]
    ) -> "QuantumCircuit":
        """Assign numeric parameters to values yielding a new circuit.

        If the values are given as list or array they are bound to the circuit in the order
        of :attr:`parameters` (see the docstring for more details).

        To assign new Parameter objects or bind the values in-place, without yielding a new
        circuit, use the :meth:`assign_parameters` method.

        Args:
            values: ``{parameter: value, ...}`` or ``[value1, value2, ...]``

        Raises:
            CircuitError: If values is a dict and contains parameters not present in the circuit.
            TypeError: If values contains a ParameterExpression.

        Returns:
            Copy of self with assignment substitution.
        """
        if isinstance(values, dict):
            if any(isinstance(value, ParameterExpression) for value in values.values()):
                raise TypeError(
                    "Found ParameterExpression in values; use assign_parameters() instead."
                )
            return self.assign_parameters(values)
        else:
            if any(isinstance(value, ParameterExpression) for value in values):
                raise TypeError(
                    "Found ParameterExpression in values; use assign_parameters() instead."
                )
            return self.assign_parameters(values)

    def _unroll_param_dict(
        self, value_dict: Mapping[Parameter, ParameterValueType]
    ) -> dict[Parameter, ParameterValueType]:
        unrolled_value_dict: dict[Parameter, ParameterValueType] = {}
        for (param, value) in value_dict.items():
            if isinstance(param, ParameterVector):
                if not len(param) == len(value):
                    raise CircuitError(
                        "ParameterVector {} has length {}, which "
                        "differs from value list {} of "
                        "len {}".format(param, len(param), value, len(value))
                    )
                unrolled_value_dict.update(zip(param, value))
            # pass anything else except number through. error checking is done in assign_parameter
            elif isinstance(param, (ParameterExpression, str)) or param is None:
                unrolled_value_dict[param] = value
        return unrolled_value_dict

    def _assign_parameter(self, parameter: Parameter, value: ParameterValueType) -> None:
        """Update this circuit where instances of ``parameter`` are replaced by ``value``, which
        can be either a numeric value or a new parameter expression.

        Args:
            parameter (ParameterExpression): Parameter to be bound
            value (Union(ParameterExpression, float, int)): A numeric or parametric expression to
                replace instances of ``parameter``.

        Raises:
            RuntimeError: if some internal logic error has caused the circuit instruction sequence
                and the parameter table to become out of sync, and the table now contains a
                reference to a value that cannot be assigned.
        """
        # parameter might be in global phase only
        if parameter in self._parameter_table:
            for instr, param_index in self._parameter_table[parameter]:
                assignee = instr.params[param_index]
                # Normal ParameterExpression.
                if isinstance(assignee, ParameterExpression):
                    new_param = assignee.assign(parameter, value)
                    # if fully bound, validate
                    if len(new_param.parameters) == 0:
                        instr.params[param_index] = instr.validate_parameter(new_param)
                    else:
                        instr.params[param_index] = new_param

                    self._rebind_definition(instr, parameter, value)
                # Scoped block of a larger instruction.
                elif isinstance(assignee, QuantumCircuit):
                    # It's possible that someone may re-use a loop body, so we need to mutate the
                    # parameter vector with a new circuit, rather than mutating the body.
                    instr.params[param_index] = assignee.assign_parameters({parameter: value})
                else:
                    raise RuntimeError(  # pragma: no cover
                        "The ParameterTable or data of this QuantumCircuit have become out-of-sync."
                        f"\nParameterTable: {self._parameter_table}"
                        f"\nData: {self.data}"
                    )

            if isinstance(value, ParameterExpression):
                entry = self._parameter_table.pop(parameter)
                for new_parameter in value.parameters:
                    if new_parameter in self._parameter_table:
                        self._parameter_table[new_parameter] |= entry
                    else:
                        self._parameter_table[new_parameter] = entry
            else:
                del self._parameter_table[parameter]  # clear evaluated expressions

        if (
            isinstance(self.global_phase, ParameterExpression)
            and parameter in self.global_phase.parameters
        ):
            self.global_phase = self.global_phase.assign(parameter, value)

        # clear parameter cache
        self._parameters = None
        self._assign_calibration_parameters(parameter, value)

    def _assign_calibration_parameters(
        self, parameter: Parameter, value: ParameterValueType
    ) -> None:
        """Update parameterized pulse gate calibrations, if there are any which contain
        ``parameter``. This updates the calibration mapping as well as the gate definition
        ``Schedule``s, which also may contain ``parameter``.
        """
        new_param: ParameterValueType
        for cals in self.calibrations.values():
            for (qubit, cal_params), schedule in copy.copy(cals).items():
                if any(
                    isinstance(p, ParameterExpression) and parameter in p.parameters
                    for p in cal_params
                ):
                    del cals[(qubit, cal_params)]
                    new_cal_params = []
                    for p in cal_params:
                        if isinstance(p, ParameterExpression) and parameter in p.parameters:
                            new_param = p.assign(parameter, value)
                            if not new_param.parameters:
                                new_param = float(new_param)
                            new_cal_params.append(new_param)
                        else:
                            new_cal_params.append(p)
                    schedule.assign_parameters({parameter: value})
                    cals[(qubit, tuple(new_cal_params))] = schedule

    def _rebind_definition(
        self, instruction: Instruction, parameter: Parameter, value: ParameterValueType
    ) -> None:
        if instruction._definition:
            for inner in instruction._definition:
                for idx, param in enumerate(inner.operation.params):
                    if isinstance(param, ParameterExpression) and parameter in param.parameters:
                        if isinstance(value, ParameterExpression):
                            inner.operation.params[idx] = param.subs({parameter: value})
                        else:
                            inner.operation.params[idx] = param.bind({parameter: value})
                        self._rebind_definition(inner.operation, parameter, value)

    def barrier(self, *qargs: QubitSpecifier, label=None) -> InstructionSet:
        """Apply :class:`~.library.Barrier`. If ``qargs`` is empty, applies to all qubits
        in the circuit.

        Args:
            qargs (QubitSpecifier): Specification for one or more qubit arguments.
            label (str): The string label of the barrier.

        Returns:
            qiskit.circuit.InstructionSet: handle to the added instructions.
        """
        from .barrier import Barrier

        qubits: list[QubitSpecifier] = []

        if not qargs:  # None
            qubits.extend(self.qubits)

        for qarg in qargs:
            if isinstance(qarg, QuantumRegister):
                qubits.extend([qarg[j] for j in range(qarg.size)])
            elif isinstance(qarg, list):
                qubits.extend(qarg)
            elif isinstance(qarg, range):
                qubits.extend(list(qarg))
            elif isinstance(qarg, slice):
                qubits.extend(self.qubits[qarg])
            else:
                qubits.append(qarg)

        return self.append(Barrier(len(qubits), label=label), qubits, [])

    def delay(
        self,
        duration: ParameterValueType,
        qarg: QubitSpecifier | None = None,
        unit: str = "dt",
    ) -> InstructionSet:
        """Apply :class:`~.circuit.Delay`. If qarg is ``None``, applies to all qubits.
        When applying to multiple qubits, delays with the same duration will be created.

        Args:
            duration (int or float or ParameterExpression): duration of the delay.
            qarg (Object): qubit argument to apply this delay.
            unit (str): unit of the duration. Supported units: ``'s'``, ``'ms'``, ``'us'``,
                ``'ns'``, ``'ps'``, and ``'dt'``. Default is ``'dt'``, i.e. integer time unit
                depending on the target backend.

        Returns:
            qiskit.circuit.InstructionSet: handle to the added instructions.

        Raises:
            CircuitError: if arguments have bad format.
        """
        qubits: list[QubitSpecifier] = []
        if qarg is None:  # -> apply delays to all qubits
            for q in self.qubits:
                qubits.append(q)
        else:
            if isinstance(qarg, QuantumRegister):
                qubits.extend([qarg[j] for j in range(qarg.size)])
            elif isinstance(qarg, list):
                qubits.extend(qarg)
            elif isinstance(qarg, (range, tuple)):
                qubits.extend(list(qarg))
            elif isinstance(qarg, slice):
                qubits.extend(self.qubits[qarg])
            else:
                qubits.append(qarg)

        instructions = InstructionSet(resource_requester=self._resolve_classical_resource)
        for q in qubits:
            inst: tuple[
                Instruction, Sequence[QubitSpecifier] | None, Sequence[ClbitSpecifier] | None
            ] = (Delay(duration, unit), [q], [])
            self.append(*inst)
            instructions.add(*inst)
        return instructions

    def h(self, qubit: QubitSpecifier) -> InstructionSet:
        """Apply :class:`~qiskit.circuit.library.HGate`.

        For the full matrix form of this gate, see the underlying gate documentation.

        Args:
            qubit: The qubit(s) to apply the gate to.

        Returns:
            A handle to the instructions created.
        """
        from .library.standard_gates.h import HGate

        return self.append(HGate(), [qubit], [])

    def ch(
        self,
        control_qubit: QubitSpecifier,
        target_qubit: QubitSpecifier,
        label: str | None = None,
        ctrl_state: str | int | None = None,
    ) -> InstructionSet:
        """Apply :class:`~qiskit.circuit.library.CHGate`.

        For the full matrix form of this gate, see the underlying gate documentation.

        Args:
            control_qubit: The qubit(s) used as the control.
            target_qubit: The qubit(s) targeted by the gate.
            label: The string label of the gate in the circuit.
            ctrl_state:
                The control state in decimal, or as a bitstring (e.g. '1').  Defaults to controlling
                on the '1' state.

        Returns:
            A handle to the instructions created.
        """
        from .library.standard_gates.h import CHGate

        return self.append(
            CHGate(label=label, ctrl_state=ctrl_state), [control_qubit, target_qubit], []
        )

    def i(self, qubit: QubitSpecifier) -> InstructionSet:
        """Apply :class:`~qiskit.circuit.library.IGate`.

        For the full matrix form of this gate, see the underlying gate documentation.

        Args:
            qubit: The qubit(s) to apply the gate to.

        Returns:
            A handle to the instructions created.
        """
        from .library.standard_gates.i import IGate

        return self.append(IGate(), [qubit], [])

    def id(self, qubit: QubitSpecifier) -> InstructionSet:  # pylint: disable=invalid-name
        """Apply :class:`~qiskit.circuit.library.IGate`.

        For the full matrix form of this gate, see the underlying gate documentation.

        Args:
            qubit: The qubit(s) to apply the gate to.

        Returns:
            A handle to the instructions created.

        See Also:
            QuantumCircuit.i: the same function.
        """
        return self.i(qubit)

    def ms(self, theta: ParameterValueType, qubits: Sequence[QubitSpecifier]) -> InstructionSet:
        """Apply :class:`~qiskit.circuit.library.MSGate`.

        For the full matrix form of this gate, see the underlying gate documentation.

        Args:
            theta: The angle of the rotation.
            qubits: The qubits to apply the gate to.

        Returns:
            A handle to the instructions created.
        """
        # pylint: disable=cyclic-import
        from .library.generalized_gates.gms import MSGate

        return self.append(MSGate(len(qubits), theta), qubits)

    def p(self, theta: ParameterValueType, qubit: QubitSpecifier) -> InstructionSet:
        """Apply :class:`~qiskit.circuit.library.PhaseGate`.

        For the full matrix form of this gate, see the underlying gate documentation.

        Args:
            theta: THe angle of the rotation.
            qubit: The qubit(s) to apply the gate to.

        Returns:
            A handle to the instructions created.
        """
        from .library.standard_gates.p import PhaseGate

        return self.append(PhaseGate(theta), [qubit], [])

    def cp(
        self,
        theta: ParameterValueType,
        control_qubit: QubitSpecifier,
        target_qubit: QubitSpecifier,
        label: str | None = None,
        ctrl_state: str | int | None = None,
    ) -> InstructionSet:
        """Apply :class:`~qiskit.circuit.library.CPhaseGate`.

        For the full matrix form of this gate, see the underlying gate documentation.

        Args:
            theta: The angle of the rotation.
            control_qubit: The qubit(s) used as the control.
            target_qubit: The qubit(s) targeted by the gate.
            label: The string label of the gate in the circuit.
            ctrl_state:
                The control state in decimal, or as a bitstring (e.g. '1').  Defaults to controlling
                on the '1' state.

        Returns:
            A handle to the instructions created.
        """
        from .library.standard_gates.p import CPhaseGate

        return self.append(
            CPhaseGate(theta, label=label, ctrl_state=ctrl_state), [control_qubit, target_qubit], []
        )

    def mcp(
        self,
        lam: ParameterValueType,
        control_qubits: Sequence[QubitSpecifier],
        target_qubit: QubitSpecifier,
    ) -> InstructionSet:
        """Apply :class:`~qiskit.circuit.library.MCPhaseGate`.

        For the full matrix form of this gate, see the underlying gate documentation.

        Args:
            lam: The angle of the rotation.
            control_qubits: The qubits used as the controls.
            target_qubit: The qubit(s) targeted by the gate.

        Returns:
            A handle to the instructions created.
        """
        from .library.standard_gates.p import MCPhaseGate

        num_ctrl_qubits = len(control_qubits)
        return self.append(
            MCPhaseGate(lam, num_ctrl_qubits), control_qubits[:] + [target_qubit], []
        )

    def r(
        self, theta: ParameterValueType, phi: ParameterValueType, qubit: QubitSpecifier
    ) -> InstructionSet:
        """Apply :class:`~qiskit.circuit.library.RGate`.

        For the full matrix form of this gate, see the underlying gate documentation.

        Args:
            theta: The angle of the rotation.
            phi: The angle of the axis of rotation in the x-y plane.
            qubit: The qubit(s) to apply the gate to.

        Returns:
            A handle to the instructions created.
        """
        from .library.standard_gates.r import RGate

        return self.append(RGate(theta, phi), [qubit], [])

    def rv(
        self,
        vx: ParameterValueType,
        vy: ParameterValueType,
        vz: ParameterValueType,
        qubit: QubitSpecifier,
    ) -> InstructionSet:
        """Apply :class:`~qiskit.circuit.library.RVGate`.

        For the full matrix form of this gate, see the underlying gate documentation.

        Rotation around an arbitrary rotation axis :math:`v`, where :math:`|v|` is the angle of
        rotation in radians.

        Args:
            vx: x-component of the rotation axis.
            vy: y-component of the rotation axis.
            vz: z-component of the rotation axis.
            qubit: The qubit(s) to apply the gate to.

        Returns:
            A handle to the instructions created.
        """
        from .library.generalized_gates.rv import RVGate

        return self.append(RVGate(vx, vy, vz), [qubit], [])

    def rccx(
        self,
        control_qubit1: QubitSpecifier,
        control_qubit2: QubitSpecifier,
        target_qubit: QubitSpecifier,
    ) -> InstructionSet:
        """Apply :class:`~qiskit.circuit.library.RCCXGate`.

        For the full matrix form of this gate, see the underlying gate documentation.

        Args:
            control_qubit1: The qubit(s) used as the first control.
            control_qubit2: The qubit(s) used as the second control.
            target_qubit: The qubit(s) targeted by the gate.

        Returns:
            A handle to the instructions created.
        """
        from .library.standard_gates.x import RCCXGate

        return self.append(RCCXGate(), [control_qubit1, control_qubit2, target_qubit], [])

    def rcccx(
        self,
        control_qubit1: QubitSpecifier,
        control_qubit2: QubitSpecifier,
        control_qubit3: QubitSpecifier,
        target_qubit: QubitSpecifier,
    ) -> InstructionSet:
        """Apply :class:`~qiskit.circuit.library.RC3XGate`.

        For the full matrix form of this gate, see the underlying gate documentation.

        Args:
            control_qubit1: The qubit(s) used as the first control.
            control_qubit2: The qubit(s) used as the second control.
            control_qubit3: The qubit(s) used as the third control.
            target_qubit: The qubit(s) targeted by the gate.

        Returns:
            A handle to the instructions created.
        """
        from .library.standard_gates.x import RC3XGate

        return self.append(
            RC3XGate(), [control_qubit1, control_qubit2, control_qubit3, target_qubit], []
        )

    def rx(
        self, theta: ParameterValueType, qubit: QubitSpecifier, label: str | None = None
    ) -> InstructionSet:
        """Apply :class:`~qiskit.circuit.library.RXGate`.

        For the full matrix form of this gate, see the underlying gate documentation.

        Args:
            theta: The rotation angle of the gate.
            qubit: The qubit(s) to apply the gate to.
            label: The string label of the gate in the circuit.

        Returns:
            A handle to the instructions created.
        """
        from .library.standard_gates.rx import RXGate

        return self.append(RXGate(theta, label=label), [qubit], [])

    def crx(
        self,
        theta: ParameterValueType,
        control_qubit: QubitSpecifier,
        target_qubit: QubitSpecifier,
        label: str | None = None,
        ctrl_state: str | int | None = None,
    ) -> InstructionSet:
        """Apply :class:`~qiskit.circuit.library.CRXGate`.

        For the full matrix form of this gate, see the underlying gate documentation.

        Args:
            theta: The angle of the rotation.
            control_qubit: The qubit(s) used as the control.
            target_qubit: The qubit(s) targeted by the gate.
            label: The string label of the gate in the circuit.
            ctrl_state:
                The control state in decimal, or as a bitstring (e.g. '1').  Defaults to controlling
                on the '1' state.

        Returns:
            A handle to the instructions created.
        """
        from .library.standard_gates.rx import CRXGate

        return self.append(
            CRXGate(theta, label=label, ctrl_state=ctrl_state), [control_qubit, target_qubit], []
        )

    def rxx(
        self, theta: ParameterValueType, qubit1: QubitSpecifier, qubit2: QubitSpecifier
    ) -> InstructionSet:
        """Apply :class:`~qiskit.circuit.library.RXXGate`.

        For the full matrix form of this gate, see the underlying gate documentation.

        Args:
            theta: The angle of the rotation.
            qubit1: The qubit(s) to apply the gate to.
            qubit2: The qubit(s) to apply the gate to.

        Returns:
            A handle to the instructions created.
        """
        from .library.standard_gates.rxx import RXXGate

        return self.append(RXXGate(theta), [qubit1, qubit2], [])

    def ry(
        self, theta: ParameterValueType, qubit: QubitSpecifier, label: str | None = None
    ) -> InstructionSet:
        """Apply :class:`~qiskit.circuit.library.RYGate`.

        For the full matrix form of this gate, see the underlying gate documentation.

        Args:
            theta: The rotation angle of the gate.
            qubit: The qubit(s) to apply the gate to.
            label: The string label of the gate in the circuit.

        Returns:
            A handle to the instructions created.
        """
        from .library.standard_gates.ry import RYGate

        return self.append(RYGate(theta, label=label), [qubit], [])

    def cry(
        self,
        theta: ParameterValueType,
        control_qubit: QubitSpecifier,
        target_qubit: QubitSpecifier,
        label: str | None = None,
        ctrl_state: str | int | None = None,
    ) -> InstructionSet:
        """Apply :class:`~qiskit.circuit.library.CRYGate`.

        For the full matrix form of this gate, see the underlying gate documentation.

        Args:
            theta: The angle of the rotation.
            control_qubit: The qubit(s) used as the control.
            target_qubit: The qubit(s) targeted by the gate.
            label: The string label of the gate in the circuit.
            ctrl_state:
                The control state in decimal, or as a bitstring (e.g. '1').  Defaults to controlling
                on the '1' state.

        Returns:
            A handle to the instructions created.
        """
        from .library.standard_gates.ry import CRYGate

        return self.append(
            CRYGate(theta, label=label, ctrl_state=ctrl_state), [control_qubit, target_qubit], []
        )

    def ryy(
        self, theta: ParameterValueType, qubit1: QubitSpecifier, qubit2: QubitSpecifier
    ) -> InstructionSet:
        """Apply :class:`~qiskit.circuit.library.RYYGate`.

        For the full matrix form of this gate, see the underlying gate documentation.

        Args:
            theta: The rotation angle of the gate.
            qubit1: The qubit(s) to apply the gate to.
            qubit2: The qubit(s) to apply the gate to.

        Returns:
            A handle to the instructions created.
        """
        from .library.standard_gates.ryy import RYYGate

        return self.append(RYYGate(theta), [qubit1, qubit2], [])

    def rz(self, phi: ParameterValueType, qubit: QubitSpecifier) -> InstructionSet:
        """Apply :class:`~qiskit.circuit.library.RZGate`.

        For the full matrix form of this gate, see the underlying gate documentation.

        Args:
            phi: The rotation angle of the gate.
            qubit: The qubit(s) to apply the gate to.

        Returns:
            A handle to the instructions created.
        """
        from .library.standard_gates.rz import RZGate

        return self.append(RZGate(phi), [qubit], [])

    def crz(
        self,
        theta: ParameterValueType,
        control_qubit: QubitSpecifier,
        target_qubit: QubitSpecifier,
        label: str | None = None,
        ctrl_state: str | int | None = None,
    ) -> InstructionSet:
        """Apply :class:`~qiskit.circuit.library.CRZGate`.

        For the full matrix form of this gate, see the underlying gate documentation.

        Args:
            theta: The angle of the rotation.
            control_qubit: The qubit(s) used as the control.
            target_qubit: The qubit(s) targeted by the gate.
            label: The string label of the gate in the circuit.
            ctrl_state:
                The control state in decimal, or as a bitstring (e.g. '1').  Defaults to controlling
                on the '1' state.

        Returns:
            A handle to the instructions created.
        """
        from .library.standard_gates.rz import CRZGate

        return self.append(
            CRZGate(theta, label=label, ctrl_state=ctrl_state), [control_qubit, target_qubit], []
        )

    def rzx(
        self, theta: ParameterValueType, qubit1: QubitSpecifier, qubit2: QubitSpecifier
    ) -> InstructionSet:
        """Apply :class:`~qiskit.circuit.library.RZXGate`.

        For the full matrix form of this gate, see the underlying gate documentation.

        Args:
            theta: The rotation angle of the gate.
            qubit1: The qubit(s) to apply the gate to.
            qubit2: The qubit(s) to apply the gate to.

        Returns:
            A handle to the instructions created.
        """
        from .library.standard_gates.rzx import RZXGate

        return self.append(RZXGate(theta), [qubit1, qubit2], [])

    def rzz(
        self, theta: ParameterValueType, qubit1: QubitSpecifier, qubit2: QubitSpecifier
    ) -> InstructionSet:
        """Apply :class:`~qiskit.circuit.library.RZZGate`.

        For the full matrix form of this gate, see the underlying gate documentation.

        Args:
            theta: The rotation angle of the gate.
            qubit1: The qubit(s) to apply the gate to.
            qubit2: The qubit(s) to apply the gate to.

        Returns:
            A handle to the instructions created.
        """
        from .library.standard_gates.rzz import RZZGate

        return self.append(RZZGate(theta), [qubit1, qubit2], [])

    def ecr(self, qubit1: QubitSpecifier, qubit2: QubitSpecifier) -> InstructionSet:
        """Apply :class:`~qiskit.circuit.library.ECRGate`.

        For the full matrix form of this gate, see the underlying gate documentation.

        Args:
            qubit1, qubit2: The qubits to apply the gate to.

        Returns:
            A handle to the instructions created.
        """
        from .library.standard_gates.ecr import ECRGate

        return self.append(ECRGate(), [qubit1, qubit2], [])

    def s(self, qubit: QubitSpecifier) -> InstructionSet:
        """Apply :class:`~qiskit.circuit.library.SGate`.

        For the full matrix form of this gate, see the underlying gate documentation.

        Args:
            qubit: The qubit(s) to apply the gate to.

        Returns:
            A handle to the instructions created.
        """
        from .library.standard_gates.s import SGate

        return self.append(SGate(), [qubit], [])

    def sdg(self, qubit: QubitSpecifier) -> InstructionSet:
        """Apply :class:`~qiskit.circuit.library.SdgGate`.

        For the full matrix form of this gate, see the underlying gate documentation.

        Args:
            qubit: The qubit(s) to apply the gate to.

        Returns:
            A handle to the instructions created.
        """
        from .library.standard_gates.s import SdgGate

        return self.append(SdgGate(), [qubit], [])

    def cs(
        self,
        control_qubit: QubitSpecifier,
        target_qubit: QubitSpecifier,
        label: str | None = None,
        ctrl_state: str | int | None = None,
    ) -> InstructionSet:
        """Apply :class:`~qiskit.circuit.library.CSGate`.

        For the full matrix form of this gate, see the underlying gate documentation.

        Args:
            control_qubit: The qubit(s) used as the control.
            target_qubit: The qubit(s) targeted by the gate.
            label: The string label of the gate in the circuit.
            ctrl_state:
                The control state in decimal, or as a bitstring (e.g. '1').  Defaults to controlling
                on the '1' state.

        Returns:
            A handle to the instructions created.
        """
        from .library.standard_gates.s import CSGate

        return self.append(
            CSGate(label=label, ctrl_state=ctrl_state),
            [control_qubit, target_qubit],
            [],
        )

    def csdg(
        self,
        control_qubit: QubitSpecifier,
        target_qubit: QubitSpecifier,
        label: str | None = None,
        ctrl_state: str | int | None = None,
    ) -> InstructionSet:
        """Apply :class:`~qiskit.circuit.library.CSdgGate`.

        For the full matrix form of this gate, see the underlying gate documentation.

        Args:
            control_qubit: The qubit(s) used as the control.
            target_qubit: The qubit(s) targeted by the gate.
            label: The string label of the gate in the circuit.
            ctrl_state:
                The control state in decimal, or as a bitstring (e.g. '1').  Defaults to controlling
                on the '1' state.

        Returns:
            A handle to the instructions created.
        """
        from .library.standard_gates.s import CSdgGate

        return self.append(
            CSdgGate(label=label, ctrl_state=ctrl_state),
            [control_qubit, target_qubit],
            [],
        )

    def swap(self, qubit1: QubitSpecifier, qubit2: QubitSpecifier) -> InstructionSet:
        """Apply :class:`~qiskit.circuit.library.SwapGate`.

        For the full matrix form of this gate, see the underlying gate documentation.

        Args:
            qubit1, qubit2: The qubits to apply the gate to.

        Returns:
            A handle to the instructions created.
        """
        from .library.standard_gates.swap import SwapGate

        return self.append(SwapGate(), [qubit1, qubit2], [])

    def iswap(self, qubit1: QubitSpecifier, qubit2: QubitSpecifier) -> InstructionSet:
        """Apply :class:`~qiskit.circuit.library.iSwapGate`.

        For the full matrix form of this gate, see the underlying gate documentation.

        Args:
            qubit1, qubit2: The qubits to apply the gate to.

        Returns:
            A handle to the instructions created.
        """
        from .library.standard_gates.iswap import iSwapGate

        return self.append(iSwapGate(), [qubit1, qubit2], [])

    def cswap(
        self,
        control_qubit: QubitSpecifier,
        target_qubit1: QubitSpecifier,
        target_qubit2: QubitSpecifier,
        label: str | None = None,
        ctrl_state: str | int | None = None,
    ) -> InstructionSet:
        """Apply :class:`~qiskit.circuit.library.CSwapGate`.

        For the full matrix form of this gate, see the underlying gate documentation.

        Args:
            control_qubit: The qubit(s) used as the control.
            target_qubit1: The qubit(s) targeted by the gate.
            target_qubit2: The qubit(s) targeted by the gate.
            label: The string label of the gate in the circuit.
            ctrl_state:
                The control state in decimal, or as a bitstring (e.g. ``'1'``).  Defaults to controlling
                on the ``'1'`` state.

        Returns:
            A handle to the instructions created.
        """
        from .library.standard_gates.swap import CSwapGate

        return self.append(
            CSwapGate(label=label, ctrl_state=ctrl_state),
            [control_qubit, target_qubit1, target_qubit2],
            [],
        )

    def fredkin(
        self,
        control_qubit: QubitSpecifier,
        target_qubit1: QubitSpecifier,
        target_qubit2: QubitSpecifier,
    ) -> InstructionSet:
        """Apply :class:`~qiskit.circuit.library.CSwapGate`.

        For the full matrix form of this gate, see the underlying gate documentation.

        Args:
            control_qubit: The qubit(s) used as the control.
            target_qubit1: The qubit(s) targeted by the gate.
            target_qubit2: The qubit(s) targeted by the gate.

        Returns:
            A handle to the instructions created.

        See Also:
            QuantumCircuit.cswap: the same function with a different name.
        """
        return self.cswap(control_qubit, target_qubit1, target_qubit2)

    def sx(self, qubit: QubitSpecifier) -> InstructionSet:
        """Apply :class:`~qiskit.circuit.library.SXGate`.

        For the full matrix form of this gate, see the underlying gate documentation.

        Args:
            qubit: The qubit(s) to apply the gate to.

        Returns:
            A handle to the instructions created.
        """
        from .library.standard_gates.sx import SXGate

        return self.append(SXGate(), [qubit], [])

    def sxdg(self, qubit: QubitSpecifier) -> InstructionSet:
        """Apply :class:`~qiskit.circuit.library.SXdgGate`.

        For the full matrix form of this gate, see the underlying gate documentation.

        Args:
            qubit: The qubit(s) to apply the gate to.

        Returns:
            A handle to the instructions created.
        """
        from .library.standard_gates.sx import SXdgGate

        return self.append(SXdgGate(), [qubit], [])

    def csx(
        self,
        control_qubit: QubitSpecifier,
        target_qubit: QubitSpecifier,
        label: str | None = None,
        ctrl_state: str | int | None = None,
    ) -> InstructionSet:
        """Apply :class:`~qiskit.circuit.library.CSXGate`.

        For the full matrix form of this gate, see the underlying gate documentation.

        Args:
            control_qubit: The qubit(s) used as the control.
            target_qubit: The qubit(s) targeted by the gate.
            label: The string label of the gate in the circuit.
            ctrl_state:
                The control state in decimal, or as a bitstring (e.g. '1').  Defaults to controlling
                on the '1' state.

        Returns:
            A handle to the instructions created.
        """
        from .library.standard_gates.sx import CSXGate

        return self.append(
            CSXGate(label=label, ctrl_state=ctrl_state),
            [control_qubit, target_qubit],
            [],
        )

    def t(self, qubit: QubitSpecifier) -> InstructionSet:
        """Apply :class:`~qiskit.circuit.library.TGate`.

        For the full matrix form of this gate, see the underlying gate documentation.

        Args:
            qubit: The qubit(s) to apply the gate to.

        Returns:
            A handle to the instructions created.
        """
        from .library.standard_gates.t import TGate

        return self.append(TGate(), [qubit], [])

    def tdg(self, qubit: QubitSpecifier) -> InstructionSet:
        """Apply :class:`~qiskit.circuit.library.TdgGate`.

        For the full matrix form of this gate, see the underlying gate documentation.

        Args:
            qubit: The qubit(s) to apply the gate to.

        Returns:
            A handle to the instructions created.
        """
        from .library.standard_gates.t import TdgGate

        return self.append(TdgGate(), [qubit], [])

    def u(
        self,
        theta: ParameterValueType,
        phi: ParameterValueType,
        lam: ParameterValueType,
        qubit: QubitSpecifier,
    ) -> InstructionSet:
        r"""Apply :class:`~qiskit.circuit.library.UGate`.

        For the full matrix form of this gate, see the underlying gate documentation.

        Args:
            theta: The :math:`\theta` rotation angle of the gate.
            phi: The :math:`\phi` rotation angle of the gate.
            lam: The :math:`\lambda` rotation angle of the gate.
            qubit: The qubit(s) to apply the gate to.

        Returns:
            A handle to the instructions created.
        """
        from .library.standard_gates.u import UGate

        return self.append(UGate(theta, phi, lam), [qubit], [])

    def cu(
        self,
        theta: ParameterValueType,
        phi: ParameterValueType,
        lam: ParameterValueType,
        gamma: ParameterValueType,
        control_qubit: QubitSpecifier,
        target_qubit: QubitSpecifier,
        label: str | None = None,
        ctrl_state: str | int | None = None,
    ) -> InstructionSet:
        r"""Apply :class:`~qiskit.circuit.library.CUGate`.

        For the full matrix form of this gate, see the underlying gate documentation.

        Args:
            theta: The :math:`\theta` rotation angle of the gate.
            phi: The :math:`\phi` rotation angle of the gate.
            lam: The :math:`\lambda` rotation angle of the gate.
            gamma: The global phase applied of the U gate, if applied.
            control_qubit: The qubit(s) used as the control.
            target_qubit: The qubit(s) targeted by the gate.
            label: The string label of the gate in the circuit.
            ctrl_state:
                The control state in decimal, or as a bitstring (e.g. '1').  Defaults to controlling
                on the '1' state.

        Returns:
            A handle to the instructions created.
        """
        from .library.standard_gates.u import CUGate

        return self.append(
            CUGate(theta, phi, lam, gamma, label=label, ctrl_state=ctrl_state),
            [control_qubit, target_qubit],
            [],
        )

    def x(self, qubit: QubitSpecifier, label: str | None = None) -> InstructionSet:
        r"""Apply :class:`~qiskit.circuit.library.XGate`.

        For the full matrix form of this gate, see the underlying gate documentation.

        Args:
            qubit: The qubit(s) to apply the gate to.
            label: The string label of the gate in the circuit.

        Returns:
            A handle to the instructions created.
        """
        from .library.standard_gates.x import XGate

        return self.append(XGate(label=label), [qubit], [])

    def cx(
        self,
        control_qubit: QubitSpecifier,
        target_qubit: QubitSpecifier,
        label: str | None = None,
        ctrl_state: str | int | None = None,
    ) -> InstructionSet:
        r"""Apply :class:`~qiskit.circuit.library.CXGate`.

        For the full matrix form of this gate, see the underlying gate documentation.

        Args:
            control_qubit: The qubit(s) used as the control.
            target_qubit: The qubit(s) targeted by the gate.
            label: The string label of the gate in the circuit.
            ctrl_state:
                The control state in decimal, or as a bitstring (e.g. '1').  Defaults to controlling
                on the '1' state.

        Returns:
            A handle to the instructions created.
        """

        from .library.standard_gates.x import CXGate

        return self.append(
            CXGate(label=label, ctrl_state=ctrl_state), [control_qubit, target_qubit], []
        )

    def cnot(
        self,
        control_qubit: QubitSpecifier,
        target_qubit: QubitSpecifier,
        label: str | None = None,
        ctrl_state: str | int | None = None,
    ) -> InstructionSet:
        r"""Apply :class:`~qiskit.circuit.library.CXGate`.

        For the full matrix form of this gate, see the underlying gate documentation.

        Args:
            control_qubit: The qubit(s) used as the control.
            target_qubit: The qubit(s) targeted by the gate.
            label: The string label of the gate in the circuit.
            ctrl_state:
                The control state in decimal, or as a bitstring (e.g. '1').  Defaults to controlling
                on the '1' state.

        Returns:
            A handle to the instructions created.

        See Also:
            QuantumCircuit.cx: the same function with a different name.
        """
        return self.cx(control_qubit, target_qubit, label, ctrl_state)

    def dcx(self, qubit1: QubitSpecifier, qubit2: QubitSpecifier) -> InstructionSet:
        r"""Apply :class:`~qiskit.circuit.library.DCXGate`.

        For the full matrix form of this gate, see the underlying gate documentation.

        Args:
            qubit1: The qubit(s) to apply the gate to.
            qubit2: The qubit(s) to apply the gate to.

        Returns:
            A handle to the instructions created.
        """
        from .library.standard_gates.dcx import DCXGate

        return self.append(DCXGate(), [qubit1, qubit2], [])

    def ccx(
        self,
        control_qubit1: QubitSpecifier,
        control_qubit2: QubitSpecifier,
        target_qubit: QubitSpecifier,
        ctrl_state: str | int | None = None,
    ) -> InstructionSet:
        r"""Apply :class:`~qiskit.circuit.library.CCXGate`.

        For the full matrix form of this gate, see the underlying gate documentation.

        Args:
            control_qubit1: The qubit(s) used as the first control.
            control_qubit2: The qubit(s) used as the second control.
            target_qubit: The qubit(s) targeted by the gate.
            ctrl_state:
                The control state in decimal, or as a bitstring (e.g. '1').  Defaults to controlling
                on the '1' state.

        Returns:
            A handle to the instructions created.
        """
        from .library.standard_gates.x import CCXGate

        return self.append(
            CCXGate(ctrl_state=ctrl_state),
            [control_qubit1, control_qubit2, target_qubit],
            [],
        )

    def toffoli(
        self,
        control_qubit1: QubitSpecifier,
        control_qubit2: QubitSpecifier,
        target_qubit: QubitSpecifier,
    ) -> InstructionSet:
        r"""Apply :class:`~qiskit.circuit.library.CCXGate`.

        For the full matrix form of this gate, see the underlying gate documentation.

        Args:
            control_qubit1: The qubit(s) used as the first control.
            control_qubit2: The qubit(s) used as the second control.
            target_qubit: The qubit(s) targeted by the gate.

        Returns:
            A handle to the instructions created.

        See Also:
            QuantumCircuit.ccx: the same gate with a different name.
        """
        return self.ccx(control_qubit1, control_qubit2, target_qubit)

    def mcx(
        self,
        control_qubits: Sequence[QubitSpecifier],
        target_qubit: QubitSpecifier,
        ancilla_qubits: QubitSpecifier | Sequence[QubitSpecifier] | None = None,
        mode: str = "noancilla",
    ) -> InstructionSet:
        """Apply :class:`~qiskit.circuit.library.MCXGate`.

        The multi-cX gate can be implemented using different techniques, which use different numbers
        of ancilla qubits and have varying circuit depth. These modes are:

        - ``'noancilla'``: Requires 0 ancilla qubits.
        - ``'recursion'``: Requires 1 ancilla qubit if more than 4 controls are used, otherwise 0.
        - ``'v-chain'``: Requires 2 less ancillas than the number of control qubits.
        - ``'v-chain-dirty'``: Same as for the clean ancillas (but the circuit will be longer).

        For the full matrix form of this gate, see the underlying gate documentation.

        Args:
            control_qubits: The qubits used as the controls.
            target_qubit: The qubit(s) targeted by the gate.
            ancilla_qubits: The qubits used as the ancillae, if the mode requires them.
            mode: The choice of mode, explained further above.

        Returns:
            A handle to the instructions created.

        Raises:
            ValueError: if the given mode is not known, or if too few ancilla qubits are passed.
            AttributeError: if no ancilla qubits are passed, but some are needed.
        """
        from .library.standard_gates.x import MCXGrayCode, MCXRecursive, MCXVChain

        num_ctrl_qubits = len(control_qubits)

        available_implementations = {
            "noancilla": MCXGrayCode(num_ctrl_qubits),
            "recursion": MCXRecursive(num_ctrl_qubits),
            "v-chain": MCXVChain(num_ctrl_qubits, False),
            "v-chain-dirty": MCXVChain(num_ctrl_qubits, dirty_ancillas=True),
            # outdated, previous names
            "advanced": MCXRecursive(num_ctrl_qubits),
            "basic": MCXVChain(num_ctrl_qubits, dirty_ancillas=False),
            "basic-dirty-ancilla": MCXVChain(num_ctrl_qubits, dirty_ancillas=True),
        }

        # check ancilla input
        if ancilla_qubits:
            _ = self.qbit_argument_conversion(ancilla_qubits)

        try:
            gate = available_implementations[mode]
        except KeyError as ex:
            all_modes = list(available_implementations.keys())
            raise ValueError(
                f"Unsupported mode ({mode}) selected, choose one of {all_modes}"
            ) from ex

        if hasattr(gate, "num_ancilla_qubits") and gate.num_ancilla_qubits > 0:
            required = gate.num_ancilla_qubits
            if ancilla_qubits is None:
                raise AttributeError(f"No ancillas provided, but {required} are needed!")

            # convert ancilla qubits to a list if they were passed as int or qubit
            if not hasattr(ancilla_qubits, "__len__"):
                ancilla_qubits = [ancilla_qubits]

            if len(ancilla_qubits) < required:
                actually = len(ancilla_qubits)
                raise ValueError(f"At least {required} ancillas required, but {actually} given.")
            # size down if too many ancillas were provided
            ancilla_qubits = ancilla_qubits[:required]
        else:
            ancilla_qubits = []

        return self.append(gate, control_qubits[:] + [target_qubit] + ancilla_qubits[:], [])

    def mct(
        self,
        control_qubits: Sequence[QubitSpecifier],
        target_qubit: QubitSpecifier,
        ancilla_qubits: QubitSpecifier | Sequence[QubitSpecifier] | None = None,
        mode: str = "noancilla",
    ) -> InstructionSet:
        """Apply :class:`~qiskit.circuit.library.MCXGate`.

        The multi-cX gate can be implemented using different techniques, which use different numbers
        of ancilla qubits and have varying circuit depth. These modes are:

        - ``'noancilla'``: Requires 0 ancilla qubits.
        - ``'recursion'``: Requires 1 ancilla qubit if more than 4 controls are used, otherwise 0.
        - ``'v-chain'``: Requires 2 less ancillas than the number of control qubits.
        - ``'v-chain-dirty'``: Same as for the clean ancillas (but the circuit will be longer).

        For the full matrix form of this gate, see the underlying gate documentation.

        Args:
            control_qubits: The qubits used as the controls.
            target_qubit: The qubit(s) targeted by the gate.
            ancilla_qubits: The qubits used as the ancillae, if the mode requires them.
            mode: The choice of mode, explained further above.

        Returns:
            A handle to the instructions created.

        Raises:
            ValueError: if the given mode is not known, or if too few ancilla qubits are passed.
            AttributeError: if no ancilla qubits are passed, but some are needed.

        See Also:
            QuantumCircuit.mcx: the same gate with a different name.
        """
        return self.mcx(control_qubits, target_qubit, ancilla_qubits, mode)

    def y(self, qubit: QubitSpecifier) -> InstructionSet:
        r"""Apply :class:`~qiskit.circuit.library.YGate`.

        For the full matrix form of this gate, see the underlying gate documentation.

        Args:
            qubit: The qubit(s) to apply the gate to.

        Returns:
            A handle to the instructions created.
        """
        from .library.standard_gates.y import YGate

        return self.append(YGate(), [qubit], [])

    def cy(
        self,
        control_qubit: QubitSpecifier,
        target_qubit: QubitSpecifier,
        label: str | None = None,
        ctrl_state: str | int | None = None,
    ) -> InstructionSet:
        r"""Apply :class:`~qiskit.circuit.library.CYGate`.

        For the full matrix form of this gate, see the underlying gate documentation.

        Args:
            control_qubit: The qubit(s) used as the controls.
            target_qubit: The qubit(s) targeted by the gate.
            label: The string label of the gate in the circuit.
            ctrl_state:
                The control state in decimal, or as a bitstring (e.g. '1').  Defaults to controlling
                on the '1' state.

        Returns:
            A handle to the instructions created.
        """
        from .library.standard_gates.y import CYGate

        return self.append(
            CYGate(label=label, ctrl_state=ctrl_state), [control_qubit, target_qubit], []
        )

    def z(self, qubit: QubitSpecifier) -> InstructionSet:
        r"""Apply :class:`~qiskit.circuit.library.ZGate`.

        For the full matrix form of this gate, see the underlying gate documentation.

        Args:
            qubit: The qubit(s) to apply the gate to.

        Returns:
            A handle to the instructions created.
        """
        from .library.standard_gates.z import ZGate

        return self.append(ZGate(), [qubit], [])

    def cz(
        self,
        control_qubit: QubitSpecifier,
        target_qubit: QubitSpecifier,
        label: str | None = None,
        ctrl_state: str | int | None = None,
    ) -> InstructionSet:
        r"""Apply :class:`~qiskit.circuit.library.CZGate`.

        For the full matrix form of this gate, see the underlying gate documentation.

        Args:
            control_qubit: The qubit(s) used as the controls.
            target_qubit: The qubit(s) targeted by the gate.
            label: The string label of the gate in the circuit.
            ctrl_state:
                The control state in decimal, or as a bitstring (e.g. '1').  Defaults to controlling
                on the '1' state.

        Returns:
            A handle to the instructions created.
        """
        from .library.standard_gates.z import CZGate

        return self.append(
            CZGate(label=label, ctrl_state=ctrl_state), [control_qubit, target_qubit], []
        )

    def ccz(
        self,
        control_qubit1: QubitSpecifier,
        control_qubit2: QubitSpecifier,
        target_qubit: QubitSpecifier,
        label: str | None = None,
        ctrl_state: str | int | None = None,
    ) -> InstructionSet:
        r"""Apply :class:`~qiskit.circuit.library.CCZGate`.

        For the full matrix form of this gate, see the underlying gate documentation.

        Args:
            control_qubit1: The qubit(s) used as the first control.
            control_qubit2: The qubit(s) used as the second control.
            target_qubit: The qubit(s) targeted by the gate.
            label: The string label of the gate in the circuit.
            ctrl_state:
                The control state in decimal, or as a bitstring (e.g. '10').  Defaults to controlling
                on the '11' state.

        Returns:
            A handle to the instructions created.
        """
        from .library.standard_gates.z import CCZGate

        return self.append(
            CCZGate(label=label, ctrl_state=ctrl_state),
            [control_qubit1, control_qubit2, target_qubit],
            [],
        )

    def pauli(
        self,
        pauli_string: str,
        qubits: Sequence[QubitSpecifier],
    ) -> InstructionSet:
        """Apply :class:`~qiskit.circuit.library.PauliGate`.

        Args:
            pauli_string: A string representing the Pauli operator to apply, e.g. 'XX'.
            qubits: The qubits to apply this gate to.

        Returns:
            A handle to the instructions created.
        """
        from qiskit.circuit.library.generalized_gates.pauli import PauliGate

        return self.append(PauliGate(pauli_string), qubits, [])

    def _push_scope(
        self,
        qubits: Iterable[Qubit] = (),
        clbits: Iterable[Clbit] = (),
        registers: Iterable[Register] = (),
        allow_jumps: bool = True,
    ):
        """Add a scope for collecting instructions into this circuit.

        This should only be done by the control-flow context managers, which will handle cleaning up
        after themselves at the end as well.

        Args:
            qubits: Any qubits that this scope should automatically use.
            clbits: Any clbits that this scope should automatically use.
            allow_jumps: Whether this scope allows jumps to be used within it.
        """
        # pylint: disable=cyclic-import
        from qiskit.circuit.controlflow.builder import ControlFlowBuilderBlock

        # Chain resource requests so things like registers added to inner scopes via conditions are
        # requested in the outer scope as well.
        if self._control_flow_scopes:
            resource_requester = self._control_flow_scopes[-1].request_classical_resource
        else:
            resource_requester = self._resolve_classical_resource

        self._control_flow_scopes.append(
            ControlFlowBuilderBlock(
                qubits,
                clbits,
                resource_requester=resource_requester,
                registers=registers,
                allow_jumps=allow_jumps,
            )
        )

    def _pop_scope(self) -> "qiskit.circuit.controlflow.builder.ControlFlowBuilderBlock":
        """Finish a scope used in the control-flow builder interface, and return it to the caller.

        This should only be done by the control-flow context managers, since they naturally
        synchronise the creation and deletion of stack elements."""
        return self._control_flow_scopes.pop()

    def _peek_previous_instruction_in_scope(self) -> CircuitInstruction:
        """Return the instruction 3-tuple of the most recent instruction in the current scope, even
        if that scope is currently under construction.

        This function is only intended for use by the control-flow ``if``-statement builders, which
        may need to modify a previous instruction."""
        if self._control_flow_scopes:
            return self._control_flow_scopes[-1].peek()
        if not self._data:
            raise CircuitError("This circuit contains no instructions.")
        return self._data[-1]

    def _pop_previous_instruction_in_scope(self) -> CircuitInstruction:
        """Return the instruction 3-tuple of the most recent instruction in the current scope, even
        if that scope is currently under construction, and remove it from that scope.

        This function is only intended for use by the control-flow ``if``-statement builders, which
        may need to replace a previous instruction with another.
        """
        if self._control_flow_scopes:
            return self._control_flow_scopes[-1].pop()
        if not self._data:
            raise CircuitError("This circuit contains no instructions.")
        instruction = self._data.pop()
        if isinstance(instruction.operation, Instruction):
            self._update_parameter_table_on_instruction_removal(instruction)
        return instruction

    def _update_parameter_table_on_instruction_removal(self, instruction: CircuitInstruction):
        """Update the :obj:`.ParameterTable` of this circuit given that an instance of the given
        ``instruction`` has just been removed from the circuit.

        .. note::

            This does not account for the possibility for the same instruction instance being added
            more than once to the circuit.  At the time of writing (2021-11-17, main commit 271a82f)
            there is a defensive ``deepcopy`` of parameterised instructions inside
            :meth:`.QuantumCircuit.append`, so this should be safe.  Trying to account for it would
            involve adding a potentially quadratic-scaling loop to check each entry in ``data``.
        """
        atomic_parameters: list[tuple[Parameter, int]] = []
        for index, parameter in enumerate(instruction.operation.params):
            if isinstance(parameter, (ParameterExpression, QuantumCircuit)):
                atomic_parameters.extend((p, index) for p in parameter.parameters)
        for atomic_parameter, index in atomic_parameters:
            new_entries = self._parameter_table[atomic_parameter].copy()
            new_entries.discard((instruction.operation, index))
            if not new_entries:
                del self._parameter_table[atomic_parameter]
                # Invalidate cache.
                self._parameters = None
            else:
                self._parameter_table[atomic_parameter] = new_entries

    @typing.overload
    def while_loop(
        self,
        condition: tuple[ClassicalRegister | Clbit, int],
        body: None,
        qubits: None,
        clbits: None,
        *,
        label: str | None,
    ) -> "qiskit.circuit.controlflow.while_loop.WhileLoopContext":
        ...

    @typing.overload
    def while_loop(
        self,
        condition: tuple[ClassicalRegister | Clbit, int],
        body: "QuantumCircuit",
        qubits: Sequence[QubitSpecifier],
        clbits: Sequence[ClbitSpecifier],
        *,
        label: str | None,
    ) -> InstructionSet:
        ...

    def while_loop(self, condition, body=None, qubits=None, clbits=None, *, label=None):
        """Create a ``while`` loop on this circuit.

        There are two forms for calling this function.  If called with all its arguments (with the
        possible exception of ``label``), it will create a
        :obj:`~qiskit.circuit.controlflow.WhileLoopOp` with the given ``body``.  If ``body`` (and
        ``qubits`` and ``clbits``) are *not* passed, then this acts as a context manager, which
        will automatically build a :obj:`~qiskit.circuit.controlflow.WhileLoopOp` when the scope
        finishes.  In this form, you do not need to keep track of the qubits or clbits you are
        using, because the scope will handle it for you.

        Example usage::

            from qiskit.circuit import QuantumCircuit, Clbit, Qubit
            bits = [Qubit(), Qubit(), Clbit()]
            qc = QuantumCircuit(bits)

            with qc.while_loop((bits[2], 0)):
                qc.h(0)
                qc.cx(0, 1)
                qc.measure(0, 0)

        Args:
            condition (Tuple[Union[ClassicalRegister, Clbit], int]): An equality condition to be
                checked prior to executing ``body``. The left-hand side of the condition must be a
                :obj:`~ClassicalRegister` or a :obj:`~Clbit`, and the right-hand side must be an
                integer or boolean.
            body (Optional[QuantumCircuit]): The loop body to be repeatedly executed.  Omit this to
                use the context-manager mode.
            qubits (Optional[Sequence[Qubit]]): The circuit qubits over which the loop body should
                be run.  Omit this to use the context-manager mode.
            clbits (Optional[Sequence[Clbit]]): The circuit clbits over which the loop body should
                be run.  Omit this to use the context-manager mode.
            label (Optional[str]): The string label of the instruction in the circuit.

        Returns:
            InstructionSet or WhileLoopContext: If used in context-manager mode, then this should be
            used as a ``with`` resource, which will infer the block content and operands on exit.
            If the full form is used, then this returns a handle to the instructions created.

        Raises:
            CircuitError: if an incorrect calling convention is used.
        """
        # pylint: disable=cyclic-import
        from qiskit.circuit.controlflow.while_loop import WhileLoopOp, WhileLoopContext

        condition = (self._resolve_classical_resource(condition[0]), condition[1])

        if body is None:
            if qubits is not None or clbits is not None:
                raise CircuitError(
                    "When using 'while_loop' as a context manager,"
                    " you cannot pass qubits or clbits."
                )
            return WhileLoopContext(self, condition, label=label)
        elif qubits is None or clbits is None:
            raise CircuitError(
                "When using 'while_loop' with a body, you must pass qubits and clbits."
            )

        return self.append(WhileLoopOp(condition, body, label), qubits, clbits)

    @typing.overload
    def for_loop(
        self,
        indexset: Iterable[int],
        loop_parameter: Parameter | None,
        body: None,
        qubits: None,
        clbits: None,
        *,
        label: str | None,
    ) -> "qiskit.circuit.controlflow.for_loop.ForLoopContext":
        ...

    @typing.overload
    def for_loop(
        self,
        indexset: Iterable[int],
        loop_parameter: Union[Parameter, None],
        body: "QuantumCircuit",
        qubits: Sequence[QubitSpecifier],
        clbits: Sequence[ClbitSpecifier],
        *,
        label: str | None,
    ) -> InstructionSet:
        ...

    def for_loop(
        self, indexset, loop_parameter=None, body=None, qubits=None, clbits=None, *, label=None
    ):
        """Create a ``for`` loop on this circuit.

        There are two forms for calling this function.  If called with all its arguments (with the
        possible exception of ``label``), it will create a
        :class:`~qiskit.circuit.ForLoopOp` with the given ``body``.  If ``body`` (and
        ``qubits`` and ``clbits``) are *not* passed, then this acts as a context manager, which,
        when entered, provides a loop variable (unless one is given, in which case it will be
        reused) and will automatically build a :class:`~qiskit.circuit.ForLoopOp` when the
        scope finishes.  In this form, you do not need to keep track of the qubits or clbits you are
        using, because the scope will handle it for you.

        For example::

            from qiskit import QuantumCircuit
            qc = QuantumCircuit(2, 1)

            with qc.for_loop(range(5)) as i:
                qc.h(0)
                qc.cx(0, 1)
                qc.measure(0, 0)
                qc.break_loop().c_if(0, True)

        Args:
            indexset (Iterable[int]): A collection of integers to loop over.  Always necessary.
            loop_parameter (Optional[Parameter]): The parameter used within ``body`` to which
                the values from ``indexset`` will be assigned.  In the context-manager form, if this
                argument is not supplied, then a loop parameter will be allocated for you and
                returned as the value of the ``with`` statement.  This will only be bound into the
                circuit if it is used within the body.

                If this argument is ``None`` in the manual form of this method, ``body`` will be
                repeated once for each of the items in ``indexset`` but their values will be
                ignored.
            body (Optional[QuantumCircuit]): The loop body to be repeatedly executed.  Omit this to
                use the context-manager mode.
            qubits (Optional[Sequence[QubitSpecifier]]): The circuit qubits over which the loop body
                should be run.  Omit this to use the context-manager mode.
            clbits (Optional[Sequence[ClbitSpecifier]]): The circuit clbits over which the loop body
                should be run.  Omit this to use the context-manager mode.
            label (Optional[str]): The string label of the instruction in the circuit.

        Returns:
            InstructionSet or ForLoopContext: depending on the call signature, either a context
            manager for creating the for loop (it will automatically be added to the circuit at the
            end of the block), or an :obj:`~InstructionSet` handle to the appended loop operation.

        Raises:
            CircuitError: if an incorrect calling convention is used.
        """
        # pylint: disable=cyclic-import
        from qiskit.circuit.controlflow.for_loop import ForLoopOp, ForLoopContext

        if body is None:
            if qubits is not None or clbits is not None:
                raise CircuitError(
                    "When using 'for_loop' as a context manager, you cannot pass qubits or clbits."
                )
            return ForLoopContext(self, indexset, loop_parameter, label=label)
        elif qubits is None or clbits is None:
            raise CircuitError(
                "When using 'for_loop' with a body, you must pass qubits and clbits."
            )

        return self.append(ForLoopOp(indexset, loop_parameter, body, label), qubits, clbits)

    @typing.overload
    def if_test(
        self,
        condition: tuple[ClassicalRegister | Clbit, int],
        true_body: None,
        qubits: None,
        clbits: None,
        *,
        label: str | None,
    ) -> "qiskit.circuit.controlflow.if_else.IfContext":
        ...

    @typing.overload
    def if_test(
        self,
        condition: tuple[ClassicalRegister | Clbit, int],
        true_body: "QuantumCircuit",
        qubits: Sequence[QubitSpecifier],
        clbits: Sequence[ClbitSpecifier],
        *,
        label: str | None = None,
    ) -> InstructionSet:
        ...

    def if_test(
        self,
        condition,
        true_body=None,
        qubits=None,
        clbits=None,
        *,
        label=None,
    ):
        """Create an ``if`` statement on this circuit.

        There are two forms for calling this function.  If called with all its arguments (with the
        possible exception of ``label``), it will create a
        :obj:`~qiskit.circuit.IfElseOp` with the given ``true_body``, and there will be
        no branch for the ``false`` condition (see also the :meth:`.if_else` method).  However, if
        ``true_body`` (and ``qubits`` and ``clbits``) are *not* passed, then this acts as a context
        manager, which can be used to build ``if`` statements.  The return value of the ``with``
        statement is a chainable context manager, which can be used to create subsequent ``else``
        blocks.  In this form, you do not need to keep track of the qubits or clbits you are using,
        because the scope will handle it for you.

        For example::

            from qiskit.circuit import QuantumCircuit, Qubit, Clbit
            bits = [Qubit(), Qubit(), Qubit(), Clbit(), Clbit()]
            qc = QuantumCircuit(bits)

            qc.h(0)
            qc.cx(0, 1)
            qc.measure(0, 0)
            qc.h(0)
            qc.cx(0, 1)
            qc.measure(0, 1)

            with qc.if_test((bits[3], 0)) as else_:
                qc.x(2)
            with else_:
                qc.h(2)
                qc.z(2)

        Args:
            condition (Tuple[Union[ClassicalRegister, Clbit], int]): A condition to be evaluated at
                circuit runtime which, if true, will trigger the evaluation of ``true_body``. Can be
                specified as either a tuple of a ``ClassicalRegister`` to be tested for equality
                with a given ``int``, or as a tuple of a ``Clbit`` to be compared to either a
                ``bool`` or an ``int``.
            true_body (Optional[QuantumCircuit]): The circuit body to be run if ``condition`` is
                true.
            qubits (Optional[Sequence[QubitSpecifier]]): The circuit qubits over which the if/else
                should be run.
            clbits (Optional[Sequence[ClbitSpecifier]]): The circuit clbits over which the if/else
                should be run.
            label (Optional[str]): The string label of the instruction in the circuit.

        Returns:
            InstructionSet or IfContext: depending on the call signature, either a context
            manager for creating the ``if`` block (it will automatically be added to the circuit at
            the end of the block), or an :obj:`~InstructionSet` handle to the appended conditional
            operation.

        Raises:
            CircuitError: If the provided condition references Clbits outside the
                enclosing circuit.
            CircuitError: if an incorrect calling convention is used.

        Returns:
            A handle to the instruction created.
        """
        # pylint: disable=cyclic-import
        from qiskit.circuit.controlflow.if_else import IfElseOp, IfContext

        condition = (self._resolve_classical_resource(condition[0]), condition[1])

        if true_body is None:
            if qubits is not None or clbits is not None:
                raise CircuitError(
                    "When using 'if_test' as a context manager, you cannot pass qubits or clbits."
                )
            # We can only allow jumps if we're in a loop block, but the default path (no scopes)
            # also allows adding jumps to support the more verbose internal mode.
            in_loop = bool(self._control_flow_scopes and self._control_flow_scopes[-1].allow_jumps)
            return IfContext(self, condition, in_loop=in_loop, label=label)
        elif qubits is None or clbits is None:
            raise CircuitError("When using 'if_test' with a body, you must pass qubits and clbits.")

        return self.append(IfElseOp(condition, true_body, None, label), qubits, clbits)

    def if_else(
        self,
        condition: tuple[ClassicalRegister, int] | tuple[Clbit, int] | tuple[Clbit, bool],
        true_body: "QuantumCircuit",
        false_body: "QuantumCircuit",
        qubits: Sequence[QubitSpecifier],
        clbits: Sequence[ClbitSpecifier],
        label: str | None = None,
    ) -> InstructionSet:
        """Apply :class:`~qiskit.circuit.IfElseOp`.

        .. note::

            This method does not have an associated context-manager form, because it is already
            handled by the :meth:`.if_test` method.  You can use the ``else`` part of that with
            something such as::

                from qiskit.circuit import QuantumCircuit, Qubit, Clbit
                bits = [Qubit(), Qubit(), Clbit()]
                qc = QuantumCircuit(bits)
                qc.h(0)
                qc.cx(0, 1)
                qc.measure(0, 0)
                with qc.if_test((bits[2], 0)) as else_:
                    qc.h(0)
                with else_:
                    qc.x(0)

        Args:
            condition: A condition to be evaluated at circuit runtime which,
                if true, will trigger the evaluation of ``true_body``. Can be
                specified as either a tuple of a ``ClassicalRegister`` to be
                tested for equality with a given ``int``, or as a tuple of a
                ``Clbit`` to be compared to either a ``bool`` or an ``int``.
            true_body: The circuit body to be run if ``condition`` is true.
            false_body: The circuit to be run if ``condition`` is false.
            qubits: The circuit qubits over which the if/else should be run.
            clbits: The circuit clbits over which the if/else should be run.
            label: The string label of the instruction in the circuit.

        Raises:
            CircuitError: If the provided condition references Clbits outside the
                enclosing circuit.

        Returns:
            A handle to the instruction created.
        """
        # pylint: disable=cyclic-import
        from qiskit.circuit.controlflow.if_else import IfElseOp

        condition = (self._resolve_classical_resource(condition[0]), condition[1])
        return self.append(IfElseOp(condition, true_body, false_body, label), qubits, clbits)

    def switch(
        self,
        target: Union[ClbitSpecifier, ClassicalRegister],
        cases: Iterable[Tuple[typing.Any, QuantumCircuit]],
        qubits: Sequence[QubitSpecifier],
        clbits: Sequence[ClbitSpecifier],
        *,
        label: Optional[str] = None,
    ) -> InstructionSet:
        """Create a ``switch``/``case`` structure on this circuit.

        Args:
            target (Union[ClassicalRegister, Clbit]): The classical value to switch one.  This must
                be integer valued.
            cases (Iterable[Tuple[typing.Any, QuantumCircuit]]): A sequence of case specifiers.  Each
                tuple defines one case body (the second item).  The first item of the tuple can be
                either a single integer value, the special value :data:`.CASE_DEFAULT`, or a tuple
                of several integer values.  Each of the integer values will be tried in turn; control
                will then pass to the body corresponding to the first match.  :data:`.CASE_DEFAULT`
                matches all possible values.
            qubits (Sequence[Qubit]): The circuit qubits over which all case bodies execute.
            clbits (Sequence[Clbit]): The circuit clbits over which all case bodies execute.
            label (Optional[str]): The string label of the instruction in the circuit.

        Returns:
            InstructionSet: A handle to the instruction created.
        """
        # pylint: disable=cyclic-import
        from qiskit.circuit.controlflow.switch_case import SwitchCaseOp

        target = self._resolve_classical_resource(target)
        return self.append(SwitchCaseOp(target, cases, label=label), qubits, clbits)

    def break_loop(self) -> InstructionSet:
        """Apply :class:`~qiskit.circuit.BreakLoopOp`.

        .. warning::

            If you are using the context-manager "builder" forms of :meth:`.if_test`,
            :meth:`.for_loop` or :meth:`.while_loop`, you can only call this method if you are
            within a loop context, because otherwise the "resource width" of the operation cannot be
            determined.  This would quickly lead to invalid circuits, and so if you are trying to
            construct a reusable loop body (without the context managers), you must also use the
            non-context-manager form of :meth:`.if_test` and :meth:`.if_else`.  Take care that the
            :obj:`.BreakLoopOp` instruction must span all the resources of its containing loop, not
            just the immediate scope.

        Returns:
            A handle to the instruction created.

        Raises:
            CircuitError: if this method was called within a builder context, but not contained
                within a loop.
        """
        # pylint: disable=cyclic-import
        from qiskit.circuit.controlflow.break_loop import BreakLoopOp, BreakLoopPlaceholder

        if self._control_flow_scopes:
            operation = BreakLoopPlaceholder()
            resources = operation.placeholder_resources()
            return self.append(operation, resources.qubits, resources.clbits)
        return self.append(BreakLoopOp(self.num_qubits, self.num_clbits), self.qubits, self.clbits)

    def continue_loop(self) -> InstructionSet:
        """Apply :class:`~qiskit.circuit.ContinueLoopOp`.

        .. warning::

            If you are using the context-manager "builder" forms of :meth:`.if_test`,
            :meth:`.for_loop` or :meth:`.while_loop`, you can only call this method if you are
            within a loop context, because otherwise the "resource width" of the operation cannot be
            determined.  This would quickly lead to invalid circuits, and so if you are trying to
            construct a reusable loop body (without the context managers), you must also use the
            non-context-manager form of :meth:`.if_test` and :meth:`.if_else`.  Take care that the
            :class:`~qiskit.circuit.ContinueLoopOp` instruction must span all the resources of its
            containing loop, not just the immediate scope.

        Returns:
            A handle to the instruction created.

        Raises:
            CircuitError: if this method was called within a builder context, but not contained
                within a loop.
        """
        # pylint: disable=cyclic-import
        from qiskit.circuit.controlflow.continue_loop import ContinueLoopOp, ContinueLoopPlaceholder

        if self._control_flow_scopes:
            operation = ContinueLoopPlaceholder()
            resources = operation.placeholder_resources()
            return self.append(operation, resources.qubits, resources.clbits)
        return self.append(
            ContinueLoopOp(self.num_qubits, self.num_clbits), self.qubits, self.clbits
        )

    def add_calibration(
        self,
        gate: Union[Gate, str],
        qubits: Sequence[int],
        # Schedule has the type `qiskit.pulse.Schedule`, but `qiskit.pulse` cannot be imported
        # while this module is, and so Sphinx will not accept a forward reference to it.  Sphinx
        # needs the types available at runtime, whereas mypy will accept it, because it handles the
        # type checking by static analysis.
        schedule,
        params: Sequence[ParameterValueType] | None = None,
    ) -> None:
        """Register a low-level, custom pulse definition for the given gate.

        Args:
            gate (Union[Gate, str]): Gate information.
            qubits (Union[int, Tuple[int]]): List of qubits to be measured.
            schedule (Schedule): Schedule information.
            params (Optional[List[Union[float, Parameter]]]): A list of parameters.

        Raises:
            Exception: if the gate is of type string and params is None.
        """

        def _format(operand):
            try:
                # Using float/complex value as a dict key is not good idea.
                # This makes the mapping quite sensitive to the rounding error.
                # However, the mechanism is already tied to the execution model (i.e. pulse gate)
                # and we cannot easily update this rule.
                # The same logic exists in DAGCircuit.add_calibration.
                evaluated = complex(operand)
                if np.isreal(evaluated):
                    evaluated = float(evaluated.real)
                    if evaluated.is_integer():
                        evaluated = int(evaluated)
                return evaluated
            except TypeError:
                # Unassigned parameter
                return operand

        if isinstance(gate, Gate):
            params = gate.params
            gate = gate.name
        if params is not None:
            params = tuple(map(_format, params))
        else:
            params = ()

        self._calibrations[gate][(tuple(qubits), params)] = schedule

    # Functions only for scheduled circuits
    def qubit_duration(self, *qubits: Union[Qubit, int]) -> float:
        """Return the duration between the start and stop time of the first and last instructions,
        excluding delays, over the supplied qubits. Its time unit is ``self.unit``.

        Args:
            *qubits: Qubits within ``self`` to include.

        Returns:
            Return the duration between the first start and last stop time of non-delay instructions
        """
        return self.qubit_stop_time(*qubits) - self.qubit_start_time(*qubits)

    def qubit_start_time(self, *qubits: Union[Qubit, int]) -> float:
        """Return the start time of the first instruction, excluding delays,
        over the supplied qubits. Its time unit is ``self.unit``.

        Return 0 if there are no instructions over qubits

        Args:
            *qubits: Qubits within ``self`` to include. Integers are allowed for qubits, indicating
            indices of ``self.qubits``.

        Returns:
            Return the start time of the first instruction, excluding delays, over the qubits

        Raises:
            CircuitError: if ``self`` is a not-yet scheduled circuit.
        """
        if self.duration is None:
            # circuit has only delays, this is kind of scheduled
            for instruction in self._data:
                if not isinstance(instruction.operation, Delay):
                    raise CircuitError(
                        "qubit_start_time undefined. Circuit must be scheduled first."
                    )
            return 0

        qubits = [self.qubits[q] if isinstance(q, int) else q for q in qubits]

        starts = {q: 0 for q in qubits}
        dones = {q: False for q in qubits}
        for instruction in self._data:
            for q in qubits:
                if q in instruction.qubits:
                    if isinstance(instruction.operation, Delay):
                        if not dones[q]:
                            starts[q] += instruction.operation.duration
                    else:
                        dones[q] = True
            if len(qubits) == len([done for done in dones.values() if done]):  # all done
                return min(start for start in starts.values())

        return 0  # If there are no instructions over bits

    def qubit_stop_time(self, *qubits: Union[Qubit, int]) -> float:
        """Return the stop time of the last instruction, excluding delays, over the supplied qubits.
        Its time unit is ``self.unit``.

        Return 0 if there are no instructions over qubits

        Args:
            *qubits: Qubits within ``self`` to include. Integers are allowed for qubits, indicating
            indices of ``self.qubits``.

        Returns:
            Return the stop time of the last instruction, excluding delays, over the qubits

        Raises:
            CircuitError: if ``self`` is a not-yet scheduled circuit.
        """
        if self.duration is None:
            # circuit has only delays, this is kind of scheduled
            for instruction in self._data:
                if not isinstance(instruction.operation, Delay):
                    raise CircuitError(
                        "qubit_stop_time undefined. Circuit must be scheduled first."
                    )
            return 0

        qubits = [self.qubits[q] if isinstance(q, int) else q for q in qubits]

        stops = {q: self.duration for q in qubits}
        dones = {q: False for q in qubits}
        for instruction in reversed(self._data):
            for q in qubits:
                if q in instruction.qubits:
                    if isinstance(instruction.operation, Delay):
                        if not dones[q]:
                            stops[q] -= instruction.operation.duration
                    else:
                        dones[q] = True
            if len(qubits) == len([done for done in dones.values() if done]):  # all done
                return max(stop for stop in stops.values())

        return 0  # If there are no instructions over bits


def _circuit_from_qasm(qasm: Qasm) -> "QuantumCircuit":
    # pylint: disable=cyclic-import
    from qiskit.converters import ast_to_dag
    from qiskit.converters import dag_to_circuit

    ast = qasm.parse()
    dag = ast_to_dag(ast)
    return dag_to_circuit(dag, copy_operations=False)


def _standard_compare(value1, value2):
    if value1 < value2:
        return -1
    if value1 > value2:
        return 1
    return 0


def _compare_parameters(param1: Parameter, param2: Parameter) -> int:
    if isinstance(param1, ParameterVectorElement) and isinstance(param2, ParameterVectorElement):
        # if they belong to a vector with the same name, sort by index
        if param1.vector.name == param2.vector.name:
            return _standard_compare(param1.index, param2.index)

    # else sort by name
    return _standard_compare(param1.name, param2.name)


def _add_sub_instruction_to_existing_composite_circuits(
    instruction: Instruction,
    existing_gate_names: list[str],
    existing_composite_circuits: list[Instruction],
) -> None:
    """Recursively add undefined sub-instructions in the definition of the given
    instruction to existing_composite_circuit list.
    """
    for sub_instruction in instruction.definition:
        sub_operation = sub_instruction.operation
        # Check instructions names are valid
        escaped = _qasm_escape_name(sub_operation.name, "gate_")
        if escaped != sub_operation.name:
            sub_operation = sub_operation.copy(name=escaped)
        if (
            sub_operation.name not in existing_gate_names
            and sub_operation not in existing_composite_circuits
        ):
            existing_composite_circuits.insert(0, sub_operation)
            _add_sub_instruction_to_existing_composite_circuits(
                sub_operation, existing_gate_names, existing_composite_circuits
            )


def _qasm_escape_name(name: str, prefix: str) -> str:
    """Returns a valid OpenQASM identifier, using `prefix` as a prefix if necessary.  `prefix` must
    itself be a valid identifier."""
    # Replace all non-ASCII-word characters (letters, digits, underscore) with the underscore.
    escaped_name = re.sub(r"\W", "_", name, flags=re.ASCII)
    if (
        not escaped_name
        or escaped_name[0] not in string.ascii_lowercase
        or escaped_name in QASM2_RESERVED
    ):
        escaped_name = prefix + escaped_name
    return escaped_name


def _make_unique(name: str, already_defined: collections.abc.Set[str]) -> str:
    """Generate a name by suffixing the given stem that is unique within the defined set."""
    if name not in already_defined:
        return name
    used = {in_use[len(name) :] for in_use in already_defined if in_use.startswith(name)}
    characters = (string.digits + string.ascii_letters) if name else string.ascii_letters
    for parts in itertools.chain.from_iterable(
        itertools.product(characters, repeat=n) for n in itertools.count(1)
    ):
        suffix = "".join(parts)
        if suffix not in used:
            return name + suffix
    # This isn't actually reachable because the above loop is infinite.
    return name


def _get_composite_circuit_qasm_from_instruction(instruction: Instruction) -> str:
    """Returns OpenQASM string composite circuit given an instruction.
    The given instruction should be the result of composite_circuit.to_instruction()."""

    if instruction.definition is None:
        raise ValueError(f'Instruction "{instruction.name}" is not defined.')

    gate_parameters = ",".join(["param%i" % num for num in range(len(instruction.params))])
    qubit_parameters = ",".join(["q%i" % num for num in range(instruction.num_qubits)])
    composite_circuit_gates = ""

    definition = instruction.definition
    definition_bit_labels = {
        bit: idx for bits in (definition.qubits, definition.clbits) for idx, bit in enumerate(bits)
    }
    for sub_instruction in definition:
        sub_operation = sub_instruction.operation
        escaped = _qasm_escape_name(sub_operation.name, "gate_")
        if escaped != sub_operation.name:
            sub_operation = sub_operation.copy(name=escaped)

        gate_qargs = ",".join(
            "q%i" % index
            for index in [definition_bit_labels[qubit] for qubit in sub_instruction.qubits]
        )
        composite_circuit_gates += f"{sub_operation.qasm()} {gate_qargs}; "

    if composite_circuit_gates:
        composite_circuit_gates = composite_circuit_gates.rstrip(" ")

    if gate_parameters:
        qasm_string = "gate {}({}) {} {{ {} }}".format(
            instruction.name,
            gate_parameters,
            qubit_parameters,
            composite_circuit_gates,
        )
    else:
        qasm_string = "gate {} {} {{ {} }}".format(
            instruction.name,
            qubit_parameters,
            composite_circuit_gates,
        )

    return qasm_string


def _insert_composite_gate_definition_qasm(
    string_temp: str, existing_composite_circuits: list[Instruction], extension_lib: str
) -> str:
    """Insert composite gate definition QASM code right after extension library in the header"""

    gate_definition_string = ""

    # Generate gate definition string
    for instruction in existing_composite_circuits:
        if hasattr(instruction, "_qasm_definition"):
            qasm_string = instruction._qasm_definition
        else:
            qasm_string = _get_composite_circuit_qasm_from_instruction(instruction)
        gate_definition_string += "\n" + qasm_string

    string_temp = string_temp.replace(extension_lib, f"{extension_lib}{gate_definition_string}")
    return string_temp


def _bit_argument_conversion(specifier, bit_sequence, bit_set, type_) -> list[Bit]:
    """Get the list of bits referred to by the specifier ``specifier``.

    Valid types for ``specifier`` are integers, bits of the correct type (as given in ``type_``), or
    iterables of one of those two scalar types.  Integers are interpreted as indices into the
    sequence ``bit_sequence``.  All allowed bits must be in ``bit_set`` (which should implement
    fast lookup), which is assumed to contain the same bits as ``bit_sequence``.

    Returns:
        List[Bit]: a list of the specified bits from ``bits``.

    Raises:
        CircuitError: if an incorrect type or index is encountered, if the same bit is specified
            more than once, or if the specifier is to a bit not in the ``bit_set``.
    """
    # The duplication between this function and `_bit_argument_conversion_scalar` is so that fast
    # paths return as quickly as possible, and all valid specifiers will resolve without needing to
    # try/catch exceptions (which is too slow for inner-loop code).
    if isinstance(specifier, type_):
        if specifier in bit_set:
            return [specifier]
        raise CircuitError(f"Bit '{specifier}' is not in the circuit.")
    if isinstance(specifier, (int, np.integer)):
        try:
            return [bit_sequence[specifier]]
        except IndexError as ex:
            raise CircuitError(
                f"Index {specifier} out of range for size {len(bit_sequence)}."
            ) from ex
    # Slices can't raise IndexError - they just return an empty list.
    if isinstance(specifier, slice):
        return bit_sequence[specifier]
    try:
        return [
            _bit_argument_conversion_scalar(index, bit_sequence, bit_set, type_)
            for index in specifier
        ]
    except TypeError as ex:
        message = (
            f"Incorrect bit type: expected '{type_.__name__}' but got '{type(specifier).__name__}'"
            if isinstance(specifier, Bit)
            else f"Invalid bit index: '{specifier}' of type '{type(specifier)}'"
        )
        raise CircuitError(message) from ex


def _bit_argument_conversion_scalar(specifier, bit_sequence, bit_set, type_):
    if isinstance(specifier, type_):
        if specifier in bit_set:
            return specifier
        raise CircuitError(f"Bit '{specifier}' is not in the circuit.")
    if isinstance(specifier, (int, np.integer)):
        try:
            return bit_sequence[specifier]
        except IndexError as ex:
            raise CircuitError(
                f"Index {specifier} out of range for size {len(bit_sequence)}."
            ) from ex
    message = (
        f"Incorrect bit type: expected '{type_.__name__}' but got '{type(specifier).__name__}'"
        if isinstance(specifier, Bit)
        else f"Invalid bit index: '{specifier}' of type '{type(specifier)}'"
    )
    raise CircuitError(message)<|MERGE_RESOLUTION|>--- conflicted
+++ resolved
@@ -22,11 +22,8 @@
 import multiprocessing as mp
 import string
 import re
-<<<<<<< HEAD
 import warnings
-=======
 import typing
->>>>>>> 10db7bf5
 from collections import OrderedDict, defaultdict, namedtuple
 from typing import (
     Union,
