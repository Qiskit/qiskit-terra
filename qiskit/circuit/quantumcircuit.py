# This code is part of Qiskit.
#
# (C) Copyright IBM 2017.
#
# This code is licensed under the Apache License, Version 2.0. You may
# obtain a copy of this license in the LICENSE.txt file in the root directory
# of this source tree or at http://www.apache.org/licenses/LICENSE-2.0.
#
# Any modifications or derivative works of this code must retain this
# copyright notice, and modified files need to carry a notice indicating
# that they have been altered from the originals.

"""Quantum circuit object."""

import copy
import itertools
import sys
import warnings
import numbers
import multiprocessing as mp
from collections import OrderedDict, defaultdict
from typing import Union
import numpy as np
from qiskit.exceptions import QiskitError
from qiskit.util import is_main_process
from qiskit.circuit.instruction import Instruction
from qiskit.circuit.gate import Gate
from qiskit.circuit.parameter import Parameter
from qiskit.qasm.qasm import Qasm
from qiskit.circuit.exceptions import CircuitError
from .parameterexpression import ParameterExpression
from .quantumregister import QuantumRegister, Qubit, AncillaRegister
from .classicalregister import ClassicalRegister, Clbit
from .parametertable import ParameterTable
from .parametervector import ParameterVector
from .instructionset import InstructionSet
from .register import Register
from .bit import Bit
from .quantumcircuitdata import QuantumCircuitData
from .delay import Delay

try:
    import pygments
    from pygments.formatters import Terminal256Formatter  # pylint: disable=no-name-in-module
    from qiskit.qasm.pygments import OpenQASMLexer  # pylint: disable=ungrouped-imports
    from qiskit.qasm.pygments import QasmTerminalStyle  # pylint: disable=ungrouped-imports
    HAS_PYGMENTS = True
except Exception:  # pylint: disable=broad-except
    HAS_PYGMENTS = False


class QuantumCircuit:
    """Create a new circuit.

    A circuit is a list of instructions bound to some registers.

    Args:
        regs: list(:class:`Register`) or list(``int``) The registers to be
            included in the circuit.

                * If a list of :class:`Register` objects, represents the :class:`QuantumRegister`
                  and/or :class:`ClassicalRegister` objects to include in the circuit.

                For example:

                * ``QuantumCircuit(QuantumRegister(4))``
                * ``QuantumCircuit(QuantumRegister(4), ClassicalRegister(3))``
                * ``QuantumCircuit(QuantumRegister(4, 'qr0'), QuantumRegister(2, 'qr1'))``

                * If a list of ``int``, the amount of qubits and/or classical bits to include in
                  the circuit. It can either be a single int for just the number of quantum bits,
                  or 2 ints for the number of quantum bits and classical bits, respectively.

                For example:

                * ``QuantumCircuit(4) # A QuantumCircuit with 4 qubits``
                * ``QuantumCircuit(4, 3) # A QuantumCircuit with 4 qubits and 3 classical bits``


        name (str): the name of the quantum circuit. If not set, an
            automatically generated string will be assigned.
        global_phase (float): The global phase of the circuit in radians.

    Raises:
        CircuitError: if the circuit name, if given, is not valid.

    Examples:

        Construct a simple Bell state circuit.

        .. jupyter-execute::

            from qiskit import QuantumCircuit

            qc = QuantumCircuit(2, 2)
            qc.h(0)
            qc.cx(0, 1)
            qc.measure([0, 1], [0, 1])
            qc.draw()

        Construct a 5-qubit GHZ circuit.

        .. jupyter-execute::

            from qiskit import QuantumCircuit

            qc = QuantumCircuit(5)
            qc.h(0)
            qc.cx(0, range(1, 5))
            qc.measure_all()

        Construct a 4-qubit Berstein-Vazirani circuit using registers.

        .. jupyter-execute::

            from qiskit import QuantumRegister, ClassicalRegister, QuantumCircuit

            qr = QuantumRegister(3, 'q')
            anc = QuantumRegister(1, 'ancilla')
            cr = ClassicalRegister(3, 'c')
            qc = QuantumCircuit(qr, anc, cr)

            qc.x(anc[0])
            qc.h(anc[0])
            qc.h(qr[0:3])
            qc.cx(qr[0:3], anc[0])
            qc.h(qr[0:3])
            qc.barrier(qr)
            qc.measure(qr, cr)

            qc.draw()
    """
    instances = 0
    prefix = 'circuit'

    # Class variable OPENQASM header
    header = "OPENQASM 2.0;"
    extension_lib = "include \"qelib1.inc\";"

    def __init__(self, *regs, name=None, global_phase=0):
        if any([not isinstance(reg, (QuantumRegister, ClassicalRegister)) for reg in regs]):
            try:
                regs = tuple(int(reg) for reg in regs)
            except Exception:
                raise CircuitError("Circuit args must be Registers or be castable to an int" +
                                   "(%s '%s' was provided)"
                                   % ([type(reg).__name__ for reg in regs], regs))
        if name is None:
            name = self.cls_prefix() + str(self.cls_instances())
            if sys.platform != "win32" and not is_main_process():
                name += '-{}'.format(mp.current_process().pid)
        self._increment_instances()

        if not isinstance(name, str):
            raise CircuitError("The circuit name should be a string "
                               "(or None to auto-generate a name).")

        self.name = name

        # Data contains a list of instructions and their contexts,
        # in the order they were applied.
        self._data = []

        # This is a map of registers bound to this circuit, by name.
        self.qregs = []
        self.cregs = []
        self._qubits = []
        self._clbits = []
        self._ancillas = []
        self._calibrations = defaultdict(dict)
        self.add_register(*regs)

        # Parameter table tracks instructions with variable parameters.
        self._parameter_table = ParameterTable()

        self._layout = None
        self._global_phase = 0
        self.global_phase = global_phase

        self.duration = None
        self.unit = 'dt'

    @property
    def data(self):
        """Return the circuit data (instructions and context).

        Returns:
            QuantumCircuitData: a list-like object containing the tuples for the circuit's data.

            Each tuple is in the format ``(instruction, qargs, cargs)``, where instruction is an
            Instruction (or subclass) object, qargs is a list of Qubit objects, and cargs is a
            list of Clbit objects.
        """
        return QuantumCircuitData(self)

    @property
    def calibrations(self):
        """Return calibration dictionary.

        The custom pulse definition of a given gate is of the form
            {'gate_name': {(qubits, params): schedule}}
        """
        return dict(self._calibrations)

    @calibrations.setter
    def calibrations(self, calibrations):
        """Set the circuit calibration data from a dictionary of calibration definition.

        Args:
            calibrations (dict): A dictionary of input in the format
                {'gate_name': {(qubits, gate_params): schedule}}
        """
        self._calibrations = calibrations

    @data.setter
    def data(self, data_input):
        """Sets the circuit data from a list of instructions and context.

        Args:
            data_input (list): A list of instructions with context
                in the format (instruction, qargs, cargs), where Instruction
                is an Instruction (or subclass) object, qargs is a list of
                Qubit objects, and cargs is a list of Clbit objects.
        """

        # If data_input is QuantumCircuitData(self), clearing self._data
        # below will also empty data_input, so make a shallow copy first.
        data_input = data_input.copy()
        self._data = []
        self._parameter_table = ParameterTable()

        for inst, qargs, cargs in data_input:
            self.append(inst, qargs, cargs)

    def __str__(self):
        return str(self.draw(output='text'))

    def __eq__(self, other):
        if not isinstance(other, QuantumCircuit):
            return False

        # TODO: remove the DAG from this function
        from qiskit.converters import circuit_to_dag
        return circuit_to_dag(self) == circuit_to_dag(other)

    @classmethod
    def _increment_instances(cls):
        cls.instances += 1

    @classmethod
    def cls_instances(cls):
        """Return the current number of instances of this class,
        useful for auto naming."""
        return cls.instances

    @classmethod
    def cls_prefix(cls):
        """Return the prefix to use for auto naming."""
        return cls.prefix

    def has_register(self, register):
        """
        Test if this circuit has the register r.

        Args:
            register (Register): a quantum or classical register.

        Returns:
            bool: True if the register is contained in this circuit.
        """
        has_reg = False
        if (isinstance(register, QuantumRegister) and
                register in self.qregs):
            has_reg = True
        elif (isinstance(register, ClassicalRegister) and
              register in self.cregs):
            has_reg = True
        return has_reg

    def mirror(self):
        """DEPRECATED: use circuit.reverse_ops().

        Returns:
            QuantumCircuit: the reversed circuit.
        """
        warnings.warn('circuit.mirror() is deprecated. Use circuit.reverse_ops() to '
                      'reverse the order of gates.', DeprecationWarning)
        return self.reverse_ops()

    def reverse_ops(self):
        """Reverse the circuit by reversing the order of instructions.

        This is done by recursively reversing all instructions.
        It does not invert (adjoint) any gate.

        Returns:
            QuantumCircuit: the reversed circuit.

        Examples:

            input:
                 ┌───┐
            q_0: ┤ H ├─────■──────
                 └───┘┌────┴─────┐
            q_1: ─────┤ RX(1.57) ├
                      └──────────┘

            output:
                             ┌───┐
            q_0: ─────■──────┤ H ├
                 ┌────┴─────┐└───┘
            q_1: ┤ RX(1.57) ├─────
                 └──────────┘
        """
        reverse_circ = QuantumCircuit(*self.qregs, *self.cregs,
                                      name=self.name + '_reverse')

        for inst, qargs, cargs in reversed(self.data):
            reverse_circ._append(inst.reverse_ops(), qargs, cargs)

        reverse_circ.duration = self.duration
        reverse_circ.unit = self.unit
        return reverse_circ

    def reverse_bits(self):
        """Return a circuit with the opposite order of wires.

        The circuit is "vertically" flipped. If a circuit is
        defined over multiple registers, the resulting circuit will have
        the same registers but with their order flipped.

        This method is useful for converting a circuit written in little-endian
        convention to the big-endian equivalent, and vice versa.

        Returns:
            QuantumCircuit: the circuit with reversed bit order.

        Examples:

            input:
                 ┌───┐
            q_0: ┤ H ├─────■──────
                 └───┘┌────┴─────┐
            q_1: ─────┤ RX(1.57) ├
                      └──────────┘

            output:
                      ┌──────────┐
            q_0: ─────┤ RX(1.57) ├
                 ┌───┐└────┬─────┘
            q_1: ┤ H ├─────■──────
                 └───┘
        """
        circ = QuantumCircuit(*reversed(self.qregs), *reversed(self.cregs),
                              name=self.name)
        num_qubits = self.num_qubits
        num_clbits = self.num_clbits
        old_qubits = self.qubits
        old_clbits = self.clbits
        new_qubits = circ.qubits
        new_clbits = circ.clbits

        for inst, qargs, cargs in self.data:
            new_qargs = [new_qubits[num_qubits - old_qubits.index(q) - 1] for q in qargs]
            new_cargs = [new_clbits[num_clbits - old_clbits.index(c) - 1] for c in cargs]
            circ._append(inst, new_qargs, new_cargs)
        return circ

    def inverse(self):
        """Invert (take adjoint of) this circuit.

        This is done by recursively inverting all gates.

        Returns:
            QuantumCircuit: the inverted circuit

        Raises:
            CircuitError: if the circuit cannot be inverted.

        Examples:

            input:
                 ┌───┐
            q_0: ┤ H ├─────■──────
                 └───┘┌────┴─────┐
            q_1: ─────┤ RX(1.57) ├
                      └──────────┘

            output:
                              ┌───┐
            q_0: ──────■──────┤ H ├
                 ┌─────┴─────┐└───┘
            q_1: ┤ RX(-1.57) ├─────
                 └───────────┘
        """
        inverse_circ = QuantumCircuit(*self.qregs, *self.cregs,
                                      name=self.name + '_dg', global_phase=-self.global_phase)

        for inst, qargs, cargs in reversed(self._data):
            inverse_circ._append(inst.inverse(), qargs, cargs)
        return inverse_circ

    def repeat(self, reps):
        """Repeat this circuit ``reps`` times.

        Args:
            reps (int): How often this circuit should be repeated.

        Returns:
            QuantumCircuit: A circuit containing ``reps`` repetitions of this circuit.
        """
        repeated_circ = QuantumCircuit(*self.qregs, *self.cregs,
                                       name=self.name + '**{}'.format(reps),
                                       global_phase=reps * self.global_phase)

        # benefit of appending instructions: decomposing shows the subparts, i.e. the power
        # is actually `reps` times this circuit, and it is currently much faster than `compose`.
        if reps > 0:
            try:  # try to append as gate if possible to not disallow to_gate
                inst = self.to_gate()
            except QiskitError:
                inst = self.to_instruction()
            for _ in range(reps):
                repeated_circ._append(inst, self.qubits, self.clbits)

        return repeated_circ

    def power(self, power, matrix_power=False):
        """Raise this circuit to the power of ``power``.

        If ``power`` is a positive integer and ``matrix_power`` is ``False``, this implementation
        defaults to calling ``repeat``. Otherwise, if the circuit is unitary, the matrix is
        computed to calculate the matrix power.

        Args:
            power (int): The power to raise this circuit to.
            matrix_power (bool): If True, the circuit is converted to a matrix and then the
                matrix power is computed. If False, and ``power`` is a positive integer,
                the implementation defaults to ``repeat``.

        Raises:
            CircuitError: If the circuit needs to be converted to a gate but it is not unitary.

        Returns:
            QuantumCircuit: A circuit implementing this circuit raised to the power of ``power``.
        """
        if power >= 0 and isinstance(power, numbers.Integral) and not matrix_power:
            return self.repeat(power)

        # attempt conversion to gate
        if len(self.parameters) > 0:
            raise CircuitError('Cannot raise a parameterized circuit to a non-positive power '
                               'or matrix-power, please bind the free parameters: '
                               '{}'.format(self.parameters))

        try:
            gate = self.to_gate()
        except QiskitError:
            raise CircuitError('The circuit contains non-unitary operations and cannot be '
                               'controlled. Note that no qiskit.circuit.Instruction objects may '
                               'be in the circuit for this operation.')

        power_circuit = QuantumCircuit(*self.qregs, *self.cregs)
        power_circuit.append(gate.power(power), list(range(gate.num_qubits)))
        return power_circuit

    def control(self, num_ctrl_qubits=1, label=None, ctrl_state=None):
        """Control this circuit on ``num_ctrl_qubits`` qubits.

        Args:
            num_ctrl_qubits (int): The number of control qubits.
            label (str): An optional label to give the controlled operation for visualization.
            ctrl_state (str or int): The control state in decimal or as a bitstring
                (e.g. '111'). If None, use ``2**num_ctrl_qubits - 1``.

        Returns:
            QuantumCircuit: The controlled version of this circuit.

        Raises:
            CircuitError: If the circuit contains a non-unitary operation and cannot be controlled.
        """
        try:
            gate = self.to_gate()
        except QiskitError:
            raise CircuitError('The circuit contains non-unitary operations and cannot be '
                               'controlled. Note that no qiskit.circuit.Instruction objects may '
                               'be in the circuit for this operation.')

        controlled_gate = gate.control(num_ctrl_qubits, label, ctrl_state)
        control_qreg = QuantumRegister(num_ctrl_qubits)
        controlled_circ = QuantumCircuit(control_qreg, *self.qregs,
                                         name='c_{}'.format(self.name))
        controlled_circ.append(controlled_gate, controlled_circ.qubits)

        return controlled_circ

    def combine(self, rhs):
        """Append rhs to self if self contains compatible registers.

        Two circuits are compatible if they contain the same registers
        or if they contain different registers with unique names. The
        returned circuit will contain all unique registers between both
        circuits.

        Return self + rhs as a new object.

        Args:
            rhs (QuantumCircuit): The quantum circuit to append to the right hand side.

        Returns:
            QuantumCircuit: Returns a new QuantumCircuit object

        Raises:
            QiskitError: if the rhs circuit is not compatible
        """
        # Check registers in LHS are compatible with RHS
        self._check_compatible_regs(rhs)

        # Make new circuit with combined registers
        combined_qregs = copy.deepcopy(self.qregs)
        combined_cregs = copy.deepcopy(self.cregs)

        for element in rhs.qregs:
            if element not in self.qregs:
                combined_qregs.append(element)
        for element in rhs.cregs:
            if element not in self.cregs:
                combined_cregs.append(element)
        circuit = QuantumCircuit(*combined_qregs, *combined_cregs)
        for instruction_context in itertools.chain(self.data, rhs.data):
            circuit._append(*instruction_context)
        circuit.global_phase = self.global_phase + rhs.global_phase
        return circuit

    def extend(self, rhs):
        """Append QuantumCircuit to the right hand side if it contains compatible registers.

        Two circuits are compatible if they contain the same registers
        or if they contain different registers with unique names. The
        returned circuit will contain all unique registers between both
        circuits.

        Modify and return self.

        Args:
            rhs (QuantumCircuit): The quantum circuit to append to the right hand side.

        Returns:
            QuantumCircuit: Returns this QuantumCircuit object (which has been modified)

        Raises:
            QiskitError: if the rhs circuit is not compatible
        """
        # Check registers in LHS are compatible with RHS
        self._check_compatible_regs(rhs)

        # Add new registers
        for element in rhs.qregs:
            if element not in self.qregs:
                self.qregs.append(element)
                self._qubits += element[:]
        for element in rhs.cregs:
            if element not in self.cregs:
                self.cregs.append(element)
                self._clbits += element[:]

        # Copy the circuit data if rhs and self are the same, otherwise the data of rhs is
        # appended to both self and rhs resulting in an infinite loop
        data = rhs.data.copy() if rhs is self else rhs.data

        # Add new gates
        for instruction_context in data:
            self._append(*instruction_context)
        self.global_phase += rhs.global_phase
        return self

    def compose(self, other, qubits=None, clbits=None, front=False, inplace=False):
        """Compose circuit with ``other`` circuit or instruction, optionally permuting wires.

        ``other`` can be narrower or of equal width to ``self``.

        Args:
            other (qiskit.circuit.Instruction or QuantumCircuit or BaseOperator):
                (sub)circuit to compose onto self.
            qubits (list[Qubit|int]): qubits of self to compose onto.
            clbits (list[Clbit|int]): clbits of self to compose onto.
            front (bool): If True, front composition will be performed (not implemented yet).
            inplace (bool): If True, modify the object. Otherwise return composed circuit.

        Returns:
            QuantumCircuit: the composed circuit (returns None if inplace==True).

        Raises:
            CircuitError: if composing on the front.
            QiskitError: if ``other`` is wider or there are duplicate edge mappings.

        Examples:

            >>> lhs.compose(rhs, qubits=[3, 2], inplace=True)

            .. parsed-literal::

                            ┌───┐                   ┌─────┐                ┌───┐
                lqr_1_0: ───┤ H ├───    rqr_0: ──■──┤ Tdg ├    lqr_1_0: ───┤ H ├───────────────
                            ├───┤              ┌─┴─┐└─────┘                ├───┤
                lqr_1_1: ───┤ X ├───    rqr_1: ┤ X ├───────    lqr_1_1: ───┤ X ├───────────────
                         ┌──┴───┴──┐           └───┘                    ┌──┴───┴──┐┌───┐
                lqr_1_2: ┤ U1(0.1) ├  +                     =  lqr_1_2: ┤ U1(0.1) ├┤ X ├───────
                         └─────────┘                                    └─────────┘└─┬─┘┌─────┐
                lqr_2_0: ─────■─────                           lqr_2_0: ─────■───────■──┤ Tdg ├
                            ┌─┴─┐                                          ┌─┴─┐        └─────┘
                lqr_2_1: ───┤ X ├───                           lqr_2_1: ───┤ X ├───────────────
                            └───┘                                          └───┘
                lcr_0: 0 ═══════════                           lcr_0: 0 ═══════════════════════

                lcr_1: 0 ═══════════                           lcr_1: 0 ═══════════════════════

        """

        if inplace:
            dest = self
        else:
            dest = self.copy()

        if not isinstance(other, QuantumCircuit):
            if front:
                dest.data.insert(0, (other, qubits, clbits))
            else:
                dest.append(other, qargs=qubits, cargs=clbits)

            if inplace:
                return None
            return dest

        instrs = other.data

        if other.num_qubits > self.num_qubits or \
           other.num_clbits > self.num_clbits:
            raise CircuitError("Trying to compose with another QuantumCircuit "
                               "which has more 'in' edges.")

        # number of qubits and clbits must match number in circuit or None
        identity_qubit_map = dict(zip(other.qubits, self.qubits))
        identity_clbit_map = dict(zip(other.clbits, self.clbits))

        if qubits is None:
            qubit_map = identity_qubit_map
        elif len(qubits) != len(other.qubits):
            raise CircuitError("Number of items in qubits parameter does not"
                               " match number of qubits in the circuit.")
        else:
            qubit_map = {other.qubits[i]: (self.qubits[q] if isinstance(q, int) else q)
                         for i, q in enumerate(qubits)}
        if clbits is None:
            clbit_map = identity_clbit_map
        elif len(clbits) != len(other.clbits):
            raise CircuitError("Number of items in clbits parameter does not"
                               " match number of clbits in the circuit.")
        else:
            clbit_map = {other.clbits[i]: (self.clbits[c] if isinstance(c, int) else c)
                         for i, c in enumerate(clbits)}

        edge_map = {**qubit_map, **clbit_map} or {**identity_qubit_map, **identity_clbit_map}

        mapped_instrs = []
        for instr, qargs, cargs in instrs:
            n_qargs = [edge_map[qarg] for qarg in qargs]
            n_cargs = [edge_map[carg] for carg in cargs]
            n_instr = instr.copy()

            if instr.condition is not None:
                from qiskit.dagcircuit import DAGCircuit  # pylint: disable=cyclic-import
                n_instr.condition = DAGCircuit._map_condition(edge_map, instr.condition)

            mapped_instrs.append((n_instr, n_qargs, n_cargs))

        if front:
            dest._data = mapped_instrs + dest._data
        else:
            dest._data += mapped_instrs

        for instr, _, _ in mapped_instrs:
            dest._update_parameter_table(instr)
        dest._calibrations.update(other.calibrations)

        dest.global_phase += other.global_phase

        if inplace:
            return None

        return dest

    @property
    def qubits(self):
        """
        Returns a list of quantum bits in the order that the registers were added.
        """
        return self._qubits

    @property
    def clbits(self):
        """
        Returns a list of classical bits in the order that the registers were added.
        """
        return self._clbits

    @property
    def ancillas(self):
        """
        Returns a list of ancilla bits in the order that the registers were added.
        """
        return self._ancillas

    def __add__(self, rhs):
        """Overload + to implement self.combine."""
        return self.combine(rhs)

    def __iadd__(self, rhs):
        """Overload += to implement self.extend."""
        return self.extend(rhs)

    def __len__(self):
        """Return number of operations in circuit."""
        return len(self._data)

    def __getitem__(self, item):
        """Return indexed operation."""
        return self._data[item]

    @staticmethod
    def cast(value, _type):
        """Best effort to cast value to type. Otherwise, returns the value."""
        try:
            return _type(value)
        except (ValueError, TypeError):
            return value

    @staticmethod
    def _bit_argument_conversion(bit_representation, in_array):
        ret = None
        try:
            if isinstance(bit_representation, Bit):
                # circuit.h(qr[0]) -> circuit.h([qr[0]])
                ret = [bit_representation]
            elif isinstance(bit_representation, Register):
                # circuit.h(qr) -> circuit.h([qr[0], qr[1]])
                ret = bit_representation[:]
            elif isinstance(QuantumCircuit.cast(bit_representation, int), int):
                # circuit.h(0) -> circuit.h([qr[0]])
                ret = [in_array[bit_representation]]
            elif isinstance(bit_representation, slice):
                # circuit.h(slice(0,2)) -> circuit.h([qr[0], qr[1]])
                ret = in_array[bit_representation]
            elif isinstance(bit_representation, list) and \
                    all(isinstance(bit, Bit) for bit in bit_representation):
                # circuit.h([qr[0], qr[1]]) -> circuit.h([qr[0], qr[1]])
                ret = bit_representation
            elif isinstance(QuantumCircuit.cast(bit_representation, list), (range, list)):
                # circuit.h([0, 1])     -> circuit.h([qr[0], qr[1]])
                # circuit.h(range(0,2)) -> circuit.h([qr[0], qr[1]])
                # circuit.h([qr[0],1])  -> circuit.h([qr[0], qr[1]])
                ret = [index if isinstance(index, Bit) else in_array[
                    index] for index in bit_representation]
            else:
                raise CircuitError('Not able to expand a %s (%s)' % (bit_representation,
                                                                     type(bit_representation)))
        except IndexError:
            raise CircuitError('Index out of range.')
        except TypeError:
            raise CircuitError('Type error handling %s (%s)' % (bit_representation,
                                                                type(bit_representation)))
        return ret

    def qbit_argument_conversion(self, qubit_representation):
        """
        Converts several qubit representations (such as indexes, range, etc.)
        into a list of qubits.

        Args:
            qubit_representation (Object): representation to expand

        Returns:
            List(tuple): Where each tuple is a qubit.
        """
        return QuantumCircuit._bit_argument_conversion(qubit_representation, self.qubits)

    def cbit_argument_conversion(self, clbit_representation):
        """
        Converts several classical bit representations (such as indexes, range, etc.)
        into a list of classical bits.

        Args:
            clbit_representation (Object): representation to expand

        Returns:
            List(tuple): Where each tuple is a classical bit.
        """
        return QuantumCircuit._bit_argument_conversion(clbit_representation, self.clbits)

    def append(self, instruction, qargs=None, cargs=None):
        """Append one or more instructions to the end of the circuit, modifying
        the circuit in place. Expands qargs and cargs.

        Args:
            instruction (qiskit.circuit.Instruction): Instruction instance to append
            qargs (list(argument)): qubits to attach instruction to
            cargs (list(argument)): clbits to attach instruction to

        Returns:
            qiskit.circuit.Instruction: a handle to the instruction that was just added

        Raises:
            CircuitError: if object passed is a subclass of Instruction
            CircuitError: if object passed is neither subclass nor an instance of Instruction
        """
        # Convert input to instruction
        if not isinstance(instruction, Instruction) and not hasattr(instruction, 'to_instruction'):
            if issubclass(instruction, Instruction):
                raise CircuitError('Object is a subclass of Instruction, please add () to '
                                   'pass an instance of this object.')

            raise CircuitError('Object to append must be an Instruction or '
                               'have a to_instruction() method.')
        if not isinstance(instruction, Instruction) and hasattr(instruction, "to_instruction"):
            instruction = instruction.to_instruction()

        # Make copy of parameterized gate instances
        if hasattr(instruction, 'params'):
            is_parameter = any([isinstance(param, Parameter) for param in instruction.params])
            if is_parameter:
                instruction = copy.deepcopy(instruction)

        expanded_qargs = [self.qbit_argument_conversion(qarg) for qarg in qargs or []]
        expanded_cargs = [self.cbit_argument_conversion(carg) for carg in cargs or []]

        instructions = InstructionSet()
        for (qarg, carg) in instruction.broadcast_arguments(expanded_qargs, expanded_cargs):
            instructions.add(self._append(instruction, qarg, carg), qarg, carg)
        return instructions

    def _append(self, instruction, qargs, cargs):
        """Append an instruction to the end of the circuit, modifying
        the circuit in place.

        Args:
            instruction (Instruction or Operator): Instruction instance to append
            qargs (list(tuple)): qubits to attach instruction to
            cargs (list(tuple)): clbits to attach instruction to

        Returns:
            Instruction: a handle to the instruction that was just added

        Raises:
            CircuitError: if the gate is of a different shape than the wires
                it is being attached to.
        """
        if not isinstance(instruction, Instruction):
            raise CircuitError('object is not an Instruction.')

        # do some compatibility checks
        self._check_dups(qargs)
        self._check_qargs(qargs)
        self._check_cargs(cargs)

        # add the instruction onto the given wires
        instruction_context = instruction, qargs, cargs
        self._data.append(instruction_context)

        self._update_parameter_table(instruction)

        # mark as normal circuit if a new instruction is added
        self.duration = None
        self.unit = 'dt'

        return instruction

    def _update_parameter_table(self, instruction):
        for param_index, param in enumerate(instruction.params):
            if isinstance(param, ParameterExpression):
                current_parameters = self._parameter_table

                for parameter in param.parameters:
                    if parameter in current_parameters:
                        if not self._check_dup_param_spec(self._parameter_table[parameter],
                                                          instruction, param_index):
                            self._parameter_table[parameter].append((instruction, param_index))
                    else:
                        if parameter.name in self._parameter_table.get_names():
                            raise CircuitError(
                                'Name conflict on adding parameter: {}'.format(parameter.name))
                        self._parameter_table[parameter] = [(instruction, param_index)]

        return instruction

    def _check_dup_param_spec(self, parameter_spec_list, instruction, param_index):
        for spec in parameter_spec_list:
            if spec[0] is instruction and spec[1] == param_index:
                return True
        return False

    def add_register(self, *regs):
        """Add registers."""
        if not regs:
            return

        if any([isinstance(reg, int) for reg in regs]):
            # QuantumCircuit defined without registers
            if len(regs) == 1 and isinstance(regs[0], int):
                # QuantumCircuit with anonymous quantum wires e.g. QuantumCircuit(2)
                regs = (QuantumRegister(regs[0], 'q'),)
            elif len(regs) == 2 and all([isinstance(reg, int) for reg in regs]):
                # QuantumCircuit with anonymous wires e.g. QuantumCircuit(2, 3)
                regs = (QuantumRegister(regs[0], 'q'), ClassicalRegister(regs[1], 'c'))
            else:
                raise CircuitError("QuantumCircuit parameters can be Registers or Integers."
                                   " If Integers, up to 2 arguments. QuantumCircuit was called"
                                   " with %s." % (regs,))

        for register in regs:
            if register.name in [reg.name for reg in self.qregs + self.cregs]:
                raise CircuitError("register name \"%s\" already exists"
                                   % register.name)

            if isinstance(register, AncillaRegister):
                self._ancillas.extend(register)

            if isinstance(register, QuantumRegister):
                self.qregs.append(register)
                self._qubits.extend(register)
            elif isinstance(register, ClassicalRegister):
                self.cregs.append(register)
                self._clbits.extend(register)
            else:
                raise CircuitError("expected a register")

    def _check_dups(self, qubits):
        """Raise exception if list of qubits contains duplicates."""
        squbits = set(qubits)
        if len(squbits) != len(qubits):
            raise CircuitError("duplicate qubit arguments")

    def _check_qargs(self, qargs):
        """Raise exception if a qarg is not in this circuit or bad format."""
        if not all(isinstance(i, Qubit) for i in qargs):
            raise CircuitError("qarg is not a Qubit")
        if not all(self.has_register(i.register) for i in qargs):
            raise CircuitError("register not in this circuit")

    def _check_cargs(self, cargs):
        """Raise exception if clbit is not in this circuit or bad format."""
        if not all(isinstance(i, Clbit) for i in cargs):
            raise CircuitError("carg is not a Clbit")
        if not all(self.has_register(i.register) for i in cargs):
            raise CircuitError("register not in this circuit")

    def to_instruction(self, parameter_map=None):
        """Create an Instruction out of this circuit.

        Args:
            parameter_map(dict): For parameterized circuits, a mapping from
               parameters in the circuit to parameters to be used in the
               instruction. If None, existing circuit parameters will also
               parameterize the instruction.

        Returns:
            qiskit.circuit.Instruction: a composite instruction encapsulating this circuit
            (can be decomposed back)
        """
        from qiskit.converters.circuit_to_instruction import circuit_to_instruction
        return circuit_to_instruction(self, parameter_map)

    def to_gate(self, parameter_map=None, label=None):
        """Create a Gate out of this circuit.

        Args:
            parameter_map(dict): For parameterized circuits, a mapping from
               parameters in the circuit to parameters to be used in the
               gate. If None, existing circuit parameters will also
               parameterize the gate.
            label (str): Optional gate label.

        Returns:
            Gate: a composite gate encapsulating this circuit
            (can be decomposed back)
        """
        from qiskit.converters.circuit_to_gate import circuit_to_gate
        return circuit_to_gate(self, parameter_map, label=label)

    def decompose(self):
        """Call a decomposition pass on this circuit,
        to decompose one level (shallow decompose).

        Returns:
            QuantumCircuit: a circuit one level decomposed
        """
        # pylint: disable=cyclic-import
        from qiskit.transpiler.passes.basis.decompose import Decompose
        from qiskit.converters.circuit_to_dag import circuit_to_dag
        from qiskit.converters.dag_to_circuit import dag_to_circuit
        pass_ = Decompose()
        decomposed_dag = pass_.run(circuit_to_dag(self))
        return dag_to_circuit(decomposed_dag)

    def _check_compatible_regs(self, rhs):
        """Raise exception if the circuits are defined on incompatible registers"""
        list1 = self.qregs + self.cregs
        list2 = rhs.qregs + rhs.cregs
        for element1 in list1:
            for element2 in list2:
                if element2.name == element1.name:
                    if element1 != element2:
                        raise CircuitError("circuits are not compatible")

    @staticmethod
    def _get_composite_circuit_qasm_from_instruction(instruction):
        """Returns OpenQASM string composite circuit given an instruction.
        The given instruction should be the result of composite_circuit.to_instruction()."""

        gate_parameters = ",".join(["param%i" % num for num in range(len(instruction.params))])
        qubit_parameters = ",".join(["q%i" % num for num in range(instruction.num_qubits)])
        composite_circuit_gates = ""

        for data, qargs, _ in instruction.definition:
            gate_qargs = ",".join(["q%i" % index for index in [qubit.index for qubit in qargs]])
            composite_circuit_gates += "%s %s; " % (data.qasm(), gate_qargs)

        if composite_circuit_gates:
            composite_circuit_gates = composite_circuit_gates.rstrip(' ')

        if gate_parameters:
            qasm_string = "gate %s(%s) %s { %s }" % (instruction.name, gate_parameters,
                                                     qubit_parameters, composite_circuit_gates)
        else:
            qasm_string = "gate %s %s { %s }" % (instruction.name, qubit_parameters,
                                                 composite_circuit_gates)

        return qasm_string

    def qasm(self, formatted=False, filename=None):
        """Return OpenQASM string.

        Args:
            formatted (bool): Return formatted Qasm string.
            filename (str): Save Qasm to file with name 'filename'.

        Returns:
            str: If formatted=False.

        Raises:
            ImportError: If pygments is not installed and ``formatted`` is
                ``True``.
        """
        existing_gate_names = ['ch', 'cx', 'cy', 'cz', 'crx', 'cry', 'crz', 'ccx', 'cswap',
                               'cu1', 'cu3', 'dcx', 'h', 'i', 'id', 'iden', 'iswap', 'ms',
                               'r', 'rx', 'rxx', 'ry', 'ryy', 'rz', 'rzx', 'rzz', 's', 'sdg',
                               'swap', 'x', 'y', 'z', 't', 'tdg', 'u1', 'u2', 'u3']

        existing_composite_circuits = []

        string_temp = self.header + "\n"
        string_temp += self.extension_lib + "\n"
        for register in self.qregs:
            string_temp += register.qasm() + "\n"
        for register in self.cregs:
            string_temp += register.qasm() + "\n"
        unitary_gates = []
        for instruction, qargs, cargs in self._data:
            if instruction.name == 'measure':
                qubit = qargs[0]
                clbit = cargs[0]
                string_temp += "%s %s[%d] -> %s[%d];\n" % (instruction.qasm(),
                                                           qubit.register.name, qubit.index,
                                                           clbit.register.name, clbit.index)
            # If instruction is a root gate or a root instruction (in that case, compositive)
            elif type(instruction) in [Gate, Instruction]:  # pylint: disable=unidiomatic-typecheck
                if instruction not in existing_composite_circuits:
                    if instruction.name in existing_gate_names:
                        old_name = instruction.name
                        instruction.name += "_" + str(id(instruction))

                        warnings.warn("A gate named {} already exists. "
                                      "We have renamed "
                                      "your gate to {}".format(old_name, instruction.name))

                    # Get qasm of composite circuit
                    qasm_string = self._get_composite_circuit_qasm_from_instruction(instruction)

                    # Insert composite circuit qasm definition right after header and extension lib
                    string_temp = string_temp.replace(self.extension_lib,
                                                      "%s\n%s" % (self.extension_lib,
                                                                  qasm_string))

                    existing_composite_circuits.append(instruction)
                    existing_gate_names.append(instruction.name)

                # Insert qasm representation of the original instruction
                string_temp += "%s %s;\n" % (instruction.qasm(),
                                             ",".join(["%s[%d]" % (j.register.name, j.index)
                                                       for j in qargs + cargs]))
            else:
                string_temp += "%s %s;\n" % (instruction.qasm(),
                                             ",".join(["%s[%d]" % (j.register.name, j.index)
                                                       for j in qargs + cargs]))
            if instruction.name == 'unitary':
                unitary_gates.append(instruction)

        # this resets them, so if another call to qasm() is made the gate def is added again
        for gate in unitary_gates:
            gate._qasm_def_written = False

        if filename:
            with open(filename, 'w+') as file:
                file.write(string_temp)
            file.close()

        if formatted:
            if not HAS_PYGMENTS:
                raise ImportError("To use the formatted output pygments>2.4 "
                                  "must be installed. To install pygments run "
                                  '"pip install pygments".')
            code = pygments.highlight(string_temp,
                                      OpenQASMLexer(),
                                      Terminal256Formatter(style=QasmTerminalStyle))
            print(code)
            return None
        else:
            return string_temp

    def draw(self, output=None, scale=None, filename=None, style=None,
             interactive=False, plot_barriers=True,
             reverse_bits=False, justify=None, vertical_compression='medium', idle_wires=True,
             with_layout=True, fold=None, ax=None, initial_state=False, cregbundle=True):
        """Draw the quantum circuit.

        **text**: ASCII art TextDrawing that can be printed in the console.

        **latex**: high-quality images compiled via LaTeX.

        **latex_source**: raw uncompiled LaTeX output.

        **matplotlib**: images with color rendered purely in Python.

        Args:
            output (str): Select the output method to use for drawing the
                circuit. Valid choices are ``text``, ``latex``,
                ``latex_source``, or ``mpl``. By default the `'text`' drawer is
                used unless a user config file has an alternative backend set
                as the default. If the output kwarg is set, that backend
                will always be used over the default in a user config file.
            scale (float): scale of image to draw (shrink if < 1)
            filename (str): file path to save image to
            style (dict or str): dictionary of style or file name of style
                file. This option is only used by the ``mpl`` output type. If a
                str is passed in that is the path to a json file which contains
                a dictionary of style, then that will be opened, parsed, and used
                as the input dict. See: :ref:`Style Dict Doc <style-dict-circ-doc>` for more
                information on the contents.

            interactive (bool): when set true show the circuit in a new window
                (for `mpl` this depends on the matplotlib backend being used
                supporting this). Note when used with either the `text` or the
                `latex_source` output type this has no effect and will be
                silently ignored.
            reverse_bits (bool): When set to True, reverse the bit order inside
                registers for the output visualization.
            plot_barriers (bool): Enable/disable drawing barriers in the output
                circuit. Defaults to True.
            justify (string): Options are ``left``, ``right`` or
                ``none``. If anything else is supplied it defaults to left
                justified. It refers to where gates should be placed in the
                output circuit if there is an option. ``none`` results in
                each gate being placed in its own column.
            vertical_compression (string): ``high``, ``medium`` or ``low``. It
                merges the lines generated by the ``text`` output so the
                drawing will take less vertical room.  Default is ``medium``.
                Only used by the ``text`` output, will be silently ignored
                otherwise.
            idle_wires (bool): Include idle wires (wires with no circuit
                elements) in output visualization. Default is True.
            with_layout (bool): Include layout information, with labels on the
                physical layout. Default is True.
            fold (int): Sets pagination. It can be disabled using -1.
                In `text`, sets the length of the lines. This is useful when the
                drawing does not fit in the console. If None (default), it will
                try to guess the console width using ``shutil.
                get_terminal_size()``. However, if running in jupyter, the
                default line length is set to 80 characters. In ``mpl`` is the
                number of (visual) layers before folding. Default is 25.
            ax (matplotlib.axes.Axes): An optional Axes object to be used for
                the visualization output. If none is specified, a new matplotlib
                Figure will be created and used. Additionally, if specified,
                there will be no returned Figure since it is redundant. This is
                only used when the ``output`` kwarg is set to use the ``mpl``
                backend. It will be silently ignored with all other outputs.
            initial_state (bool): Optional. Adds ``|0>`` in the beginning of the wire.
                Only used by the ``text``, ``latex`` and ``latex_source`` outputs.
                Default: ``False``.
            cregbundle (bool): Optional. If set True bundle classical registers. Not used by
                the ``matplotlib`` output. Default: ``True``.

        Returns:
            :class:`PIL.Image` or :class:`matplotlib.figure` or :class:`str` or
            :class:`TextDrawing`:

            * `PIL.Image` (output='latex')
                an in-memory representation of the image of the circuit
                diagram.
            * `matplotlib.figure.Figure` (output='mpl')
                a matplotlib figure object for the circuit diagram.
            * `str` (output='latex_source')
                The LaTeX source code for visualizing the circuit diagram.
            * `TextDrawing` (output='text')
                A drawing that can be printed as ASCII art.

        Raises:
            VisualizationError: when an invalid output method is selected
            ImportError: when the output methods require non-installed
                libraries

        .. _style-dict-circ-doc:

        **Style Dict Details**

        The style dict kwarg contains numerous options that define the style of
        the output circuit visualization. The style dict is only used by the
        ``mpl`` output. The options available in the style dict are defined
        below:

        Args:
            name (str): The name of the style. The name can be set to 'iqx',
                'bw', or 'default'. This overrides the setting in the
                '~/.qiskit/settings.conf' file.
            textcolor (str): The color code to use for text. Defaults to
                `'#000000'`
            subtextcolor (str): The color code to use for subtext. Defaults to
                `'#000000'`
            linecolor (str): The color code to use for lines. Defaults to
                `'#000000'`
            creglinecolor (str): The color code to use for classical register
                lines. Defaults to `'#778899'`
            gatetextcolor (str): The color code to use for gate text. Defaults
                to `'#000000'`
            gatefacecolor (str): The color code to use for gates. Defaults to
                `'#ffffff'`
            barrierfacecolor (str): The color code to use for barriers.
                Defaults to `'#bdbdbd'`
            backgroundcolor (str): The color code to use for the background.
                Defaults to `'#ffffff'`
            fontsize (int): The font size to use for text. Defaults to 13.
            subfontsize (int): The font size to use for subtext. Defaults to 8.
            displaytext (dict): A dictionary of the text to use for each
                element type in the output visualization. The default values
                are::

                    {
                        'id': 'id',
                        'u0': 'U_0',
                        'u1': 'U_1',
                        'u2': 'U_2',
                        'u3': 'U_3',
                        'x': 'X',
                        'y': 'Y',
                        'z': 'Z',
                        'h': 'H',
                        's': 'S',
                        'sdg': 'S^\\dagger',
                        't': 'T',
                        'tdg': 'T^\\dagger',
                        'rx': 'R_x',
                        'ry': 'R_y',
                        'rz': 'R_z',
                        'reset': '\\left|0\\right\\rangle'
                    }

                You must specify all the necessary values if using this. There
                is no provision for passing an incomplete dict in.
            displaycolor (dict): The color codes to use for each circuit
                element in the form (gate_color, text_color).
                The default values are::

                    {
                        'u1': ('#FA74A6', '#000000'),
                        'u2': ('#FA74A6', '#000000'),
                        'u3': ('#FA74A6', '#000000'),
                        'id': ('#05BAB6', '#000000'),
                        'x': ('#05BAB6', '#000000'),
                        'y': ('#05BAB6', '#000000'),
                        'z': ('#05BAB6', '#000000'),
                        'h': ('#6FA4FF', '#000000'),
                        'cx': ('#6FA4FF', '#000000'),
                        'cy': ('#6FA4FF', '#000000'),
                        'cz': ('#6FA4FF', '#000000'),
                        'swap': ('#6FA4FF', '#000000'),
                        's': ('#6FA4FF', '#000000'),
                        'sdg': ('#6FA4FF', '#000000'),
                        'dcx': ('#6FA4FF', '#000000'),
                        'iswap': ('#6FA4FF', '#000000'),
                        't': ('#BB8BFF', '#000000'),
                        'tdg': ('#BB8BFF', '#000000'),
                        'r': ('#BB8BFF', '#000000'),
                        'rx': ('#BB8BFF', '#000000'),
                        'ry': ('#BB8BFF', '#000000'),
                        'rz': ('#BB8BFF', '#000000'),
                        'rxx': ('#BB8BFF', '#000000'),
                        'ryy': ('#BB8BFF', '#000000'),
                        'rzx': ('#BB8BFF', '#000000'),
                        'reset': ('#000000', #FFFFFF'),
                        'target': ('#FFFFFF, '#FFFFFF'),
                        'measure': ('#000000', '#FFFFFF'),
                        'ccx': ('#BB8BFF', '#000000'),
                        'cdcx': ('#BB8BFF', '#000000'),
                        'ccdcx': ('#BB8BFF', '#000000'),
                        'cswap': ('#BB8BFF', '#000000'),
                        'ccswap': ('#BB8BFF', '#000000'),
                        'mcx': ('#BB8BFF', '#000000'),
                        'mcx_gray': ('#BB8BFF', '#000000),
                        'u': ('#BB8BFF', '#000000'),
                        'p': ('#BB8BFF', '#000000'),
                        'sx': ('#BB8BFF', '#000000'),
                        'sxdg': ('#BB8BFF', '#000000')
                    }

                Colors can also be entered without the text color, such as
                'u1': '#FA74A6', in which case the text color will always
                be 'gatetextcolor'. The 'displaycolor' dict can contain any
                number of elements from one to the entire dict above.
            latexdrawerstyle (bool): When set to True, enable LaTeX mode, which
                will draw gates like the `latex` output modes.
            usepiformat (bool): When set to True, use radians for output.
            fold (int): The number of circuit elements to fold the circuit at.
                Defaults to 20.
            cregbundle (bool): If set True, bundle classical registers
            showindex (bool): If set True, draw an index.
            compress (bool): If set True, draw a compressed circuit.
            figwidth (int): The maximum width (in inches) for the output figure.
            dpi (int): The DPI to use for the output image. Defaults to 150.
            margin (list): A list of margin values to adjust spacing around
                output image. Takes a list of 4 ints:
                [x left, x right, y bottom, y top].
            creglinestyle (str): The style of line to use for classical
                registers. Choices are `'solid'`, `'doublet'`, or any valid
                matplotlib `linestyle` kwarg value. Defaults to `doublet`
        """

        # pylint: disable=cyclic-import
        from qiskit.visualization import circuit_drawer
        if isinstance(output, (int, float, np.number)):
            warnings.warn("Setting 'scale' as the first argument is deprecated. "
                          "Use scale=%s instead." % output,
                          DeprecationWarning)
            scale = output
            output = None

        return circuit_drawer(self, scale=scale,
                              filename=filename, style=style,
                              output=output,
                              interactive=interactive,
                              plot_barriers=plot_barriers,
                              reverse_bits=reverse_bits,
                              justify=justify,
                              vertical_compression=vertical_compression,
                              idle_wires=idle_wires,
                              with_layout=with_layout,
                              fold=fold,
                              ax=ax,
                              initial_state=initial_state,
                              cregbundle=cregbundle)

    def size(self):
        """Returns total number of gate operations in circuit.

        Returns:
            int: Total number of gate operations.
        """
        gate_ops = 0
        for instr, _, _ in self._data:
            if instr.name not in ['barrier', 'snapshot']:
                gate_ops += 1
        return gate_ops

    def depth(self):
        """Return circuit depth (i.e., length of critical path).
        This does not include compiler or simulator directives
        such as 'barrier' or 'snapshot'.

        Returns:
            int: Depth of circuit.

        Notes:
            The circuit depth and the DAG depth need not be the
            same.
        """
        # Labels the registers by ints
        # and then the qubit position in
        # a register is given by reg_int+qubit_num
        reg_offset = 0
        reg_map = {}
        for reg in self.qregs + self.cregs:
            reg_map[reg.name] = reg_offset
            reg_offset += reg.size

        # If no registers return 0
        if reg_offset == 0:
            return 0

        # A list that holds the height of each qubit
        # and classical bit.
        op_stack = [0] * reg_offset
        # Here we are playing a modified version of
        # Tetris where we stack gates, but multi-qubit
        # gates, or measurements have a block for each
        # qubit or cbit that are connected by a virtual
        # line so that they all stacked at the same depth.
        # Conditional gates act on all cbits in the register
        # they are conditioned on.
        # We treat barriers or snapshots different as
        # They are transpiler and simulator directives.
        # The max stack height is the circuit depth.
        for instr, qargs, cargs in self._data:
            levels = []
            reg_ints = []
            # If count then add one to stack heights
            count = True
            if instr.name in ['barrier', 'snapshot']:
                count = False
            for ind, reg in enumerate(qargs + cargs):
                # Add to the stacks of the qubits and
                # cbits used in the gate.
                reg_ints.append(reg_map[reg.register.name] + reg.index)
                if count:
                    levels.append(op_stack[reg_ints[ind]] + 1)
                else:
                    levels.append(op_stack[reg_ints[ind]])
            # Assuming here that there is no conditional
            # snapshots or barriers ever.
            if instr.condition:
                # Controls operate over all bits in the
                # classical register they use.
                cint = reg_map[instr.condition[0].name]
                for off in range(instr.condition[0].size):
                    if cint + off not in reg_ints:
                        reg_ints.append(cint + off)
                        levels.append(op_stack[cint + off] + 1)

            max_level = max(levels)
            for ind in reg_ints:
                op_stack[ind] = max_level

        return max(op_stack)

    def width(self):
        """Return number of qubits plus clbits in circuit.

        Returns:
            int: Width of circuit.

        """
        return sum(reg.size for reg in self.qregs + self.cregs)

    @property
    def num_qubits(self):
        """Return number of qubits."""
        qubits = 0
        for reg in self.qregs:
            qubits += reg.size
        return qubits

    @property
    def num_ancillas(self):
        """Return the number of ancilla qubits."""
        return len(self.ancillas)

    @property
    def num_clbits(self):
        """Return number of classical bits."""
        return sum(len(reg) for reg in self.cregs)

    def count_ops(self):
        """Count each operation kind in the circuit.

        Returns:
            OrderedDict: a breakdown of how many operations of each kind, sorted by amount.
        """
        count_ops = {}
        for instr, _, _ in self._data:
            count_ops[instr.name] = count_ops.get(instr.name, 0) + 1
        return OrderedDict(sorted(count_ops.items(), key=lambda kv: kv[1], reverse=True))

    def num_nonlocal_gates(self):
        """Return number of non-local gates (i.e. involving 2+ qubits).

        Conditional nonlocal gates are also included.
        """
        multi_qubit_gates = 0
        for instr, _, _ in self._data:
            if instr.num_qubits > 1 and instr.name not in ['barrier', 'snapshot']:
                multi_qubit_gates += 1
        return multi_qubit_gates

    def num_connected_components(self, unitary_only=False):
        """How many non-entangled subcircuits can the circuit be factored to.

        Args:
            unitary_only (bool): Compute only unitary part of graph.

        Returns:
            int: Number of connected components in circuit.
        """
        # Convert registers to ints (as done in depth).
        reg_offset = 0
        reg_map = {}

        if unitary_only:
            regs = self.qregs
        else:
            regs = self.qregs + self.cregs

        for reg in regs:
            reg_map[reg.name] = reg_offset
            reg_offset += reg.size
        # Start with each qubit or cbit being its own subgraph.
        sub_graphs = [[bit] for bit in range(reg_offset)]

        num_sub_graphs = len(sub_graphs)

        # Here we are traversing the gates and looking to see
        # which of the sub_graphs the gate joins together.
        for instr, qargs, cargs in self._data:
            if unitary_only:
                args = qargs
                num_qargs = len(args)
            else:
                args = qargs + cargs
                num_qargs = len(args) + (1 if instr.condition else 0)

            if num_qargs >= 2 and instr.name not in ['barrier', 'snapshot']:
                graphs_touched = []
                num_touched = 0
                # Controls necessarily join all the cbits in the
                # register that they use.
                if instr.condition and not unitary_only:
                    creg = instr.condition[0]
                    creg_int = reg_map[creg.name]
                    for coff in range(creg.size):
                        temp_int = creg_int + coff
                        for k in range(num_sub_graphs):
                            if temp_int in sub_graphs[k]:
                                graphs_touched.append(k)
                                num_touched += 1
                                break

                for item in args:
                    reg_int = reg_map[item.register.name] + item.index
                    for k in range(num_sub_graphs):
                        if reg_int in sub_graphs[k]:
                            if k not in graphs_touched:
                                graphs_touched.append(k)
                                num_touched += 1
                                break

                # If the gate touches more than one subgraph
                # join those graphs together and return
                # reduced number of subgraphs
                if num_touched > 1:
                    connections = []
                    for idx in graphs_touched:
                        connections.extend(sub_graphs[idx])
                    _sub_graphs = []
                    for idx in range(num_sub_graphs):
                        if idx not in graphs_touched:
                            _sub_graphs.append(sub_graphs[idx])
                    _sub_graphs.append(connections)
                    sub_graphs = _sub_graphs
                    num_sub_graphs -= (num_touched - 1)
            # Cannot go lower than one so break
            if num_sub_graphs == 1:
                break
        return num_sub_graphs

    def num_unitary_factors(self):
        """Computes the number of tensor factors in the unitary
        (quantum) part of the circuit only.
        """
        return self.num_connected_components(unitary_only=True)

    def num_tensor_factors(self):
        """Computes the number of tensor factors in the unitary
        (quantum) part of the circuit only.

        Notes:
            This is here for backwards compatibility, and will be
            removed in a future release of Qiskit. You should call
            `num_unitary_factors` instead.
        """
        return self.num_unitary_factors()

    def copy(self, name=None):
        """Copy the circuit.

        Args:
          name (str): name to be given to the copied circuit. If None, then the name stays the same

        Returns:
          QuantumCircuit: a deepcopy of the current circuit, with the specified name
        """

        cpy = copy.copy(self)
        # copy registers correctly, in copy.copy they are only copied via reference
        cpy.qregs = self.qregs.copy()
        cpy.cregs = self.cregs.copy()
        cpy._qubits = self._qubits.copy()
        cpy._clbits = self._clbits.copy()

        instr_instances = {id(instr): instr
                           for instr, _, __ in self._data}

        instr_copies = {id_: instr.copy()
                        for id_, instr in instr_instances.items()}

        cpy._parameter_table = ParameterTable({
            param: [(instr_copies[id(instr)], param_index)
                    for instr, param_index in self._parameter_table[param]]
            for param in self._parameter_table
        })

        cpy._data = [(instr_copies[id(inst)], qargs.copy(), cargs.copy())
                     for inst, qargs, cargs in self._data]

        cpy._calibrations = copy.deepcopy(self._calibrations)

        if name:
            cpy.name = name
        return cpy

    def _create_creg(self, length, name):
        """ Creates a creg, checking if ClassicalRegister with same name exists
        """
        if name in [creg.name for creg in self.cregs]:
            save_prefix = ClassicalRegister.prefix
            ClassicalRegister.prefix = name
            new_creg = ClassicalRegister(length)
            ClassicalRegister.prefix = save_prefix
        else:
            new_creg = ClassicalRegister(length, name)
        return new_creg

    def _create_qreg(self, length, name):
        """ Creates a qreg, checking if QuantumRegister with same name exists
        """
        if name in [qreg.name for qreg in self.qregs]:
            save_prefix = QuantumRegister.prefix
            QuantumRegister.prefix = name
            new_qreg = QuantumRegister(length)
            QuantumRegister.prefix = save_prefix
        else:
            new_qreg = QuantumRegister(length, name)
        return new_qreg

    def measure_active(self, inplace=True):
        """Adds measurement to all non-idle qubits. Creates a new ClassicalRegister with
        a size equal to the number of non-idle qubits being measured.

        Returns a new circuit with measurements if `inplace=False`.

        Args:
            inplace (bool): All measurements inplace or return new circuit.

        Returns:
            QuantumCircuit: Returns circuit with measurements when `inplace = False`.
        """
        from qiskit.converters.circuit_to_dag import circuit_to_dag
        if inplace:
            circ = self
        else:
            circ = self.copy()
        dag = circuit_to_dag(circ)
        qubits_to_measure = [qubit for qubit in circ.qubits if qubit not in dag.idle_wires()]
        new_creg = circ._create_creg(len(qubits_to_measure), 'measure')
        circ.add_register(new_creg)
        circ.barrier()
        circ.measure(qubits_to_measure, new_creg)

        if not inplace:
            return circ
        else:
            return None

    def measure_all(self, inplace=True):
        """Adds measurement to all qubits. Creates a new ClassicalRegister with a
        size equal to the number of qubits being measured.

        Returns a new circuit with measurements if `inplace=False`.

        Args:
            inplace (bool): All measurements inplace or return new circuit.

        Returns:
            QuantumCircuit: Returns circuit with measurements when `inplace = False`.
        """
        if inplace:
            circ = self
        else:
            circ = self.copy()

        new_creg = circ._create_creg(len(circ.qubits), 'meas')
        circ.add_register(new_creg)
        circ.barrier()
        circ.measure(circ.qubits, new_creg)

        if not inplace:
            return circ
        else:
            return None

    def remove_final_measurements(self, inplace=True):
        """Removes final measurement on all qubits if they are present.
        Deletes the ClassicalRegister that was used to store the values from these measurements
        if it is idle.

        Returns a new circuit without measurements if `inplace=False`.

        Args:
            inplace (bool): All measurements removed inplace or return new circuit.

        Returns:
            QuantumCircuit: Returns circuit with measurements removed when `inplace = False`.
        """
        # pylint: disable=cyclic-import
        from qiskit.transpiler.passes import RemoveFinalMeasurements
        from qiskit.converters import circuit_to_dag

        if inplace:
            circ = self
        else:
            circ = self.copy()

        dag = circuit_to_dag(circ)
        remove_final_meas = RemoveFinalMeasurements()
        new_dag = remove_final_meas.run(dag)

        # Set circ cregs and instructions to match the new DAGCircuit's
        circ.data.clear()
        circ.cregs = list(new_dag.cregs.values())

        for node in new_dag.topological_op_nodes():
            qubits = []
            for qubit in node.qargs:
                qubits.append(new_dag.qregs[qubit.register.name][qubit.index])

            clbits = []
            for clbit in node.cargs:
                clbits.append(new_dag.cregs[clbit.register.name][clbit.index])

            # Get arguments for classical condition (if any)
            inst = node.op.copy()
            inst.condition = node.condition
            circ.append(inst, qubits, clbits)

        if not inplace:
            return circ
        else:
            return None

    @staticmethod
    def from_qasm_file(path):
        """Take in a QASM file and generate a QuantumCircuit object.

        Args:
          path (str): Path to the file for a QASM program
        Return:
          QuantumCircuit: The QuantumCircuit object for the input QASM
        """
        qasm = Qasm(filename=path)
        return _circuit_from_qasm(qasm)

    @staticmethod
    def from_qasm_str(qasm_str):
        """Take in a QASM string and generate a QuantumCircuit object.

        Args:
          qasm_str (str): A QASM program string
        Return:
          QuantumCircuit: The QuantumCircuit object for the input QASM
        """
        qasm = Qasm(data=qasm_str)
        return _circuit_from_qasm(qasm)

    @property
    def global_phase(self):
        """Return the global phase of the circuit in radians."""
        return self._global_phase

    @global_phase.setter
    def global_phase(self, angle):
        """Set the phase of the circuit.

        Args:
            angle (float, ParameterExpression): radians
        """
        if isinstance(angle, ParameterExpression):
            self._global_phase = angle
        else:
            # Set the phase to the [-2 * pi, 2 * pi] interval
            angle = float(angle)
            if not angle:
                self._global_phase = 0
            elif angle < 0:
                self._global_phase = angle % (-2 * np.pi)
            else:
                self._global_phase = angle % (2 * np.pi)

    @property
    def parameters(self):
        """Convenience function to get the parameters defined in the parameter table."""
        return self._parameter_table.get_keys()

    @property
    def num_parameters(self):
        """Convenience function to get the number of parameter objects in the circuit."""
        return len(self.parameters)

    def assign_parameters(self, param_dict, inplace=False):
        """Assign parameters to new parameters or values.

        The keys of the parameter dictionary must be Parameter instances in the current circuit. The
        values of the dictionary can either be numeric values or new parameter objects.
        The values can be assigned to the current circuit object or to a copy of it.

        Args:
            param_dict (dict): A dictionary specifying the mapping from ``current_parameter``
                to ``new_parameter``, where ``new_parameter`` can be a new parameter object
                or a numeric value.
            inplace (bool): If False, a copy of the circuit with the bound parameters is
                returned. If True the circuit instance itself is modified.

        Raises:
            CircuitError: If param_dict contains parameters not present in the circuit

        Returns:
            optional(QuantumCircuit): A copy of the circuit with bound parameters, if
                ``inplace`` is True, otherwise None.

        Examples:

            >>> from qiskit.circuit import QuantumCircuit, Parameter
            >>> circuit = QuantumCircuit(2)
            >>> params = [Parameter('A'), Parameter('B'), Parameter('C')]
            >>> circuit.ry(params[0], 0)
            >>> circuit.crx(params[1], 0, 1)
            >>> circuit.draw()
                    ┌───────┐
            q_0: |0>┤ Ry(A) ├────■────
                    └───────┘┌───┴───┐
            q_1: |0>─────────┤ Rx(B) ├
                             └───────┘
            >>> circuit.assign_parameters({params[0]: params[2]}, inplace=True)
            >>> circuit.draw()
                    ┌───────┐
            q_0: |0>┤ Ry(C) ├────■────
                    └───────┘┌───┴───┐
            q_1: |0>─────────┤ Rx(B) ├
                             └───────┘
            >>> bound_circuit = circuit.assign_parameters({params[1]: 1, params[2]: 2})
            >>> bound_circuit.draw()
                    ┌───────┐
            q_0: |0>┤ Ry(2) ├────■────
                    └───────┘┌───┴───┐
            q_1: |0>─────────┤ Rx(1) ├
                             └───────┘
            >>> bound_circuit.parameters  # this one has no free parameters anymore
            set()
            >>> circuit.parameters  # the original one is still parameterized
            {Parameter(A), Parameter(C)}
        """
        # replace in self or in a copy depending on the value of in_place
        bound_circuit = self if inplace else self.copy()

        # unroll the parameter dictionary (needed if e.g. it contains a ParameterVector)
        unrolled_param_dict = self._unroll_param_dict(param_dict)

        # check that only existing parameters are in the parameter dictionary
        if unrolled_param_dict.keys() > self._parameter_table.keys():
            raise CircuitError('Cannot bind parameters ({}) not present in the circuit.'.format(
                [str(p) for p in param_dict.keys() - self._parameter_table]))

        # replace the parameters with a new Parameter ("substitute") or numeric value ("bind")
        for parameter, value in unrolled_param_dict.items():
            bound_circuit._assign_parameter(parameter, value)

        return None if inplace else bound_circuit

    def bind_parameters(self, value_dict):
        """Assign numeric parameters to values yielding a new circuit.

        To assign new Parameter objects or bind the values in-place, without yielding a new
        circuit, use the assign_parameters method.

        Args:
            value_dict (dict): {parameter: value, ...}

        Raises:
            CircuitError: If value_dict contains parameters not present in the circuit
            TypeError: If value_dict contains a ParameterExpression in the values.

        Returns:
            QuantumCircuit: copy of self with assignment substitution.
        """
        if any(isinstance(value, ParameterExpression) for value in value_dict.values()):
            raise TypeError('Found ParameterExpression in values; use assign_parameters instead.')
        return self.assign_parameters(value_dict)

    def _unroll_param_dict(self, value_dict):
        unrolled_value_dict = {}
        for (param, value) in value_dict.items():
            if isinstance(param, ParameterExpression):
                unrolled_value_dict[param] = value
            if isinstance(param, ParameterVector):
                if not len(param) == len(value):
                    raise CircuitError('ParameterVector {} has length {}, which '
                                       'differs from value list {} of '
                                       'len {}'.format(param, len(param), value, len(value)))
                unrolled_value_dict.update(zip(param, value))
        return unrolled_value_dict

    def _assign_parameter(self, parameter, value):
        """Update this circuit where instances of ``parameter`` are replaced by ``value``, which
        can be either a numeric value or a new parameter expression.

        Args:
            parameter (ParameterExpression): Parameter to be bound
            value (Union(ParameterExpression, float, int)): A numeric or parametric expression to
                replace instances of ``parameter``.
        """
        for instr, param_index in self._parameter_table[parameter]:
            instr.params[param_index] = instr.params[param_index].assign(parameter, value)
            self._rebind_definition(instr, parameter, value)

        if isinstance(value, ParameterExpression):
            entry = self._parameter_table.pop(parameter)
            for new_parameter in value.parameters:
                self._parameter_table[new_parameter] = entry
        else:
            del self._parameter_table[parameter]  # clear evaluated expressions

        if (isinstance(self.global_phase, ParameterExpression) and
                parameter in self.global_phase.parameters):
            self.global_phase = self.global_phase.assign(parameter, value)
        self._assign_calibration_parameters(parameter, value)

    def _assign_calibration_parameters(self, parameter, value):
        """Update parameterized pulse gate calibrations, if there are any which contain
        ``parameter``. This updates the calibration mapping as well as the gate definition
        ``Schedule``s, which also may contain ``parameter``.
        """
        for cals in self.calibrations.values():
            for (qubit, cal_params), schedule in copy.copy(cals).items():
                if any(isinstance(p, ParameterExpression) and parameter in p.parameters
                       for p in cal_params):
                    del cals[(qubit, cal_params)]
                    new_cal_params = []
                    for p in cal_params:
                        if isinstance(p, ParameterExpression) and parameter in p.parameters:
                            new_param = p.assign(parameter, value)
                            if not new_param.parameters:
                                new_param = float(new_param)
                            new_cal_params.append(new_param)
                        else:
                            new_cal_params.append(p)
                    schedule.assign_parameters({parameter: value})
                    cals[(qubit, tuple(new_cal_params))] = schedule

    def _rebind_definition(self, instruction, parameter, value):
        if instruction._definition:
            for op, _, _ in instruction._definition:
                for idx, param in enumerate(op.params):
                    if isinstance(param, ParameterExpression) and parameter in param.parameters:
                        if isinstance(value, ParameterExpression):
                            op.params[idx] = param.subs({parameter: value})
                        else:
                            op.params[idx] = param.bind({parameter: value})
                        self._rebind_definition(op, parameter, value)

    def barrier(self, *qargs):
        """Apply :class:`~qiskit.circuit.Barrier`. If qargs is None, applies to all."""
        from .barrier import Barrier
        qubits = []

        if not qargs:  # None
            for qreg in self.qregs:
                for j in range(qreg.size):
                    qubits.append(qreg[j])

        for qarg in qargs:
            if isinstance(qarg, QuantumRegister):
                qubits.extend([qarg[j] for j in range(qarg.size)])
            elif isinstance(qarg, list):
                qubits.extend(qarg)
            elif isinstance(qarg, range):
                qubits.extend(list(qarg))
            elif isinstance(qarg, slice):
                qubits.extend(self.qubits[qarg])
            else:
                qubits.append(qarg)

        return self.append(Barrier(len(qubits)), qubits, [])

    def delay(self, duration, qarg=None, unit='dt'):
        """Apply :class:`~qiskit.circuit.Delay`. If qarg is None, applies to all qubits.
        When applying to multiple qubits, delays with the same duration will be created.

        Args:
            duration (int or float): duration of the delay.
            qarg (Object): qubit argument to apply this delay.
            unit (str): unit of the duration. Supported units: 's', 'ms', 'us', 'ns', 'ps', 'dt'.
                Default is ``dt``, i.e. integer time unit depending on the target backend.

        Returns:
            qiskit.Instruction: the attached delay instruction.

        Raises:
            CircuitError: if arguments have bad format.
        """
        qubits = []
        if qarg is None:  # -> apply delays to all qubits
            for q in self.qubits:
                qubits.append(q)
        else:
            if isinstance(qarg, QuantumRegister):
                qubits.extend([qarg[j] for j in range(qarg.size)])
            elif isinstance(qarg, list):
                qubits.extend(qarg)
            elif isinstance(qarg, (range, tuple)):
                qubits.extend(list(qarg))
            elif isinstance(qarg, slice):
                qubits.extend(self.qubits[qarg])
            else:
                qubits.append(qarg)

        instructions = InstructionSet()
        for q in qubits:
            inst = (Delay(duration, unit), [q], [])
            self.append(*inst)
            instructions.add(*inst)
        return instructions

    def h(self, qubit):  # pylint: disable=invalid-name
        """Apply :class:`~qiskit.circuit.library.HGate`."""
        from .library.standard_gates.h import HGate
        return self.append(HGate(), [qubit], [])

    def ch(self, control_qubit, target_qubit,  # pylint: disable=invalid-name
           label=None, ctrl_state=None):
        """Apply :class:`~qiskit.circuit.library.CHGate`."""
        from .library.standard_gates.h import CHGate
        return self.append(CHGate(label=label, ctrl_state=ctrl_state),
                           [control_qubit, target_qubit], [])

    def i(self, qubit):
        """Apply :class:`~qiskit.circuit.library.IGate`."""
        from .library.standard_gates.i import IGate
        return self.append(IGate(), [qubit], [])

    def id(self, qubit):  # pylint: disable=invalid-name
        """Apply :class:`~qiskit.circuit.library.IGate`."""
        return self.i(qubit)

    def ms(self, theta, qubits):  # pylint: disable=invalid-name
        """Apply :class:`~qiskit.circuit.library.MSGate`."""
        # pylint: disable=cyclic-import
        from .library.generalized_gates.gms import MSGate
        return self.append(MSGate(len(qubits), theta), qubits)

    def p(self, theta, qubit):
        """Apply :class:`~qiskit.circuit.library.PhaseGate`."""
        from .library.standard_gates.p import PhaseGate
        return self.append(PhaseGate(theta), [qubit], [])

    def cp(self, theta, control_qubit, target_qubit, label=None, ctrl_state=None):
        """Apply :class:`~qiskit.circuit.library.CPhaseGate`."""
        from .library.standard_gates.p import CPhaseGate
        return self.append(CPhaseGate(theta, label=label, ctrl_state=ctrl_state),
                           [control_qubit, target_qubit], [])

    def mcp(self, lam, control_qubits, target_qubit):
<<<<<<< HEAD
        """Apply :class:`~qiskit.circuit.library.MCU1Gate`."""
=======
        """Apply :class:`~qiskit.circuit.library.MCPhaseGate`."""
>>>>>>> ac73fa92
        from .library.standard_gates.p import MCPhaseGate
        num_ctrl_qubits = len(control_qubits)
        return self.append(MCPhaseGate(lam, num_ctrl_qubits), control_qubits[:] + [target_qubit],
                           [])

    def r(self, theta, phi, qubit):  # pylint: disable=invalid-name
        """Apply :class:`~qiskit.circuit.library.RGate`."""
        from .library.standard_gates.r import RGate
        return self.append(RGate(theta, phi), [qubit], [])

    def rccx(self, control_qubit1, control_qubit2, target_qubit):
        """Apply :class:`~qiskit.circuit.library.RCCXGate`."""
        from .library.standard_gates.x import RCCXGate
        return self.append(RCCXGate(), [control_qubit1, control_qubit2, target_qubit], [])

    def rcccx(self, control_qubit1, control_qubit2, control_qubit3, target_qubit):
        """Apply :class:`~qiskit.circuit.library.RC3XGate`."""
        from .library.standard_gates.x import RC3XGate
        return self.append(RC3XGate(),
                           [control_qubit1, control_qubit2, control_qubit3, target_qubit],
                           [])

    def rx(self, theta, qubit, label=None):  # pylint: disable=invalid-name
        """Apply :class:`~qiskit.circuit.library.RXGate`."""
        from .library.standard_gates.rx import RXGate
        return self.append(RXGate(theta, label=label), [qubit], [])

    def crx(self, theta, control_qubit, target_qubit, label=None, ctrl_state=None):
        """Apply :class:`~qiskit.circuit.library.CRXGate`."""
        from .library.standard_gates.rx import CRXGate
        return self.append(CRXGate(theta, label=label, ctrl_state=ctrl_state),
                           [control_qubit, target_qubit], [])

    def rxx(self, theta, qubit1, qubit2):
        """Apply :class:`~qiskit.circuit.library.RXXGate`."""
        from .library.standard_gates.rxx import RXXGate
        return self.append(RXXGate(theta), [qubit1, qubit2], [])

    def ry(self, theta, qubit, label=None):  # pylint: disable=invalid-name
        """Apply :class:`~qiskit.circuit.library.RYGate`."""
        from .library.standard_gates.ry import RYGate
        return self.append(RYGate(theta, label=label), [qubit], [])

    def cry(self, theta, control_qubit, target_qubit, label=None, ctrl_state=None):
        """Apply :class:`~qiskit.circuit.library.CRYGate`."""
        from .library.standard_gates.ry import CRYGate
        return self.append(CRYGate(theta, label=label, ctrl_state=ctrl_state),
                           [control_qubit, target_qubit], [])

    def ryy(self, theta, qubit1, qubit2):
        """Apply :class:`~qiskit.circuit.library.RYYGate`."""
        from .library.standard_gates.ryy import RYYGate
        return self.append(RYYGate(theta), [qubit1, qubit2], [])

    def rz(self, phi, qubit):  # pylint: disable=invalid-name
        """Apply :class:`~qiskit.circuit.library.RZGate`."""
        from .library.standard_gates.rz import RZGate
        return self.append(RZGate(phi), [qubit], [])

    def crz(self, theta, control_qubit, target_qubit, label=None, ctrl_state=None):
        """Apply :class:`~qiskit.circuit.library.CRZGate`."""
        from .library.standard_gates.rz import CRZGate
        return self.append(CRZGate(theta, label=label, ctrl_state=ctrl_state),
                           [control_qubit, target_qubit], [])

    def rzx(self, theta, qubit1, qubit2):
        """Apply :class:`~qiskit.circuit.library.RZXGate`."""
        from .library.standard_gates.rzx import RZXGate
        return self.append(RZXGate(theta), [qubit1, qubit2], [])

    def rzz(self, theta, qubit1, qubit2):
        """Apply :class:`~qiskit.circuit.library.RZZGate`."""
        from .library.standard_gates.rzz import RZZGate
        return self.append(RZZGate(theta), [qubit1, qubit2], [])

    def s(self, qubit):  # pylint: disable=invalid-name
        """Apply :class:`~qiskit.circuit.library.SGate`."""
        from .library.standard_gates.s import SGate
        return self.append(SGate(), [qubit], [])

    def sdg(self, qubit):
        """Apply :class:`~qiskit.circuit.library.SdgGate`."""
        from .library.standard_gates.s import SdgGate
        return self.append(SdgGate(), [qubit], [])

    def swap(self, qubit1, qubit2):
        """Apply :class:`~qiskit.circuit.library.SwapGate`."""
        from .library.standard_gates.swap import SwapGate
        return self.append(SwapGate(), [qubit1, qubit2], [])

    def iswap(self, qubit1, qubit2):
        """Apply :class:`~qiskit.circuit.library.iSwapGate`."""
        from .library.standard_gates.iswap import iSwapGate
        return self.append(iSwapGate(), [qubit1, qubit2], [])

    def cswap(self, control_qubit, target_qubit1, target_qubit2, label=None, ctrl_state=None):
        """Apply :class:`~qiskit.circuit.library.CSwapGate`."""
        from .library.standard_gates.swap import CSwapGate
        return self.append(CSwapGate(label=label, ctrl_state=ctrl_state),
                           [control_qubit, target_qubit1, target_qubit2], [])

    def fredkin(self, control_qubit, target_qubit1, target_qubit2):
        """Apply :class:`~qiskit.circuit.library.CSwapGate`."""
        return self.cswap(control_qubit, target_qubit1, target_qubit2)

    def sx(self, qubit):  # pylint: disable=invalid-name
        """Apply :class:`~qiskit.circuit.library.SXGate`."""
        from .library.standard_gates.sx import SXGate
        return self.append(SXGate(), [qubit], [])

    def sxdg(self, qubit):
        """Apply :class:`~qiskit.circuit.library.SXdgGate`."""
        from .library.standard_gates.sx import SXdgGate
        return self.append(SXdgGate(), [qubit], [])

    def csx(self, control_qubit, target_qubit, label=None, ctrl_state=None):
        """Apply :class:`~qiskit.circuit.library.CSXGate`."""
        from .library.standard_gates.sx import CSXGate
        return self.append(CSXGate(label=label, ctrl_state=ctrl_state),
                           [control_qubit, target_qubit], [])

    def t(self, qubit):  # pylint: disable=invalid-name
        """Apply :class:`~qiskit.circuit.library.TGate`."""
        from .library.standard_gates.t import TGate
        return self.append(TGate(), [qubit], [])

    def tdg(self, qubit):
        """Apply :class:`~qiskit.circuit.library.TdgGate`."""
        from .library.standard_gates.t import TdgGate
        return self.append(TdgGate(), [qubit], [])

    def u(self, theta, phi, lam, qubit):  # pylint: disable=invalid-name
        """Apply :class:`~qiskit.circuit.library.UGate`."""
        from .library.standard_gates.u import UGate
        return self.append(UGate(theta, phi, lam), [qubit], [])

    def cu(self, theta, phi, lam, gamma,   # pylint: disable=invalid-name
           control_qubit, target_qubit, label=None, ctrl_state=None):
        """Apply :class:`~qiskit.circuit.library.CUGate`."""
        from .library.standard_gates.u import CUGate
        return self.append(CUGate(theta, phi, lam, gamma, label=label, ctrl_state=ctrl_state),
                           [control_qubit, target_qubit], [])

    def u1(self, theta, qubit):  # pylint: disable=invalid-name
        """Apply :class:`~qiskit.circuit.library.U1Gate`."""
        from .library.standard_gates.u1 import U1Gate
        warnings.warn('The QuantumCircuit.u1 method is deprecated as of 0.16.0. It will be removed '
                      'no earlier than 3 months after the release date. You should use the '
                      'QuantumCircuit.p method instead, which acts identically.',
                      DeprecationWarning, stacklevel=2)
        return self.append(U1Gate(theta), [qubit], [])

    def cu1(self, theta, control_qubit, target_qubit, label=None, ctrl_state=None):
        """Apply :class:`~qiskit.circuit.library.CU1Gate`."""
        from .library.standard_gates.u1 import CU1Gate
        warnings.warn('The QuantumCircuit.cu1 method is deprecated as of 0.16.0. It will be '
                      'removed no earlier than 3 months after the release date. You should use the '
                      'QuantumCircuit.cp method instead, which acts identically.',
                      DeprecationWarning, stacklevel=2)
        return self.append(CU1Gate(theta, label=label, ctrl_state=ctrl_state),
                           [control_qubit, target_qubit], [])

    def mcu1(self, lam, control_qubits, target_qubit):
        """Apply :class:`~qiskit.circuit.library.MCU1Gate`."""
        from .library.standard_gates.u1 import MCU1Gate
        warnings.warn('The QuantumCircuit.mcu1 method is deprecated as of 0.16.0. It will be '
                      'removed no earlier than 3 months after the release date. You should use the '
                      'QuantumCircuit.mcp method instead, which acts identically.',
                      DeprecationWarning, stacklevel=2)
        num_ctrl_qubits = len(control_qubits)
        return self.append(MCU1Gate(lam, num_ctrl_qubits), control_qubits[:] + [target_qubit], [])

    def u2(self, phi, lam, qubit):  # pylint: disable=invalid-name
        """Apply :class:`~qiskit.circuit.library.U2Gate`."""
        from .library.standard_gates.u2 import U2Gate
        warnings.warn('The QuantumCircuit.u2 method is deprecated as of 0.16.0. It will be '
                      'removed no earlier than 3 months after the release date. You can use the '
                      'general 1-qubit gate QuantumCircuit.u instead: u2(φ,λ) = u(pi/2, φ, λ). '
                      'Alternatively, you can decompose it in terms of QuantumCircuit.p and '
                      'QuantumCircuit.sx: u2(φ,λ) = p(pi/2+φ) sx p(pi/2+λ) (1 pulse on hardware).',
                      DeprecationWarning, stacklevel=2)
        return self.append(U2Gate(phi, lam), [qubit], [])

    def u3(self, theta, phi, lam, qubit):  # pylint: disable=invalid-name
        """Apply :class:`~qiskit.circuit.library.U3Gate`."""
        from .library.standard_gates.u3 import U3Gate
        warnings.warn('The QuantumCircuit.u3 method is deprecated as of 0.16.0. It will be '
                      'removed no earlier than 3 months after the release date. You should use '
                      'QuantumCircuit.u instead, which acts identically. Alternatively, you can '
<<<<<<< HEAD
                      'you can decompose u3 in terms of QuantumCircuit.p and QuantumCircuit.sx: '
                      'u3(ϴ,φ,λ) = p(φ+π) sx p(ϴ+π) sx p(λ) (2 pulses on hardware).',
=======
                      'decompose u3 in terms of QuantumCircuit.p and QuantumCircuit.sx: '
                      'u3(ϴ,φ,λ) = p(φ) sx p(ϴ) sx p(λ) (2 pulses on hardware).',
>>>>>>> ac73fa92
                      DeprecationWarning, stacklevel=2)
        return self.append(U3Gate(theta, phi, lam), [qubit], [])

    def cu3(self, theta, phi, lam, control_qubit, target_qubit, label=None, ctrl_state=None):
        """Apply :class:`~qiskit.circuit.library.CU3Gate`."""
        from .library.standard_gates.u3 import CU3Gate
        warnings.warn('The QuantumCircuit.cu3 method is deprecated as of 0.16.0. It will be '
                      'removed no earlier than 3 months after the release date. You should use the '
                      'QuantumCircuit.cu method instead, where cu3(ϴ,φ,λ) = cu(ϴ,φ,λ,0).',
                      DeprecationWarning, stacklevel=2)
        return self.append(CU3Gate(theta, phi, lam, label=label, ctrl_state=ctrl_state),
                           [control_qubit, target_qubit], [])

    def x(self, qubit, label=None):
        """Apply :class:`~qiskit.circuit.library.XGate`."""
        from .library.standard_gates.x import XGate
        return self.append(XGate(label=label), [qubit], [])

    def cx(self, control_qubit, target_qubit,  # pylint:disable=invalid-name
           label=None, ctrl_state=None):
        """Apply :class:`~qiskit.circuit.library.CXGate`."""
        from .library.standard_gates.x import CXGate
        return self.append(CXGate(label=label, ctrl_state=ctrl_state),
                           [control_qubit, target_qubit], [])

    def cnot(self, control_qubit, target_qubit, label=None, ctrl_state=None):
        """Apply :class:`~qiskit.circuit.library.CXGate`."""
        self.cx(control_qubit, target_qubit, label, ctrl_state)

    def dcx(self, qubit1, qubit2):
        """Apply :class:`~qiskit.circuit.library.DCXGate`."""
        from .library.standard_gates.dcx import DCXGate
        return self.append(DCXGate(), [qubit1, qubit2], [])

    def ccx(self, control_qubit1, control_qubit2, target_qubit):
        """Apply :class:`~qiskit.circuit.library.CCXGate`."""
        from .library.standard_gates.x import CCXGate
        return self.append(CCXGate(),
                           [control_qubit1, control_qubit2, target_qubit], [])

    def toffoli(self, control_qubit1, control_qubit2, target_qubit):
        """Apply :class:`~qiskit.circuit.library.CCXGate`."""
        self.ccx(control_qubit1, control_qubit2, target_qubit)

    def mcx(self, control_qubits, target_qubit, ancilla_qubits=None, mode='noancilla'):
        """Apply :class:`~qiskit.circuit.library.MCXGate`.

        The multi-cX gate can be implemented using different techniques, which use different numbers
        of ancilla qubits and have varying circuit depth. These modes are:
        - 'no-ancilla': Requires 0 ancilla qubits.
        - 'recursion': Requires 1 ancilla qubit if more than 4 controls are used, otherwise 0.
        - 'v-chain': Requires 2 less ancillas than the number of control qubits.
        - 'v-chain-dirty': Same as for the clean ancillas (but the circuit will be longer).
        """
        from .library.standard_gates.x import MCXGrayCode, MCXRecursive, MCXVChain
        num_ctrl_qubits = len(control_qubits)

        available_implementations = {
            'noancilla': MCXGrayCode(num_ctrl_qubits),
            'recursion': MCXRecursive(num_ctrl_qubits),
            'v-chain': MCXVChain(num_ctrl_qubits, False),
            'v-chain-dirty': MCXVChain(num_ctrl_qubits, dirty_ancillas=True),
            # outdated, previous names
            'advanced': MCXRecursive(num_ctrl_qubits),
            'basic': MCXVChain(num_ctrl_qubits, dirty_ancillas=False),
            'basic-dirty-ancilla': MCXVChain(num_ctrl_qubits, dirty_ancillas=True)
        }

        # check ancilla input
        if ancilla_qubits:
            _ = self.qbit_argument_conversion(ancilla_qubits)

        try:
            gate = available_implementations[mode]
        except KeyError:
            all_modes = list(available_implementations.keys())
            raise ValueError('Unsupported mode ({}) selected, choose one of {}'.format(mode,
                                                                                       all_modes))

        if hasattr(gate, 'num_ancilla_qubits') and gate.num_ancilla_qubits > 0:
            required = gate.num_ancilla_qubits
            if ancilla_qubits is None:
                raise AttributeError('No ancillas provided, but {} are needed!'.format(required))

            # convert ancilla qubits to a list if they were passed as int or qubit
            if not hasattr(ancilla_qubits, '__len__'):
                ancilla_qubits = [ancilla_qubits]

            if len(ancilla_qubits) < required:
                actually = len(ancilla_qubits)
                raise ValueError('At least {} ancillas required, but {} given.'.format(required,
                                                                                       actually))
            # size down if too many ancillas were provided
            ancilla_qubits = ancilla_qubits[:required]
        else:
            ancilla_qubits = []

        return self.append(gate, control_qubits[:] + [target_qubit] + ancilla_qubits[:], [])

    def mct(self, control_qubits, target_qubit, ancilla_qubits=None, mode='noancilla'):
        """Apply :class:`~qiskit.circuit.library.MCXGate`."""
        return self.mcx(control_qubits, target_qubit, ancilla_qubits, mode)

    def y(self, qubit):
        """Apply :class:`~qiskit.circuit.library.YGate`."""
        from .library.standard_gates.y import YGate
        return self.append(YGate(), [qubit], [])

    def cy(self, control_qubit, target_qubit,   # pylint: disable=invalid-name
           label=None, ctrl_state=None):
        """Apply :class:`~qiskit.circuit.library.CYGate`."""
        from .library.standard_gates.y import CYGate
        return self.append(CYGate(label=label, ctrl_state=ctrl_state),
                           [control_qubit, target_qubit], [])

    def z(self, qubit):
        """Apply :class:`~qiskit.circuit.library.ZGate`."""
        from .library.standard_gates.z import ZGate
        return self.append(ZGate(), [qubit], [])

    def cz(self, control_qubit, target_qubit,  # pylint: disable=invalid-name
           label=None, ctrl_state=None):
        """Apply :class:`~qiskit.circuit.library.CZGate`."""
        from .library.standard_gates.z import CZGate
        return self.append(CZGate(label=label, ctrl_state=ctrl_state),
                           [control_qubit, target_qubit], [])

    def add_calibration(self, gate, qubits, schedule, params=None):
        """Register a low-level, custom pulse definition for the given gate.

        Args:
            gate (Union[Gate, str]): Gate information.
            qubits (Union[int, Tuple[int]]): List of qubits to be measured.
            schedule (Schedule): Schedule information.
            params (Optional[List[Union[float, Parameter]]]): A list of parameters.

        Raises:
            Exception: if the gate is of type string and params is None.
        """
        if isinstance(gate, Gate):
            self._calibrations[gate.name][(tuple(qubits), tuple(gate.params))] = schedule
        else:
            self._calibrations[gate][(tuple(qubits), tuple(params or []))] = schedule

    # Functions only for scheduled circuits
    def qubit_duration(self, *qubits: Union[Qubit, int]) -> Union[int, float]:
        """Return the duration between the start and stop time of the first and last instructions,
        excluding delays, over the supplied qubits. Its time unit is ``self.unit``.

        Args:
            *qubits: Qubits within ``self`` to include.

        Returns:
            Return the duration between the first start and last stop time of non-delay instructions
        """
        return self.qubit_stop_time(*qubits) - self.qubit_start_time(*qubits)

    def qubit_start_time(self, *qubits: Union[Qubit, int]) -> Union[int, float]:
        """Return the start time of the first instruction, excluding delays,
        over the supplied qubits. Its time unit is ``self.unit``.

        Return 0 if there are no instructions over qubits

        Args:
            *qubits: Qubits within ``self`` to include. Integers are allowed for qubits, indicating
            indices of ``self.qubits``.

        Returns:
            Return the start time of the first instruction, excluding delays, over the qubits

        Raises:
            CircuitError: if ``self`` is a not-yet scheduled circuit.
        """
        if self.duration is None:
            # circuit has only delays, this is kind of scheduled
            for inst, _, _ in self.data:
                if not isinstance(inst, Delay):
                    raise CircuitError("qubit_start_time is defined only for scheduled circuit.")
            return 0

        qubits = [self.qubits[q] if isinstance(q, int) else q for q in qubits]

        starts = {q: 0 for q in qubits}
        dones = {q: False for q in qubits}
        for inst, qargs, _ in self.data:
            for q in qubits:
                if q in qargs:
                    if isinstance(inst, Delay):
                        if not dones[q]:
                            starts[q] += inst.duration
                    else:
                        dones[q] = True
            if len(qubits) == len([done for done in dones.values() if done]):  # all done
                return min(start for start in starts.values())

        return 0  # If there are no instructions over bits

    def qubit_stop_time(self, *qubits: Union[Qubit, int]) -> Union[int, float]:
        """Return the stop time of the last instruction, excluding delays, over the supplied qubits.
        Its time unit is ``self.unit``.

        Return 0 if there are no instructions over qubits

        Args:
            *qubits: Qubits within ``self`` to include. Integers are allowed for qubits, indicating
            indices of ``self.qubits``.

        Returns:
            Return the stop time of the last instruction, excluding delays, over the qubits

        Raises:
            CircuitError: if ``self`` is a not-yet scheduled circuit.
        """
        if self.duration is None:
            # circuit has only delays, this is kind of scheduled
            for inst, _, _ in self.data:
                if not isinstance(inst, Delay):
                    raise CircuitError("qubit_stop_time is defined only for scheduled circuit.")
            return 0

        qubits = [self.qubits[q] if isinstance(q, int) else q for q in qubits]

        stops = {q: self.duration for q in qubits}
        dones = {q: False for q in qubits}
        for inst, qargs, _ in reversed(self.data):
            for q in qubits:
                if q in qargs:
                    if isinstance(inst, Delay):
                        if not dones[q]:
                            stops[q] -= inst.duration
                    else:
                        dones[q] = True
            if len(qubits) == len([done for done in dones.values() if done]):  # all done
                return max(stop for stop in stops.values())

        return 0  # If there are no instructions over bits


def _circuit_from_qasm(qasm):
    # pylint: disable=cyclic-import
    from qiskit.converters import ast_to_dag
    from qiskit.converters import dag_to_circuit
    ast = qasm.parse()
    dag = ast_to_dag(ast)
    return dag_to_circuit(dag)<|MERGE_RESOLUTION|>--- conflicted
+++ resolved
@@ -2082,11 +2082,7 @@
                            [control_qubit, target_qubit], [])
 
     def mcp(self, lam, control_qubits, target_qubit):
-<<<<<<< HEAD
-        """Apply :class:`~qiskit.circuit.library.MCU1Gate`."""
-=======
         """Apply :class:`~qiskit.circuit.library.MCPhaseGate`."""
->>>>>>> ac73fa92
         from .library.standard_gates.p import MCPhaseGate
         num_ctrl_qubits = len(control_qubits)
         return self.append(MCPhaseGate(lam, num_ctrl_qubits), control_qubits[:] + [target_qubit],
@@ -2276,13 +2272,8 @@
         warnings.warn('The QuantumCircuit.u3 method is deprecated as of 0.16.0. It will be '
                       'removed no earlier than 3 months after the release date. You should use '
                       'QuantumCircuit.u instead, which acts identically. Alternatively, you can '
-<<<<<<< HEAD
-                      'you can decompose u3 in terms of QuantumCircuit.p and QuantumCircuit.sx: '
+                      'decompose u3 in terms of QuantumCircuit.p and QuantumCircuit.sx: '
                       'u3(ϴ,φ,λ) = p(φ+π) sx p(ϴ+π) sx p(λ) (2 pulses on hardware).',
-=======
-                      'decompose u3 in terms of QuantumCircuit.p and QuantumCircuit.sx: '
-                      'u3(ϴ,φ,λ) = p(φ) sx p(ϴ) sx p(λ) (2 pulses on hardware).',
->>>>>>> ac73fa92
                       DeprecationWarning, stacklevel=2)
         return self.append(U3Gate(theta, phi, lam), [qubit], [])
 
