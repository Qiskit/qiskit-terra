--- conflicted
+++ resolved
@@ -36,10 +36,6 @@
 from itertools import zip_longest
 import warnings
 
-<<<<<<< HEAD
-=======
-import sympy
->>>>>>> af714e3e
 import numpy
 
 from qiskit.qasm.node import node
@@ -62,13 +58,8 @@
             name (str): instruction name
             num_qubits (int): instruction's qubit width
             num_clbits (int): instruction's clbit width
-<<<<<<< HEAD
-            params (list[qasm.Node|int|float|complex|str|ndarray]): list of parameters
-=======
-            params (list[sympy.Basic||int|float|complex|str|ParameterExpressionndarray]): list of
-                parameters
-
->>>>>>> af714e3e
+            params (list[int|float|complex|str|ndarray|ParameterExpression]): list of parameters
+
         Raises:
             QiskitError: when the register is not in the correct format.
         """
