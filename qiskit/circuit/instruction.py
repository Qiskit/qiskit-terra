--- conflicted
+++ resolved
@@ -250,13 +250,8 @@
             CircuitError: if the instruction is not composite
                 and an inverse has not been implemented for it.
         """
-<<<<<<< HEAD
-        if not self.definition:
+        if self.definition is None:
             raise CircuitError("inverse() not implemented for %s." % self.name)
-=======
-        if self.definition is None:
-            raise QiskitError("inverse() not implemented for %s." % self.name)
->>>>>>> a3ae4343
         inverse_gate = self.copy(name=self.name + '_dg')
         inverse_gate._definition = []
         for inst, qargs, cargs in reversed(self._definition):
