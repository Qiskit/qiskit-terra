# This code is part of Qiskit.
#
# (C) Copyright IBM 2017.
#
# This code is licensed under the Apache License, Version 2.0. You may
# obtain a copy of this license in the LICENSE.txt file in the root directory
# of this source tree or at http://www.apache.org/licenses/LICENSE-2.0.
#
# Any modifications or derivative works of this code must retain this
# copyright notice, and modified files need to carry a notice indicating
# that they have been altered from the originals.

"""
A generic quantum instruction.

Instructions can be implementable on hardware (u, cx, etc.) or in simulation
(snapshot, noise, etc.).

Instructions can be unitary (a.k.a Gate) or non-unitary.

Instructions are identified by the following:

    name: A string to identify the type of instruction.
          Used to request a specific instruction on the backend, or in visualizing circuits.

    num_qubits, num_clbits: dimensions of the instruction.

    params: List of parameters to specialize a specific instruction instance.

Instructions do not have any context about where they are in a circuit (which qubits/clbits).
The circuit itself keeps this context.
"""

from __future__ import annotations

import copy
import warnings
from itertools import zip_longest
import math
from typing import List, Type

import numpy

from qiskit.circuit.exceptions import CircuitError
from qiskit.circuit.classicalregister import ClassicalRegister, Clbit
from qiskit.qobj.qasm_qobj import QasmQobjInstruction
from qiskit.circuit.parameter import ParameterExpression
from qiskit.circuit.operation import Operation

from qiskit.circuit.annotated_operation import AnnotatedOperation, InverseModifier
from qiskit.utils import deprecate_func

_CUTOFF_PRECISION = 1e-10


class Instruction(Operation):
    """Generic quantum instruction."""

    # Class attribute to treat like barrier for transpiler, unroller, drawer
    # NOTE: Using this attribute may change in the future (See issue # 5811)
    _directive = False
    _standard_gate = None

    def __init__(self, name, num_qubits, num_clbits, params, duration=None, unit="dt", label=None):
        """Create a new instruction.

        Args:
            name (str): instruction name
            num_qubits (int): instruction's qubit width
            num_clbits (int): instruction's clbit width
            params (list[int|float|complex|str|ndarray|list|ParameterExpression]):
                list of parameters
            duration (int or float): instruction's duration. it must be integer if ``unit`` is 'dt'
            unit (str): time unit of duration
            label (str or None): An optional label for identifying the instruction.

        Raises:
            CircuitError: when the register is not in the correct format.
            TypeError: when the optional label is provided, but it is not a string.
        """
        if not isinstance(num_qubits, int) or not isinstance(num_clbits, int):
            raise CircuitError("num_qubits and num_clbits must be integer.")
        if num_qubits < 0 or num_clbits < 0:
            raise CircuitError(
                f"bad instruction dimensions: {num_qubits} qubits, {num_clbits} clbits."
            )
        self._name = name
        self._num_qubits = num_qubits
        self._num_clbits = num_clbits

        self._params = []  # a list of gate params stored
        # Custom instruction label
        # NOTE: The conditional statement checking if the `_label` attribute is
        #       already set is a temporary work around that can be removed after
        #       the next stable qiskit-aer release
        if not hasattr(self, "_label"):
            if label is not None and not isinstance(label, str):
                raise TypeError("label expects a string or None")
            self._label = label
        # tuple (ClassicalRegister, int), tuple (Clbit, bool) or tuple (Clbit, int)
        # when the instruction has a conditional ("if")
        self._condition = None
        # list of instructions (and their contexts) that this instruction is composed of
        # empty definition means opaque or fundamental instruction
        self._definition = None
        self._duration = duration
        self._unit = unit

        self.params = params  # must be at last (other properties may be required for validation)

    @property
    def base_class(self) -> Type[Instruction]:
        """Get the base class of this instruction.  This is guaranteed to be in the inheritance tree
        of ``self``.

        The "base class" of an instruction is the lowest class in its inheritance tree that the
        object should be considered entirely compatible with for _all_ circuit applications.  This
        typically means that the subclass is defined purely to offer some sort of programmer
        convenience over the base class, and the base class is the "true" class for a behavioral
        perspective.  In particular, you should *not* override :attr:`base_class` if you are
        defining a custom version of an instruction that will be implemented differently by
        hardware, such as an alternative measurement strategy, or a version of a parametrized gate
        with a particular set of parameters for the purposes of distinguishing it in a
        :class:`.Target` from the full parametrized gate.

        This is often exactly equivalent to ``type(obj)``, except in the case of singleton instances
        of standard-library instructions.  These singleton instances are special subclasses of their
        base class, and this property will return that base.  For example::

            >>> isinstance(XGate(), XGate)
            True
            >>> type(XGate()) is XGate
            False
            >>> XGate().base_class is XGate
            True

        In general, you should not rely on the precise class of an instruction; within a given
        circuit, it is expected that :attr:`Instruction.name` should be a more suitable
        discriminator in most situations.
        """
        return type(self)

    @property
    def mutable(self) -> bool:
        """Is this instance is a mutable unique instance or not.

        If this attribute is ``False`` the gate instance is a shared singleton
        and is not mutable.
        """
        return True

    def to_mutable(self):
        """Return a mutable copy of this gate.

        This method will return a new mutable copy of this gate instance.
        If a singleton instance is being used this will be a new unique
        instance that can be mutated. If the instance is already mutable it
        will be a deepcopy of that instance.
        """
        return self.copy()

    @property
    def condition(self):
        """The classical condition on the instruction."""
        return self._condition

    @condition.setter
    def condition(self, condition):
        self._condition = condition

    def __eq__(self, other):
        """Two instructions are the same if they have the same name,
        same dimensions, and same params.

        Args:
            other (instruction): other instruction

        Returns:
            bool: are self and other equal.
        """
        if (  # pylint: disable=too-many-boolean-expressions
            not isinstance(other, Instruction)
            or self.base_class is not other.base_class
            or self.name != other.name
            or self.num_qubits != other.num_qubits
            or self.num_clbits != other.num_clbits
            or self.definition != other.definition
        ):
            return False

        for self_param, other_param in zip_longest(self.params, other.params):
            if isinstance(self_param, numpy.ndarray):
                if numpy.array_equal(self_param, other_param):
                    continue
            else:
                if self_param == other_param:
                    continue

            try:
                self_asarray = numpy.asarray(self_param)
                other_asarray = numpy.asarray(other_param)
                if numpy.shape(self_asarray) == numpy.shape(other_asarray) and numpy.allclose(
                    self_param, other_param, atol=_CUTOFF_PRECISION, rtol=0
                ):
                    continue
            except (ValueError, TypeError):
                pass

            try:
                if numpy.isclose(
                    float(self_param), float(other_param), atol=_CUTOFF_PRECISION, rtol=0
                ):
                    continue
            except TypeError:
                pass

            return False

        return True

    def __repr__(self) -> str:
        """Generates a representation of the Instruction object instance
        Returns:
            str: A representation of the Instruction instance with the name,
                 number of qubits, classical bits and params( if any )
        """
        return (
            f"Instruction(name='{self.name}', num_qubits={self.num_qubits}, "
            f"num_clbits={self.num_clbits}, params={self.params})"
        )

    def soft_compare(self, other: "Instruction") -> bool:
        """
        Soft comparison between gates. Their names, number of qubits, and classical
        bit numbers must match. The number of parameters must match. Each parameter
        is compared. If one is a ParameterExpression then it is not taken into
        account.

        Args:
            other (instruction): other instruction.

        Returns:
            bool: are self and other equal up to parameter expressions.
        """
        if (
            self.name != other.name
            or self.num_qubits != other.num_qubits
            or self.num_clbits != other.num_clbits
            or len(self.params) != len(other.params)
        ):
            return False

        for self_param, other_param in zip_longest(self.params, other.params):
            if isinstance(self_param, ParameterExpression) or isinstance(
                other_param, ParameterExpression
            ):
                continue
            if isinstance(self_param, numpy.ndarray) and isinstance(other_param, numpy.ndarray):
                if numpy.shape(self_param) == numpy.shape(other_param) and numpy.allclose(
                    self_param, other_param, atol=_CUTOFF_PRECISION
                ):
                    continue
            else:
                try:
                    if numpy.isclose(self_param, other_param, atol=_CUTOFF_PRECISION):
                        continue
                except TypeError:
                    pass

            return False

        return True

    def _define(self):
        """Populate the cached :attr:`_definition` field of this :class:`Instruction`.

        Subclasses should implement this method to provide lazy construction of their public
        :attr:`definition` attribute.  A subclass can use its :attr:`params` at the time of the
        call.  The method should populate :attr:`_definition` with a :class:`.QuantumCircuit` and
        not return a value."""
        pass

    @property
    def params(self):
        """The parameters of this :class:`Instruction`.  Ideally these will be gate angles."""
        return self._params

    @params.setter
    def params(self, parameters):
        self._params = []
        for single_param in parameters:
            if isinstance(single_param, ParameterExpression):
                self._params.append(single_param)
            else:
                self._params.append(self.validate_parameter(single_param))

    def validate_parameter(self, parameter):
        """Instruction parameters has no validation or normalization."""
        return parameter

    def is_parameterized(self):
        """Return whether the :class:`Instruction` contains :ref:`compile-time parameters
        <circuit-compile-time-parameters>`."""
        return any(
            isinstance(param, ParameterExpression) and param.parameters for param in self.params
        )

    @property
    def definition(self):
        """Return definition in terms of other basic gates."""
        if self._definition is None:
            self._define()
        return self._definition

    @definition.setter
    def definition(self, array):
        """Set gate representation"""
        self._definition = array

    @property
    def decompositions(self):
        """Get the decompositions of the instruction from the SessionEquivalenceLibrary."""
        # pylint: disable=cyclic-import
        from qiskit.circuit.equivalence_library import SessionEquivalenceLibrary as sel

        return sel.get_entry(self)

    @decompositions.setter
    def decompositions(self, decompositions):
        """Set the decompositions of the instruction from the SessionEquivalenceLibrary."""
        # pylint: disable=cyclic-import
        from qiskit.circuit.equivalence_library import SessionEquivalenceLibrary as sel

        sel.set_entry(self, decompositions)

    def add_decomposition(self, decomposition):
        """Add a decomposition of the instruction to the SessionEquivalenceLibrary."""
        # pylint: disable=cyclic-import
        from qiskit.circuit.equivalence_library import SessionEquivalenceLibrary as sel

        sel.add_equivalence(self, decomposition)

    @property
    def duration(self):
        """Get the duration."""
        return self._duration

    @duration.setter
    def duration(self, duration):
        """Set the duration."""
        self._duration = duration

    @property
    def unit(self):
        """Get the time unit of duration."""
        return self._unit

    @unit.setter
    def unit(self, unit):
        """Set the time unit of duration."""
        self._unit = unit

    @deprecate_func(
        since="1.2",
        removal_timeline="in the 2.0 release",
<<<<<<< HEAD
        additional_msg="The method assemble is being deprecated "
        "as it is not necessary for BackendV2. If user still need Qobj, that probably "
        "means that they are using a backend based on the deprecated BackendV1 class.",
=======
        additional_msg="The `Qobj` class and related functionality are part of the deprecated "
        "`BackendV1` workflow,  and no longer necessary for `BackendV2`. If a user "
        "workflow requires `Qobj` it likely relies on deprecated functionality and "
        "should be updated to use `BackendV2`.",
>>>>>>> 4751fe14
    )
    def assemble(self):
        """Assemble a QasmQobjInstruction"""
        return self._assemble()

    def _assemble(self):
        with warnings.catch_warnings():
            # The class QasmQobjInstruction is deprecated
            warnings.filterwarnings("ignore", category=DeprecationWarning, module="qiskit")
            instruction = QasmQobjInstruction(name=self.name)
        # Evaluate parameters
        if self.params:
            params = [x.evalf(x) if hasattr(x, "evalf") else x for x in self.params]
            instruction.params = params
        # Add placeholder for qarg and carg params
        if self.num_qubits:
            instruction.qubits = list(range(self.num_qubits))
        if self.num_clbits:
            instruction.memory = list(range(self.num_clbits))
        # Add label if defined
        if self.label:
            instruction.label = self.label
        # Add condition parameters for assembler. This is needed to convert
        # to a qobj conditional instruction at assemble time and after
        # conversion will be deleted by the assembler.
        if self.condition:
            instruction._condition = self.condition
        return instruction

    @property
    def label(self) -> str:
        """Return instruction label"""
        return self._label

    @label.setter
    def label(self, name: str):
        """Set instruction label to name

        Args:
            name (str or None): label to assign instruction

        Raises:
            TypeError: name is not string or None.
        """
        if isinstance(name, (str, type(None))):
            self._label = name
        else:
            raise TypeError("label expects a string or None")

    def reverse_ops(self):
        """For a composite instruction, reverse the order of sub-instructions.

        This is done by recursively reversing all sub-instructions.
        It does not invert any gate.

        Returns:
            qiskit.circuit.Instruction: a new instruction with
                sub-instructions reversed.
        """
        # A single `Instruction` cannot really determine whether it is a "composite" instruction or
        # not; it depends on greater context whether it needs to be decomposed.  The `_definition`
        # not existing is flaky; all that means is that nobody has _yet_ asked for its definition;
        # for efficiency, most gates define this on-the-fly.  The checks here are a very very
        # approximate check for an "atomic" instruction, that are mostly just this way for
        # historical consistency.
        if not self._definition or not self.mutable:
            return self.copy()

        reverse_inst = self.copy(name=self.name + "_reverse")
        reversed_definition = self._definition.copy_empty_like()
        for inst in reversed(self._definition):
            reversed_definition.append(inst.operation.reverse_ops(), inst.qubits, inst.clbits)
        reverse_inst.definition = reversed_definition
        return reverse_inst

    def inverse(self, annotated: bool = False):
        """Invert this instruction.

        If `annotated` is `False`, the inverse instruction is implemented as
        a fresh instruction with the recursively inverted definition.

        If `annotated` is `True`, the inverse instruction is implemented as
        :class:`.AnnotatedOperation`, and corresponds to the given instruction
        annotated with the "inverse modifier".

        Special instructions inheriting from Instruction can
        implement their own inverse (e.g. T and Tdg, Barrier, etc.)
        In particular, they can choose how to handle the argument ``annotated``
        which may include ignoring it and always returning a concrete gate class
        if the inverse is defined as a standard gate.

        Args:
            annotated: if set to `True` the output inverse gate will be returned
                as :class:`.AnnotatedOperation`.

        Returns:
            The inverse operation.

        Raises:
            CircuitError: if the instruction is not composite
                and an inverse has not been implemented for it.
        """
        if annotated:
            return AnnotatedOperation(self, InverseModifier())

        if self.definition is None:
            raise CircuitError(f"inverse() not implemented for {self.name}.")

        from qiskit.circuit import Gate  # pylint: disable=cyclic-import

        if self.name.endswith("_dg"):
            name = self.name[:-3]
        else:
            name = self.name + "_dg"
        if self.num_clbits:
            inverse_gate = Instruction(
                name=name,
                num_qubits=self.num_qubits,
                num_clbits=self.num_clbits,
                params=self.params.copy(),
            )

        else:
            inverse_gate = Gate(name=name, num_qubits=self.num_qubits, params=self.params.copy())

        inverse_definition = self._definition.copy_empty_like()
        inverse_definition.global_phase = -inverse_definition.global_phase
        for inst in reversed(self._definition):
            inverse_definition._append(inst.operation.inverse(), inst.qubits, inst.clbits)
        inverse_gate.definition = inverse_definition
        return inverse_gate

    def c_if(self, classical, val):
        """Set a classical equality condition on this instruction between the register or cbit
        ``classical`` and value ``val``.

        .. note::

            This is a setter method, not an additive one.  Calling this multiple times will silently
            override any previously set condition; it does not stack.
        """
        if not isinstance(classical, (ClassicalRegister, Clbit)):
            raise CircuitError("c_if must be used with a classical register or classical bit")
        if val < 0:
            raise CircuitError("condition value should be non-negative")
        if isinstance(classical, Clbit):
            # Casting the conditional value as Boolean when
            # the classical condition is on a classical bit.
            val = bool(val)
        self._condition = (classical, val)
        return self

    def copy(self, name=None):
        """
        Copy of the instruction.

        Args:
            name (str): name to be given to the copied circuit, if ``None`` then the name stays the same.

        Returns:
            qiskit.circuit.Instruction: a copy of the current instruction, with the name updated if it
            was provided
        """
        cpy = self.__deepcopy__()

        if name:
            cpy.name = name
        return cpy

    def __deepcopy__(self, memo=None):
        cpy = copy.copy(self)
        cpy._params = copy.copy(self._params)
        if self._definition:
            cpy._definition = copy.deepcopy(self._definition, memo)
        return cpy

    def broadcast_arguments(self, qargs, cargs):
        """
        Validation of the arguments.

        Args:
            qargs (List): List of quantum bit arguments.
            cargs (List): List of classical bit arguments.

        Yields:
            Tuple(List, List): A tuple with single arguments.

        Raises:
            CircuitError: If the input is not valid. For example, the number of
                arguments does not match the gate expectation.
        """
        if len(qargs) != self.num_qubits:
            raise CircuitError(
                f"The amount of qubit arguments {len(qargs)} does not match"
                f" the instruction expectation ({self.num_qubits})."
            )
        if len(cargs) != self.num_clbits:
            raise CircuitError(
                f"The amount of clbit arguments {len(cargs)} does not match"
                f" the instruction expectation ({self.num_clbits})."
            )

        #  [[q[0], q[1]], [c[0], c[1]]] -> [q[0], c[0]], [q[1], c[1]]
        flat_qargs = [qarg for sublist in qargs for qarg in sublist]
        flat_cargs = [carg for sublist in cargs for carg in sublist]
        yield flat_qargs, flat_cargs

    def _return_repeat(self, exponent):
        return Instruction(
            name=f"{self.name}*{exponent}",
            num_qubits=self.num_qubits,
            num_clbits=self.num_clbits,
            params=self.params,
        )

    def repeat(self, n):
        """Creates an instruction with ``self`` repeated :math`n` times.

        If this operation has a conditional, the output instruction will have the same conditional
        and the inner repeated operations will be unconditional; instructions within a compound
        definition cannot be conditioned on registers within Qiskit's data model.  This means that
        it is not valid to apply a repeated instruction to a clbit that it both writes to and reads
        from in its condition.

        Args:
            n (int): Number of times to repeat the instruction

        Returns:
            qiskit.circuit.Instruction: Containing the definition.

        Raises:
            CircuitError: If n < 1.
        """
        if int(n) != n or n < 1:
            raise CircuitError("Repeat can only be called with strictly positive integer.")

        n = int(n)

        instruction = self._return_repeat(n)
        if instruction.definition is None:
            # pylint: disable=cyclic-import
            from qiskit.circuit import QuantumCircuit, CircuitInstruction

            qc = QuantumCircuit(self.num_qubits, self.num_clbits)
            qargs = tuple(qc.qubits)
            cargs = tuple(qc.clbits)
            base = self.copy()
            if self.condition:
                # Condition is handled on the outer instruction.
                base = base.to_mutable()
                base.condition = None
            for _ in [None] * n:
                qc._append(CircuitInstruction(base, qargs, cargs))

            instruction.definition = qc
        if self.condition:
            instruction = instruction.c_if(*self.condition)
        return instruction

    @property
    def condition_bits(self) -> List[Clbit]:
        """Get Clbits in condition."""
        from qiskit.circuit.controlflow import condition_resources  # pylint: disable=cyclic-import

        if self.condition is None:
            return []
        return list(condition_resources(self.condition).clbits)

    @property
    def name(self):
        """Return the name."""
        return self._name

    @name.setter
    def name(self, name):
        """Set the name."""
        self._name = name

    @property
    def num_qubits(self):
        """Return the number of qubits."""
        return self._num_qubits

    @num_qubits.setter
    def num_qubits(self, num_qubits):
        """Set num_qubits."""
        self._num_qubits = num_qubits

    @property
    def num_clbits(self):
        """Return the number of clbits."""
        return self._num_clbits

    @num_clbits.setter
    def num_clbits(self, num_clbits):
        """Set num_clbits."""
        self._num_clbits = num_clbits

    def _compare_parameters(self, other):
        for x, y in zip(self.params, other.params):
            try:
                if not math.isclose(x, y, rel_tol=0, abs_tol=1e-10):
                    return False
            except TypeError:
                if x != y:
                    return False
        return True<|MERGE_RESOLUTION|>--- conflicted
+++ resolved
@@ -363,16 +363,10 @@
     @deprecate_func(
         since="1.2",
         removal_timeline="in the 2.0 release",
-<<<<<<< HEAD
-        additional_msg="The method assemble is being deprecated "
-        "as it is not necessary for BackendV2. If user still need Qobj, that probably "
-        "means that they are using a backend based on the deprecated BackendV1 class.",
-=======
         additional_msg="The `Qobj` class and related functionality are part of the deprecated "
         "`BackendV1` workflow,  and no longer necessary for `BackendV2`. If a user "
         "workflow requires `Qobj` it likely relies on deprecated functionality and "
         "should be updated to use `BackendV2`.",
->>>>>>> 4751fe14
     )
     def assemble(self):
         """Assemble a QasmQobjInstruction"""
