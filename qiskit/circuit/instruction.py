--- conflicted
+++ resolved
@@ -394,11 +394,7 @@
 
     def c_if(self, classical, val):
         """Add classical condition on register or cbit classical and value val."""
-<<<<<<< HEAD
         if not isinstance(classical, (ClassicalRegister, Clbit, int)):
-=======
-        if not isinstance(classical, (ClassicalRegister, Clbit)):
->>>>>>> cea50ed6
             raise CircuitError("c_if must be used with a classical register or classical bit")
         if val < 0:
             raise CircuitError("condition value should be non-negative")
