--- conflicted
+++ resolved
@@ -137,37 +137,11 @@
     def params(self, parameters):
         self._params = []
         for single_param in parameters:
-<<<<<<< HEAD
             self._params.append(self.validate_parameter(single_param))
 
     def validate_parameter(self, parameter):
         """Instruction parameters has no validation or normalization."""
         return parameter
-=======
-            # example: u2(pi/2, sin(pi/4))
-            if isinstance(single_param, (ParameterExpression)):
-                self._params.append(single_param)
-            elif isinstance(single_param, numpy.number):
-                self._params.append(single_param.item())
-            # example: u3(0.1, 0.2, 0.3)
-            elif isinstance(single_param, (int, float)):
-                self._params.append(single_param)
-            # example: Initialize([complex(0,1), complex(0,0)])
-            elif isinstance(single_param, complex):
-                self._params.append(single_param)
-            # example: snapshot('label')
-            elif isinstance(single_param, str):
-                self._params.append(single_param)
-            # example: Aer expectation_value_snapshot [complex, 'X']
-            elif isinstance(single_param, list):
-                self._params.append(single_param)
-            # example: numpy.array([[1, 0], [0, 1]])
-            elif isinstance(single_param, numpy.ndarray):
-                self._params.append(single_param)
-            else:
-                raise CircuitError("invalid param type {} in instruction "
-                                   "{}".format(type(single_param), self.name))
->>>>>>> 8ae355e8
 
     def is_parameterized(self):
         """Return True .IFF. instruction is parameterized else False"""
