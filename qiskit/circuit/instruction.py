--- conflicted
+++ resolved
@@ -531,41 +531,6 @@
         return instruction
 
     @property
-<<<<<<< HEAD
-    def name(self):
-        """Return the name."""
-        return self._name
-
-    @name.setter
-    def name(self, name):
-        """Set the name."""
-        self._name = name
-
-    @property
-    def num_qubits(self):
-        """Return the number of qubits."""
-        return self._num_qubits
-
-    @num_qubits.setter
-    def num_qubits(self, num_qubits):
-        """Set num_qubits."""
-        self._num_qubits = num_qubits
-
-    @property
-    def num_clbits(self):
-        """Return the number of clbits."""
-        return self._num_clbits
-
-    @num_clbits.setter
-    def num_clbits(self, num_clbits):
-        """Set num_clbits."""
-        self._num_clbits = num_clbits
-
-    @property
-    def num_params(self):
-        """Return num_params."""
-        return len(self._params)
-=======
     def condition_bits(self) -> List[Clbit]:
         """Get Clbits in condition."""
         if self.condition is None:
@@ -574,4 +539,38 @@
             return [self.condition[0]]
         else:  # ClassicalRegister
             return list(self.condition[0])
->>>>>>> 46c70afd
+
+    @property
+    def name(self):
+        """Return the name."""
+        return self._name
+
+    @name.setter
+    def name(self, name):
+        """Set the name."""
+        self._name = name
+
+    @property
+    def num_qubits(self):
+        """Return the number of qubits."""
+        return self._num_qubits
+
+    @num_qubits.setter
+    def num_qubits(self, num_qubits):
+        """Set num_qubits."""
+        self._num_qubits = num_qubits
+
+    @property
+    def num_clbits(self):
+        """Return the number of clbits."""
+        return self._num_clbits
+
+    @num_clbits.setter
+    def num_clbits(self, num_clbits):
+        """Set num_clbits."""
+        self._num_clbits = num_clbits
+
+    @property
+    def num_params(self):
+        """Return num_params."""
+        return len(self._params)