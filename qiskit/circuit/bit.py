# This code is part of Qiskit.
#
# (C) Copyright IBM 2019.
#
# This code is licensed under the Apache License, Version 2.0. You may
# obtain a copy of this license in the LICENSE.txt file in the root directory
# of this source tree or at http://www.apache.org/licenses/LICENSE-2.0.
#
# Any modifications or derivative works of this code must retain this
# copyright notice, and modified files need to carry a notice indicating
# that they have been altered from the originals.

"""
Quantum bit and Classical bit objects.
"""
import copy

from qiskit.circuit.exceptions import CircuitError


class Bit:
    """Implement a generic bit.

    .. note::
        This class should not be instantiated directly. This is just a superclass
        for :class:`~.Clbit` and :class:`~.circuit.Qubit`.

    """

    __slots__ = {"_register", "_index", "_hash", "_repr"}

    def __init__(self, register=None, index=None):
        """Create a new generic bit."""
        if (register, index) == (None, None):
            self._register = None
            self._index = None
            # To sidestep the overridden Bit.__hash__ and use the default hash
            # algorithm (only new-style Bits), call default object hash method.
            self._hash = object.__hash__(self)
        else:
            try:
                index = int(index)
            except Exception as ex:
                raise CircuitError(
                    f"index needs to be castable to an int: type {type(index)} was provided"
                ) from ex

            if index < 0:
                index += register.size

            if index >= register.size:
                raise CircuitError(
                    f"index must be under the size of the register: {index} was provided"
                )

            self._register = register
            self._index = index
            self._hash = hash((self._register, self._index))
            self._repr = f"{self.__class__.__name__}({self._register}, {self._index})"

<<<<<<< HEAD
=======
    @property
    @deprecate_func(
        is_property=True,
        since="0.17",
        package_name="qiskit-terra",
        additional_msg=(
            "Instead, use :meth:`~qiskit.circuit.quantumcircuit.QuantumCircuit.find_bit` to find "
            "all the containing registers within a circuit and the index of the bit within the "
            "circuit."
        ),
    )
    def register(self):  # pylint: disable=bad-docstring-quotes
        """Get the register of an old-style bit.

        In modern Qiskit Terra (version 0.17+), bits are the fundamental object and registers are
        aliases to collections of bits.  A bit can be in many registers depending on the circuit, so
        a single containing register is no longer a property of a bit.  It is an error to access
        this attribute on bits that were not constructed as "owned" by a register."""
        if (self._register, self._index) == (None, None):
            raise CircuitError("Attempt to query register of a new-style Bit.")

        return self._register

    @property
    @deprecate_func(
        is_property=True,
        since="0.17",
        package_name="qiskit-terra",
        additional_msg=(
            "Instead, use :meth:`~qiskit.circuit.quantumcircuit.QuantumCircuit.find_bit` to find "
            "all the containing registers within a circuit and the index of the bit within the "
            "circuit."
        ),
    )
    def index(self):  # pylint: disable=bad-docstring-quotes
        """Get the index of an old-style bit in the register that owns it.

        In modern Qiskit Terra (version 0.17+), bits are the fundamental object and registers are
        aliases to collections of bits.  A bit can be in many registers depending on the circuit, so
        a single containing register is no longer a property of a bit.  It is an error to access
        this attribute on bits that were not constructed as "owned" by a register."""
        if (self._register, self._index) == (None, None):
            raise CircuitError("Attempt to query index of a new-style Bit.")

        return self._index

>>>>>>> 5a948c2e
    def __repr__(self):
        """Return the official string representing the bit."""
        if (self._register, self._index) == (None, None):
            # Similar to __hash__, use default repr method for new-style Bits.
            return object.__repr__(self)
        return self._repr

    def __hash__(self):
        return self._hash

    def __eq__(self, other):
        if (self._register, self._index) == (None, None):
            return other is self

        try:
            return self._repr == other._repr
        except AttributeError:
            return False

    def __copy__(self):
        # Bits are immutable.
        return self

    def __deepcopy__(self, memo=None):
        if (self._register, self._index) == (None, None):
            return self

        # Old-style bits need special handling for now, since some code seems
        # to rely on their registers getting deep-copied.
        bit = type(self).__new__(type(self))
        bit._register = copy.deepcopy(self._register, memo)
        bit._index = self._index
        bit._hash = self._hash
        bit._repr = self._repr
        return bit<|MERGE_RESOLUTION|>--- conflicted
+++ resolved
@@ -58,55 +58,7 @@
             self._hash = hash((self._register, self._index))
             self._repr = f"{self.__class__.__name__}({self._register}, {self._index})"
 
-<<<<<<< HEAD
-=======
-    @property
-    @deprecate_func(
-        is_property=True,
-        since="0.17",
-        package_name="qiskit-terra",
-        additional_msg=(
-            "Instead, use :meth:`~qiskit.circuit.quantumcircuit.QuantumCircuit.find_bit` to find "
-            "all the containing registers within a circuit and the index of the bit within the "
-            "circuit."
-        ),
-    )
-    def register(self):  # pylint: disable=bad-docstring-quotes
-        """Get the register of an old-style bit.
 
-        In modern Qiskit Terra (version 0.17+), bits are the fundamental object and registers are
-        aliases to collections of bits.  A bit can be in many registers depending on the circuit, so
-        a single containing register is no longer a property of a bit.  It is an error to access
-        this attribute on bits that were not constructed as "owned" by a register."""
-        if (self._register, self._index) == (None, None):
-            raise CircuitError("Attempt to query register of a new-style Bit.")
-
-        return self._register
-
-    @property
-    @deprecate_func(
-        is_property=True,
-        since="0.17",
-        package_name="qiskit-terra",
-        additional_msg=(
-            "Instead, use :meth:`~qiskit.circuit.quantumcircuit.QuantumCircuit.find_bit` to find "
-            "all the containing registers within a circuit and the index of the bit within the "
-            "circuit."
-        ),
-    )
-    def index(self):  # pylint: disable=bad-docstring-quotes
-        """Get the index of an old-style bit in the register that owns it.
-
-        In modern Qiskit Terra (version 0.17+), bits are the fundamental object and registers are
-        aliases to collections of bits.  A bit can be in many registers depending on the circuit, so
-        a single containing register is no longer a property of a bit.  It is an error to access
-        this attribute on bits that were not constructed as "owned" by a register."""
-        if (self._register, self._index) == (None, None):
-            raise CircuitError("Attempt to query index of a new-style Bit.")
-
-        return self._index
-
->>>>>>> 5a948c2e
     def __repr__(self):
         """Return the official string representing the bit."""
         if (self._register, self._index) == (None, None):
