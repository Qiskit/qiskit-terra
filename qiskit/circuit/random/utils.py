--- conflicted
+++ resolved
@@ -193,12 +193,8 @@
     # Apply arbitrary random operations in layers across all qubits.
     for layer_number in range(depth):
         # We generate all the randomness for the layer in one go, to avoid many separate calls to
-<<<<<<< HEAD
         # the randomization routines, which can be fairly slow.
-
-=======
-        # the randomisation routines, which can be fairly slow.
->>>>>>> 81433d53
+        
         # This reliably draws too much randomness, but it's less expensive than looping over more
         # calls to the rng. After, trim it down by finding the point when we've used all the qubits.
 
