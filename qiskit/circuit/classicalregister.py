--- conflicted
+++ resolved
@@ -17,12 +17,6 @@
 """
 import itertools
 
-<<<<<<< HEAD
-from qiskit.utils.deprecation import deprecate_func
-=======
-from qiskit.circuit.exceptions import CircuitError
-
->>>>>>> 6ce52505
 from .register import Register
 from .bit import Bit
 
@@ -30,29 +24,7 @@
 class Clbit(Bit):
     """Implement a classical bit."""
 
-<<<<<<< HEAD
     pass
-=======
-    __slots__ = ()
-
-    def __init__(self, register=None, index=None):
-        """Creates a classical bit.
-
-        Args:
-            register (ClassicalRegister): Optional. A classical register containing the bit.
-            index (int): Optional. The index of the bit in its containing register.
-
-        Raises:
-            CircuitError: if the provided register is not a valid :class:`ClassicalRegister`
-        """
-
-        if register is None or isinstance(register, ClassicalRegister):
-            super().__init__(register, index)
-        else:
-            raise CircuitError(
-                f"Clbit needs a ClassicalRegister and {type(register).__name__} was provided"
-            )
->>>>>>> 6ce52505
 
 
 class ClassicalRegister(Register):
