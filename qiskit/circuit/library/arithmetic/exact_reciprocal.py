# This code is part of Qiskit.
#
# (C) Copyright IBM 2019, 2020.
#
# This code is licensed under the Apache License, Version 2.0. You may
# obtain a copy of this license in the LICENSE.txt file in the root directory
# of this source tree or at http://www.apache.org/licenses/LICENSE-2.0.
#
# Any modifications or derivative works of this code must retain this
# copyright notice, and modified files need to carry a notice indicating
# that they have been altered from the originals.
"""Exact reciprocal rotation."""

from math import isclose
import numpy as np
from qiskit.circuit import QuantumCircuit, QuantumRegister
from qiskit.extensions.quantum_initializer import UCRYGate


class ExactReciprocal(QuantumCircuit):
    r"""Exact reciprocal

    .. math::

        |x\rangle |0\rangle \mapsto \cos(1/x)|x\rangle|0\rangle + \sin(1/x)|x\rangle |1\rangle
    """

    def __init__(self, num_state_qubits: int, scaling: float, name: str = "1/x") -> None:
        r"""
        Args:
            num_state_qubits: The number of qubits representing the value to invert.
            scaling: Scaling factor of the reciprocal function, i.e. to compute
             ::math:: `scaling / x`.
            name: The name of the object.
        Note:
            It is assumed that the binary string x represents a number < 1.
        """
<<<<<<< HEAD
        qr_state = QuantumRegister(num_state_qubits, 'state')
        qr_flag = QuantumRegister(1, 'flag')
        inner = QuantumCircuit(qr_state, qr_flag, name=name)
=======

        qr_state = QuantumRegister(num_state_qubits, "state")
        qr_flag = QuantumRegister(1, "flag")
        super().__init__(qr_state, qr_flag, name=name)
>>>>>>> 77da2b56

        angles = [0.0]
        nl = 2 ** num_state_qubits

        for i in range(1, nl):
            if isclose(scaling * nl / i, 1, abs_tol=1e-5):
                angles.append(np.pi)
            elif scaling * nl / i < 1:
                angles.append(2 * np.arcsin(scaling * nl / i))
            else:
                angles.append(0.0)

        inner.compose(UCRYGate(angles), [qr_flag[0]] + qr_state[:], inplace=True)

        super().__init__(*inner.qregs, name=name)
        self.compose(inner.to_gate(), qubits=self.qubits, inplace=True)<|MERGE_RESOLUTION|>--- conflicted
+++ resolved
@@ -35,16 +35,9 @@
         Note:
             It is assumed that the binary string x represents a number < 1.
         """
-<<<<<<< HEAD
         qr_state = QuantumRegister(num_state_qubits, 'state')
         qr_flag = QuantumRegister(1, 'flag')
         inner = QuantumCircuit(qr_state, qr_flag, name=name)
-=======
-
-        qr_state = QuantumRegister(num_state_qubits, "state")
-        qr_flag = QuantumRegister(1, "flag")
-        super().__init__(qr_state, qr_flag, name=name)
->>>>>>> 77da2b56
 
         angles = [0.0]
         nl = 2 ** num_state_qubits
