--- conflicted
+++ resolved
@@ -115,11 +115,7 @@
 
         qr_input = QuantumRegister(num_input_qubits)
         qr_result = QuantumRegister(num_result_qubits)
-<<<<<<< HEAD
         inner = QuantumCircuit(qr_input, qr_result, name='Q(x)')
-=======
-        super().__init__(qr_input, qr_result, name="Q(x)")
->>>>>>> 77da2b56
 
         # set quadratic and linear again to None if they were None
         if len(quadratic) == 0:
