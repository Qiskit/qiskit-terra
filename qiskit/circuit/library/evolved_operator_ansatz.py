--- conflicted
+++ resolved
@@ -13,10 +13,9 @@
 """The evolved operator ansatz."""
 
 from typing import Optional, Union, List
-
 import numpy as np
 
-<<<<<<< HEAD
+from qiskit.circuit.gate import Gate
 from qiskit.circuit import (
     Parameter,
     QuantumRegister,
@@ -24,12 +23,6 @@
     ParameterExpression,
     ParameterVector,
 )
-
-from qiskit.circuit.gate import Gate
-=======
-from qiskit.circuit import Parameter, QuantumRegister, QuantumCircuit
->>>>>>> c432df20
-
 from .n_local.n_local import NLocal
 
 
@@ -180,7 +173,6 @@
 
         # need to check configuration here to ensure the operators are not None
         self._check_configuration()
-<<<<<<< HEAD
         self._data = []
         num_qubits = self.num_qubits
 
@@ -195,18 +187,6 @@
             qargs=self.qubits,
             cargs=[],
         )
-
-
-def _validate_operators(operators):
-    if not isinstance(operators, list):
-        operators = [operators]
-
-    if len(operators) > 1:
-        num_qubits = operators[0].num_qubits
-        if any(operators[i].num_qubits != num_qubits for i in range(1, len(operators))):
-            raise ValueError("All operators must act on the same number of qubits.")
-
-    return operators
 
 
 class EvolvedOperatorGate(Gate):
@@ -324,8 +304,6 @@
                 # expression contains free parameters
                 pass
         self.definition = evolution
-=======
-
         coeff = Parameter("c")
         circuits = []
 
@@ -341,10 +319,10 @@
                 evolved_op = self.evolution.convert((coeff * op).exp_i()).reduce()
                 circuits.append(evolved_op.to_circuit())
 
-        self.rotation_blocks = []
-        self.entanglement_blocks = circuits
-
-        super()._build()
+        # self.rotation_blocks = []
+        # self.entanglement_blocks = circuits
+
+        super()._define()
 
 
 def _validate_operators(operators):
@@ -373,5 +351,4 @@
 
     if isinstance(operator, PauliOp):
         return not np.any(np.logical_or(operator.primitive.x, operator.primitive.z))
-    return False
->>>>>>> c432df20
+    return False