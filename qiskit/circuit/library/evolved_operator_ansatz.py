# This code is part of Qiskit.
#
# (C) Copyright IBM 2021.
#
# This code is licensed under the Apache License, Version 2.0. You may
# obtain a copy of this license in the LICENSE.txt file in the root directory
# of this source tree or at http://www.apache.org/licenses/LICENSE-2.0.
#
# Any modifications or derivative works of this code must retain this
# copyright notice, and modified files need to carry a notice indicating
# that they have been altered from the originals.

"""The evolved operator ansatz."""

from __future__ import annotations
from collections.abc import Sequence

import numpy as np

from qiskit.circuit.parameter import Parameter
from qiskit.circuit.quantumregister import QuantumRegister
from qiskit.circuit.quantumcircuit import QuantumCircuit
from qiskit.quantum_info import Operator, Pauli, SparsePauliOp
from qiskit.synthesis.evolution import LieTrotter
from qiskit.utils.deprecation import deprecate_func

from .pauli_evolution import PauliEvolutionGate
from .n_local.n_local import NLocal


class EvolvedOperatorAnsatz(NLocal):
    """The evolved operator ansatz."""

    @deprecate_func(
        since="0.46.0",
        package_name="qiskit",
<<<<<<< HEAD
        additional_msg="The class EvolvedOperatorAnsatz has"
        "been moved to the n_local library instead use"
        "EvolvedOperatorAnsatz from qiskit.circuit.library.n_local",
=======
        additional_msg="The class EvolvedOperatorAnsatz has been moved to the n_local library",
>>>>>>> d71dcfd9
    )
    def __init__(
        self,
        operators=None,
        reps: int = 1,
        evolution=None,
        insert_barriers: bool = False,
        name: str = "EvolvedOps",
        parameter_prefix: str | Sequence[str] = "t",
        initial_state: QuantumCircuit | None = None,
        flatten: bool | None = None,
    ):
        """
        Args:
            operators (BaseOperator | QuantumCircuit | list | None): The operators
                to evolve. If a circuit is passed, we assume it implements an already evolved
                operator and thus the circuit is not evolved again. Can be a single operator
                (circuit) or a list of operators (and circuits).
            reps: The number of times to repeat the evolved operators.
            evolution (EvolutionBase | EvolutionSynthesis | None):
                A specification of which evolution synthesis to use for the
                :class:`.PauliEvolutionGate`.
                Defaults to first order Trotterization.
            insert_barriers: Whether to insert barriers in between each evolution.
            name: The name of the circuit.
            parameter_prefix: Set the names of the circuit parameters. If a string, the same prefix
                will be used for each parameters. Can also be a list to specify a prefix per
                operator.
            initial_state: A :class:`.QuantumCircuit` object to prepend to the circuit.
            flatten: Set this to ``True`` to output a flat circuit instead of nesting it inside multiple
                layers of gate objects. By default currently the contents of
                the output circuit will be wrapped in nested objects for
                cleaner visualization. However, if you're using this circuit
                for anything besides visualization its **strongly** recommended
                to set this flag to ``True`` to avoid a large performance
                overhead for parameter binding.
        """
        super().__init__(
            initial_state=initial_state,
            parameter_prefix=parameter_prefix,
            reps=reps,
            insert_barriers=insert_barriers,
            name=name,
            flatten=flatten,
        )
        self._operators = None

        if operators is not None:
            self.operators = operators

        self._evolution = evolution

        # a list of which operators are parameterized, used for internal settings
        self._ops_are_parameterized = None

    @deprecate_func(
        since="0.46.0",
        package_name="qiskit",
        additional_msg="The class EvolvedOperatorAnsatz has been moved to the n_local library",
    )
    def _check_configuration(self, raise_on_failure: bool = True) -> bool:
        """Check if the current configuration is valid."""
        if not super()._check_configuration(raise_on_failure):
            return False

        if self.operators is None:
            if raise_on_failure:
                raise ValueError("The operators are not set.")
            return False

        return True

    @deprecate_func(
        since="0.46.0",
        package_name="qiskit",
        additional_msg="The class EvolvedOperatorAnsatz has been moved to the n_local library",
    )
    @property
    def num_qubits(self) -> int:
        if self.operators is None:
            return 0

        if isinstance(self.operators, list) and len(self.operators) > 0:
            return self.operators[0].num_qubits

        return self.operators.num_qubits

    @deprecate_func(
        since="0.46.0",
        package_name="qiskit",
        additional_msg="The class EvolvedOperatorAnsatz has been moved to the n_local library",
    )
    @property
    def evolution(self):
        """The evolution converter used to compute the evolution.

        Returns:
            EvolutionSynthesis: The evolution converter used to compute the evolution.
        """

        return self._evolution

    @deprecate_func(
        since="0.46.0",
        package_name="qiskit",
        additional_msg="The class EvolvedOperatorAnsatz has been moved to the n_local library",
    )
    @evolution.setter
    def evolution(self, evol) -> None:
        """Sets the evolution converter used to compute the evolution.

        Args:
            evol (EvolutionSynthesis): An evolution synthesis object
        """
        self._invalidate()
        self._evolution = evol

    @deprecate_func(
        since="0.46.0",
        package_name="qiskit",
        additional_msg="The class EvolvedOperatorAnsatz has been moved to the n_local library",
    )
    @property
    def operators(self):
        """The operators that are evolved in this circuit.

        Returns:
            list: The operators to be evolved (and circuits) contained in this ansatz.
        """
        return self._operators

    @deprecate_func(
        since="0.46.0",
        package_name="qiskit",
        additional_msg="The class EvolvedOperatorAnsatz has been moved to the n_local library",
    )
    @operators.setter
    def operators(self, operators=None) -> None:
        """Set the operators to be evolved.

        operators (Optional[Union[QuantumCircuit, list]]): The operators to evolve.
            If a circuit is passed, we assume it implements an already evolved operator and thus
            the circuit is not evolved again. Can be a single operator (circuit) or a list of
            operators (and circuits).
        """
        operators = _validate_operators(operators)
        self._invalidate()
        self._operators = operators
        self.qregs = [QuantumRegister(self.num_qubits, name="q")]

    # TODO: the `preferred_init_points`-implementation can (and should!) be improved!
    @deprecate_func(
        since="0.46.0",
        package_name="qiskit",
        additional_msg="The class EvolvedOperatorAnsatz has been moved to the n_local library",
    )
    @property
    def preferred_init_points(self):
        """Getter of preferred initial points based on the given initial state."""
        if self._initial_state is None:
            return None
        else:
            # If an initial state was set by the user, then we want to make sure that the VQE does
            # not start from a random point. Thus, we return an all-zero initial point for the
            # optimizer which is used (unless it gets overwritten by a higher-priority setting at
            # runtime of the VQE).
            # However, in order to determine the correct length, we must build the QuantumCircuit
            # first, because otherwise the operators may not be set yet.
            self._build()
            return np.zeros(self.reps * len(self.operators), dtype=float)

    @deprecate_func(
        since="0.46.0",
        package_name="qiskit",
        additional_msg="The class EvolvedOperatorAnsatz has been moved to the n_local library",
    )
    def _evolve_operator(self, operator, time):

        # pylint: disable=cyclic-import
        from qiskit.circuit.library.hamiltonian_gate import HamiltonianGate

        # if the operator is specified as matrix use exact matrix exponentiation
        if isinstance(operator, Operator):
            gate = HamiltonianGate(operator, time)
        # otherwise, use the PauliEvolutionGate
        else:
            evolution = LieTrotter() if self._evolution is None else self._evolution
            gate = PauliEvolutionGate(operator, time, synthesis=evolution)

        evolved = QuantumCircuit(operator.num_qubits)
        if not self.flatten:
            evolved.append(gate, evolved.qubits)
        else:
            evolved.compose(gate.definition, evolved.qubits, inplace=True)
        return evolved

    @deprecate_func(
        since="0.46.0",
        package_name="qiskit",
        additional_msg="The class EvolvedOperatorAnsatz has been moved to the n_local library",
    )
    def _build(self):
        if self._is_built:
            return

        # need to check configuration here to ensure the operators are not None
        self._check_configuration()

        coeff = Parameter("c")
        circuits = []

        for op in self.operators:
            # if the operator is already the evolved circuit just append it
            if isinstance(op, QuantumCircuit):
                circuits.append(op)
            else:
                # check if the operator is just the identity, if yes, skip it
                if _is_pauli_identity(op):
                    continue

                evolved = self._evolve_operator(op, coeff)
                circuits.append(evolved)

        self.rotation_blocks = []
        self.entanglement_blocks = circuits

        super()._build()


@deprecate_func(
    since="0.46.0",
    package_name="qiskit",
    additional_msg="The class EvolvedOperatorAnsatz has been moved to the n_local library",
)
def _validate_operators(operators):
    if not isinstance(operators, list):
        operators = [operators]

    if len(operators) > 1:
        num_qubits = operators[0].num_qubits
        if any(operators[i].num_qubits != num_qubits for i in range(1, len(operators))):
            raise ValueError("All operators must act on the same number of qubits.")

    return operators


@deprecate_func(
    since="0.46.0",
    package_name="qiskit",
    additional_msg="The class EvolvedOperatorAnsatz has been moved to the n_local library",
)
def _validate_prefix(parameter_prefix, operators):
    if isinstance(parameter_prefix, str):
        return len(operators) * [parameter_prefix]
    if len(parameter_prefix) != len(operators):
        raise ValueError("The number of parameter prefixes must match the operators.")

    return parameter_prefix


@deprecate_func(
    since="0.46.0",
    package_name="qiskit",
    additional_msg="The class EvolvedOperatorAnsatz has been moved to the n_local library",
)
def _is_pauli_identity(operator):
    if isinstance(operator, SparsePauliOp):
        if len(operator.paulis) == 1:
            operator = operator.paulis[0]  # check if the single Pauli is identity below
        else:
            return False
    if isinstance(operator, Pauli):
        return not np.any(np.logical_or(operator.x, operator.z))
    return False<|MERGE_RESOLUTION|>--- conflicted
+++ resolved
@@ -34,13 +34,9 @@
     @deprecate_func(
         since="0.46.0",
         package_name="qiskit",
-<<<<<<< HEAD
         additional_msg="The class EvolvedOperatorAnsatz has"
         "been moved to the n_local library instead use"
         "EvolvedOperatorAnsatz from qiskit.circuit.library.n_local",
-=======
-        additional_msg="The class EvolvedOperatorAnsatz has been moved to the n_local library",
->>>>>>> d71dcfd9
     )
     def __init__(
         self,
