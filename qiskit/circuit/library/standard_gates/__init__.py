--- conflicted
+++ resolved
@@ -11,71 +11,7 @@
 # that they have been altered from the originals.
 
 """
-<<<<<<< HEAD
-=============================================================
-Standard gates (:mod:`qiskit.circuit.library.standard_gates`)
-=============================================================
-
-.. autosummary::
-   :toctree: ../stubs/
-
-   C3XGate
-   C3SXGate
-   C4XGate
-   CCXGate
-   DCXGate
-   CHGate
-   CPhaseGate
-   CRXGate
-   CRYGate
-   CRZGate
-   CSwapGate
-   CSXGate
-   CUGate
-   CU1Gate
-   CU3Gate
-   CXGate
-   CYGate
-   CZGate
-   CCZGate
-   HGate
-   IGate
-   MCPhaseGate
-   PhaseGate
-   RCCXGate
-   RC3XGate
-   RXGate
-   RXXGate
-   RYGate
-   RYYGate
-   RZGate
-   RZZGate
-   RZXGate
-   XXMinusYYGate
-   XXPlusYYGate
-   ECRGate
-   SGate
-   SdgGate
-   CSGate
-   CSdgGate
-   SwapGate
-   iSwapGate
-   SXGate
-   SXdgGate
-   TGate
-   TdgGate
-   UGate
-   U1Gate
-   U2Gate
-   U3Gate
-   XGate
-   YGate
-   ZGate
-   MCSU2Gate
-
-=======
 Standard gates
->>>>>>> 35feded3
 """
 
 from .h import HGate, CHGate
