# This code is part of Qiskit.
#
# (C) Copyright IBM 2017.
#
# This code is licensed under the Apache License, Version 2.0. You may
# obtain a copy of this license in the LICENSE.txt file in the root directory
# of this source tree or at http://www.apache.org/licenses/LICENSE-2.0.
#
# Any modifications or derivative works of this code must retain this
# copyright notice, and modified files need to carry a notice indicating
# that they have been altered from the originals.

"""Swap gate."""

from typing import Optional, Union
import numpy
from qiskit.circuit.controlledgate import ControlledGate
from qiskit.circuit.singleton_gate import SingletonGate
from qiskit.circuit.quantumregister import QuantumRegister
from qiskit.circuit._utils import with_gate_array, with_controlled_gate_array


<<<<<<< HEAD
class SwapGate(SingletonGate):
=======
_SWAP_ARRAY = numpy.array([[1, 0, 0, 0], [0, 0, 1, 0], [0, 1, 0, 0], [0, 0, 0, 1]])


@with_gate_array(_SWAP_ARRAY)
class SwapGate(Gate):
>>>>>>> f01b7ab8
    r"""The SWAP gate.

    This is a symmetric and Clifford gate.

    Can be applied to a :class:`~qiskit.circuit.QuantumCircuit`
    with the :meth:`~qiskit.circuit.QuantumCircuit.swap` method.

    **Circuit symbol:**

    .. parsed-literal::

        q_0: ─X─
              │
        q_1: ─X─

    **Matrix Representation:**

    .. math::

        SWAP =
            \begin{pmatrix}
                1 & 0 & 0 & 0 \\
                0 & 0 & 1 & 0 \\
                0 & 1 & 0 & 0 \\
                0 & 0 & 0 & 1
            \end{pmatrix}

    The gate is equivalent to a state swap and is a classical logic gate.

    .. math::

        |a, b\rangle \rightarrow |b, a\rangle
    """

    def __init__(self, label: Optional[str] = None, duration=None, unit=None, _condition=None):
        """Create new SWAP gate."""
        if unit is None:
            unit = "dt"
        super().__init__(
            "swap", 2, [], label=label, _condition=_condition, duration=duration, unit=unit
        )

    def _define(self):
        """
        gate swap a,b { cx a,b; cx b,a; cx a,b; }
        """
        # pylint: disable=cyclic-import
        from qiskit.circuit.quantumcircuit import QuantumCircuit
        from .x import CXGate

        q = QuantumRegister(2, "q")
        qc = QuantumCircuit(q, name=self.name)
        rules = [
            (CXGate(), [q[0], q[1]], []),
            (CXGate(), [q[1], q[0]], []),
            (CXGate(), [q[0], q[1]], []),
        ]
        for instr, qargs, cargs in rules:
            qc._append(instr, qargs, cargs)

        self.definition = qc

    def control(
        self,
        num_ctrl_qubits: int = 1,
        label: Optional[str] = None,
        ctrl_state: Optional[Union[str, int]] = None,
    ):
        """Return a (multi-)controlled-SWAP gate.

        One control returns a CSWAP (Fredkin) gate.

        Args:
            num_ctrl_qubits (int): number of control qubits.
            label (str or None): An optional label for the gate [Default: None]
            ctrl_state (int or str or None): control state expressed as integer,
                string (e.g. '110'), or None. If None, use all 1s.

        Returns:
            ControlledGate: controlled version of this gate.
        """
        if num_ctrl_qubits == 1:
            gate = CSwapGate(label=label, ctrl_state=ctrl_state, _base_label=self.label)
            return gate
        return super().control(num_ctrl_qubits=num_ctrl_qubits, label=label, ctrl_state=ctrl_state)

    def inverse(self):
        """Return inverse Swap gate (itself)."""
        return SwapGate()  # self-inverse


@with_controlled_gate_array(_SWAP_ARRAY, num_ctrl_qubits=1)
class CSwapGate(ControlledGate):
    r"""Controlled-SWAP gate, also known as the Fredkin gate.

    Can be applied to a :class:`~qiskit.circuit.QuantumCircuit`
    with the :meth:`~qiskit.circuit.QuantumCircuit.cswap` and
    :meth:`~qiskit.circuit.QuantumCircuit.fredkin` methods.

    **Circuit symbol:**

    .. parsed-literal::

        q_0: ─■─
              │
        q_1: ─X─
              │
        q_2: ─X─


    **Matrix representation:**

    .. math::

        CSWAP\ q_0, q_1, q_2 =
            I \otimes I \otimes |0 \rangle \langle 0| +
            SWAP \otimes |1 \rangle \langle 1| =
            \begin{pmatrix}
                1 & 0 & 0 & 0 & 0 & 0 & 0 & 0 \\
                0 & 1 & 0 & 0 & 0 & 0 & 0 & 0 \\
                0 & 0 & 1 & 0 & 0 & 0 & 0 & 0 \\
                0 & 0 & 0 & 0 & 0 & 1 & 0 & 0 \\
                0 & 0 & 0 & 0 & 1 & 0 & 0 & 0 \\
                0 & 0 & 0 & 1 & 0 & 0 & 0 & 0 \\
                0 & 0 & 0 & 0 & 0 & 0 & 1 & 0 \\
                0 & 0 & 0 & 0 & 0 & 0 & 0 & 1 \\
            \end{pmatrix}

    .. note::

        In Qiskit's convention, higher qubit indices are more significant
        (little endian convention). In many textbooks, controlled gates are
        presented with the assumption of more significant qubits as control,
        which in our case would be q_2. Thus a textbook matrix for this
        gate will be:

        .. parsed-literal::

            q_0: ─X─
                  │
            q_1: ─X─
                  │
            q_2: ─■─

        .. math::

            CSWAP\ q_2, q_1, q_0 =
                |0 \rangle \langle 0| \otimes I \otimes I +
                |1 \rangle \langle 1| \otimes SWAP =
                \begin{pmatrix}
                    1 & 0 & 0 & 0 & 0 & 0 & 0 & 0 \\
                    0 & 1 & 0 & 0 & 0 & 0 & 0 & 0 \\
                    0 & 0 & 1 & 0 & 0 & 0 & 0 & 0 \\
                    0 & 0 & 0 & 1 & 0 & 0 & 0 & 0 \\
                    0 & 0 & 0 & 0 & 1 & 0 & 0 & 0 \\
                    0 & 0 & 0 & 0 & 0 & 0 & 1 & 0 \\
                    0 & 0 & 0 & 0 & 0 & 1 & 0 & 0 \\
                    0 & 0 & 0 & 0 & 0 & 0 & 0 & 1 \\
                \end{pmatrix}

    In the computational basis, this gate swaps the states of
    the two target qubits if the control qubit is in the
    :math:`|1\rangle` state.

    .. math::
        |0, b, c\rangle \rightarrow |0, b, c\rangle
        |1, b, c\rangle \rightarrow |1, c, b\rangle
    """

    def __init__(
        self,
        label: Optional[str] = None,
        ctrl_state: Optional[Union[str, int]] = None,
        _base_label=None,
    ):
        """Create new CSWAP gate."""
        super().__init__(
            "cswap",
            3,
            [],
            num_ctrl_qubits=1,
            label=label,
            ctrl_state=ctrl_state,
            base_gate=SwapGate(label=_base_label),
        )

    def _define(self):
        """
        gate cswap a,b,c
        { cx c,b;
          ccx a,b,c;
          cx c,b;
        }
        """
        # pylint: disable=cyclic-import
        from qiskit.circuit.quantumcircuit import QuantumCircuit
        from .x import CXGate, CCXGate

        q = QuantumRegister(3, "q")
        qc = QuantumCircuit(q, name=self.name)
        rules = [
            (CXGate(), [q[2], q[1]], []),
            (CCXGate(), [q[0], q[1], q[2]], []),
            (CXGate(), [q[2], q[1]], []),
        ]
        for instr, qargs, cargs in rules:
            qc._append(instr, qargs, cargs)

        self.definition = qc

    def inverse(self):
        """Return inverse CSwap gate (itself)."""
        return CSwapGate(ctrl_state=self.ctrl_state)  # self-inverse<|MERGE_RESOLUTION|>--- conflicted
+++ resolved
@@ -20,15 +20,11 @@
 from qiskit.circuit._utils import with_gate_array, with_controlled_gate_array
 
 
-<<<<<<< HEAD
+_SWAP_ARRAY = numpy.array([[1, 0, 0, 0], [0, 0, 1, 0], [0, 1, 0, 0], [0, 0, 0, 1]])
+
+
+@with_gate_array(_SWAP_ARRAY)
 class SwapGate(SingletonGate):
-=======
-_SWAP_ARRAY = numpy.array([[1, 0, 0, 0], [0, 0, 1, 0], [0, 1, 0, 0], [0, 0, 0, 1]])
-
-
-@with_gate_array(_SWAP_ARRAY)
-class SwapGate(Gate):
->>>>>>> f01b7ab8
     r"""The SWAP gate.
 
     This is a symmetric and Clifford gate.
