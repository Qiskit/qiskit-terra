# This code is part of Qiskit.
#
# (C) Copyright IBM 2017, 2020.
#
# This code is licensed under the Apache License, Version 2.0. You may
# obtain a copy of this license in the LICENSE.txt file in the root directory
# of this source tree or at http://www.apache.org/licenses/LICENSE-2.0.
#
# Any modifications or derivative works of this code must retain this
# copyright notice, and modified files need to carry a notice indicating
# that they have been altered from the originals.

"""iSWAP gate."""

from typing import Optional

import numpy as np

from qiskit.circuit.singleton_gate import SingletonGate
from qiskit.circuit.quantumregister import QuantumRegister
from qiskit.circuit._utils import with_gate_array

from .xx_plus_yy import XXPlusYYGate


<<<<<<< HEAD
class iSwapGate(SingletonGate):
=======
@with_gate_array([[1, 0, 0, 0], [0, 0, 1j, 0], [0, 1j, 0, 0], [0, 0, 0, 1]])
class iSwapGate(Gate):
>>>>>>> f01b7ab8
    r"""iSWAP gate.

    A 2-qubit XX+YY interaction.
    This is a Clifford and symmetric gate. Its action is to swap two qubit
    states and phase the :math:`|01\rangle` and :math:`|10\rangle`
    amplitudes by i.

    Can be applied to a :class:`~qiskit.circuit.QuantumCircuit`
    with the :meth:`~qiskit.circuit.QuantumCircuit.iswap` method.

    **Circuit Symbol:**

    .. parsed-literal::

        q_0: ─⨂─
              │
        q_1: ─⨂─

    **Reference Implementation:**

    .. parsed-literal::

             ┌───┐┌───┐     ┌───┐
        q_0: ┤ S ├┤ H ├──■──┤ X ├─────
             ├───┤└───┘┌─┴─┐└─┬─┘┌───┐
        q_1: ┤ S ├─────┤ X ├──■──┤ H ├
             └───┘     └───┘     └───┘

    **Matrix Representation:**

    .. math::

        iSWAP = R_{XX+YY}\left(-\frac{\pi}{2}\right)
          = \exp\left(i \frac{\pi}{4} \left(X{\otimes}X+Y{\otimes}Y\right)\right) =
            \begin{pmatrix}
                1 & 0 & 0 & 0 \\
                0 & 0 & i & 0 \\
                0 & i & 0 & 0 \\
                0 & 0 & 0 & 1
            \end{pmatrix}

    This gate is equivalent to a SWAP up to a diagonal.

    .. math::

         iSWAP =
            \begin{pmatrix}
                1 & 0 & 0 & 0 \\
                0 & 0 & 1 & 0 \\
                0 & 1 & 0 & 0 \\
                0 & 0 & 0 & 1
            \end{pmatrix}
         .  \begin{pmatrix}
                1 & 0 & 0 & 0 \\
                0 & i & 0 & 0 \\
                0 & 0 & i & 0 \\
                0 & 0 & 0 & 1
            \end{pmatrix}
    """

    def __init__(self, label: Optional[str] = None, duration=None, unit=None, _condition=None):
        """Create new iSwap gate."""
        if unit is None:
            unit = "dt"
        super().__init__(
            "iswap", 2, [], label=label, _condition=_condition, duration=duration, unit=unit
        )

    def _define(self):
        """
        gate iswap a,b {
            s q[0];
            s q[1];
            h q[0];
            cx q[0],q[1];
            cx q[1],q[0];
            h q[1];
        }
        """
        # pylint: disable=cyclic-import
        from qiskit.circuit.quantumcircuit import QuantumCircuit

        from .h import HGate
        from .s import SGate
        from .x import CXGate

        q = QuantumRegister(2, "q")
        qc = QuantumCircuit(q, name=self.name)
        rules = [
            (SGate(), [q[0]], []),
            (SGate(), [q[1]], []),
            (HGate(), [q[0]], []),
            (CXGate(), [q[0], q[1]], []),
            (CXGate(), [q[1], q[0]], []),
            (HGate(), [q[1]], []),
        ]
        for instr, qargs, cargs in rules:
            qc._append(instr, qargs, cargs)

        self.definition = qc

    def power(self, exponent: float):
        """Raise gate to a power."""
        return XXPlusYYGate(-np.pi * exponent)<|MERGE_RESOLUTION|>--- conflicted
+++ resolved
@@ -23,12 +23,8 @@
 from .xx_plus_yy import XXPlusYYGate
 
 
-<<<<<<< HEAD
+@with_gate_array([[1, 0, 0, 0], [0, 0, 1j, 0], [0, 1j, 0, 0], [0, 0, 0, 1]])
 class iSwapGate(SingletonGate):
-=======
-@with_gate_array([[1, 0, 0, 0], [0, 0, 1j, 0], [0, 1j, 0, 0], [0, 0, 0, 1]])
-class iSwapGate(Gate):
->>>>>>> f01b7ab8
     r"""iSWAP gate.
 
     A 2-qubit XX+YY interaction.
