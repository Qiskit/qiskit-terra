# This code is part of Qiskit.
#
# (C) Copyright IBM 2021.
#
# This code is licensed under the Apache License, Version 2.0. You may
# obtain a copy of this license in the LICENSE.txt file in the root directory
# of this source tree or at http://www.apache.org/licenses/LICENSE-2.0.
#
# Any modifications or derivative works of this code must retain this
# copyright notice, and modified files need to carry a notice indicating
# that they have been altered from the originals.

"""Two-qubit XX+YY gate."""

from typing import Optional
from qiskit.qasm import pi
from qiskit.circuit.gate import Gate
from qiskit.circuit.quantumregister import QuantumRegister
from qiskit.circuit.parameterexpression import ParameterValueType


class XXPlusYYGate(Gate):
    r"""XX+YY interaction gate.

    A 2-qubit parameterized XX+YY interaction, also known as an XY gate. Its action is to induce
    a coherent rotation by some angle between :math:`|01\rangle` and :math:`|10\rangle`.

    **Circuit Symbol:**

    .. parsed-literal::

             ┌───────────────┐
        q_0: ┤0              ├
             │  {XX+YY}(θ,β) │
        q_1: ┤1              ├
             └───────────────┘

    **Matrix Representation:**

    .. math::

        \newcommand{\th}{\frac{\theta}{2}}

        R_{XX+YY}(\theta, \beta)\ q_0, q_1 =
<<<<<<< HEAD
          RZ_0(-\beta) \cdot \exp\left(-i \frac{\theta}{2} \frac{XX+YY}{2}\right) \cdot RZ_0(\beta) =
=======
          RZ_1(-\beta) \cdot \exp\left(i \frac{\theta}{2} \frac{XX+YY}{2}\right) \cdot RZ_1(\beta) =
>>>>>>> 5012ee19
            \begin{pmatrix}
                1 & 0                     & 0                    & 0  \\
                0 & \cos\left(\th\right)             & -i\sin\left(\th\right)e^{-i\beta} & 0  \\
                0 & -i\sin\left(\th\right)e^{i\beta} & \cos\left(\th\right)            & 0  \\
                0 & 0                     & 0                    & 1
            \end{pmatrix}

    .. note::

        In Qiskit's convention, higher qubit indices are more significant
        (little endian convention). In the above example we apply the gate
        on (q_0, q_1) which results in adding the (optional) phase defined
        by :math:`beta` on q_1. Instead, if we apply it on (q_1, q_0), the
        phase is added on q_0. If :math:`beta` is set to its default value
        of :math:`0`, the gate is equivalent in big and little endian.

        .. parsed-literal::

                 ┌───────────────┐
            q_0: ┤1              ├
                 │  {XX+YY}(θ,β) │
            q_1: ┤0              ├
                 └───────────────┘

    .. math::

        \newcommand{\th}{\frac{\theta}{2}}

        R_{XX+YY}(\theta, \beta)\ q_1, q_0 =
          RZ_0(-\beta) \cdot \exp\left(i \frac{\theta}{2} \frac{XX+YY}{2}\right) \cdot RZ_0(\beta) =
            \begin{pmatrix}
                1 & 0                     & 0                    & 0  \\
                0 & \cos\left(\th\right)             & i\sin\left(\th\right)e^{-i\beta} & 0  \\
                0 & i\sin\left(\th\right)e^{i\beta} & \cos\left(\th\right)            & 0  \\
                0 & 0                     & 0                    & 1
            \end{pmatrix}

    .. note::

        In Qiskit 0.21, the definition of this gate will be changed to

        .. math::

            \newcommand{\th}{\frac{\theta}{2}}

<<<<<<< HEAD
            R_{XX+YY}(\theta, \beta)\ q_1, q_0 =
            RZ_1(-\beta) \cdot exp(-i \frac{\theta}{2} \frac{XX+YY}{2}) \cdot RZ_1(\beta) =
                \begin{pmatrix}
                    1 & 0                     & 0                     & 0  \\
                    0 & \cos(\th)             & -i\sin(\th)e^{i\beta} & 0  \\
                    0 & -i\sin(\th)e^{-i\beta}  & \cos(\th)             & 0  \\
                    0 & 0                     & 0                     & 1
=======
            R_{XX+YY}(\theta, \beta)\ q_0, q_1 =
            RZ_0(-\beta) \cdot \exp\left(-i \frac{\theta}{2} \frac{XX+YY}{2}\right) \cdot RZ_0(\beta) =
                \begin{pmatrix}
                    1 & 0                     & 0                    & 0  \\
                    0 & \cos\left(\th\right)             & -i\sin\left(\th\right)e^{-i\beta} & 0  \\
                    0 & -i\sin\left(\th\right)e^{i\beta} & \cos\left(\th\right)            & 0  \\
                    0 & 0                     & 0                    & 1
>>>>>>> 5012ee19
                \end{pmatrix}
    """

    def __init__(
        self,
        theta: ParameterValueType,
        beta: ParameterValueType = 0,
        label: Optional[str] = "{XX+YY}",
    ):
        """Create new XX+YY gate.

        Args:
            theta: The rotation angle.
            beta: The phase angle.
            label: The label of the gate.
        """
        super().__init__("xx_plus_yy", 2, [theta, beta], label=label)

    def _define(self):
        """
        gate xx_plus_yy(theta, beta) a, b {
            rz(beta) b;
            rz(-pi/2) a;
            sx a;
            rz(pi/2) a;
            s b;
            cx a, b;
            ry(theta/2) a;
            ry(theta/2) b;
            cx a, b;
            sdg b;
            rz(-pi/2) a;
            sxdg a;
            rz(pi/2) a;
            rz(-beta) b;
        }
        """
        # pylint: disable=cyclic-import
        from qiskit.circuit.quantumcircuit import QuantumCircuit
        from .x import CXGate
        from .s import SGate, SdgGate
        from .sx import SXGate, SXdgGate
        from .rz import RZGate
        from .ry import RYGate

        theta = self.params[0]
        beta = self.params[1]
        q = QuantumRegister(2, "q")
        qc = QuantumCircuit(q, name=self.name)
        rules = [
            (RZGate(beta), [q[0]], []),
            (RZGate(-pi / 2), [q[1]], []),
            (SXGate(), [q[1]], []),
            (RZGate(pi / 2), [q[1]], []),
            (SGate(), [q[0]], []),
            (CXGate(), [q[1], q[0]], []),
            (RYGate(-theta / 2), [q[1]], []),
            (RYGate(-theta / 2), [q[0]], []),
            (CXGate(), [q[1], q[0]], []),
            (SdgGate(), [q[0]], []),
            (RZGate(-pi / 2), [q[1]], []),
            (SXdgGate(), [q[1]], []),
            (RZGate(pi / 2), [q[1]], []),
            (RZGate(-beta), [q[0]], []),
        ]
        for instr, qargs, cargs in rules:
            qc._append(instr, qargs, cargs)

        self.definition = qc

    def inverse(self):
        """Return inverse XX+YY gate (i.e. with the negative rotation angle and same phase angle)."""
        return XXPlusYYGate(-self.params[0], self.params[1])

    def __array__(self, dtype=None):
        """Return a numpy.array for the XX+YY gate."""
        import numpy

        half_theta = float(self.params[0]) / 2
        beta = float(self.params[1])
        cos = numpy.cos(half_theta)
        sin = numpy.sin(half_theta)
        return numpy.array(
            [
                [1, 0, 0, 0],
                [0, cos, -1j * sin * numpy.exp(-1j * beta), 0],
                [0, -1j * sin * numpy.exp(1j * beta), cos, 0],
                [0, 0, 0, 1],
            ],
            dtype=dtype,
        )<|MERGE_RESOLUTION|>--- conflicted
+++ resolved
@@ -42,11 +42,7 @@
         \newcommand{\th}{\frac{\theta}{2}}
 
         R_{XX+YY}(\theta, \beta)\ q_0, q_1 =
-<<<<<<< HEAD
           RZ_0(-\beta) \cdot \exp\left(-i \frac{\theta}{2} \frac{XX+YY}{2}\right) \cdot RZ_0(\beta) =
-=======
-          RZ_1(-\beta) \cdot \exp\left(i \frac{\theta}{2} \frac{XX+YY}{2}\right) \cdot RZ_1(\beta) =
->>>>>>> 5012ee19
             \begin{pmatrix}
                 1 & 0                     & 0                    & 0  \\
                 0 & \cos\left(\th\right)             & -i\sin\left(\th\right)e^{-i\beta} & 0  \\
@@ -59,8 +55,8 @@
         In Qiskit's convention, higher qubit indices are more significant
         (little endian convention). In the above example we apply the gate
         on (q_0, q_1) which results in adding the (optional) phase defined
-        by :math:`beta` on q_1. Instead, if we apply it on (q_1, q_0), the
-        phase is added on q_0. If :math:`beta` is set to its default value
+        by :math:`beta` on q_0. Instead, if we apply it on (q_1, q_0), the
+        phase is added on q_1. If :math:`beta` is set to its default value
         of :math:`0`, the gate is equivalent in big and little endian.
 
         .. parsed-literal::
@@ -75,41 +71,14 @@
 
         \newcommand{\th}{\frac{\theta}{2}}
 
-        R_{XX+YY}(\theta, \beta)\ q_1, q_0 =
-          RZ_0(-\beta) \cdot \exp\left(i \frac{\theta}{2} \frac{XX+YY}{2}\right) \cdot RZ_0(\beta) =
+        R_{XX+YY}(\theta, \beta)\ q_0, q_1 =
+          RZ_1(-\beta) \cdot \exp\left(-i \frac{\theta}{2} \frac{XX+YY}{2}\right) \cdot RZ_1(\beta) =
             \begin{pmatrix}
                 1 & 0                     & 0                    & 0  \\
-                0 & \cos\left(\th\right)             & i\sin\left(\th\right)e^{-i\beta} & 0  \\
-                0 & i\sin\left(\th\right)e^{i\beta} & \cos\left(\th\right)            & 0  \\
+                0 & \cos\left(\th\right)             & -i\sin\left(\th\right)e^{i\beta} & 0  \\
+                0 & -i\sin\left(\th\right)e^{-i\beta} & \cos\left(\th\right)            & 0  \\
                 0 & 0                     & 0                    & 1
             \end{pmatrix}
-
-    .. note::
-
-        In Qiskit 0.21, the definition of this gate will be changed to
-
-        .. math::
-
-            \newcommand{\th}{\frac{\theta}{2}}
-
-<<<<<<< HEAD
-            R_{XX+YY}(\theta, \beta)\ q_1, q_0 =
-            RZ_1(-\beta) \cdot exp(-i \frac{\theta}{2} \frac{XX+YY}{2}) \cdot RZ_1(\beta) =
-                \begin{pmatrix}
-                    1 & 0                     & 0                     & 0  \\
-                    0 & \cos(\th)             & -i\sin(\th)e^{i\beta} & 0  \\
-                    0 & -i\sin(\th)e^{-i\beta}  & \cos(\th)             & 0  \\
-                    0 & 0                     & 0                     & 1
-=======
-            R_{XX+YY}(\theta, \beta)\ q_0, q_1 =
-            RZ_0(-\beta) \cdot \exp\left(-i \frac{\theta}{2} \frac{XX+YY}{2}\right) \cdot RZ_0(\beta) =
-                \begin{pmatrix}
-                    1 & 0                     & 0                    & 0  \\
-                    0 & \cos\left(\th\right)             & -i\sin\left(\th\right)e^{-i\beta} & 0  \\
-                    0 & -i\sin\left(\th\right)e^{i\beta} & \cos\left(\th\right)            & 0  \\
-                    0 & 0                     & 0                    & 1
->>>>>>> 5012ee19
-                \end{pmatrix}
     """
 
     def __init__(
