# This code is part of Qiskit.
#
# (C) Copyright IBM 2017, 2020.
#
# This code is licensed under the Apache License, Version 2.0. You may
# obtain a copy of this license in the LICENSE.txt file in the root directory
# of this source tree or at http://www.apache.org/licenses/LICENSE-2.0.
#
# Any modifications or derivative works of this code must retain this
# copyright notice, and modified files need to carry a notice indicating
# that they have been altered from the originals.

"""Double-CNOT gate."""

<<<<<<< HEAD
import numpy as np
from qiskit.circuit.singleton_gate import SingletonGate
=======
from qiskit.circuit.gate import Gate
>>>>>>> f01b7ab8
from qiskit.circuit.quantumregister import QuantumRegister
from qiskit.circuit._utils import with_gate_array


<<<<<<< HEAD
class DCXGate(SingletonGate):
=======
@with_gate_array([[1, 0, 0, 0], [0, 0, 0, 1], [0, 1, 0, 0], [0, 0, 1, 0]])
class DCXGate(Gate):
>>>>>>> f01b7ab8
    r"""Double-CNOT gate.

    A 2-qubit Clifford gate consisting of two back-to-back
    CNOTs with alternate controls.

    Can be applied to a :class:`~qiskit.circuit.QuantumCircuit`
    with the :meth:`~qiskit.circuit.QuantumCircuit.dcx` method.

    .. parsed-literal::
                  ┌───┐
        q_0: ──■──┤ X ├
             ┌─┴─┐└─┬─┘
        q_1: ┤ X ├──■──
             └───┘

    This is a classical logic gate, equivalent to a CNOT-SWAP (CNS) sequence,
    and locally equivalent to an iSWAP.

    .. math::

        DCX\ q_0, q_1 =
            \begin{pmatrix}
                1 & 0 & 0 & 0 \\
                0 & 0 & 0 & 1 \\
                0 & 1 & 0 & 0 \\
                0 & 0 & 1 & 0
            \end{pmatrix}
    """

    def __init__(self, label=None, duration=None, unit=None, _condition=None):
        """Create new DCX gate."""
        if unit is None:
            unit = "dt"

        super().__init__(
            "dcx", 2, [], label=label, _condition=_condition, duration=duration, unit=unit
        )

    def _define(self):
        """
        gate dcx a, b { cx a, b; cx b, a; }
        """
        # pylint: disable=cyclic-import
        from qiskit.circuit.quantumcircuit import QuantumCircuit
        from .x import CXGate

        q = QuantumRegister(2, "q")
        qc = QuantumCircuit(q, name=self.name)
        rules = [(CXGate(), [q[0], q[1]], []), (CXGate(), [q[1], q[0]], [])]
        for instr, qargs, cargs in rules:
            qc._append(instr, qargs, cargs)

        self.definition = qc<|MERGE_RESOLUTION|>--- conflicted
+++ resolved
@@ -12,22 +12,14 @@
 
 """Double-CNOT gate."""
 
-<<<<<<< HEAD
 import numpy as np
 from qiskit.circuit.singleton_gate import SingletonGate
-=======
-from qiskit.circuit.gate import Gate
->>>>>>> f01b7ab8
 from qiskit.circuit.quantumregister import QuantumRegister
 from qiskit.circuit._utils import with_gate_array
 
 
-<<<<<<< HEAD
+@with_gate_array([[1, 0, 0, 0], [0, 0, 0, 1], [0, 1, 0, 0], [0, 0, 1, 0]])
 class DCXGate(SingletonGate):
-=======
-@with_gate_array([[1, 0, 0, 0], [0, 0, 0, 1], [0, 1, 0, 0], [0, 0, 1, 0]])
-class DCXGate(Gate):
->>>>>>> f01b7ab8
     r"""Double-CNOT gate.
 
     A 2-qubit Clifford gate consisting of two back-to-back
