# This code is part of Qiskit.
#
# (C) Copyright IBM 2017.
#
# This code is licensed under the Apache License, Version 2.0. You may
# obtain a copy of this license in the LICENSE.txt file in the root directory
# of this source tree or at http://www.apache.org/licenses/LICENSE-2.0.
#
# Any modifications or derivative works of this code must retain this
# copyright notice, and modified files need to carry a notice indicating
# that they have been altered from the originals.

"""X, CX, CCX and multi-controlled X gates."""
from __future__ import annotations
from typing import Optional, Union, Type
from math import ceil, pi
import numpy
from qiskit.circuit.controlledgate import ControlledGate
from qiskit.circuit.annotated_operation import AnnotatedOperation, ControlModifier
from qiskit.circuit.singleton import SingletonGate, SingletonControlledGate, stdlib_singleton_key
from qiskit.circuit.quantumregister import QuantumRegister
from qiskit.circuit._utils import _ctrl_state_to_int, with_gate_array, with_controlled_gate_array

_X_ARRAY = [[0, 1], [1, 0]]


@with_gate_array(_X_ARRAY)
class XGate(SingletonGate):
    r"""The single-qubit Pauli-X gate (:math:`\sigma_x`).

    Can be applied to a :class:`~qiskit.circuit.QuantumCircuit`
    with the :meth:`~qiskit.circuit.QuantumCircuit.x` method.

    **Matrix Representation:**

    .. math::

        X = \begin{pmatrix}
                0 & 1 \\
                1 & 0
            \end{pmatrix}

    **Circuit symbol:**

    .. parsed-literal::

             ┌───┐
        q_0: ┤ X ├
             └───┘

    Equivalent to a :math:`\pi` radian rotation about the X axis.

    .. note::

        A global phase difference exists between the definitions of
        :math:`RX(\pi)` and :math:`X`.

        .. math::

            RX(\pi) = \begin{pmatrix}
                        0 & -i \\
                        -i & 0
                      \end{pmatrix}
                    = -i X

    The gate is equivalent to a classical bit flip.

    .. math::

        |0\rangle \rightarrow |1\rangle \\
        |1\rangle \rightarrow |0\rangle
    """

    def __init__(self, label: Optional[str] = None, *, duration=None, unit="dt"):
        """Create new X gate."""
        super().__init__("x", 1, [], label=label, duration=duration, unit=unit)

    _singleton_lookup_key = stdlib_singleton_key()

    def _define(self):
        """
        gate x a { u3(pi,0,pi) a; }
        """
        # pylint: disable=cyclic-import
        from qiskit.circuit.quantumcircuit import QuantumCircuit
        from .u3 import U3Gate

        q = QuantumRegister(1, "q")
        qc = QuantumCircuit(q, name=self.name)
        rules = [(U3Gate(pi, 0, pi), [q[0]], [])]
        for instr, qargs, cargs in rules:
            qc._append(instr, qargs, cargs)

        self.definition = qc

    def control(
        self,
        num_ctrl_qubits: int = 1,
        label: Optional[str] = None,
        ctrl_state: Optional[Union[str, int]] = None,
        annotated: bool = False,
    ):
        """Return a (multi-)controlled-X gate.

        One control returns a CX gate. Two controls returns a CCX gate.

        Args:
            num_ctrl_qubits (int): number of control qubits.
            label (str or None): An optional label for the gate [Default: None]
            ctrl_state (int or str or None): control state expressed as integer,
                string (e.g. '110'), or None. If None, use all 1s.
            annotated: indicates whether the controlled gate can be implemented
                as an annotated gate.

        Returns:
            ControlledGate: controlled version of this gate.
        """
        if not annotated:
            gate = MCXGate(
                num_ctrl_qubits=num_ctrl_qubits,
                label=label,
                ctrl_state=ctrl_state,
                _base_label=self.label,
            )
        else:
<<<<<<< HEAD
            gate = AnnotatedOperation(
                self, ControlModifier(num_ctrl_qubits=num_ctrl_qubits, ctrl_state=ctrl_state)
=======
            gate = super().control(
                num_ctrl_qubits=num_ctrl_qubits,
                label=label,
                ctrl_state=ctrl_state,
                annotated=annotated,
>>>>>>> d9b90de5
            )
        return gate

    def inverse(self, annotated: bool = False):
        r"""Return inverted X gate (itself)."""
        return XGate()  # self-inverse

    def __eq__(self, other):
        return isinstance(other, XGate)


@with_controlled_gate_array(_X_ARRAY, num_ctrl_qubits=1)
class CXGate(SingletonControlledGate):
    r"""Controlled-X gate.

    Can be applied to a :class:`~qiskit.circuit.QuantumCircuit`
    with the :meth:`~qiskit.circuit.QuantumCircuit.cx` and
    :meth:`~qiskit.circuit.QuantumCircuit.cnot` methods.

    **Circuit symbol:**

    .. parsed-literal::

        q_0: ──■──
             ┌─┴─┐
        q_1: ┤ X ├
             └───┘

    **Matrix representation:**

    .. math::

        CX\ q_0, q_1 =
            I \otimes |0\rangle\langle0| + X \otimes |1\rangle\langle1| =
            \begin{pmatrix}
                1 & 0 & 0 & 0 \\
                0 & 0 & 0 & 1 \\
                0 & 0 & 1 & 0 \\
                0 & 1 & 0 & 0
            \end{pmatrix}

    .. note::

        In Qiskit's convention, higher qubit indices are more significant
        (little endian convention). In many textbooks, controlled gates are
        presented with the assumption of more significant qubits as control,
        which in our case would be q_1. Thus a textbook matrix for this
        gate will be:

        .. parsed-literal::
                 ┌───┐
            q_0: ┤ X ├
                 └─┬─┘
            q_1: ──■──

        .. math::

            CX\ q_1, q_0 =
                |0 \rangle\langle 0| \otimes I + |1 \rangle\langle 1| \otimes X =
                \begin{pmatrix}
                    1 & 0 & 0 & 0 \\
                    0 & 1 & 0 & 0 \\
                    0 & 0 & 0 & 1 \\
                    0 & 0 & 1 & 0
                \end{pmatrix}


    In the computational basis, this gate flips the target qubit
    if the control qubit is in the :math:`|1\rangle` state.
    In this sense it is similar to a classical XOR gate.

    .. math::
        `|a, b\rangle \rightarrow |a, a \oplus b\rangle`
    """

    def __init__(
        self,
        label: Optional[str] = None,
        ctrl_state: Optional[Union[str, int]] = None,
        *,
        duration=None,
        unit="dt",
        _base_label=None,
    ):
        """Create new CX gate."""
        super().__init__(
            "cx",
            2,
            [],
            num_ctrl_qubits=1,
            label=label,
            ctrl_state=ctrl_state,
            base_gate=XGate(label=_base_label),
            _base_label=_base_label,
            duration=duration,
            unit=unit,
        )

    _singleton_lookup_key = stdlib_singleton_key(num_ctrl_qubits=1)

    def control(
        self,
        num_ctrl_qubits: int = 1,
        label: Optional[str] = None,
        ctrl_state: Optional[Union[str, int]] = None,
        annotated: bool = False,
    ):
        """Return a controlled-X gate with more control lines.

        Args:
            num_ctrl_qubits (int): number of control qubits.
            label (str or None): An optional label for the gate [Default: None]
            ctrl_state (int or str or None): control state expressed as integer,
                string (e.g. '110'), or None. If None, use all 1s.
            annotated: indicates whether the controlled gate can be implemented
                as an annotated gate.

        Returns:
            ControlledGate: controlled version of this gate.
        """
        if not annotated:
            ctrl_state = _ctrl_state_to_int(ctrl_state, num_ctrl_qubits)
            new_ctrl_state = (self.ctrl_state << num_ctrl_qubits) | ctrl_state
            gate = MCXGate(
                num_ctrl_qubits=num_ctrl_qubits + 1,
                label=label,
                ctrl_state=new_ctrl_state,
                _base_label=self.label,
            )
        else:
<<<<<<< HEAD
            gate = AnnotatedOperation(
                self, ControlModifier(num_ctrl_qubits=num_ctrl_qubits, ctrl_state=ctrl_state)
=======
            gate = super().control(
                num_ctrl_qubits=num_ctrl_qubits,
                label=label,
                ctrl_state=ctrl_state,
                annotated=annotated,
>>>>>>> d9b90de5
            )
        return gate

    def inverse(self, annotated: bool = False):
        """Return inverted CX gate (itself)."""
        return CXGate(ctrl_state=self.ctrl_state)  # self-inverse

    def __eq__(self, other):
        return isinstance(other, CXGate) and self.ctrl_state == other.ctrl_state


@with_controlled_gate_array(_X_ARRAY, num_ctrl_qubits=2, cached_states=(3,))
class CCXGate(SingletonControlledGate):
    r"""CCX gate, also known as Toffoli gate.

    Can be applied to a :class:`~qiskit.circuit.QuantumCircuit`
    with the :meth:`~qiskit.circuit.QuantumCircuit.ccx` and
    :meth:`~qiskit.circuit.QuantumCircuit.toffoli` methods.

    **Circuit symbol:**

    .. parsed-literal::

        q_0: ──■──
               │
        q_1: ──■──
             ┌─┴─┐
        q_2: ┤ X ├
             └───┘

    **Matrix representation:**

    .. math::

        CCX q_0, q_1, q_2 =
            I \otimes I \otimes |0 \rangle \langle 0| + CX \otimes |1 \rangle \langle 1| =
           \begin{pmatrix}
                1 & 0 & 0 & 0 & 0 & 0 & 0 & 0\\
                0 & 1 & 0 & 0 & 0 & 0 & 0 & 0\\
                0 & 0 & 1 & 0 & 0 & 0 & 0 & 0\\
                0 & 0 & 0 & 0 & 0 & 0 & 0 & 1\\
                0 & 0 & 0 & 0 & 1 & 0 & 0 & 0\\
                0 & 0 & 0 & 0 & 0 & 1 & 0 & 0\\
                0 & 0 & 0 & 0 & 0 & 0 & 1 & 0\\
                0 & 0 & 0 & 1 & 0 & 0 & 0 & 0
            \end{pmatrix}

    .. note::

        In Qiskit's convention, higher qubit indices are more significant
        (little endian convention). In many textbooks, controlled gates are
        presented with the assumption of more significant qubits as control,
        which in our case would be q_2 and q_1. Thus a textbook matrix for this
        gate will be:

        .. parsed-literal::
                 ┌───┐
            q_0: ┤ X ├
                 └─┬─┘
            q_1: ──■──
                   │
            q_2: ──■──

        .. math::

            CCX\ q_2, q_1, q_0 =
                |0 \rangle \langle 0| \otimes I \otimes I + |1 \rangle \langle 1| \otimes CX =
                \begin{pmatrix}
                    1 & 0 & 0 & 0 & 0 & 0 & 0 & 0\\
                    0 & 1 & 0 & 0 & 0 & 0 & 0 & 0\\
                    0 & 0 & 1 & 0 & 0 & 0 & 0 & 0\\
                    0 & 0 & 0 & 1 & 0 & 0 & 0 & 0\\
                    0 & 0 & 0 & 0 & 1 & 0 & 0 & 0\\
                    0 & 0 & 0 & 0 & 0 & 1 & 0 & 0\\
                    0 & 0 & 0 & 0 & 0 & 0 & 0 & 1\\
                    0 & 0 & 0 & 0 & 0 & 0 & 1 & 0
                \end{pmatrix}

    """

    def __init__(
        self,
        label: Optional[str] = None,
        ctrl_state: Optional[Union[str, int]] = None,
        *,
        duration=None,
        unit="dt",
        _base_label=None,
    ):
        """Create new CCX gate."""
        super().__init__(
            "ccx",
            3,
            [],
            num_ctrl_qubits=2,
            label=label,
            ctrl_state=ctrl_state,
            base_gate=XGate(label=_base_label),
            duration=duration,
            unit=unit,
        )

    _singleton_lookup_key = stdlib_singleton_key(num_ctrl_qubits=2)

    def _define(self):
        """
        gate ccx a,b,c
        {
        h c; cx b,c; tdg c; cx a,c;
        t c; cx b,c; tdg c; cx a,c;
        t b; t c; h c; cx a,b;
        t a; tdg b; cx a,b;}
        """
        # pylint: disable=cyclic-import
        from qiskit.circuit.quantumcircuit import QuantumCircuit
        from .h import HGate
        from .t import TGate, TdgGate

        #                                                        ┌───┐
        # q_0: ───────────────────■─────────────────────■────■───┤ T ├───■──
        #                         │             ┌───┐   │  ┌─┴─┐┌┴───┴┐┌─┴─┐
        # q_1: ───────■───────────┼─────────■───┤ T ├───┼──┤ X ├┤ Tdg ├┤ X ├
        #      ┌───┐┌─┴─┐┌─────┐┌─┴─┐┌───┐┌─┴─┐┌┴───┴┐┌─┴─┐├───┤└┬───┬┘└───┘
        # q_2: ┤ H ├┤ X ├┤ Tdg ├┤ X ├┤ T ├┤ X ├┤ Tdg ├┤ X ├┤ T ├─┤ H ├──────
        #      └───┘└───┘└─────┘└───┘└───┘└───┘└─────┘└───┘└───┘ └───┘
        q = QuantumRegister(3, "q")
        qc = QuantumCircuit(q, name=self.name)
        rules = [
            (HGate(), [q[2]], []),
            (CXGate(), [q[1], q[2]], []),
            (TdgGate(), [q[2]], []),
            (CXGate(), [q[0], q[2]], []),
            (TGate(), [q[2]], []),
            (CXGate(), [q[1], q[2]], []),
            (TdgGate(), [q[2]], []),
            (CXGate(), [q[0], q[2]], []),
            (TGate(), [q[1]], []),
            (TGate(), [q[2]], []),
            (HGate(), [q[2]], []),
            (CXGate(), [q[0], q[1]], []),
            (TGate(), [q[0]], []),
            (TdgGate(), [q[1]], []),
            (CXGate(), [q[0], q[1]], []),
        ]
        for instr, qargs, cargs in rules:
            qc._append(instr, qargs, cargs)

        self.definition = qc

    def control(
        self,
        num_ctrl_qubits: int = 1,
        label: Optional[str] = None,
        ctrl_state: Optional[Union[str, int]] = None,
        annotated: bool = False,
    ):
        """Controlled version of this gate.

        Args:
            num_ctrl_qubits (int): number of control qubits.
            label (str or None): An optional label for the gate [Default: None]
            ctrl_state (int or str or None): control state expressed as integer,
                string (e.g. '110'), or None. If None, use all 1s.
            annotated: indicates whether the controlled gate can be implemented
                as an annotated gate.

        Returns:
            ControlledGate: controlled version of this gate.
        """
        if not annotated:
            ctrl_state = _ctrl_state_to_int(ctrl_state, num_ctrl_qubits)
            new_ctrl_state = (self.ctrl_state << num_ctrl_qubits) | ctrl_state
            gate = MCXGate(
                num_ctrl_qubits=num_ctrl_qubits + 2,
                label=label,
                ctrl_state=new_ctrl_state,
                _base_label=self.label,
            )
        else:
<<<<<<< HEAD
            gate = AnnotatedOperation(
                self, ControlModifier(num_ctrl_qubits=num_ctrl_qubits, ctrl_state=ctrl_state)
=======
            gate = super().control(
                num_ctrl_qubits=num_ctrl_qubits,
                label=label,
                ctrl_state=ctrl_state,
                annotated=annotated,
>>>>>>> d9b90de5
            )
        return gate

    def inverse(self, annotated: bool = False):
        """Return an inverted CCX gate (also a CCX)."""
        return CCXGate(ctrl_state=self.ctrl_state)  # self-inverse

    def __eq__(self, other):
        return isinstance(other, CCXGate) and self.ctrl_state == other.ctrl_state


@with_gate_array(
    [
        [1, 0, 0, 0, 0, 0, 0, 0],
        [0, 1, 0, 0, 0, 0, 0, 0],
        [0, 0, 1, 0, 0, 0, 0, 0],
        [0, 0, 0, 0, 0, 0, 0, -1j],
        [0, 0, 0, 0, 1, 0, 0, 0],
        [0, 0, 0, 0, 0, -1, 0, 0],
        [0, 0, 0, 0, 0, 0, 1, 0],
        [0, 0, 0, 1j, 0, 0, 0, 0],
    ]
)
class RCCXGate(SingletonGate):
    """The simplified Toffoli gate, also referred to as Margolus gate.

    The simplified Toffoli gate implements the Toffoli gate up to relative phases.
    This implementation requires three CX gates which is the minimal amount possible,
    as shown in https://arxiv.org/abs/quant-ph/0312225.
    Note, that the simplified Toffoli is not equivalent to the Toffoli. But can be used in places
    where the Toffoli gate is uncomputed again.

    This concrete implementation is from https://arxiv.org/abs/1508.03273, the dashed box
    of Fig. 3.

    Can be applied to a :class:`~qiskit.circuit.QuantumCircuit`
    with the :meth:`~qiskit.circuit.QuantumCircuit.rccx` method.
    """

    def __init__(self, label: Optional[str] = None, *, duration=None, unit="dt"):
        """Create a new simplified CCX gate."""
        super().__init__("rccx", 3, [], label=label, duration=duration, unit=unit)

    _singleton_lookup_key = stdlib_singleton_key()

    def _define(self):
        """
        gate rccx a,b,c
        { u2(0,pi) c;
          u1(pi/4) c;
          cx b, c;
          u1(-pi/4) c;
          cx a, c;
          u1(pi/4) c;
          cx b, c;
          u1(-pi/4) c;
          u2(0,pi) c;
        }
        """
        # pylint: disable=cyclic-import
        from qiskit.circuit.quantumcircuit import QuantumCircuit
        from .u1 import U1Gate
        from .u2 import U2Gate

        q = QuantumRegister(3, "q")
        qc = QuantumCircuit(q, name=self.name)
        rules = [
            (U2Gate(0, pi), [q[2]], []),  # H gate
            (U1Gate(pi / 4), [q[2]], []),  # T gate
            (CXGate(), [q[1], q[2]], []),
            (U1Gate(-pi / 4), [q[2]], []),  # inverse T gate
            (CXGate(), [q[0], q[2]], []),
            (U1Gate(pi / 4), [q[2]], []),
            (CXGate(), [q[1], q[2]], []),
            (U1Gate(-pi / 4), [q[2]], []),  # inverse T gate
            (U2Gate(0, pi), [q[2]], []),  # H gate
        ]
        for instr, qargs, cargs in rules:
            qc._append(instr, qargs, cargs)

        self.definition = qc

    def __eq__(self, other):
        return isinstance(other, RCCXGate)


class C3SXGate(SingletonControlledGate):
    """The 3-qubit controlled sqrt-X gate.

    This implementation is based on Page 17 of [1].

    References:
        [1] Barenco et al., 1995. https://arxiv.org/pdf/quant-ph/9503016.pdf
    """

    def __init__(
        self,
        label: Optional[str] = None,
        ctrl_state: Optional[Union[str, int]] = None,
        *,
        duration=None,
        unit="dt",
        _base_label=None,
    ):
        """Create a new 3-qubit controlled sqrt-X gate.

        Args:
            label (str or None): An optional label for the gate [Default: None]
            ctrl_state (int or str or None): control state expressed as integer,
                string (e.g. '110'), or None. If None, use all 1s.
        """
        from .sx import SXGate

        super().__init__(
            "c3sx",
            4,
            [],
            num_ctrl_qubits=3,
            label=label,
            ctrl_state=ctrl_state,
            base_gate=SXGate(label=_base_label),
            duration=duration,
            unit=unit,
        )

    _singleton_lookup_key = stdlib_singleton_key(num_ctrl_qubits=3)

    def _define(self):
        """
        gate c3sqrtx a,b,c,d
        {
            h d; cu1(pi/8) a,d; h d;
            cx a,b;
            h d; cu1(-pi/8) b,d; h d;
            cx a,b;
            h d; cu1(pi/8) b,d; h d;
            cx b,c;
            h d; cu1(-pi/8) c,d; h d;
            cx a,c;
            h d; cu1(pi/8) c,d; h d;
            cx b,c;
            h d; cu1(-pi/8) c,d; h d;
            cx a,c;
            h d; cu1(pi/8) c,d; h d;
        }
        """
        # pylint: disable=cyclic-import
        from qiskit.circuit.quantumcircuit import QuantumCircuit
        from .u1 import CU1Gate
        from .h import HGate

        angle = numpy.pi / 8
        q = QuantumRegister(4, name="q")
        rules = [
            (HGate(), [q[3]], []),
            (CU1Gate(angle), [q[0], q[3]], []),
            (HGate(), [q[3]], []),
            (CXGate(), [q[0], q[1]], []),
            (HGate(), [q[3]], []),
            (CU1Gate(-angle), [q[1], q[3]], []),
            (HGate(), [q[3]], []),
            (CXGate(), [q[0], q[1]], []),
            (HGate(), [q[3]], []),
            (CU1Gate(angle), [q[1], q[3]], []),
            (HGate(), [q[3]], []),
            (CXGate(), [q[1], q[2]], []),
            (HGate(), [q[3]], []),
            (CU1Gate(-angle), [q[2], q[3]], []),
            (HGate(), [q[3]], []),
            (CXGate(), [q[0], q[2]], []),
            (HGate(), [q[3]], []),
            (CU1Gate(angle), [q[2], q[3]], []),
            (HGate(), [q[3]], []),
            (CXGate(), [q[1], q[2]], []),
            (HGate(), [q[3]], []),
            (CU1Gate(-angle), [q[2], q[3]], []),
            (HGate(), [q[3]], []),
            (CXGate(), [q[0], q[2]], []),
            (HGate(), [q[3]], []),
            (CU1Gate(angle), [q[2], q[3]], []),
            (HGate(), [q[3]], []),
        ]
        qc = QuantumCircuit(q)
        for instr, qargs, cargs in rules:
            qc._append(instr, qargs, cargs)

        self.definition = qc

    def __eq__(self, other):
        return isinstance(other, C3SXGate) and self.ctrl_state == other.ctrl_state


@with_controlled_gate_array(_X_ARRAY, num_ctrl_qubits=3, cached_states=(7,))
class C3XGate(SingletonControlledGate):
    r"""The X gate controlled on 3 qubits.

    This implementation uses :math:`\sqrt{T}` and 14 CNOT gates.
    """

    def __init__(
        self,
        label: Optional[str] = None,
        ctrl_state: Optional[Union[str, int]] = None,
        *,
        _base_label=None,
        duration=None,
        unit="dt",
    ):
        """Create a new 3-qubit controlled X gate."""
        super().__init__(
            "mcx",
            4,
            [],
            num_ctrl_qubits=3,
            label=label,
            ctrl_state=ctrl_state,
            base_gate=XGate(label=_base_label),
            duration=duration,
            unit=unit,
        )

    _singleton_lookup_key = stdlib_singleton_key(num_ctrl_qubits=3)

    # seems like open controls not happening?
    def _define(self):
        """
        gate c3x a,b,c,d
        {
            h d;
            p(pi/8) a;
            p(pi/8) b;
            p(pi/8) c;
            p(pi/8) d;
            cx a, b;
            p(-pi/8) b;
            cx a, b;
            cx b, c;
            p(-pi/8) c;
            cx a, c;
            p(pi/8) c;
            cx b, c;
            p(-pi/8) c;
            cx a, c;
            cx c, d;
            p(-pi/8) d;
            cx b, d;
            p(pi/8) d;
            cx c, d;
            p(-pi/8) d;
            cx a, d;
            p(pi/8) d;
            cx c, d;
            p(-pi/8) d;
            cx b, d;
            p(pi/8) d;
            cx c, d;
            p(-pi/8) d;
            cx a, d;
            h d;
        }
        """
        from qiskit.circuit.quantumcircuit import QuantumCircuit

        q = QuantumRegister(4, name="q")
        qc = QuantumCircuit(q, name=self.name)
        qc.h(3)
        qc.p(pi / 8, [0, 1, 2, 3])
        qc.cx(0, 1)
        qc.p(-pi / 8, 1)
        qc.cx(0, 1)
        qc.cx(1, 2)
        qc.p(-pi / 8, 2)
        qc.cx(0, 2)
        qc.p(pi / 8, 2)
        qc.cx(1, 2)
        qc.p(-pi / 8, 2)
        qc.cx(0, 2)
        qc.cx(2, 3)
        qc.p(-pi / 8, 3)
        qc.cx(1, 3)
        qc.p(pi / 8, 3)
        qc.cx(2, 3)
        qc.p(-pi / 8, 3)
        qc.cx(0, 3)
        qc.p(pi / 8, 3)
        qc.cx(2, 3)
        qc.p(-pi / 8, 3)
        qc.cx(1, 3)
        qc.p(pi / 8, 3)
        qc.cx(2, 3)
        qc.p(-pi / 8, 3)
        qc.cx(0, 3)
        qc.h(3)

        self.definition = qc

    def control(
        self,
        num_ctrl_qubits: int = 1,
        label: Optional[str] = None,
        ctrl_state: Optional[Union[str, int]] = None,
        annotated: bool = False,
    ):
        """Controlled version of this gate.

        Args:
            num_ctrl_qubits (int): number of control qubits.
            label (str or None): An optional label for the gate [Default: None]
            ctrl_state (int or str or None): control state expressed as integer,
                string (e.g. '110'), or None. If None, use all 1s.
            annotated: indicates whether the controlled gate can be implemented
                as an annotated gate.

        Returns:
            ControlledGate: controlled version of this gate.
        """
        if not annotated:
            ctrl_state = _ctrl_state_to_int(ctrl_state, num_ctrl_qubits)
            new_ctrl_state = (self.ctrl_state << num_ctrl_qubits) | ctrl_state
            gate = MCXGate(
                num_ctrl_qubits=num_ctrl_qubits + 3,
                label=label,
                ctrl_state=new_ctrl_state,
                _base_label=self.label,
            )
        else:
<<<<<<< HEAD
            gate = AnnotatedOperation(
                self, ControlModifier(num_ctrl_qubits=num_ctrl_qubits, ctrl_state=ctrl_state)
=======
            gate = super().control(
                num_ctrl_qubits=num_ctrl_qubits,
                label=label,
                ctrl_state=ctrl_state,
                annotated=annotated,
>>>>>>> d9b90de5
            )
        return gate

    def inverse(self, annotated: bool = False):
        """Invert this gate. The C4X is its own inverse."""
        return C3XGate(ctrl_state=self.ctrl_state)

    def __eq__(self, other):
        return isinstance(other, C3XGate) and self.ctrl_state == other.ctrl_state


@with_gate_array(
    [
        [1, 0, 0, 0, 0, 0, 0, 0, 0, 0, 0, 0, 0, 0, 0, 0],
        [0, 1, 0, 0, 0, 0, 0, 0, 0, 0, 0, 0, 0, 0, 0, 0],
        [0, 0, 1, 0, 0, 0, 0, 0, 0, 0, 0, 0, 0, 0, 0, 0],
        [0, 0, 0, 1j, 0, 0, 0, 0, 0, 0, 0, 0, 0, 0, 0, 0],
        [0, 0, 0, 0, 1, 0, 0, 0, 0, 0, 0, 0, 0, 0, 0, 0],
        [0, 0, 0, 0, 0, 1, 0, 0, 0, 0, 0, 0, 0, 0, 0, 0],
        [0, 0, 0, 0, 0, 0, 1, 0, 0, 0, 0, 0, 0, 0, 0, 0],
        [0, 0, 0, 0, 0, 0, 0, 0, 0, 0, 0, 0, 0, 0, 0, 1],
        [0, 0, 0, 0, 0, 0, 0, 0, 1, 0, 0, 0, 0, 0, 0, 0],
        [0, 0, 0, 0, 0, 0, 0, 0, 0, 1, 0, 0, 0, 0, 0, 0],
        [0, 0, 0, 0, 0, 0, 0, 0, 0, 0, 1, 0, 0, 0, 0, 0],
        [0, 0, 0, 0, 0, 0, 0, 0, 0, 0, 0, -1j, 0, 0, 0, 0],
        [0, 0, 0, 0, 0, 0, 0, 0, 0, 0, 0, 0, 1, 0, 0, 0],
        [0, 0, 0, 0, 0, 0, 0, 0, 0, 0, 0, 0, 0, 1, 0, 0],
        [0, 0, 0, 0, 0, 0, 0, 0, 0, 0, 0, 0, 0, 0, 1, 0],
        [0, 0, 0, 0, 0, 0, 0, -1, 0, 0, 0, 0, 0, 0, 0, 0],
    ]
)
class RC3XGate(SingletonGate):
    """The simplified 3-controlled Toffoli gate.

    The simplified Toffoli gate implements the Toffoli gate up to relative phases.
    Note, that the simplified Toffoli is not equivalent to the Toffoli. But can be used in places
    where the Toffoli gate is uncomputed again.

    This concrete implementation is from https://arxiv.org/abs/1508.03273, the complete circuit
    of Fig. 4.

    Can be applied to a :class:`~qiskit.circuit.QuantumCircuit`
    with the :meth:`~qiskit.circuit.QuantumCircuit.rcccx` method.
    """

    def __init__(self, label: Optional[str] = None, *, duration=None, unit="dt"):
        """Create a new RC3X gate."""
        super().__init__("rcccx", 4, [], label=label, duration=duration, unit=unit)

    _singleton_lookup_key = stdlib_singleton_key()

    def _define(self):
        """
        gate rc3x a,b,c,d
        { u2(0,pi) d;
          u1(pi/4) d;
          cx c,d;
          u1(-pi/4) d;
          u2(0,pi) d;
          cx a,d;
          u1(pi/4) d;
          cx b,d;
          u1(-pi/4) d;
          cx a,d;
          u1(pi/4) d;
          cx b,d;
          u1(-pi/4) d;
          u2(0,pi) d;
          u1(pi/4) d;
          cx c,d;
          u1(-pi/4) d;
          u2(0,pi) d;
        }
        """
        # pylint: disable=cyclic-import
        from qiskit.circuit.quantumcircuit import QuantumCircuit
        from .u1 import U1Gate
        from .u2 import U2Gate

        q = QuantumRegister(4, "q")
        qc = QuantumCircuit(q, name=self.name)
        rules = [
            (U2Gate(0, pi), [q[3]], []),  # H gate
            (U1Gate(pi / 4), [q[3]], []),  # T gate
            (CXGate(), [q[2], q[3]], []),
            (U1Gate(-pi / 4), [q[3]], []),  # inverse T gate
            (U2Gate(0, pi), [q[3]], []),
            (CXGate(), [q[0], q[3]], []),
            (U1Gate(pi / 4), [q[3]], []),
            (CXGate(), [q[1], q[3]], []),
            (U1Gate(-pi / 4), [q[3]], []),
            (CXGate(), [q[0], q[3]], []),
            (U1Gate(pi / 4), [q[3]], []),
            (CXGate(), [q[1], q[3]], []),
            (U1Gate(-pi / 4), [q[3]], []),
            (U2Gate(0, pi), [q[3]], []),
            (U1Gate(pi / 4), [q[3]], []),
            (CXGate(), [q[2], q[3]], []),
            (U1Gate(-pi / 4), [q[3]], []),
            (U2Gate(0, pi), [q[3]], []),
        ]
        for instr, qargs, cargs in rules:
            qc._append(instr, qargs, cargs)

        self.definition = qc

    def __eq__(self, other):
        return isinstance(other, RC3XGate)


@with_controlled_gate_array(_X_ARRAY, num_ctrl_qubits=4, cached_states=(15,))
class C4XGate(SingletonControlledGate):
    """The 4-qubit controlled X gate.

    This implementation is based on Page 21, Lemma 7.5, of [1], with the use
    of the relative phase version of c3x, the rc3x [2].

    References:
        [1] Barenco et al., 1995. https://arxiv.org/pdf/quant-ph/9503016.pdf
        [2] Maslov, 2015. https://arxiv.org/abs/1508.03273
    """

    def __init__(
        self,
        label: Optional[str] = None,
        ctrl_state: Optional[Union[str, int]] = None,
        *,
        duration=None,
        unit="dt",
        _base_label=None,
    ):
        """Create a new 4-qubit controlled X gate."""
        if unit is None:
            unit = "dt"
        super().__init__(
            "mcx",
            5,
            [],
            num_ctrl_qubits=4,
            label=label,
            ctrl_state=ctrl_state,
            base_gate=XGate(label=_base_label),
            duration=duration,
            unit=unit,
        )

    _singleton_lookup_key = stdlib_singleton_key(num_ctrl_qubits=4)

    # seems like open controls not hapening?
    def _define(self):
        """
        gate c3sqrtx a,b,c,d
        {
            h d; cu1(pi/8) a,d; h d;
            cx a,b;
            h d; cu1(-pi/8) b,d; h d;
            cx a,b;
            h d; cu1(pi/8) b,d; h d;
            cx b,c;
            h d; cu1(-pi/8) c,d; h d;
            cx a,c;
            h d; cu1(pi/8) c,d; h d;
            cx b,c;
            h d; cu1(-pi/8) c,d; h d;
            cx a,c;
            h d; cu1(pi/8) c,d; h d;
        }
        gate c4x a,b,c,d,e
        {
            h e; cu1(pi/2) d,e; h e;
            rc3x a,b,c,d;
            h e; cu1(-pi/2) d,e; h e;
            rc3x a,b,c,d;
            c3sqrtx a,b,c,e;
        }
        """
        # pylint: disable=cyclic-import
        from qiskit.circuit.quantumcircuit import QuantumCircuit
        from .u1 import CU1Gate
        from .h import HGate

        q = QuantumRegister(5, name="q")
        qc = QuantumCircuit(q, name=self.name)
        rules = [
            (HGate(), [q[4]], []),
            (CU1Gate(numpy.pi / 2), [q[3], q[4]], []),
            (HGate(), [q[4]], []),
            (RC3XGate(), [q[0], q[1], q[2], q[3]], []),
            (HGate(), [q[4]], []),
            (CU1Gate(-numpy.pi / 2), [q[3], q[4]], []),
            (HGate(), [q[4]], []),
            (RC3XGate().inverse(), [q[0], q[1], q[2], q[3]], []),
            (C3SXGate(), [q[0], q[1], q[2], q[4]], []),
        ]
        for instr, qargs, cargs in rules:
            qc._append(instr, qargs, cargs)

        self.definition = qc

    def control(
        self,
        num_ctrl_qubits: int = 1,
        label: Optional[str] = None,
        ctrl_state: Optional[Union[str, int]] = None,
        annotated: bool = False,
    ):
        """Controlled version of this gate.

        Args:
            num_ctrl_qubits (int): number of control qubits.
            label (str or None): An optional label for the gate [Default: None]
            ctrl_state (int or str or None): control state expressed as integer,
                string (e.g. '110'), or None. If None, use all 1s.
            annotated: indicates whether the controlled gate can be implemented
                as an annotated gate.

        Returns:
            ControlledGate: controlled version of this gate.
        """
        if not annotated:
            ctrl_state = _ctrl_state_to_int(ctrl_state, num_ctrl_qubits)
            new_ctrl_state = (self.ctrl_state << num_ctrl_qubits) | ctrl_state
            gate = MCXGate(
                num_ctrl_qubits=num_ctrl_qubits + 4,
                label=label,
                ctrl_state=new_ctrl_state,
                _base_label=self.label,
            )
        else:
<<<<<<< HEAD
            gate = AnnotatedOperation(
                self, ControlModifier(num_ctrl_qubits=num_ctrl_qubits, ctrl_state=ctrl_state)
=======
            gate = super().control(
                num_ctrl_qubits=num_ctrl_qubits,
                label=label,
                ctrl_state=ctrl_state,
                annotated=annotated,
>>>>>>> d9b90de5
            )
        return gate

    def inverse(self, annotated: bool = False):
        """Invert this gate. The C4X is its own inverse."""
        return C4XGate(ctrl_state=self.ctrl_state)

    def __eq__(self, other):
        return isinstance(other, C4XGate) and self.ctrl_state == other.ctrl_state


class MCXGate(ControlledGate):
    """The general, multi-controlled X gate.

    Can be applied to a :class:`~qiskit.circuit.QuantumCircuit`
    with the :meth:`~qiskit.circuit.QuantumCircuit.mcx` method.
    """

    def __new__(
        cls,
        num_ctrl_qubits: Optional[int] = None,
        label: Optional[str] = None,
        ctrl_state: Optional[Union[str, int]] = None,
        *,
        duration=None,
        unit="dt",
        _base_label=None,
    ):
        """Create a new MCX instance.

        Depending on the number of controls and which mode of the MCX, this creates an
        explicit CX, CCX, C3X or C4X instance or a generic MCX gate.
        """
        # The CXGate and CCXGate will be implemented for all modes of the MCX, and
        # the C3XGate and C4XGate will be implemented in the MCXGrayCode class.
        explicit: dict[int, Type[ControlledGate]] = {1: CXGate, 2: CCXGate}
        gate_class = explicit.get(num_ctrl_qubits, None)
        if gate_class is not None:
            gate = gate_class.__new__(
                gate_class, label=label, ctrl_state=ctrl_state, _base_label=_base_label
            )
            # if __new__ does not return the same type as cls, init is not called
            gate.__init__(
                label=label,
                ctrl_state=ctrl_state,
                _base_label=_base_label,
                duration=duration,
                unit=unit,
            )
            return gate
        return super().__new__(cls)

    def __init__(
        self,
        num_ctrl_qubits: int,
        label: Optional[str] = None,
        ctrl_state: Optional[Union[str, int]] = None,
        *,
        duration=None,
        unit="dt",
        _name="mcx",
        _base_label=None,
    ):
        """Create new MCX gate."""
        num_ancilla_qubits = self.__class__.get_num_ancilla_qubits(num_ctrl_qubits)
        super().__init__(
            _name,
            num_ctrl_qubits + 1 + num_ancilla_qubits,
            [],
            num_ctrl_qubits=num_ctrl_qubits,
            label=label,
            ctrl_state=ctrl_state,
            base_gate=XGate(label=_base_label),
        )

    def inverse(self, annotated: bool = False):
        """Invert this gate. The MCX is its own inverse."""
        return MCXGate(num_ctrl_qubits=self.num_ctrl_qubits, ctrl_state=self.ctrl_state)

    @staticmethod
    def get_num_ancilla_qubits(num_ctrl_qubits: int, mode: str = "noancilla") -> int:
        """Get the number of required ancilla qubits without instantiating the class.

        This staticmethod might be necessary to check the number of ancillas before
        creating the gate, or to use the number of ancillas in the initialization.
        """
        if mode == "noancilla":
            return 0
        if mode in ["recursion", "advanced"]:
            return int(num_ctrl_qubits > 4)
        if mode[:7] == "v-chain" or mode[:5] == "basic":
            return max(0, num_ctrl_qubits - 2)
        raise AttributeError(f"Unsupported mode ({mode}) specified!")

    def _define(self):
        """The standard definition used the Gray code implementation."""
        # pylint: disable=cyclic-import
        from qiskit.circuit.quantumcircuit import QuantumCircuit

        q = QuantumRegister(self.num_qubits, name="q")
        qc = QuantumCircuit(q)
        qc._append(MCXGrayCode(self.num_ctrl_qubits), q[:], [])
        self.definition = qc

    @property
    def num_ancilla_qubits(self):
        """The number of ancilla qubits."""
        return self.__class__.get_num_ancilla_qubits(self.num_ctrl_qubits)

    def control(
        self,
        num_ctrl_qubits: int = 1,
        label: Optional[str] = None,
        ctrl_state: Optional[Union[str, int]] = None,
        annotated: bool = False,
    ):
        """Return a multi-controlled-X gate with more control lines.

        Args:
            num_ctrl_qubits (int): number of control qubits.
            label (str or None): An optional label for the gate [Default: None]
            ctrl_state (int or str or None): control state expressed as integer,
                string (e.g. '110'), or None. If None, use all 1s.
            annotated: indicates whether the controlled gate can be implemented
                as an annotated gate.

        Returns:
            ControlledGate: controlled version of this gate.
        """
<<<<<<< HEAD
        if not annotated:
            if ctrl_state is None:
                # use __class__ so this works for derived classes
                gate = self.__class__(
                    self.num_ctrl_qubits + num_ctrl_qubits,
                    label=label,
                    ctrl_state=ctrl_state,
                    _base_label=self.label,
                )
            else:
                gate = super().control(num_ctrl_qubits, label=label, ctrl_state=ctrl_state)
        else:
            gate = AnnotatedOperation(
                self, ControlModifier(num_ctrl_qubits=num_ctrl_qubits, ctrl_state=ctrl_state)
            )
=======
        if not annotated and ctrl_state is None:
            # use __class__ so this works for derived classes
            gate = self.__class__(
                self.num_ctrl_qubits + num_ctrl_qubits,
                label=label,
                ctrl_state=ctrl_state,
                _base_label=self.label,
            )
        else:
            gate = super().control(num_ctrl_qubits, label=label, ctrl_state=ctrl_state)
>>>>>>> d9b90de5
        return gate


class MCXGrayCode(MCXGate):
    r"""Implement the multi-controlled X gate using the Gray code.

    This delegates the implementation to the MCU1 gate, since :math:`X = H \cdot U1(\pi) \cdot H`.
    """

    def __new__(
        cls,
        num_ctrl_qubits: Optional[int] = None,
        label: Optional[str] = None,
        ctrl_state: Optional[Union[str, int]] = None,
        *,
        duration=None,
        unit="dt",
        _base_label=None,
    ):
        """Create a new MCXGrayCode instance"""
        # if 1 to 4 control qubits, create explicit gates
        explicit = {1: CXGate, 2: CCXGate, 3: C3XGate, 4: C4XGate}
        gate_class = explicit.get(num_ctrl_qubits, None)
        if gate_class is not None:
            gate = gate_class.__new__(
                gate_class,
                label=label,
                ctrl_state=ctrl_state,
                _base_label=_base_label,
                duration=duration,
                unit=unit,
            )
            # if __new__ does not return the same type as cls, init is not called
            gate.__init__(
                label=label,
                ctrl_state=ctrl_state,
                duration=duration,
                unit=unit,
            )
            return gate
        return super().__new__(cls)

    def __init__(
        self,
        num_ctrl_qubits: int,
        label: Optional[str] = None,
        ctrl_state: Optional[Union[str, int]] = None,
    ):
        super().__init__(num_ctrl_qubits, label=label, ctrl_state=ctrl_state, _name="mcx_gray")

    def inverse(self, annotated: bool = False):
        """Invert this gate. The MCX is its own inverse."""
        return MCXGrayCode(num_ctrl_qubits=self.num_ctrl_qubits, ctrl_state=self.ctrl_state)

    def _define(self):
        """Define the MCX gate using the Gray code."""
        # pylint: disable=cyclic-import
        from qiskit.circuit.quantumcircuit import QuantumCircuit
        from .u1 import MCU1Gate
        from .h import HGate

        q = QuantumRegister(self.num_qubits, name="q")
        qc = QuantumCircuit(q, name=self.name)
        qc._append(HGate(), [q[-1]], [])
        qc._append(MCU1Gate(numpy.pi, num_ctrl_qubits=self.num_ctrl_qubits), q[:], [])
        qc._append(HGate(), [q[-1]], [])
        self.definition = qc


class MCXRecursive(MCXGate):
    """Implement the multi-controlled X gate using recursion.

    Using a single ancilla qubit, the multi-controlled X gate is recursively split onto
    four sub-registers. This is done until we reach the 3- or 4-controlled X gate since
    for these we have a concrete implementation that do not require ancillas.
    """

    def __init__(
        self,
        num_ctrl_qubits: int,
        label: Optional[str] = None,
        ctrl_state: Optional[Union[str, int]] = None,
        *,
        duration=None,
        unit="dt",
        _base_label=None,
    ):
        super().__init__(
            num_ctrl_qubits,
            label=label,
            ctrl_state=ctrl_state,
            _name="mcx_recursive",
            duration=duration,
            unit=unit,
            _base_label=None,
        )

    @staticmethod
    def get_num_ancilla_qubits(num_ctrl_qubits: int, mode: str = "recursion"):
        """Get the number of required ancilla qubits."""
        return MCXGate.get_num_ancilla_qubits(num_ctrl_qubits, mode)

    def inverse(self, annotated: bool = False):
        """Invert this gate. The MCX is its own inverse."""
        return MCXRecursive(num_ctrl_qubits=self.num_ctrl_qubits, ctrl_state=self.ctrl_state)

    def _define(self):
        """Define the MCX gate using recursion."""
        # pylint: disable=cyclic-import
        from qiskit.circuit.quantumcircuit import QuantumCircuit

        q = QuantumRegister(self.num_qubits, name="q")
        qc = QuantumCircuit(q, name=self.name)
        if self.num_qubits == 4:
            qc._append(C3XGate(), q[:], [])
            self.definition = qc
        elif self.num_qubits == 5:
            qc._append(C4XGate(), q[:], [])
            self.definition = qc
        else:
            for instr, qargs, cargs in self._recurse(q[:-1], q_ancilla=q[-1]):
                qc._append(instr, qargs, cargs)
            self.definition = qc

    def _recurse(self, q, q_ancilla=None):
        # recursion stop
        if len(q) == 4:
            return [(C3XGate(), q[:], [])]
        if len(q) == 5:
            return [(C4XGate(), q[:], [])]
        if len(q) < 4:
            raise AttributeError("Something went wrong in the recursion, have less than 4 qubits.")

        # recurse
        num_ctrl_qubits = len(q) - 1
        middle = ceil(num_ctrl_qubits / 2)
        first_half = [*q[:middle], q_ancilla]
        second_half = [*q[middle:num_ctrl_qubits], q_ancilla, q[num_ctrl_qubits]]

        rule = []
        rule += self._recurse(first_half, q_ancilla=q[middle])
        rule += self._recurse(second_half, q_ancilla=q[middle - 1])
        rule += self._recurse(first_half, q_ancilla=q[middle])
        rule += self._recurse(second_half, q_ancilla=q[middle - 1])

        return rule


class MCXVChain(MCXGate):
    """Implement the multi-controlled X gate using a V-chain of CX gates."""

    def __new__(
        cls,
        num_ctrl_qubits: Optional[int] = None,
        dirty_ancillas: bool = False,  # pylint: disable=unused-argument
        label: Optional[str] = None,
        ctrl_state: Optional[Union[str, int]] = None,
        *,
        duration=None,
        unit="dt",
        _base_label=None,
    ):
        """Create a new MCX instance.

        This must be defined anew to include the additional argument ``dirty_ancillas``.
        """
        return super().__new__(
            cls,
            num_ctrl_qubits,
            label=label,
            ctrl_state=ctrl_state,
            _base_label=_base_label,
            duration=duration,
            unit=unit,
        )

    def __init__(
        self,
        num_ctrl_qubits: int,
        dirty_ancillas: bool = False,
        label: Optional[str] = None,
        ctrl_state: Optional[Union[str, int]] = None,
        *,
        duration=None,
        unit="dt",
        _base_label=None,
    ):
        super().__init__(
            num_ctrl_qubits,
            label=label,
            ctrl_state=ctrl_state,
            _name="mcx_vchain",
            _base_label=_base_label,
            duration=duration,
            unit=unit,
        )
        self._dirty_ancillas = dirty_ancillas

    def inverse(self, annotated: bool = False):
        """Invert this gate. The MCX is its own inverse."""
        return MCXVChain(
            num_ctrl_qubits=self.num_ctrl_qubits,
            dirty_ancillas=self._dirty_ancillas,
            ctrl_state=self.ctrl_state,
        )

    @staticmethod
    def get_num_ancilla_qubits(num_ctrl_qubits: int, mode: str = "v-chain"):
        """Get the number of required ancilla qubits."""
        return MCXGate.get_num_ancilla_qubits(num_ctrl_qubits, mode)

    def _define(self):
        """Define the MCX gate using a V-chain of CX gates."""
        # pylint: disable=cyclic-import
        from qiskit.circuit.quantumcircuit import QuantumCircuit
        from .u1 import U1Gate
        from .u2 import U2Gate

        q = QuantumRegister(self.num_qubits, name="q")
        qc = QuantumCircuit(q, name=self.name)
        q_controls = q[: self.num_ctrl_qubits]
        q_target = q[self.num_ctrl_qubits]
        q_ancillas = q[self.num_ctrl_qubits + 1 :]

        definition = []

        if self._dirty_ancillas:
            i = self.num_ctrl_qubits - 3
            ancilla_pre_rule = [
                (U2Gate(0, numpy.pi), [q_target], []),
                (CXGate(), [q_target, q_ancillas[i]], []),
                (U1Gate(-numpy.pi / 4), [q_ancillas[i]], []),
                (CXGate(), [q_controls[-1], q_ancillas[i]], []),
                (U1Gate(numpy.pi / 4), [q_ancillas[i]], []),
                (CXGate(), [q_target, q_ancillas[i]], []),
                (U1Gate(-numpy.pi / 4), [q_ancillas[i]], []),
                (CXGate(), [q_controls[-1], q_ancillas[i]], []),
                (U1Gate(numpy.pi / 4), [q_ancillas[i]], []),
            ]
            for inst in ancilla_pre_rule:
                definition.append(inst)

            for j in reversed(range(2, self.num_ctrl_qubits - 1)):
                definition.append(
                    (RCCXGate(), [q_controls[j], q_ancillas[i - 1], q_ancillas[i]], [])
                )
                i -= 1

        definition.append((RCCXGate(), [q_controls[0], q_controls[1], q_ancillas[0]], []))
        i = 0
        for j in range(2, self.num_ctrl_qubits - 1):
            definition.append((RCCXGate(), [q_controls[j], q_ancillas[i], q_ancillas[i + 1]], []))
            i += 1

        if self._dirty_ancillas:
            ancilla_post_rule = [
                (U1Gate(-numpy.pi / 4), [q_ancillas[i]], []),
                (CXGate(), [q_controls[-1], q_ancillas[i]], []),
                (U1Gate(numpy.pi / 4), [q_ancillas[i]], []),
                (CXGate(), [q_target, q_ancillas[i]], []),
                (U1Gate(-numpy.pi / 4), [q_ancillas[i]], []),
                (CXGate(), [q_controls[-1], q_ancillas[i]], []),
                (U1Gate(numpy.pi / 4), [q_ancillas[i]], []),
                (CXGate(), [q_target, q_ancillas[i]], []),
                (U2Gate(0, numpy.pi), [q_target], []),
            ]
            for inst in ancilla_post_rule:
                definition.append(inst)
        else:
            definition.append((CCXGate(), [q_controls[-1], q_ancillas[i], q_target], []))

        for j in reversed(range(2, self.num_ctrl_qubits - 1)):
            definition.append((RCCXGate(), [q_controls[j], q_ancillas[i - 1], q_ancillas[i]], []))
            i -= 1
        definition.append((RCCXGate(), [q_controls[0], q_controls[1], q_ancillas[i]], []))

        if self._dirty_ancillas:
            for i, j in enumerate(list(range(2, self.num_ctrl_qubits - 1))):
                definition.append(
                    (RCCXGate(), [q_controls[j], q_ancillas[i], q_ancillas[i + 1]], [])
                )

        for instr, qargs, cargs in definition:
            qc._append(instr, qargs, cargs)
        self.definition = qc<|MERGE_RESOLUTION|>--- conflicted
+++ resolved
@@ -123,16 +123,11 @@
                 _base_label=self.label,
             )
         else:
-<<<<<<< HEAD
-            gate = AnnotatedOperation(
-                self, ControlModifier(num_ctrl_qubits=num_ctrl_qubits, ctrl_state=ctrl_state)
-=======
             gate = super().control(
                 num_ctrl_qubits=num_ctrl_qubits,
                 label=label,
                 ctrl_state=ctrl_state,
                 annotated=annotated,
->>>>>>> d9b90de5
             )
         return gate
 
@@ -263,16 +258,11 @@
                 _base_label=self.label,
             )
         else:
-<<<<<<< HEAD
-            gate = AnnotatedOperation(
-                self, ControlModifier(num_ctrl_qubits=num_ctrl_qubits, ctrl_state=ctrl_state)
-=======
             gate = super().control(
                 num_ctrl_qubits=num_ctrl_qubits,
                 label=label,
                 ctrl_state=ctrl_state,
                 annotated=annotated,
->>>>>>> d9b90de5
             )
         return gate
 
@@ -452,16 +442,11 @@
                 _base_label=self.label,
             )
         else:
-<<<<<<< HEAD
-            gate = AnnotatedOperation(
-                self, ControlModifier(num_ctrl_qubits=num_ctrl_qubits, ctrl_state=ctrl_state)
-=======
             gate = super().control(
                 num_ctrl_qubits=num_ctrl_qubits,
                 label=label,
                 ctrl_state=ctrl_state,
                 annotated=annotated,
->>>>>>> d9b90de5
             )
         return gate
 
@@ -788,16 +773,11 @@
                 _base_label=self.label,
             )
         else:
-<<<<<<< HEAD
-            gate = AnnotatedOperation(
-                self, ControlModifier(num_ctrl_qubits=num_ctrl_qubits, ctrl_state=ctrl_state)
-=======
             gate = super().control(
                 num_ctrl_qubits=num_ctrl_qubits,
                 label=label,
                 ctrl_state=ctrl_state,
                 annotated=annotated,
->>>>>>> d9b90de5
             )
         return gate
 
@@ -1027,16 +1007,11 @@
                 _base_label=self.label,
             )
         else:
-<<<<<<< HEAD
-            gate = AnnotatedOperation(
-                self, ControlModifier(num_ctrl_qubits=num_ctrl_qubits, ctrl_state=ctrl_state)
-=======
             gate = super().control(
                 num_ctrl_qubits=num_ctrl_qubits,
                 label=label,
                 ctrl_state=ctrl_state,
                 annotated=annotated,
->>>>>>> d9b90de5
             )
         return gate
 
@@ -1166,23 +1141,6 @@
         Returns:
             ControlledGate: controlled version of this gate.
         """
-<<<<<<< HEAD
-        if not annotated:
-            if ctrl_state is None:
-                # use __class__ so this works for derived classes
-                gate = self.__class__(
-                    self.num_ctrl_qubits + num_ctrl_qubits,
-                    label=label,
-                    ctrl_state=ctrl_state,
-                    _base_label=self.label,
-                )
-            else:
-                gate = super().control(num_ctrl_qubits, label=label, ctrl_state=ctrl_state)
-        else:
-            gate = AnnotatedOperation(
-                self, ControlModifier(num_ctrl_qubits=num_ctrl_qubits, ctrl_state=ctrl_state)
-            )
-=======
         if not annotated and ctrl_state is None:
             # use __class__ so this works for derived classes
             gate = self.__class__(
@@ -1193,7 +1151,6 @@
             )
         else:
             gate = super().control(num_ctrl_qubits, label=label, ctrl_state=ctrl_state)
->>>>>>> d9b90de5
         return gate
 
 
