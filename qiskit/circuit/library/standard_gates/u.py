# This code is part of Qiskit.
#
# (C) Copyright IBM 2017.
#
# This code is licensed under the Apache License, Version 2.0. You may
# obtain a copy of this license in the LICENSE.txt file in the root directory
# of this source tree or at http://www.apache.org/licenses/LICENSE-2.0.
#
# Any modifications or derivative works of this code must retain this
# copyright notice, and modified files need to carry a notice indicating
# that they have been altered from the originals.

"""Two-pulse single-qubit gate."""
import math
from cmath import exp
from typing import Optional, Union
import numpy
from qiskit.circuit.controlledgate import ControlledGate
from qiskit.circuit.gate import Gate
from qiskit.circuit.parameterexpression import ParameterValueType
from qiskit.circuit.quantumregister import QuantumRegister
from qiskit.circuit.exceptions import CircuitError


class UGate(Gate):
    r"""Generic single-qubit rotation gate with 3 Euler angles.

    **Circuit symbol:**

    .. parsed-literal::

             ┌──────────┐
        q_0: ┤ U(ϴ,φ,λ) ├
             └──────────┘

    **Matrix Representation:**

    .. math::

        \newcommand{\th}{\frac{\theta}{2}}

        U(\theta, \phi, \lambda) =
            \begin{pmatrix}
                \cos\left(\th\right)          & -e^{i\lambda}\sin\left(\th\right) \\
                e^{i\phi}\sin\left(\th\right) & e^{i(\phi+\lambda)}\cos\left(\th\right)
            \end{pmatrix}

    .. note::

        The matrix representation shown here is the same as in the `OpenQASM 3.0 specification
        <https://openqasm.com/language/gates.html#built-in-gates>`_,
        which differs from the `OpenQASM 2.0 specification 
        <https://doi.org/10.48550/arXiv.1707.03429>`_ by a global phase of
        :math:`e^{i(\phi+\lambda)/2}.

    **Examples:**

    .. math::

        U\left(\theta, -\frac{\pi}{2}, \frac{\pi}{2}\right) = RX(\theta)

    .. math::

        U(\theta, 0, 0) = RY(\theta)
    """

    def __init__(
        self,
        theta: ParameterValueType,
        phi: ParameterValueType,
        lam: ParameterValueType,
        label: Optional[str] = None,
    ):
        """Create new U gate."""
        super().__init__("u", 1, [theta, phi, lam], label=label)

    def inverse(self):
        r"""Return inverted U gate.

        :math:`U(\theta,\phi,\lambda)^{\dagger} =U(-\theta,-\lambda,-\phi)`)
        """
        return UGate(-self.params[0], -self.params[2], -self.params[1])

    def control(
        self,
        num_ctrl_qubits: int = 1,
        label: Optional[str] = None,
        ctrl_state: Optional[Union[str, int]] = None,
    ):
        """Return a (multi-)controlled-U gate.

        Args:
            num_ctrl_qubits (int): number of control qubits.
            label (str or None): An optional label for the gate [Default: None]
            ctrl_state (int or str or None): control state expressed as integer,
                string (e.g. '110'), or None. If None, use all 1s.

        Returns:
            ControlledGate: controlled version of this gate.
        """
        if num_ctrl_qubits == 1:
            gate = CUGate(
                self.params[0],
                self.params[1],
                self.params[2],
                0,
                label=label,
                ctrl_state=ctrl_state,
            )
            gate.base_gate.label = self.label
            return gate
        return super().control(num_ctrl_qubits=num_ctrl_qubits, label=label, ctrl_state=ctrl_state)

    def __array__(self, dtype=complex):
        """Return a numpy.array for the U gate."""
        theta, phi, lam = (float(param) for param in self.params)
        cos = numpy.cos(theta / 2)
        sin = numpy.sin(theta / 2)
        return numpy.array(
            [
<<<<<<< HEAD
                [cos, -numpy.exp(1j * lam) * sin],
                [numpy.exp(1j * phi) * sin, numpy.exp(1j * (phi + lam)) * cos],
=======
                [math.cos(theta / 2), -exp(1j * lam) * math.sin(theta / 2)],
                [
                    exp(1j * phi) * math.sin(theta / 2),
                    exp(1j * (phi + lam)) * math.cos(theta / 2),
                ],
>>>>>>> b7142c91
            ],
            dtype=dtype,
        )


class CUGate(ControlledGate):
    r"""Controlled-U gate (4-parameter two-qubit gate).

    This is a controlled version of the U gate (generic single qubit rotation),
    including a possible global phase :math:`e^{i\gamma}` of the U gate.

    **Circuit symbol:**

    .. parsed-literal::

        q_0: ──────■──────
             ┌─────┴──────┐
        q_1: ┤ U(ϴ,φ,λ,γ) ├
             └────────────┘

    **Matrix representation:**

    .. math::

        \newcommand{\th}{\frac{\theta}{2}}

        CU(\theta, \phi, \lambda, \gamma)\ q_0, q_1 =
            I \otimes |0\rangle\langle 0| +
            e^{i\gamma} U(\theta,\phi,\lambda) \otimes |1\rangle\langle 1| =
            \begin{pmatrix}
                1 & 0                           & 0 & 0 \\
                0 & e^{i\gamma}\cos(\th)        & 0 & -e^{i(\gamma + \lambda)}\sin(\th) \\
                0 & 0                           & 1 & 0 \\
                0 & e^{i(\gamma+\phi)}\sin(\th) & 0 & e^{i(\gamma+\phi+\lambda)}\cos(\th)
            \end{pmatrix}

    .. note::

        In Qiskit's convention, higher qubit indices are more significant
        (little endian convention). In many textbooks, controlled gates are
        presented with the assumption of more significant qubits as control,
        which in our case would be q_1. Thus a textbook matrix for this
        gate will be:

        .. parsed-literal::
                 ┌────────────┐
            q_0: ┤ U(ϴ,φ,λ,γ) ├
                 └─────┬──────┘
            q_1: ──────■───────

        .. math::

            CU(\theta, \phi, \lambda, \gamma)\ q_1, q_0 =
                |0\rangle\langle 0| \otimes I +
                e^{i\gamma}|1\rangle\langle 1| \otimes U(\theta,\phi,\lambda) =
                \begin{pmatrix}
                    1 & 0 & 0                             & 0 \\
                    0 & 1 & 0                             & 0 \\
                    0 & 0 & e^{i\gamma} \cos(\th)         & -e^{i(\gamma + \lambda)}\sin(\th) \\
                    0 & 0 & e^{i(\gamma + \phi)}\sin(\th) & e^{i(\gamma + \phi+\lambda)}\cos(\th)
                \end{pmatrix}
    """

    def __init__(
        self,
        theta: ParameterValueType,
        phi: ParameterValueType,
        lam: ParameterValueType,
        gamma: ParameterValueType,
        label: Optional[str] = None,
        ctrl_state: Optional[Union[str, int]] = None,
    ):
        """Create new CU gate."""
        super().__init__(
            "cu",
            2,
            [theta, phi, lam, gamma],
            num_ctrl_qubits=1,
            label=label,
            ctrl_state=ctrl_state,
            base_gate=UGate(theta, phi, lam),
        )

    def _define(self):
        """
        gate cu(theta,phi,lambda,gamma) c, t
        { phase(gamma) c;
          phase((lambda+phi)/2) c;
          phase((lambda-phi)/2) t;
          cx c,t;
          u(-theta/2,0,-(phi+lambda)/2) t;
          cx c,t;
          u(theta/2,phi,0) t;
        }
        """
        # pylint: disable=cyclic-import
        from qiskit.circuit.quantumcircuit import QuantumCircuit

        #          ┌──────┐    ┌──────────────┐
        # q_0: ────┤ P(γ) ├────┤ P(λ/2 + φ/2) ├──■────────────────────────────■────────────────
        #      ┌───┴──────┴───┐└──────────────┘┌─┴─┐┌──────────────────────┐┌─┴─┐┌────────────┐
        # q_1: ┤ P(λ/2 - φ/2) ├────────────────┤ X ├┤ U(-0/2,0,-λ/2 - φ/2) ├┤ X ├┤ U(0/2,φ,0) ├
        #      └──────────────┘                └───┘└──────────────────────┘└───┘└────────────┘
        q = QuantumRegister(2, "q")
        qc = QuantumCircuit(q, name=self.name)
        qc.p(self.params[3], 0)
        qc.p((self.params[2] + self.params[1]) / 2, 0)
        qc.p((self.params[2] - self.params[1]) / 2, 1)
        qc.cx(0, 1)
        qc.u(-self.params[0] / 2, 0, -(self.params[1] + self.params[2]) / 2, 1)
        qc.cx(0, 1)
        qc.u(self.params[0] / 2, self.params[1], 0, 1)
        self.definition = qc

    def inverse(self):
        r"""Return inverted CU gate.

        :math:`CU(\theta,\phi,\lambda,\gamma)^{\dagger} = CU(-\theta,-\phi,-\lambda,-\gamma)`)
        """
        return CUGate(
            -self.params[0],
            -self.params[2],
            -self.params[1],
            -self.params[3],
            ctrl_state=self.ctrl_state,
        )

    def __array__(self, dtype=None):
        """Return a numpy.array for the CU gate."""
        theta, phi, lam, gamma = (float(param) for param in self.params)
        cos = numpy.cos(theta / 2)
        sin = numpy.sin(theta / 2)
        a = numpy.exp(1j * gamma) * cos
        b = -numpy.exp(1j * (gamma + lam)) * sin
        c = numpy.exp(1j * (gamma + phi)) * sin
        d = numpy.exp(1j * (gamma + phi + lam)) * cos
        if self.ctrl_state:
            return numpy.array(
                [[1, 0, 0, 0], [0, a, 0, b], [0, 0, 1, 0], [0, c, 0, d]], dtype=dtype
            )
        else:
            return numpy.array(
                [[a, 0, b, 0], [0, 1, 0, 0], [c, 0, d, 0], [0, 0, 0, 1]], dtype=dtype
            )

    @property
    def params(self):
        """Get parameters from base_gate.

        Returns:
            list: List of gate parameters.

        Raises:
            CircuitError: Controlled gate does not define a base gate
        """
        if self.base_gate:
            # CU has one additional parameter to the U base gate
            return self.base_gate.params + self._params
        else:
            raise CircuitError("Controlled gate does not define base gate for extracting params")

    @params.setter
    def params(self, parameters):
        """Set base gate parameters.

        Args:
            parameters (list): The list of parameters to set.

        Raises:
            CircuitError: If controlled gate does not define a base gate.
        """
        # CU has one additional parameter to the U base gate
        self._params = [parameters[-1]]
        if self.base_gate:
            self.base_gate.params = parameters[:-1]
        else:
            raise CircuitError("Controlled gate does not define base gate for extracting params")<|MERGE_RESOLUTION|>--- conflicted
+++ resolved
@@ -118,16 +118,8 @@
         sin = numpy.sin(theta / 2)
         return numpy.array(
             [
-<<<<<<< HEAD
                 [cos, -numpy.exp(1j * lam) * sin],
                 [numpy.exp(1j * phi) * sin, numpy.exp(1j * (phi + lam)) * cos],
-=======
-                [math.cos(theta / 2), -exp(1j * lam) * math.sin(theta / 2)],
-                [
-                    exp(1j * phi) * math.sin(theta / 2),
-                    exp(1j * (phi + lam)) * math.cos(theta / 2),
-                ],
->>>>>>> b7142c91
             ],
             dtype=dtype,
         )
