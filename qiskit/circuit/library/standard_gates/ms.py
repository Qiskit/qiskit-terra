--- conflicted
+++ resolved
@@ -12,11 +12,6 @@
 
 """Global Mølmer–Sørensen gate."""
 
-<<<<<<< HEAD
-import warnings
-from qiskit.util import deprecate_arguments
-=======
->>>>>>> dc3a2a66
 from qiskit.circuit.gate import Gate
 from qiskit.circuit.quantumregister import QuantumRegister
 
