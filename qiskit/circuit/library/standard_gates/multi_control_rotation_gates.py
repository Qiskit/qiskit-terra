--- conflicted
+++ resolved
@@ -91,11 +91,7 @@
     ctrl_state: str = None,
 ):
     """
-<<<<<<< HEAD
-    Apply multi-controlled SU(2) gate with one real diagonal.
-=======
     Apply multi-controlled SU(2) gate with a real main diagonal or secondary diagonal.
->>>>>>> a461a913
     https://arxiv.org/abs/2302.06377
 
     Args:
@@ -114,17 +110,10 @@
     from qiskit.quantum_info.operators.predicates import is_unitary_matrix
 
     if not is_unitary_matrix(unitary):
-<<<<<<< HEAD
-        raise QiskitError("parameter unitary in linear_depth_mcv must be an unitary matrix")
-
-    if unitary.shape != (2, 2):
-        raise QiskitError("parameter unitary in linear_depth_mcv must be a 2x2 matrix")
-=======
         raise QiskitError("parameter unitary in mcsu2_real_diagonal must be an unitary matrix")
 
     if unitary.shape != (2, 2):
         raise QiskitError("parameter unitary in mcsu2_real_diagonal must be a 2x2 matrix")
->>>>>>> a461a913
 
     is_main_diag_real = np.isclose(unitary[0, 0].imag, 0.0) and np.isclose(unitary[1, 1].imag, 0.0)
     is_secondary_diag_real = np.isclose(unitary[0, 1].imag, 0.0) and np.isclose(
@@ -132,11 +121,7 @@
     )
 
     if not is_main_diag_real and not is_secondary_diag_real:
-<<<<<<< HEAD
-        raise QiskitError("parameter unitary in linear_depth_mcv must have one real diagonal")
-=======
         raise QiskitError("parameter unitary in mcsu2_real_diagonal must have one real diagonal")
->>>>>>> a461a913
 
     if is_secondary_diag_real:
         x = unitary[0, 1]
@@ -145,7 +130,6 @@
         x = -unitary[0, 1].real
         z = unitary[1, 1] - unitary[0, 1].imag * 1.0j
 
-<<<<<<< HEAD
     if np.isclose(z, -1):
         s_op = [[1.0, 0.0], [0.0, 1.0j]]
     else:
@@ -157,15 +141,6 @@
         # S gate definition
         s_op = np.array([[alpha, -np.conj(beta)], [beta, np.conj(alpha)]])
 
-=======
-    alpha_r = np.sqrt((np.sqrt((z.real + 1.0) / 2.0) + 1.0) / 2.0)
-    alpha_i = z.imag / (2.0 * np.sqrt((z.real + 1.0) * (np.sqrt((z.real + 1.0) / 2.0) + 1.0)))
-    alpha = alpha_r + 1.0j * alpha_i
-    beta = x / (2.0 * np.sqrt((z.real + 1.0) * (np.sqrt((z.real + 1.0) / 2.0) + 1.0)))
-
-    # S gate definition
-    s_op = np.array([[alpha, -np.conj(beta)], [beta, np.conj(alpha)]])
->>>>>>> a461a913
     s_gate = UnitaryGate(s_op)
 
     num_ctrl = len(controls)
