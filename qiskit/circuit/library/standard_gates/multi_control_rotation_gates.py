--- conflicted
+++ resolved
@@ -182,17 +182,10 @@
             mode = 'noancilla'
 
     if mode == 'basic':
-<<<<<<< HEAD
-        self.u(theta / 2, 0, 0, q_target)
-        self.mct(q_controls, q_target, q_ancillae)
-        self.u(-theta / 2, 0, 0, q_target)
-        self.mct(q_controls, q_target, q_ancillae)
-=======
         self.ry(theta / 2, q_target)
         self.mcx(q_controls, q_target, q_ancillae, mode='v-chain')
         self.ry(-theta / 2, q_target)
         self.mcx(q_controls, q_target, q_ancillae, mode='v-chain')
->>>>>>> 18ad8fc7
     elif mode == 'noancilla':
         n_c = len(control_qubits)
         if n_c == 1:  # cu3
