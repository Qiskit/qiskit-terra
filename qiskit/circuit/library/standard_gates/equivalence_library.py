# -*- coding: utf-8 -*-

# This code is part of Qiskit.
#
# (C) Copyright IBM 2017.
#
# This code is licensed under the Apache License, Version 2.0. You may
# obtain a copy of this license in the LICENSE.txt file in the root directory
# of this source tree or at http://www.apache.org/licenses/LICENSE-2.0.
#
# Any modifications or derivative works of this code must retain this
# copyright notice, and modified files need to carry a notice indicating
# that they have been altered from the originals.

"""Standard gates."""


# pylint: disable=invalid-name

from qiskit.qasm import pi
from qiskit.circuit import EquivalenceLibrary, Parameter, QuantumCircuit, QuantumRegister

from qiskit.quantum_info.synthesis.ion_decompose import cnot_rxx_decompose

from . import (
    HGate,
    CHGate,
    MSGate,
    PhaseGate,
    CPhaseGate,
    RGate,
    RCCXGate,
    RXGate,
    CRXGate,
    RXXGate,
    RYGate,
    CRYGate,
    RZGate,
    CRZGate,
    RZZGate,
    RZXGate,
    SGate,
    SdgGate,
    SwapGate,
    CSwapGate,
    iSwapGate,
    DCXGate,
    TGate,
    TdgGate,
    UGate,
    CUGate,
    U1Gate,
    CU1Gate,
    U2Gate,
    U3Gate,
    CU3Gate,
    XGate,
    CXGate,
    CCXGate,
    YGate,
    CYGate,
    RYYGate,
    ZGate,
    CZGate,
)


_sel = StandardEquivalenceLibrary = EquivalenceLibrary()


# Import existing gate definitions

# HGate

q = QuantumRegister(1, 'q')
def_h = QuantumCircuit(q)
def_h.append(U2Gate(0, pi), [q[0]], [])
_sel.add_equivalence(HGate(), def_h)

# CHGate

q = QuantumRegister(2, 'q')
def_ch = QuantumCircuit(q)
for inst, qargs, cargs in [
        (SGate(), [q[1]], []),
        (HGate(), [q[1]], []),
        (TGate(), [q[1]], []),
        (CXGate(), [q[0], q[1]], []),
        (TdgGate(), [q[1]], []),
        (HGate(), [q[1]], []),
        (SdgGate(), [q[1]], [])
]:
    def_ch.append(inst, qargs, cargs)
_sel.add_equivalence(CHGate(), def_ch)

# MSGate

for num_qubits in range(2, 20):
    q = QuantumRegister(num_qubits, 'q')
    theta = Parameter('theta')
    def_ms = QuantumCircuit(q)
    for i in range(num_qubits):
        for j in range(i + 1, num_qubits):
            def_ms.append(RXXGate(theta), [q[i], q[j]])
    _sel.add_equivalence(MSGate(num_qubits, theta), def_ms)

# PhaseGate

q = QuantumRegister(1, 'q')
theta = Parameter('theta')
phase_to_u1 = QuantumCircuit(q)
phase_to_u1.u1(theta, 0)
_sel.add_equivalence(PhaseGate(theta), phase_to_u1)

# CPhaseGate

q = QuantumRegister(2, 'q')
theta = Parameter('theta')
def_cphase = QuantumCircuit(q)
def_cphase.p(theta / 2, 0)
def_cphase.cx(0, 1)
def_cphase.p(-theta / 2, 1)
def_cphase.cx(0, 1)
def_cphase.p(theta / 2, 1)
_sel.add_equivalence(CPhaseGate(theta), def_cphase)

q = QuantumRegister(2, 'q')
theta = Parameter('theta')
cphase_to_cu1 = QuantumCircuit(q)
cphase_to_cu1.cu1(theta, 0, 1)
_sel.add_equivalence(CPhaseGate(theta), cphase_to_cu1)

# RGate

q = QuantumRegister(1, 'q')
theta = Parameter('theta')
phi = Parameter('phi')
def_r = QuantumCircuit(q)
def_r.append(U3Gate(theta, phi - pi / 2, -phi + pi / 2), [q[0]])
_sel.add_equivalence(RGate(theta, phi), def_r)

# RCCXGate

q = QuantumRegister(3, 'q')
def_rccx = QuantumCircuit(q)
for inst, qargs, cargs in [
        (HGate(), [q[2]], []),
        (TGate(), [q[2]], []),
        (CXGate(), [q[1], q[2]], []),
        (TdgGate(), [q[2]], []),
        (CXGate(), [q[0], q[2]], []),
        (TGate(), [q[2]], []),
        (CXGate(), [q[1], q[2]], []),
        (TdgGate(), [q[2]], []),
        (HGate(), [q[2]], []),
]:
    def_rccx.append(inst, qargs, cargs)
_sel.add_equivalence(RCCXGate(), def_rccx)

# RXGate

q = QuantumRegister(1, 'q')
theta = Parameter('theta')
def_rx = QuantumCircuit(q)
def_rx.append(RGate(theta, 0), [q[0]], [])
_sel.add_equivalence(RXGate(theta), def_rx)

# CRXGate

q = QuantumRegister(2, 'q')
theta = Parameter('theta')
def_crx = QuantumCircuit(q)
for inst, qargs, cargs in [
        (U1Gate(pi / 2), [q[1]], []),
        (CXGate(), [q[0], q[1]], []),
        (U3Gate(-theta / 2, 0, 0), [q[1]], []),
        (CXGate(), [q[0], q[1]], []),
        (U3Gate(theta / 2, -pi / 2, 0), [q[1]], [])
]:
    def_crx.append(inst, qargs, cargs)
_sel.add_equivalence(CRXGate(theta), def_crx)

# RXXGate

q = QuantumRegister(2, 'q')
theta = Parameter('theta')
def_rxx = QuantumCircuit(q)
for inst, qargs, cargs in [
        (HGate(), [q[0]], []),
        (HGate(), [q[1]], []),
        (CXGate(), [q[0], q[1]], []),
        (RZGate(theta), [q[1]], []),
        (CXGate(), [q[0], q[1]], []),
        (HGate(), [q[1]], []),
        (HGate(), [q[0]], []),
]:
    def_rxx.append(inst, qargs, cargs)
_sel.add_equivalence(RXXGate(theta), def_rxx)

# RZXGate

q = QuantumRegister(2, 'q')
theta = Parameter('theta')
def_rzx = QuantumCircuit(q)
for inst, qargs, cargs in [
        (HGate(), [q[1]], []),
        (CXGate(), [q[0], q[1]], []),
        (RZGate(theta), [q[1]], []),
        (CXGate(), [q[0], q[1]], []),
        (HGate(), [q[1]], []),
]:
    def_rzx.append(inst, qargs, cargs)
_sel.add_equivalence(RZXGate(theta), def_rzx)


# RYGate

q = QuantumRegister(1, 'q')
theta = Parameter('theta')
def_ry = QuantumCircuit(q)
def_ry.append(RGate(theta, pi / 2), [q[0]], [])
_sel.add_equivalence(RYGate(theta), def_ry)

# CRYGate

q = QuantumRegister(2, 'q')
theta = Parameter('theta')
def_cry = QuantumCircuit(q)
for inst, qargs, cargs in [
        (U3Gate(theta / 2, 0, 0), [q[1]], []),
        (CXGate(), [q[0], q[1]], []),
        (U3Gate(-theta / 2, 0, 0), [q[1]], []),
        (CXGate(), [q[0], q[1]], [])
]:
    def_cry.append(inst, qargs, cargs)
_sel.add_equivalence(CRYGate(theta), def_cry)

# RYYGate

q = QuantumRegister(2, 'q')
theta = Parameter('theta')
def_ryy = QuantumCircuit(q)
for inst, qargs, cargs in [
        (RXGate(pi / 2), [q[0]], []),
        (RXGate(pi / 2), [q[1]], []),
        (CXGate(), [q[0], q[1]], []),
        (RZGate(theta), [q[1]], []),
        (CXGate(), [q[0], q[1]], []),
        (RXGate(-pi / 2), [q[0]], []),
        (RXGate(-pi / 2), [q[1]], []),
]:
    def_ryy.append(inst, qargs, cargs)
_sel.add_equivalence(RYYGate(theta), def_ryy)

# RZGate

q = QuantumRegister(1, 'q')
theta = Parameter('theta')
def_rz = QuantumCircuit(q, global_phase=-theta / 2)
def_rz.append(U1Gate(theta), [q[0]], [])
_sel.add_equivalence(RZGate(theta), def_rz)

q = QuantumRegister(1, 'q')
theta = Parameter('theta')
rz_to_rxry = QuantumCircuit(q)
rz_to_rxry.append(RXGate(pi/2), [q[0]], [])
rz_to_rxry.append(RYGate(-theta), [q[0]], [])
rz_to_rxry.append(RXGate(-pi/2), [q[0]], [])
_sel.add_equivalence(RZGate(theta), rz_to_rxry)

# CRZGate

q = QuantumRegister(2, 'q')
theta = Parameter('theta')
def_crz = QuantumCircuit(q)
for inst, qargs, cargs in [
        (U1Gate(theta / 2), [q[1]], []),
        (CXGate(), [q[0], q[1]], []),
        (U1Gate(-theta / 2), [q[1]], []),
        (CXGate(), [q[0], q[1]], [])
]:
    def_crz.append(inst, qargs, cargs)
_sel.add_equivalence(CRZGate(theta), def_crz)

# RZZGate

q = QuantumRegister(2, 'q')
theta = Parameter('theta')
def_rzz = QuantumCircuit(q)
for inst, qargs, cargs in [
        (CXGate(), [q[0], q[1]], []),
        (RZGate(theta), [q[1]], []),
        (CXGate(), [q[0], q[1]], [])
]:
    def_rzz.append(inst, qargs, cargs)
_sel.add_equivalence(RZZGate(theta), def_rzz)

# SGate

q = QuantumRegister(1, 'q')
def_s = QuantumCircuit(q)
def_s.append(U1Gate(pi / 2), [q[0]], [])
_sel.add_equivalence(SGate(), def_s)

# SdgGate

q = QuantumRegister(1, 'q')
def_sdg = QuantumCircuit(q)
def_sdg.append(U1Gate(-pi / 2), [q[0]], [])
_sel.add_equivalence(SdgGate(), def_sdg)

# SwapGate

q = QuantumRegister(2, 'q')
def_swap = QuantumCircuit(q)
for inst, qargs, cargs in [
        (CXGate(), [q[0], q[1]], []),
        (CXGate(), [q[1], q[0]], []),
        (CXGate(), [q[0], q[1]], [])
]:
    def_swap.append(inst, qargs, cargs)
_sel.add_equivalence(SwapGate(), def_swap)

# iSwapGate

q = QuantumRegister(2, 'q')
def_iswap = QuantumCircuit(q)
for inst, qargs, cargs in [
        (SGate(), [q[0]], []),
        (SGate(), [q[1]], []),
        (HGate(), [q[0]], []),
        (CXGate(), [q[0], q[1]], []),
        (CXGate(), [q[1], q[0]], []),
        (HGate(), [q[1]], [])
]:
    def_iswap.append(inst, qargs, cargs)
_sel.add_equivalence(iSwapGate(), def_iswap)

# DCXGate

q = QuantumRegister(2, 'q')
def_dcx = QuantumCircuit(q)
for inst, qargs, cargs in [
        (CXGate(), [q[0], q[1]], []),
        (CXGate(), [q[1], q[0]], [])
]:
    def_dcx.append(inst, qargs, cargs)
_sel.add_equivalence(DCXGate(), def_dcx)

q = QuantumRegister(2, 'q')
dcx_to_iswap = QuantumCircuit(q)
for inst, qargs, cargs in [
        (HGate(), [q[0]], []),
        (SdgGate(), [q[0]], []),
        (SdgGate(), [q[1]], []),
        (iSwapGate(), [q[0], q[1]], []),
        (HGate(), [q[1]], [])
]:
    dcx_to_iswap.append(inst, qargs, cargs)
_sel.add_equivalence(DCXGate(), dcx_to_iswap)

# CSwapGate

q = QuantumRegister(3, 'q')
def_cswap = QuantumCircuit(q)
for inst, qargs, cargs in [
        (CXGate(), [q[2], q[1]], []),
        (CCXGate(), [q[0], q[1], q[2]], []),
        (CXGate(), [q[2], q[1]], [])
]:
    def_cswap.append(inst, qargs, cargs)
_sel.add_equivalence(CSwapGate(), def_cswap)

# TGate

q = QuantumRegister(1, 'q')
def_t = QuantumCircuit(q)
def_t.append(U1Gate(pi / 4), [q[0]], [])
_sel.add_equivalence(TGate(), def_t)

# TdgGate

q = QuantumRegister(1, 'q')
def_tdg = QuantumCircuit(q)
def_tdg.append(U1Gate(-pi / 4), [q[0]], [])
_sel.add_equivalence(TdgGate(), def_tdg)

<<<<<<< HEAD
# UGate

q = QuantumRegister(1, 'q')
theta = Parameter('theta')
phi = Parameter('phi')
lam = Parameter('lam')
u_to_u3 = QuantumCircuit(q)
u_to_u3.u3(theta, phi, lam, 0)
_sel.add_equivalence(UGate(theta, phi, lam), u_to_u3)

q = QuantumRegister(1, 'q')
theta = Parameter('theta')
phi = Parameter('phi')
lam = Parameter('lam')
u_to_rxrz = QuantumCircuit(q)
u_to_rxrz.rz(lam, 0)
u_to_rxrz.rx(pi/2, 0)
u_to_rxrz.rz(theta+pi, 0)
u_to_rxrz.rx(pi/2, 0)
u_to_rxrz.rz(phi+3*pi, 0)
_sel.add_equivalence(UGate(theta, phi, lam), u_to_rxrz)

# CUGate

q = QuantumRegister(2, 'q')
theta = Parameter('theta')
phi = Parameter('phi')
lam = Parameter('lam')
gamma = Parameter('gamma')
def_cu = QuantumCircuit(q)
def_cu.p(gamma, 0)
def_cu.p((lam + phi) / 2, 0)
def_cu.p((lam - phi) / 2, 1)
def_cu.cx(0, 1)
def_cu.u(-theta / 2, 0, -(phi + lam) / 2, 1)
def_cu.cx(0, 1)
def_cu.u(theta / 2, phi, 0, 1)
_sel.add_equivalence(CUGate(theta, phi, lam, gamma), def_cu)

q = QuantumRegister(2, 'q')
theta = Parameter('theta')
phi = Parameter('phi')
lam = Parameter('lam')
gamma = Parameter('gamma')
cu_to_cu3 = QuantumCircuit(q)
cu_to_cu3.p(gamma, 0)
cu_to_cu3.cu3(theta, phi, lam, 0, 1)
_sel.add_equivalence(CUGate(theta, phi, lam, gamma), cu_to_cu3)

# U1Gate
=======
# U2Gate
>>>>>>> aa22a50d

q = QuantumRegister(1, 'q')
phi = Parameter('phi')
lam = Parameter('lam')
def_u2 = QuantumCircuit(q)
def_u2.append(U3Gate(pi / 2, phi, lam), [q[0]], [])
_sel.add_equivalence(U2Gate(phi, lam), def_u2)

# CU1Gate

q = QuantumRegister(2, 'q')
theta = Parameter('theta')
def_cu1 = QuantumCircuit(q)
for inst, qargs, cargs in [
        (U1Gate(theta / 2), [q[0]], []),
        (CXGate(), [q[0], q[1]], []),
        (U1Gate(-theta / 2), [q[1]], []),
        (CXGate(), [q[0], q[1]], []),
        (U1Gate(theta / 2), [q[1]], [])
]:
    def_cu1.append(inst, qargs, cargs)
_sel.add_equivalence(CU1Gate(theta), def_cu1)

# U2Gate

q = QuantumRegister(1, 'q')
theta = Parameter('theta')
def_u1 = QuantumCircuit(q)
def_u1.append(U3Gate(0, 0, theta), [q[0]], [])
_sel.add_equivalence(U1Gate(theta), def_u1)

# U3Gate

q = QuantumRegister(1, 'q')
theta = Parameter('theta')
phi = Parameter('phi')
lam = Parameter('lam')
u3_qasm_def = QuantumCircuit(q, global_phase=(lam + phi) / 2)
u3_qasm_def.rz(lam, 0)
u3_qasm_def.rx(pi/2, 0)
u3_qasm_def.rz(theta+pi, 0)
u3_qasm_def.rx(pi/2, 0)
u3_qasm_def.rz(phi+3*pi, 0)
_sel.add_equivalence(U3Gate(theta, phi, lam), u3_qasm_def)

# CU3Gate

q = QuantumRegister(2, 'q')
theta = Parameter('theta')
phi = Parameter('phi')
lam = Parameter('lam')
def_cu3 = QuantumCircuit(q)
for inst, qargs, cargs in [
        (U1Gate((lam + phi) / 2), [q[0]], []),
        (U1Gate((lam - phi) / 2), [q[1]], []),
        (CXGate(), [q[0], q[1]], []),
        (U3Gate(-theta / 2, 0, -(phi + lam) / 2), [q[1]], []),
        (CXGate(), [q[0], q[1]], []),
        (U3Gate(theta / 2, phi, 0), [q[1]], [])
]:
    def_cu3.append(inst, qargs, cargs)
_sel.add_equivalence(CU3Gate(theta, phi, lam), def_cu3)

q = QuantumRegister(2, 'q')
theta = Parameter('theta')
phi = Parameter('phi')
lam = Parameter('lam')
cu3_to_cu = QuantumCircuit(q)
cu3_to_cu.cu(theta, phi, lam, 0, 0, 1)

# XGate

q = QuantumRegister(1, 'q')
def_x = QuantumCircuit(q)
def_x.append(U3Gate(pi, 0, pi), [q[0]], [])
_sel.add_equivalence(XGate(), def_x)

# CXGate

for plus_ry in [False, True]:
    for plus_rxx in [False, True]:
        cx_to_rxx = cnot_rxx_decompose(plus_ry, plus_rxx)
        _sel.add_equivalence(CXGate(), cx_to_rxx)

q = QuantumRegister(2, 'q')
cx_to_cz = QuantumCircuit(q)
for inst, qargs, cargs in [
        (HGate(), [q[1]], []),
        (CZGate(), [q[0], q[1]], []),
        (HGate(), [q[1]], [])
]:
    cx_to_cz.append(inst, qargs, cargs)
_sel.add_equivalence(CXGate(), cx_to_cz)

q = QuantumRegister(2, 'q')
cx_to_iswap = QuantumCircuit(q, global_phase=3*pi/4)
for inst, qargs, cargs in [
        (HGate(), [q[0]], []),
        (XGate(), [q[1]], []),
        (HGate(), [q[1]], []),
        (iSwapGate(), [q[0], q[1]], []),
        (XGate(), [q[0]], []),
        (XGate(), [q[1]], []),
        (HGate(), [q[1]], []),
        (iSwapGate(), [q[0], q[1]], []),
        (HGate(), [q[0]], []),
        (SGate(), [q[0]], []),
        (SGate(), [q[1]], []),
        (XGate(), [q[1]], []),
        (HGate(), [q[1]], []),
]:
    cx_to_iswap.append(inst, qargs, cargs)
_sel.add_equivalence(CXGate(), cx_to_iswap)


# CCXGate

q = QuantumRegister(3, 'q')
def_ccx = QuantumCircuit(q)
for inst, qargs, cargs in [
        (HGate(), [q[2]], []),
        (CXGate(), [q[1], q[2]], []),
        (TdgGate(), [q[2]], []),
        (CXGate(), [q[0], q[2]], []),
        (TGate(), [q[2]], []),
        (CXGate(), [q[1], q[2]], []),
        (TdgGate(), [q[2]], []),
        (CXGate(), [q[0], q[2]], []),
        (TGate(), [q[1]], []),
        (TGate(), [q[2]], []),
        (HGate(), [q[2]], []),
        (CXGate(), [q[0], q[1]], []),
        (TGate(), [q[0]], []),
        (TdgGate(), [q[1]], []),
        (CXGate(), [q[0], q[1]], [])
]:
    def_ccx.append(inst, qargs, cargs)
_sel.add_equivalence(CCXGate(), def_ccx)

# YGate

q = QuantumRegister(1, 'q')
def_y = QuantumCircuit(q)
def_y.append(U3Gate(pi, pi / 2, pi / 2), [q[0]], [])
_sel.add_equivalence(YGate(), def_y)

# CYGate

q = QuantumRegister(2, 'q')
def_cy = QuantumCircuit(q)
for inst, qargs, cargs in [
        (SdgGate(), [q[1]], []),
        (CXGate(), [q[0], q[1]], []),
        (SGate(), [q[1]], [])
]:
    def_cy.append(inst, qargs, cargs)
_sel.add_equivalence(CYGate(), def_cy)

# ZGate

q = QuantumRegister(1, 'q')
def_z = QuantumCircuit(q)
def_z.append(U1Gate(pi), [q[0]], [])
_sel.add_equivalence(ZGate(), def_z)

# CZGate

q = QuantumRegister(2, 'q')
def_cz = QuantumCircuit(q)
for inst, qargs, cargs in [
        (HGate(), [q[1]], []),
        (CXGate(), [q[0], q[1]], []),
        (HGate(), [q[1]], [])
]:
    def_cz.append(inst, qargs, cargs)
_sel.add_equivalence(CZGate(), def_cz)<|MERGE_RESOLUTION|>--- conflicted
+++ resolved
@@ -385,7 +385,6 @@
 def_tdg.append(U1Gate(-pi / 4), [q[0]], [])
 _sel.add_equivalence(TdgGate(), def_tdg)
 
-<<<<<<< HEAD
 # UGate
 
 q = QuantumRegister(1, 'q')
@@ -436,9 +435,29 @@
 _sel.add_equivalence(CUGate(theta, phi, lam, gamma), cu_to_cu3)
 
 # U1Gate
-=======
+
+q = QuantumRegister(1, 'q')
+theta = Parameter('theta')
+def_u1 = QuantumCircuit(q)
+def_u1.append(U3Gate(0, 0, theta), [q[0]], [])
+_sel.add_equivalence(U1Gate(theta), def_u1)
+
+# CU1Gate
+
+q = QuantumRegister(2, 'q')
+theta = Parameter('theta')
+def_cu1 = QuantumCircuit(q)
+for inst, qargs, cargs in [
+        (U1Gate(theta / 2), [q[0]], []),
+        (CXGate(), [q[0], q[1]], []),
+        (U1Gate(-theta / 2), [q[1]], []),
+        (CXGate(), [q[0], q[1]], []),
+        (U1Gate(theta / 2), [q[1]], [])
+]:
+    def_cu1.append(inst, qargs, cargs)
+_sel.add_equivalence(CU1Gate(theta), def_cu1)
+
 # U2Gate
->>>>>>> aa22a50d
 
 q = QuantumRegister(1, 'q')
 phi = Parameter('phi')
@@ -446,29 +465,6 @@
 def_u2 = QuantumCircuit(q)
 def_u2.append(U3Gate(pi / 2, phi, lam), [q[0]], [])
 _sel.add_equivalence(U2Gate(phi, lam), def_u2)
-
-# CU1Gate
-
-q = QuantumRegister(2, 'q')
-theta = Parameter('theta')
-def_cu1 = QuantumCircuit(q)
-for inst, qargs, cargs in [
-        (U1Gate(theta / 2), [q[0]], []),
-        (CXGate(), [q[0], q[1]], []),
-        (U1Gate(-theta / 2), [q[1]], []),
-        (CXGate(), [q[0], q[1]], []),
-        (U1Gate(theta / 2), [q[1]], [])
-]:
-    def_cu1.append(inst, qargs, cargs)
-_sel.add_equivalence(CU1Gate(theta), def_cu1)
-
-# U2Gate
-
-q = QuantumRegister(1, 'q')
-theta = Parameter('theta')
-def_u1 = QuantumCircuit(q)
-def_u1.append(U3Gate(0, 0, theta), [q[0]], [])
-_sel.add_equivalence(U1Gate(theta), def_u1)
 
 # U3Gate
 
