# This code is part of Qiskit.
#
# (C) Copyright IBM 2017.
#
# This code is licensed under the Apache License, Version 2.0. You may
# obtain a copy of this license in the LICENSE.txt file in the root directory
# of this source tree or at http://www.apache.org/licenses/LICENSE-2.0.
#
# Any modifications or derivative works of this code must retain this
# copyright notice, and modified files need to carry a notice indicating
# that they have been altered from the originals.

"""Standard gates."""


from qiskit.qasm import pi
from qiskit.circuit import EquivalenceLibrary, Parameter, QuantumCircuit, QuantumRegister

from qiskit.quantum_info.synthesis.ion_decompose import cnot_rxx_decompose

from . import (
    HGate,
    CHGate,
    PhaseGate,
    CPhaseGate,
    RGate,
    RCCXGate,
    RXGate,
    CRXGate,
    RXXGate,
    RYGate,
    CRYGate,
    RZGate,
    CRZGate,
    RZZGate,
    RZXGate,
    SGate,
    SdgGate,
    SwapGate,
    CSwapGate,
    iSwapGate,
    SXGate,
    SXdgGate,
    CSXGate,
    DCXGate,
    TGate,
    TdgGate,
    UGate,
    CUGate,
    U1Gate,
    CU1Gate,
    U2Gate,
    U3Gate,
    CU3Gate,
    XGate,
    CXGate,
    CCXGate,
    YGate,
    CYGate,
    RYYGate,
    ECRGate,
    ZGate,
    CZGate,
)


_sel = StandardEquivalenceLibrary = EquivalenceLibrary()


# Import existing gate definitions

# HGate
#
#    ┌───┐        ┌─────────┐
# q: ┤ H ├  ≡  q: ┤ U2(0,π) ├
#    └───┘        └─────────┘
q = QuantumRegister(1, "q")
def_h = QuantumCircuit(q)
def_h.append(U2Gate(0, pi), [q[0]], [])
_sel.add_equivalence(HGate(), def_h)

# CHGate
#
# q_0: ──■──     q_0: ─────────────────■─────────────────────
#      ┌─┴─┐  ≡       ┌───┐┌───┐┌───┐┌─┴─┐┌─────┐┌───┐┌─────┐
# q_1: ┤ H ├     q_1: ┤ S ├┤ H ├┤ T ├┤ X ├┤ Tdg ├┤ H ├┤ Sdg ├
#      └───┘          └───┘└───┘└───┘└───┘└─────┘└───┘└─────┘
q = QuantumRegister(2, "q")
def_ch = QuantumCircuit(q)
for inst, qargs, cargs in [
    (SGate(), [q[1]], []),
    (HGate(), [q[1]], []),
    (TGate(), [q[1]], []),
    (CXGate(), [q[0], q[1]], []),
    (TdgGate(), [q[1]], []),
    (HGate(), [q[1]], []),
    (SdgGate(), [q[1]], []),
]:
    def_ch.append(inst, qargs, cargs)
_sel.add_equivalence(CHGate(), def_ch)

# PhaseGate
#
#    ┌──────┐        ┌───────┐
# q: ┤ P(ϴ) ├  ≡  q: ┤ U1(ϴ) ├
#    └──────┘        └───────┘
q = QuantumRegister(1, "q")
theta = Parameter("theta")
phase_to_u1 = QuantumCircuit(q)
phase_to_u1.append(U1Gate(theta), [0])
_sel.add_equivalence(PhaseGate(theta), phase_to_u1)

q = QuantumRegister(1, "q")
theta = Parameter("theta")
phase_to_u = QuantumCircuit(q)
phase_to_u.u(0, 0, theta, 0)
_sel.add_equivalence(PhaseGate(theta), phase_to_u)

# CPhaseGate
#                      ┌────────┐
# q_0: ─■────     q_0: ┤ P(ϴ/2) ├──■───────────────■────────────
#       │P(ϴ)  ≡       └────────┘┌─┴─┐┌─────────┐┌─┴─┐┌────────┐
# q_1: ─■────     q_1: ──────────┤ X ├┤ P(-ϴ/2) ├┤ X ├┤ P(ϴ/2) ├
#                                └───┘└─────────┘└───┘└────────┘
q = QuantumRegister(2, "q")
theta = Parameter("theta")
def_cphase = QuantumCircuit(q)
def_cphase.p(theta / 2, 0)
def_cphase.cx(0, 1)
def_cphase.p(-theta / 2, 1)
def_cphase.cx(0, 1)
def_cphase.p(theta / 2, 1)
_sel.add_equivalence(CPhaseGate(theta), def_cphase)

# CPhaseGate
#
# q_0: ─■────     q_0: ─■────
#       │P(ϴ)  ≡        │U1(ϴ)
# q_1: ─■────     q_1: ─■────
q = QuantumRegister(2, "q")
theta = Parameter("theta")
cphase_to_cu1 = QuantumCircuit(q)
cphase_to_cu1.append(CU1Gate(theta), [0, 1])
_sel.add_equivalence(CPhaseGate(theta), cphase_to_cu1)

# RGate
#
#    ┌────────┐        ┌───────────────────────┐
# q: ┤ R(ϴ,φ) ├  ≡  q: ┤ U3(ϴ,φ - π/2,π/2 - φ) ├
#    └────────┘        └───────────────────────┘
q = QuantumRegister(1, "q")
theta = Parameter("theta")
phi = Parameter("phi")
def_r = QuantumCircuit(q)
def_r.append(U3Gate(theta, phi - pi / 2, -phi + pi / 2), [q[0]])
_sel.add_equivalence(RGate(theta, phi), def_r)

# RCCXGate
#
#      ┌───────┐
# q_0: ┤0      ├     q_0: ────────────────────────■────────────────────────
#      │       │                                  │
# q_1: ┤1 Rccx ├  ≡  q_1: ────────────■───────────┼─────────■──────────────
#      │       │          ┌───┐┌───┐┌─┴─┐┌─────┐┌─┴─┐┌───┐┌─┴─┐┌─────┐┌───┐
# q_2: ┤2      ├     q_2: ┤ H ├┤ T ├┤ X ├┤ Tdg ├┤ X ├┤ T ├┤ X ├┤ Tdg ├┤ H ├
#      └───────┘          └───┘└───┘└───┘└─────┘└───┘└───┘└───┘└─────┘└───┘
q = QuantumRegister(3, "q")
def_rccx = QuantumCircuit(q)
for inst, qargs, cargs in [
    (HGate(), [q[2]], []),
    (TGate(), [q[2]], []),
    (CXGate(), [q[1], q[2]], []),
    (TdgGate(), [q[2]], []),
    (CXGate(), [q[0], q[2]], []),
    (TGate(), [q[2]], []),
    (CXGate(), [q[1], q[2]], []),
    (TdgGate(), [q[2]], []),
    (HGate(), [q[2]], []),
]:
    def_rccx.append(inst, qargs, cargs)
_sel.add_equivalence(RCCXGate(), def_rccx)

# RXGate
#
#    ┌───────┐        ┌────────┐
# q: ┤ Rx(ϴ) ├  ≡  q: ┤ R(ϴ,0) ├
#    └───────┘        └────────┘
q = QuantumRegister(1, "q")
theta = Parameter("theta")
def_rx = QuantumCircuit(q)
def_rx.append(RGate(theta, 0), [q[0]], [])
_sel.add_equivalence(RXGate(theta), def_rx)

# CRXGate
#
# q_0: ────■────     q_0: ─────────────■────────────────────■────────────────────
#      ┌───┴───┐  ≡       ┌─────────┐┌─┴─┐┌──────────────┐┌─┴─┐┌────────────────┐
# q_1: ┤ Rx(ϴ) ├     q_1: ┤ U1(π/2) ├┤ X ├┤ U3(-ϴ/2,0,0) ├┤ X ├┤ U3(ϴ/2,-π/2,0) ├
#      └───────┘          └─────────┘└───┘└──────────────┘└───┘└────────────────┘
q = QuantumRegister(2, "q")
theta = Parameter("theta")
def_crx = QuantumCircuit(q)
for inst, qargs, cargs in [
    (U1Gate(pi / 2), [q[1]], []),
    (CXGate(), [q[0], q[1]], []),
    (U3Gate(-theta / 2, 0, 0), [q[1]], []),
    (CXGate(), [q[0], q[1]], []),
    (U3Gate(theta / 2, -pi / 2, 0), [q[1]], []),
]:
    def_crx.append(inst, qargs, cargs)
_sel.add_equivalence(CRXGate(theta), def_crx)

# CRXGate
#
# q_0: ────■────     q_0: ───────■────────────────■────────────────────
#      ┌───┴───┐  ≡       ┌───┐┌─┴─┐┌──────────┐┌─┴─┐┌─────────┐┌─────┐
# q_1: ┤ Rx(ϴ) ├     q_1: ┤ S ├┤ X ├┤ Ry(-ϴ/2) ├┤ X ├┤ Ry(ϴ/2) ├┤ Sdg ├
#      └───────┘          └───┘└───┘└──────────┘└───┘└─────────┘└─────┘
q = QuantumRegister(2, "q")
theta = Parameter("theta")
crx_to_srycx = QuantumCircuit(q)
for inst, qargs, cargs in [
    (SGate(), [q[1]], []),
    (CXGate(), [q[0], q[1]], []),
    (RYGate(-theta / 2), [q[1]], []),
    (CXGate(), [q[0], q[1]], []),
    (RYGate(theta / 2), [q[1]], []),
    (SdgGate(), [q[1]], []),
]:
    crx_to_srycx.append(inst, qargs, cargs)
_sel.add_equivalence(CRXGate(theta), crx_to_srycx)

# RXXGate
#
#      ┌─────────┐          ┌───┐                   ┌───┐
# q_0: ┤0        ├     q_0: ┤ H ├──■─────────────■──┤ H ├
#      │  Rxx(ϴ) │  ≡       ├───┤┌─┴─┐┌───────┐┌─┴─┐├───┤
# q_1: ┤1        ├     q_1: ┤ H ├┤ X ├┤ Rz(ϴ) ├┤ X ├┤ H ├
#      └─────────┘          └───┘└───┘└───────┘└───┘└───┘
q = QuantumRegister(2, "q")
theta = Parameter("theta")
def_rxx = QuantumCircuit(q)
for inst, qargs, cargs in [
    (HGate(), [q[0]], []),
    (HGate(), [q[1]], []),
    (CXGate(), [q[0], q[1]], []),
    (RZGate(theta), [q[1]], []),
    (CXGate(), [q[0], q[1]], []),
    (HGate(), [q[1]], []),
    (HGate(), [q[0]], []),
]:
    def_rxx.append(inst, qargs, cargs)
_sel.add_equivalence(RXXGate(theta), def_rxx)

# RZXGate
#
#      ┌─────────┐
# q_0: ┤0        ├     q_0: ───────■─────────────■───────
#      │  Rzx(ϴ) │  ≡       ┌───┐┌─┴─┐┌───────┐┌─┴─┐┌───┐
# q_1: ┤1        ├     q_1: ┤ H ├┤ X ├┤ Rz(ϴ) ├┤ X ├┤ H ├
#      └─────────┘          └───┘└───┘└───────┘└───┘└───┘
q = QuantumRegister(2, "q")
theta = Parameter("theta")
def_rzx = QuantumCircuit(q)
for inst, qargs, cargs in [
    (HGate(), [q[1]], []),
    (CXGate(), [q[0], q[1]], []),
    (RZGate(theta), [q[1]], []),
    (CXGate(), [q[0], q[1]], []),
    (HGate(), [q[1]], []),
]:
    def_rzx.append(inst, qargs, cargs)
_sel.add_equivalence(RZXGate(theta), def_rzx)


# RYGate
#
#    ┌───────┐        ┌──────────┐
# q: ┤ Ry(ϴ) ├  ≡  q: ┤ R(ϴ,π/2) ├
#    └───────┘        └──────────┘
q = QuantumRegister(1, "q")
theta = Parameter("theta")
def_ry = QuantumCircuit(q)
def_ry.append(RGate(theta, pi / 2), [q[0]], [])
_sel.add_equivalence(RYGate(theta), def_ry)

# CRYGate
#
# q_0: ────■────      q_0: ─────────────■────────────────■──
#      ┌───┴───┐   ≡       ┌─────────┐┌─┴─┐┌──────────┐┌─┴─┐
# q_1: ┤ Ry(ϴ) ├      q_1: ┤ Ry(ϴ/2) ├┤ X ├┤ Ry(-ϴ/2) ├┤ X ├
#      └───────┘           └─────────┘└───┘└──────────┘└───┘
q = QuantumRegister(2, "q")
theta = Parameter("theta")
def_cry = QuantumCircuit(q)
for inst, qargs, cargs in [
    (RYGate(theta / 2), [q[1]], []),
    (CXGate(), [q[0], q[1]], []),
    (RYGate(-theta / 2), [q[1]], []),
    (CXGate(), [q[0], q[1]], []),
]:
    def_cry.append(inst, qargs, cargs)
_sel.add_equivalence(CRYGate(theta), def_cry)

# RYYGate
#
#      ┌─────────┐          ┌─────────┐                   ┌──────────┐
# q_0: ┤0        ├     q_0: ┤ Rx(π/2) ├──■─────────────■──┤ Rx(-π/2) ├
#      │  Ryy(ϴ) │  ≡       ├─────────┤┌─┴─┐┌───────┐┌─┴─┐├──────────┤
# q_1: ┤1        ├     q_1: ┤ Rx(π/2) ├┤ X ├┤ Rz(ϴ) ├┤ X ├┤ Rx(-π/2) ├
#      └─────────┘          └─────────┘└───┘└───────┘└───┘└──────────┘
q = QuantumRegister(2, "q")
theta = Parameter("theta")
def_ryy = QuantumCircuit(q)
for inst, qargs, cargs in [
    (RXGate(pi / 2), [q[0]], []),
    (RXGate(pi / 2), [q[1]], []),
    (CXGate(), [q[0], q[1]], []),
    (RZGate(theta), [q[1]], []),
    (CXGate(), [q[0], q[1]], []),
    (RXGate(-pi / 2), [q[0]], []),
    (RXGate(-pi / 2), [q[1]], []),
]:
    def_ryy.append(inst, qargs, cargs)
_sel.add_equivalence(RYYGate(theta), def_ryy)

# RZGate
#                  global phase: -ϴ/2
#    ┌───────┐        ┌───────┐
# q: ┤ Rz(ϴ) ├  ≡  q: ┤ U1(ϴ) ├
#    └───────┘        └───────┘
q = QuantumRegister(1, "q")
theta = Parameter("theta")
def_rz = QuantumCircuit(q, global_phase=-theta / 2)
def_rz.append(U1Gate(theta), [q[0]], [])
_sel.add_equivalence(RZGate(theta), def_rz)

# RZGate
#
#    ┌───────┐        ┌────┐┌────────┐┌──────┐
# q: ┤ Rz(ϴ) ├  ≡  q: ┤ √X ├┤ Ry(-ϴ) ├┤ √Xdg ├
#    └───────┘        └────┘└────────┘└──────┘
q = QuantumRegister(1, "q")
rz_to_sxry = QuantumCircuit(q)
rz_to_sxry.sx(0)
rz_to_sxry.ry(-theta, 0)
rz_to_sxry.sxdg(0)
_sel.add_equivalence(RZGate(theta), rz_to_sxry)

# CRZGate
#
# q_0: ────■────     q_0: ─────────────■────────────────■──
#      ┌───┴───┐  ≡       ┌─────────┐┌─┴─┐┌──────────┐┌─┴─┐
# q_1: ┤ Rz(ϴ) ├     q_1: ┤ Rz(ϴ/2) ├┤ X ├┤ Rz(-ϴ/2) ├┤ X ├
#      └───────┘          └─────────┘└───┘└──────────┘└───┘
q = QuantumRegister(2, "q")
theta = Parameter("theta")
def_crz = QuantumCircuit(q)
for inst, qargs, cargs in [
    (RZGate(theta / 2), [q[1]], []),
    (CXGate(), [q[0], q[1]], []),
    (RZGate(-theta / 2), [q[1]], []),
    (CXGate(), [q[0], q[1]], []),
]:
    def_crz.append(inst, qargs, cargs)
_sel.add_equivalence(CRZGate(theta), def_crz)

# RZZGate
#
# q_0: ─■─────     q_0: ──■─────────────■──
#       │ZZ(ϴ)  ≡       ┌─┴─┐┌───────┐┌─┴─┐
# q_1: ─■─────     q_1: ┤ X ├┤ Rz(ϴ) ├┤ X ├
#                       └───┘└───────┘└───┘
q = QuantumRegister(2, "q")
theta = Parameter("theta")
def_rzz = QuantumCircuit(q)
for inst, qargs, cargs in [
    (CXGate(), [q[0], q[1]], []),
    (RZGate(theta), [q[1]], []),
    (CXGate(), [q[0], q[1]], []),
]:
    def_rzz.append(inst, qargs, cargs)
_sel.add_equivalence(RZZGate(theta), def_rzz)

# RZXGate
#
#      ┌─────────┐
# q_0: ┤0        ├     q_0: ───────■─────────────■───────
#      │  Rzx(ϴ) │  ≡       ┌───┐┌─┴─┐┌───────┐┌─┴─┐┌───┐
# q_1: ┤1        ├     q_1: ┤ H ├┤ X ├┤ Rz(ϴ) ├┤ X ├┤ H ├
#      └─────────┘          └───┘└───┘└───────┘└───┘└───┘
q = QuantumRegister(2, "q")
theta = Parameter("theta")
def_rzx = QuantumCircuit(q)
for inst, qargs, cargs in [
    (HGate(), [q[1]], []),
    (CXGate(), [q[0], q[1]], []),
    (RZGate(theta), [q[1]], []),
    (CXGate(), [q[0], q[1]], []),
    (HGate(), [q[1]], []),
]:
    def_rzx.append(inst, qargs, cargs)
_sel.add_equivalence(RZXGate(theta), def_rzx)

# ECRGate
#
#      ┌──────┐          ┌───────────┐┌───┐┌────────────┐
# q_0: ┤0     ├     q_0: ┤0          ├┤ X ├┤0           ├
#      │  Ecr │  ≡       │  Rzx(π/4) │└───┘│  Rzx(-π/4) │
# q_1: ┤1     ├     q_1: ┤1          ├─────┤1           ├
#      └──────┘          └───────────┘     └────────────┘
q = QuantumRegister(2, "q")
def_ecr = QuantumCircuit(q)
for inst, qargs, cargs in [
    (RZXGate(pi / 4), [q[0], q[1]], []),
    (XGate(), [q[0]], []),
    (RZXGate(-pi / 4), [q[0], q[1]], []),
]:
    def_ecr.append(inst, qargs, cargs)
_sel.add_equivalence(ECRGate(), def_ecr)

# SGate
#
#    ┌───┐        ┌─────────┐
# q: ┤ S ├  ≡  q: ┤ U1(π/2) ├
#    └───┘        └─────────┘
q = QuantumRegister(1, "q")
def_s = QuantumCircuit(q)
def_s.append(U1Gate(pi / 2), [q[0]], [])
_sel.add_equivalence(SGate(), def_s)

# SdgGate
#
#    ┌─────┐        ┌──────────┐
# q: ┤ Sdg ├  ≡  q: ┤ U1(-π/2) ├
#    └─────┘        └──────────┘
q = QuantumRegister(1, "q")
def_sdg = QuantumCircuit(q)
def_sdg.append(U1Gate(-pi / 2), [q[0]], [])
_sel.add_equivalence(SdgGate(), def_sdg)

# SdgGate
#
#    ┌─────┐        ┌───┐┌───┐
# q: ┤ Sdg ├  ≡  q: ┤ S ├┤ Z ├
#    └─────┘        └───┘└───┘
q = QuantumRegister(1, "q")
def_sdg = QuantumCircuit(q)
for inst, qargs, cargs in [
    (SGate(), [q[0]], []),
    (ZGate(), [q[0]], []),
]:
    def_sdg.append(inst, qargs, cargs)
_sel.add_equivalence(SdgGate(), def_sdg)

# SdgGate
#
#    ┌─────┐        ┌───┐┌───┐
# q: ┤ Sdg ├  ≡  q: ┤ Z ├┤ S ├
#    └─────┘        └───┘└───┘
q = QuantumRegister(1, "q")
def_sdg = QuantumCircuit(q)
for inst, qargs, cargs in [
    (ZGate(), [q[0]], []),
    (SGate(), [q[0]], []),
]:
    def_sdg.append(inst, qargs, cargs)
_sel.add_equivalence(SdgGate(), def_sdg)

# SdgGate
#
#    ┌─────┐        ┌───┐┌───┐┌───┐
# q: ┤ Sdg ├  ≡  q: ┤ S ├┤ S ├┤ S ├
#    └─────┘        └───┘└───┘└───┘
q = QuantumRegister(1, "q")
def_sdg = QuantumCircuit(q)
for inst, qargs, cargs in [
    (SGate(), [q[0]], []),
    (SGate(), [q[0]], []),
    (SGate(), [q[0]], []),
]:
    def_sdg.append(inst, qargs, cargs)
_sel.add_equivalence(SdgGate(), def_sdg)

# SwapGate
#                        ┌───┐
# q_0: ─X─     q_0: ──■──┤ X ├──■──
#       │   ≡       ┌─┴─┐└─┬─┘┌─┴─┐
# q_1: ─X─     q_1: ┤ X ├──■──┤ X ├
#                   └───┘     └───┘
q = QuantumRegister(2, "q")
def_swap = QuantumCircuit(q)
for inst, qargs, cargs in [
    (CXGate(), [q[0], q[1]], []),
    (CXGate(), [q[1], q[0]], []),
    (CXGate(), [q[0], q[1]], []),
]:
    def_swap.append(inst, qargs, cargs)
_sel.add_equivalence(SwapGate(), def_swap)

# iSwapGate
#
#      ┌────────┐          ┌───┐┌───┐     ┌───┐
# q_0: ┤0       ├     q_0: ┤ S ├┤ H ├──■──┤ X ├─────
#      │  Iswap │  ≡       ├───┤└───┘┌─┴─┐└─┬─┘┌───┐
# q_1: ┤1       ├     q_1: ┤ S ├─────┤ X ├──■──┤ H ├
#      └────────┘          └───┘     └───┘     └───┘
q = QuantumRegister(2, "q")
def_iswap = QuantumCircuit(q)
for inst, qargs, cargs in [
    (SGate(), [q[0]], []),
    (SGate(), [q[1]], []),
    (HGate(), [q[0]], []),
    (CXGate(), [q[0], q[1]], []),
    (CXGate(), [q[1], q[0]], []),
    (HGate(), [q[1]], []),
]:
    def_iswap.append(inst, qargs, cargs)
_sel.add_equivalence(iSwapGate(), def_iswap)

# SXGate
#               global phase: π/4
#    ┌────┐        ┌─────┐┌───┐┌─────┐
# q: ┤ √X ├  ≡  q: ┤ Sdg ├┤ H ├┤ Sdg ├
#    └────┘        └─────┘└───┘└─────┘
q = QuantumRegister(1, "q")
def_sx = QuantumCircuit(q, global_phase=pi / 4)
for inst, qargs, cargs in [(SdgGate(), [q[0]], []), (HGate(), [q[0]], []), (SdgGate(), [q[0]], [])]:
    def_sx.append(inst, qargs, cargs)
_sel.add_equivalence(SXGate(), def_sx)

# SXGate
#               global phase: π/4
#    ┌────┐        ┌─────────┐
# q: ┤ √X ├  ≡  q: ┤ Rx(π/2) ├
#    └────┘        └─────────┘
q = QuantumRegister(1, "q")
sx_to_rx = QuantumCircuit(q, global_phase=pi / 4)
sx_to_rx.rx(pi / 2, 0)
_sel.add_equivalence(SXGate(), sx_to_rx)

# SXdgGate
#                 global phase: 7π/4
#    ┌──────┐        ┌───┐┌───┐┌───┐
# q: ┤ √Xdg ├  ≡  q: ┤ S ├┤ H ├┤ S ├
#    └──────┘        └───┘└───┘└───┘
q = QuantumRegister(1, "q")
def_sxdg = QuantumCircuit(q, global_phase=-pi / 4)
for inst, qargs, cargs in [(SGate(), [q[0]], []), (HGate(), [q[0]], []), (SGate(), [q[0]], [])]:
    def_sxdg.append(inst, qargs, cargs)
_sel.add_equivalence(SXdgGate(), def_sxdg)

# SXdgGate
#                 global phase: 7π/4
#    ┌──────┐        ┌──────────┐
# q: ┤ √Xdg ├  ≡  q: ┤ Rx(-π/2) ├
#    └──────┘        └──────────┘
q = QuantumRegister(1, "q")
sxdg_to_rx = QuantumCircuit(q, global_phase=-pi / 4)
sxdg_to_rx.rx(-pi / 2, 0)
_sel.add_equivalence(SXdgGate(), sxdg_to_rx)

# CSXGate
#
# q_0: ──■───     q_0: ──────■─────────────
#      ┌─┴──┐  ≡       ┌───┐ │U1(π/2) ┌───┐
# q_1: ┤ Sx ├     q_1: ┤ H ├─■────────┤ H ├
#      └────┘          └───┘          └───┘
q = QuantumRegister(2, "q")
def_csx = QuantumCircuit(q)
for inst, qargs, cargs in [
    (HGate(), [q[1]], []),
    (CU1Gate(pi / 2), [q[0], q[1]], []),
    (HGate(), [q[1]], []),
]:
    def_csx.append(inst, qargs, cargs)
_sel.add_equivalence(CSXGate(), def_csx)

# CSXGate
#                 global phase: π/8
#                      ┌───┐┌───────────┐ ┌─────┐  ┌───┐
# q_0: ──■───     q_0: ┤ X ├┤0          ├─┤ Tdg ├──┤ X ├
#      ┌─┴──┐  ≡       └───┘│  Rzx(π/4) │┌┴─────┴─┐└───┘
# q_1: ┤ Sx ├     q_1: ─────┤1          ├┤ sx^0.5 ├─────
#      └────┘               └───────────┘└────────┘
q = QuantumRegister(2, "q")
csx_to_zx45 = QuantumCircuit(q, global_phase=pi / 4)
for inst, qargs, cargs in [
    (XGate(), [q[0]], []),
    (RZXGate(pi / 4), [q[0], q[1]], []),
    (TdgGate(), [q[0]], []),
    (XGate(), [q[0]], []),
    (RXGate(pi / 4), [q[1]], []),
]:
    csx_to_zx45.append(inst, qargs, cargs)
_sel.add_equivalence(CSXGate(), csx_to_zx45)


# DCXGate
#
#      ┌──────┐               ┌───┐
# q_0: ┤0     ├     q_0: ──■──┤ X ├
#      │  Dcx │  ≡       ┌─┴─┐└─┬─┘
# q_1: ┤1     ├     q_1: ┤ X ├──■──
#      └──────┘          └───┘
q = QuantumRegister(2, "q")
def_dcx = QuantumCircuit(q)
for inst, qargs, cargs in [(CXGate(), [q[0], q[1]], []), (CXGate(), [q[1], q[0]], [])]:
    def_dcx.append(inst, qargs, cargs)
_sel.add_equivalence(DCXGate(), def_dcx)

# DCXGate
#
#      ┌──────┐           ┌───┐ ┌─────┐┌────────┐
# q_0: ┤0     ├     q_0: ─┤ H ├─┤ Sdg ├┤0       ├─────
#      │  Dcx │  ≡       ┌┴───┴┐└─────┘│  Iswap │┌───┐
# q_1: ┤1     ├     q_1: ┤ Sdg ├───────┤1       ├┤ H ├
#      └──────┘          └─────┘       └────────┘└───┘
q = QuantumRegister(2, "q")
dcx_to_iswap = QuantumCircuit(q)
for inst, qargs, cargs in [
    (HGate(), [q[0]], []),
    (SdgGate(), [q[0]], []),
    (SdgGate(), [q[1]], []),
    (iSwapGate(), [q[0], q[1]], []),
    (HGate(), [q[1]], []),
]:
    dcx_to_iswap.append(inst, qargs, cargs)
_sel.add_equivalence(DCXGate(), dcx_to_iswap)

# CSwapGate
#
# q_0: ─■─     q_0: ───────■───────
#       │           ┌───┐  │  ┌───┐
# q_1: ─X─  ≡  q_1: ┤ X ├──■──┤ X ├
#       │           └─┬─┘┌─┴─┐└─┬─┘
# q_2: ─X─     q_2: ──■──┤ X ├──■──
#                        └───┘
q = QuantumRegister(3, "q")
def_cswap = QuantumCircuit(q)
for inst, qargs, cargs in [
    (CXGate(), [q[2], q[1]], []),
    (CCXGate(), [q[0], q[1], q[2]], []),
    (CXGate(), [q[2], q[1]], []),
]:
    def_cswap.append(inst, qargs, cargs)
_sel.add_equivalence(CSwapGate(), def_cswap)

# TGate
#
#    ┌───┐        ┌─────────┐
# q: ┤ T ├  ≡  q: ┤ U1(π/4) ├
#    └───┘        └─────────┘
q = QuantumRegister(1, "q")
def_t = QuantumCircuit(q)
def_t.append(U1Gate(pi / 4), [q[0]], [])
_sel.add_equivalence(TGate(), def_t)

# TdgGate
#
#    ┌─────┐        ┌──────────┐
# q: ┤ Tdg ├  ≡  q: ┤ U1(-π/4) ├
#    └─────┘        └──────────┘
q = QuantumRegister(1, "q")
def_tdg = QuantumCircuit(q)
def_tdg.append(U1Gate(-pi / 4), [q[0]], [])
_sel.add_equivalence(TdgGate(), def_tdg)

# UGate
#
#    ┌──────────┐        ┌───────────┐
# q: ┤ U(θ,ϕ,λ) ├  ≡  q: ┤ U3(θ,ϕ,λ) ├
#    └──────────┘        └───────────┘
q = QuantumRegister(1, "q")
theta = Parameter("theta")
phi = Parameter("phi")
lam = Parameter("lam")
u_to_u3 = QuantumCircuit(q)
u_to_u3.append(U3Gate(theta, phi, lam), [0])
_sel.add_equivalence(UGate(theta, phi, lam), u_to_u3)

# CUGate
#                                  ┌──────┐    ┌──────────────┐     »
# q_0: ──────■───────     q_0: ────┤ P(γ) ├────┤ P(λ/2 + ϕ/2) ├──■──»
#      ┌─────┴──────┐  ≡       ┌───┴──────┴───┐└──────────────┘┌─┴─┐»
# q_1: ┤ U(θ,ϕ,λ,γ) ├     q_1: ┤ P(λ/2 - ϕ/2) ├────────────────┤ X ├»
#      └────────────┘          └──────────────┘                └───┘»
# «
# «q_0: ──────────────────────────■────────────────
# «     ┌──────────────────────┐┌─┴─┐┌────────────┐
# «q_1: ┤ U(-θ/2,ϕ,-λ/2 - ϕ/2) ├┤ X ├┤ U(θ/2,ϕ,0) ├
# «     └──────────────────────┘└───┘└────────────┘
q = QuantumRegister(2, "q")
theta = Parameter("theta")
phi = Parameter("phi")
lam = Parameter("lam")
gamma = Parameter("gamma")
def_cu = QuantumCircuit(q)
def_cu.p(gamma, 0)
def_cu.p((lam + phi) / 2, 0)
def_cu.p((lam - phi) / 2, 1)
def_cu.cx(0, 1)
def_cu.u(-theta / 2, 0, -(phi + lam) / 2, 1)
def_cu.cx(0, 1)
def_cu.u(theta / 2, phi, 0, 1)
_sel.add_equivalence(CUGate(theta, phi, lam, gamma), def_cu)

# CUGate
#                              ┌──────┐
# q_0: ──────■───────     q_0: ┤ P(γ) ├──────■──────
#      ┌─────┴──────┐  ≡       └──────┘┌─────┴─────┐
# q_1: ┤ U(θ,ϕ,λ,γ) ├     q_1: ────────┤ U3(θ,ϕ,λ) ├
#      └────────────┘                  └───────────┘
q = QuantumRegister(2, "q")
theta = Parameter("theta")
phi = Parameter("phi")
lam = Parameter("lam")
gamma = Parameter("gamma")
cu_to_cu3 = QuantumCircuit(q)
cu_to_cu3.p(gamma, 0)
cu_to_cu3.append(CU3Gate(theta, phi, lam), [0, 1])
_sel.add_equivalence(CUGate(theta, phi, lam, gamma), cu_to_cu3)

# U1Gate
#
#    ┌───────┐        ┌───────────┐
# q: ┤ U1(θ) ├  ≡  q: ┤ U3(0,0,θ) ├
#    └───────┘        └───────────┘
q = QuantumRegister(1, "q")
theta = Parameter("theta")
def_u1 = QuantumCircuit(q)
def_u1.append(U3Gate(0, 0, theta), [q[0]], [])
_sel.add_equivalence(U1Gate(theta), def_u1)

# U1Gate
#
#    ┌───────┐        ┌──────┐
# q: ┤ U1(θ) ├  ≡  q: ┤ P(0) ├
#    └───────┘        └──────┘
q = QuantumRegister(1, "q")
theta = Parameter("theta")
u1_to_phase = QuantumCircuit(q)
u1_to_phase.p(theta, 0)
_sel.add_equivalence(U1Gate(theta), u1_to_phase)

# U1Gate
#                  global phase: θ/2
#    ┌───────┐        ┌───────┐
# q: ┤ U1(θ) ├  ≡  q: ┤ Rz(θ) ├
#    └───────┘        └───────┘
q = QuantumRegister(1, "q")
theta = Parameter("theta")
u1_to_rz = QuantumCircuit(q, global_phase=theta / 2)
u1_to_rz.append(RZGate(theta), [q[0]], [])
_sel.add_equivalence(U1Gate(theta), u1_to_rz)

# CU1Gate
#                       ┌─────────┐
# q_0: ─■─────     q_0: ┤ U1(θ/2) ├──■────────────────■─────────────
#       │U1(θ)  ≡       └─────────┘┌─┴─┐┌──────────┐┌─┴─┐┌─────────┐
# q_1: ─■─────     q_1: ───────────┤ X ├┤ U1(-θ/2) ├┤ X ├┤ U1(θ/2) ├
#                                  └───┘└──────────┘└───┘└─────────┘
q = QuantumRegister(2, "q")
theta = Parameter("theta")
def_cu1 = QuantumCircuit(q)
for inst, qargs, cargs in [
    (U1Gate(theta / 2), [q[0]], []),
    (CXGate(), [q[0], q[1]], []),
    (U1Gate(-theta / 2), [q[1]], []),
    (CXGate(), [q[0], q[1]], []),
    (U1Gate(theta / 2), [q[1]], []),
]:
    def_cu1.append(inst, qargs, cargs)
_sel.add_equivalence(CU1Gate(theta), def_cu1)

# U2Gate
#
#    ┌─────────┐        ┌─────────────┐
# q: ┤ U2(ϕ,λ) ├  ≡  q: ┤ U3(π/2,ϕ,λ) ├
#    └─────────┘        └─────────────┘
q = QuantumRegister(1, "q")
phi = Parameter("phi")
lam = Parameter("lam")
def_u2 = QuantumCircuit(q)
def_u2.append(U3Gate(pi / 2, phi, lam), [q[0]], [])
_sel.add_equivalence(U2Gate(phi, lam), def_u2)

# U2Gate
#                    global phase: 7π/4
#    ┌─────────┐        ┌─────────────┐┌────┐┌─────────────┐
# q: ┤ U2(ϕ,λ) ├  ≡  q: ┤ U1(λ - π/2) ├┤ √X ├┤ U1(ϕ + π/2) ├
#    └─────────┘        └─────────────┘└────┘└─────────────┘
q = QuantumRegister(1, "q")
phi = Parameter("phi")
lam = Parameter("lam")
u2_to_u1sx = QuantumCircuit(q, global_phase=-pi / 4)
u2_to_u1sx.append(U1Gate(lam - pi / 2), [0])
u2_to_u1sx.sx(0)
u2_to_u1sx.append(U1Gate(phi + pi / 2), [0])
_sel.add_equivalence(U2Gate(phi, lam), u2_to_u1sx)

# U3Gate
#                         global phase: λ/2 + ϕ/2 - π/2
#    ┌───────────┐        ┌───────┐┌────┐┌───────────┐┌────┐┌────────────┐
# q: ┤ U3(θ,ϕ,λ) ├  ≡  q: ┤ Rz(λ) ├┤ √X ├┤ Rz(θ + π) ├┤ √X ├┤ Rz(ϕ + 3π) ├
#    └───────────┘        └───────┘└────┘└───────────┘└────┘└────────────┘
q = QuantumRegister(1, "q")
theta = Parameter("theta")
phi = Parameter("phi")
lam = Parameter("lam")
u3_qasm_def = QuantumCircuit(q, global_phase=(lam + phi - pi) / 2)
u3_qasm_def.rz(lam, 0)
u3_qasm_def.sx(0)
u3_qasm_def.rz(theta + pi, 0)
u3_qasm_def.sx(0)
u3_qasm_def.rz(phi + 3 * pi, 0)
_sel.add_equivalence(U3Gate(theta, phi, lam), u3_qasm_def)

# U3Gate
#
#    ┌───────────┐        ┌──────────┐
# q: ┤ U3(θ,ϕ,λ) ├  ≡  q: ┤ U(θ,ϕ,λ) ├
#    └───────────┘        └──────────┘
q = QuantumRegister(1, "q")
theta = Parameter("theta")
phi = Parameter("phi")
lam = Parameter("lam")
u3_to_u = QuantumCircuit(q)
u3_to_u.u(theta, phi, lam, 0)
_sel.add_equivalence(U3Gate(theta, phi, lam), u3_to_u)

# CU3Gate
#                             ┌───────────────┐                                   »
# q_0: ──────■──────     q_0: ┤ U1(λ/2 + ϕ/2) ├──■─────────────────────────────■──»
#      ┌─────┴─────┐  ≡       ├───────────────┤┌─┴─┐┌───────────────────────┐┌─┴─┐»
# q_1: ┤ U3(θ,ϕ,λ) ├     q_1: ┤ U1(λ/2 - ϕ/2) ├┤ X ├┤ U3(-θ/2,0,-λ/2 - ϕ/2) ├┤ X ├»
#      └───────────┘          └───────────────┘└───┘└───────────────────────┘└───┘»
# «
# «q_0: ───────────────
# «     ┌─────────────┐
# «q_1: ┤ U3(θ/2,ϕ,0) ├
# «     └─────────────┘
q = QuantumRegister(2, "q")
theta = Parameter("theta")
phi = Parameter("phi")
lam = Parameter("lam")
def_cu3 = QuantumCircuit(q)
for inst, qargs, cargs in [
    (U1Gate((lam + phi) / 2), [q[0]], []),
    (U1Gate((lam - phi) / 2), [q[1]], []),
    (CXGate(), [q[0], q[1]], []),
    (U3Gate(-theta / 2, 0, -(phi + lam) / 2), [q[1]], []),
    (CXGate(), [q[0], q[1]], []),
    (U3Gate(theta / 2, phi, 0), [q[1]], []),
]:
    def_cu3.append(inst, qargs, cargs)
_sel.add_equivalence(CU3Gate(theta, phi, lam), def_cu3)

q = QuantumRegister(2, "q")
theta = Parameter("theta")
phi = Parameter("phi")
lam = Parameter("lam")
cu3_to_cu = QuantumCircuit(q)
cu3_to_cu.cu(theta, phi, lam, 0, 0, 1)

# XGate
#
#    ┌───┐        ┌───────────┐
# q: ┤ X ├  ≡  q: ┤ U3(π,0,π) ├
#    └───┘        └───────────┘
q = QuantumRegister(1, "q")
def_x = QuantumCircuit(q)
def_x.append(U3Gate(pi, 0, pi), [q[0]], [])
_sel.add_equivalence(XGate(), def_x)

# XGate
#
#    ┌───┐        ┌───┐┌───┐┌───┐┌───┐
# q: ┤ X ├  ≡  q: ┤ H ├┤ S ├┤ S ├┤ H ├
#    └───┘        └───┘└───┘└───┘└───┘
q = QuantumRegister(1, "q")
def_x = QuantumCircuit(q)
for inst, qargs, cargs in [
    (HGate(), [q[0]], []),
    (SGate(), [q[0]], []),
    (SGate(), [q[0]], []),
    (HGate(), [q[0]], []),
]:
    def_x.append(inst, qargs, cargs)
_sel.add_equivalence(XGate(), def_x)


# CXGate

for plus_ry in [False, True]:
    for plus_rxx in [False, True]:
        cx_to_rxx = cnot_rxx_decompose(plus_ry, plus_rxx)
        _sel.add_equivalence(CXGate(), cx_to_rxx)

# CXGate
#
# q_0: ──■──     q_0: ──────■──────
#      ┌─┴─┐  ≡       ┌───┐ │ ┌───┐
# q_1: ┤ X ├     q_1: ┤ H ├─■─┤ H ├
#      └───┘          └───┘   └───┘
q = QuantumRegister(2, "q")
cx_to_cz = QuantumCircuit(q)
for inst, qargs, cargs in [
    (HGate(), [q[1]], []),
    (CZGate(), [q[0], q[1]], []),
    (HGate(), [q[1]], []),
]:
    cx_to_cz.append(inst, qargs, cargs)
_sel.add_equivalence(CXGate(), cx_to_cz)

# CXGate
#                global phase: 3π/4
#                     ┌───┐     ┌────────┐┌───┐     ┌────────┐┌───┐┌───┐
# q_0: ──■──     q_0: ┤ H ├─────┤0       ├┤ X ├─────┤0       ├┤ H ├┤ S ├─────
#      ┌─┴─┐  ≡       ├───┤┌───┐│  Iswap │├───┤┌───┐│  Iswap │├───┤├───┤┌───┐
# q_1: ┤ X ├     q_1: ┤ X ├┤ H ├┤1       ├┤ X ├┤ H ├┤1       ├┤ S ├┤ X ├┤ H ├
#      └───┘          └───┘└───┘└────────┘└───┘└───┘└────────┘└───┘└───┘└───┘
q = QuantumRegister(2, "q")
cx_to_iswap = QuantumCircuit(q, global_phase=3 * pi / 4)
for inst, qargs, cargs in [
    (HGate(), [q[0]], []),
    (XGate(), [q[1]], []),
    (HGate(), [q[1]], []),
    (iSwapGate(), [q[0], q[1]], []),
    (XGate(), [q[0]], []),
    (XGate(), [q[1]], []),
    (HGate(), [q[1]], []),
    (iSwapGate(), [q[0], q[1]], []),
    (HGate(), [q[0]], []),
    (SGate(), [q[0]], []),
    (SGate(), [q[1]], []),
    (XGate(), [q[1]], []),
    (HGate(), [q[1]], []),
]:
    cx_to_iswap.append(inst, qargs, cargs)
_sel.add_equivalence(CXGate(), cx_to_iswap)

# CXGate
#                global phase: 7π/4
#                     ┌──────────┐┌───────┐┌──────┐
# q_0: ──■──     q_0: ┤ Rz(-π/2) ├┤ Ry(π) ├┤0     ├
#      ┌─┴─┐  ≡       ├─────────┬┘└───────┘│  Ecr │
# q_1: ┤ X ├     q_1: ┤ Rx(π/2) ├──────────┤1     ├
#      └───┘          └─────────┘          └──────┘
q = QuantumRegister(2, "q")
cx_to_ecr = QuantumCircuit(q, global_phase=-pi / 4)
for inst, qargs, cargs in [
    (RZGate(-pi / 2), [q[0]], []),
    (RYGate(pi), [q[0]], []),
    (RXGate(pi / 2), [q[1]], []),
    (ECRGate(), [q[0], q[1]], []),
]:
    cx_to_ecr.append(inst, qargs, cargs)
_sel.add_equivalence(CXGate(), cx_to_ecr)

<<<<<<< HEAD
q = QuantumRegister(2, "q")
cx_to_cp = QuantumCircuit(q)
for inst, qargs, cargs in [
    (UGate(pi / 2, 0, pi), [q[1]], []),
    (CPhaseGate(pi), [q[0], q[1]], []),
    (UGate(pi / 2, 0, pi), [q[1]], []),
]:
    cx_to_cp.append(inst, qargs, cargs)
_sel.add_equivalence(CXGate(), cx_to_cp)

q = QuantumRegister(2, "q")
cx_to_crz = QuantumCircuit(q)
for inst, qargs, cargs in [
    (UGate(pi / 2, 0, pi), [q[1]], []),
    (UGate(0, 0, pi / 2), [q[0]], []),
    (CRZGate(pi), [q[0], q[1]], []),
    (UGate(pi / 2, 0, pi), [q[1]], []),
]:
    cx_to_crz.append(inst, qargs, cargs)
_sel.add_equivalence(CXGate(), cx_to_crz)

# CCXGate
=======
# CXGate
#                global phase: π/4
#                     ┌───────────┐┌─────┐
# q_0: ──■──     q_0: ┤0          ├┤ Sdg ├─
#      ┌─┴─┐  ≡       │  Rzx(π/2) │├─────┴┐
# q_1: ┤ X ├     q_1: ┤1          ├┤ √Xdg ├
#      └───┘          └───────────┘└──────┘
q = QuantumRegister(2, "q")
cx_to_zx90 = QuantumCircuit(q, global_phase=pi / 4)
for inst, qargs, cargs in [
    (RZXGate(pi / 2), [q[0], q[1]], []),
    (SdgGate(), [q[0]], []),
    (SXdgGate(), [q[1]], []),
]:
    cx_to_zx90.append(inst, qargs, cargs)
_sel.add_equivalence(CXGate(), cx_to_zx90)
>>>>>>> c318725d

# CCXGate
#                                                                       ┌───┐
# q_0: ──■──     q_0: ───────────────────■─────────────────────■────■───┤ T ├───■──
#        │                               │             ┌───┐   │  ┌─┴─┐┌┴───┴┐┌─┴─┐
# q_1: ──■──  ≡  q_1: ───────■───────────┼─────────■───┤ T ├───┼──┤ X ├┤ Tdg ├┤ X ├
#      ┌─┴─┐          ┌───┐┌─┴─┐┌─────┐┌─┴─┐┌───┐┌─┴─┐┌┴───┴┐┌─┴─┐├───┤└┬───┬┘└───┘
# q_2: ┤ X ├     q_2: ┤ H ├┤ X ├┤ Tdg ├┤ X ├┤ T ├┤ X ├┤ Tdg ├┤ X ├┤ T ├─┤ H ├──────
#      └───┘          └───┘└───┘└─────┘└───┘└───┘└───┘└─────┘└───┘└───┘ └───┘
q = QuantumRegister(3, "q")
def_ccx = QuantumCircuit(q)
for inst, qargs, cargs in [
    (HGate(), [q[2]], []),
    (CXGate(), [q[1], q[2]], []),
    (TdgGate(), [q[2]], []),
    (CXGate(), [q[0], q[2]], []),
    (TGate(), [q[2]], []),
    (CXGate(), [q[1], q[2]], []),
    (TdgGate(), [q[2]], []),
    (CXGate(), [q[0], q[2]], []),
    (TGate(), [q[1]], []),
    (TGate(), [q[2]], []),
    (HGate(), [q[2]], []),
    (CXGate(), [q[0], q[1]], []),
    (TGate(), [q[0]], []),
    (TdgGate(), [q[1]], []),
    (CXGate(), [q[0], q[1]], []),
]:
    def_ccx.append(inst, qargs, cargs)
_sel.add_equivalence(CCXGate(), def_ccx)

# CCXGate
#
# q_0: ──■──     q_0: ────────■─────────────────■────■───
#        │                  ┌─┴─┐┌─────┐      ┌─┴─┐  │
# q_1: ──■──  ≡  q_1: ──■───┤ X ├┤ Sdg ├──■───┤ X ├──┼───
#      ┌─┴─┐          ┌─┴──┐├───┤└─────┘┌─┴──┐├───┤┌─┴──┐
# q_2: ┤ X ├     q_2: ┤ Sx ├┤ Z ├───────┤ Sx ├┤ Z ├┤ Sx ├
#      └───┘          └────┘└───┘       └────┘└───┘└────┘
q = QuantumRegister(3, "q")
ccx_to_cx_csx = QuantumCircuit(q)
for inst, qargs, cargs in [
    (CSXGate(), [q[1], q[2]], []),
    (CXGate(), [q[0], q[1]], []),
    (ZGate(), [q[2]], []),
    (SdgGate(), [q[1]], []),
    (CSXGate(), [q[1], q[2]], []),
    (ZGate(), [q[2]], []),
    (CXGate(), [q[0], q[1]], []),
    (CSXGate(), [q[0], q[2]], []),
]:
    ccx_to_cx_csx.append(inst, qargs, cargs)
_sel.add_equivalence(CCXGate(), ccx_to_cx_csx)

# YGate
#
#    ┌───┐        ┌───────────────┐
# q: ┤ Y ├  ≡  q: ┤ U3(π,π/2,π/2) ├
#    └───┘        └───────────────┘
q = QuantumRegister(1, "q")
def_y = QuantumCircuit(q)
def_y.append(U3Gate(pi, pi / 2, pi / 2), [q[0]], [])
_sel.add_equivalence(YGate(), def_y)

# YGate
#              global phase: 3π/2
#    ┌───┐        ┌───┐┌───┐┌───┐┌───┐┌───┐┌───┐
# q: ┤ Y ├  ≡  q: ┤ H ├┤ S ├┤ S ├┤ H ├┤ S ├┤ S ├
#    └───┘        └───┘└───┘└───┘└───┘└───┘└───┘
q = QuantumRegister(1, "q")
def_y = QuantumCircuit(q)
def_y.global_phase = 3 * pi / 2
for inst, qargs, cargs in [
    (HGate(), [q[0]], []),
    (SGate(), [q[0]], []),
    (SGate(), [q[0]], []),
    (HGate(), [q[0]], []),
    (SGate(), [q[0]], []),
    (SGate(), [q[0]], []),
]:
    def_y.append(inst, qargs, cargs)
_sel.add_equivalence(YGate(), def_y)

# YGate
#              global phase: π/2
#    ┌───┐        ┌───┐┌───┐┌───┐┌───┐┌───┐┌───┐
# q: ┤ Y ├  ≡  q: ┤ S ├┤ S ├┤ H ├┤ S ├┤ S ├┤ H ├
#    └───┘        └───┘└───┘└───┘└───┘└───┘└───┘
q = QuantumRegister(1, "q")
def_y = QuantumCircuit(q)
def_y.global_phase = pi / 2
for inst, qargs, cargs in [
    (SGate(), [q[0]], []),
    (SGate(), [q[0]], []),
    (HGate(), [q[0]], []),
    (SGate(), [q[0]], []),
    (SGate(), [q[0]], []),
    (HGate(), [q[0]], []),
]:
    def_y.append(inst, qargs, cargs)
_sel.add_equivalence(YGate(), def_y)

# CYGate
#
# q_0: ──■──     q_0: ─────────■───────
#      ┌─┴─┐  ≡       ┌─────┐┌─┴─┐┌───┐
# q_1: ┤ Y ├     q_1: ┤ Sdg ├┤ X ├┤ S ├
#      └───┘          └─────┘└───┘└───┘
q = QuantumRegister(2, "q")
def_cy = QuantumCircuit(q)
for inst, qargs, cargs in [
    (SdgGate(), [q[1]], []),
    (CXGate(), [q[0], q[1]], []),
    (SGate(), [q[1]], []),
]:
    def_cy.append(inst, qargs, cargs)
_sel.add_equivalence(CYGate(), def_cy)

# ZGate
#
#    ┌───┐        ┌───────┐
# q: ┤ Z ├  ≡  q: ┤ U1(π) ├
#    └───┘        └───────┘
q = QuantumRegister(1, "q")
def_z = QuantumCircuit(q)
def_z.append(U1Gate(pi), [q[0]], [])
_sel.add_equivalence(ZGate(), def_z)

# """
# ZGate
#
#    ┌───┐        ┌───┐┌───┐
# q: ┤ Z ├  ≡  q: ┤ S ├┤ S ├
#    └───┘        └───┘└───┘
q = QuantumRegister(1, "q")
def_z = QuantumCircuit(q)
for inst, qargs, cargs in [
    (SGate(), [q[0]], []),
    (SGate(), [q[0]], []),
]:
    def_z.append(inst, qargs, cargs)
_sel.add_equivalence(ZGate(), def_z)

# CZGate
#
# q_0: ─■─     q_0: ───────■───────
#       │   ≡       ┌───┐┌─┴─┐┌───┐
# q_1: ─■─     q_1: ┤ H ├┤ X ├┤ H ├
#                   └───┘└───┘└───┘
q = QuantumRegister(2, "q")
def_cz = QuantumCircuit(q)
for inst, qargs, cargs in [
    (HGate(), [q[1]], []),
    (CXGate(), [q[0], q[1]], []),
    (HGate(), [q[1]], []),
]:
    def_cz.append(inst, qargs, cargs)
_sel.add_equivalence(CZGate(), def_cz)

# XGate
#              global phase: π/2
#    ┌───┐        ┌───────┐
# q: ┤ X ├  ≡  q: ┤ Rx(π) ├
#    └───┘        └───────┘
q = QuantumRegister(1, "q")
x_to_rx = QuantumCircuit(q)
x_to_rx.append(RXGate(theta=pi), [q[0]])
x_to_rx.global_phase = pi / 2
_sel.add_equivalence(XGate(), x_to_rx)

# YGate
#              global phase: π/2
#    ┌───┐        ┌───────┐
# q: ┤ Y ├  ≡  q: ┤ Ry(π) ├
#    └───┘        └───────┘
q = QuantumRegister(1, "q")
y_to_ry = QuantumCircuit(q)
y_to_ry.append(RYGate(theta=pi), [q[0]])
y_to_ry.global_phase = pi / 2
_sel.add_equivalence(YGate(), y_to_ry)

# HGate
#              global phase: π/2
#    ┌───┐        ┌─────────┐┌───────┐
# q: ┤ H ├  ≡  q: ┤ Ry(π/2) ├┤ Rx(π) ├
#    └───┘        └─────────┘└───────┘
q = QuantumRegister(1, "q")
h_to_rxry = QuantumCircuit(q)
h_to_rxry.append(RYGate(theta=pi / 2), [q[0]])
h_to_rxry.append(RXGate(theta=pi), [q[0]])
h_to_rxry.global_phase = pi / 2
_sel.add_equivalence(HGate(), h_to_rxry)

# HGate
#              global phase: π/2
#    ┌───┐        ┌────────────┐┌────────┐
# q: ┤ H ├  ≡  q: ┤ R(π/2,π/2) ├┤ R(π,0) ├
#    └───┘        └────────────┘└────────┘
q = QuantumRegister(1, "q")
h_to_rr = QuantumCircuit(q)
h_to_rr.append(RGate(theta=pi / 2, phi=pi / 2), [q[0]])
h_to_rr.append(RGate(theta=pi, phi=0), [q[0]])
h_to_rr.global_phase = pi / 2
_sel.add_equivalence(HGate(), h_to_rr)<|MERGE_RESOLUTION|>--- conflicted
+++ resolved
@@ -958,7 +958,6 @@
     cx_to_ecr.append(inst, qargs, cargs)
 _sel.add_equivalence(CXGate(), cx_to_ecr)
 
-<<<<<<< HEAD
 q = QuantumRegister(2, "q")
 cx_to_cp = QuantumCircuit(q)
 for inst, qargs, cargs in [
@@ -980,8 +979,6 @@
     cx_to_crz.append(inst, qargs, cargs)
 _sel.add_equivalence(CXGate(), cx_to_crz)
 
-# CCXGate
-=======
 # CXGate
 #                global phase: π/4
 #                     ┌───────────┐┌─────┐
@@ -998,7 +995,6 @@
 ]:
     cx_to_zx90.append(inst, qargs, cargs)
 _sel.add_equivalence(CXGate(), cx_to_zx90)
->>>>>>> c318725d
 
 # CCXGate
 #                                                                       ┌───┐
