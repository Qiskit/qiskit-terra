# -*- coding: utf-8 -*-

# This code is part of Qiskit.
#
# (C) Copyright IBM 2017.
#
# This code is licensed under the Apache License, Version 2.0. You may
# obtain a copy of this license in the LICENSE.txt file in the root directory
# of this source tree or at http://www.apache.org/licenses/LICENSE-2.0.
#
# Any modifications or derivative works of this code must retain this
# copyright notice, and modified files need to carry a notice indicating
# that they have been altered from the originals.

"""Standard gates."""


# pylint: disable=invalid-name

from qiskit.qasm import pi
from qiskit.circuit import EquivalenceLibrary, Parameter, QuantumCircuit, QuantumRegister

from qiskit.quantum_info.synthesis.ion_decompose import cnot_rxx_decompose

from . import (
    HGate,
    CHGate,
    MSGate,
    RGate,
    RCCXGate,
    RXGate,
    CRXGate,
    RXXGate,
    RYGate,
    CRYGate,
    RZGate,
    CRZGate,
    RZZGate,
    SGate,
    SdgGate,
    SwapGate,
    CSwapGate,
    iSwapGate,
    DCXGate,
    TGate,
    TdgGate,
    U1Gate,
    CU1Gate,
    U2Gate,
    U3Gate,
    CU3Gate,
    XGate,
    CXGate,
    CCXGate,
    YGate,
    CYGate,
    RYYGate,
    ZGate,
    CZGate,
    C3SqrtXGate,
)


_sel = StandardEquivalenceLibrary = EquivalenceLibrary()


# Import existing gate definitions

# HGate

q = QuantumRegister(1, 'q')
def_h = QuantumCircuit(q)
def_h.append(U2Gate(0, pi), [q[0]], [])
_sel.add_equivalence(HGate(), def_h)

# CHGate

q = QuantumRegister(2, 'q')
def_ch = QuantumCircuit(q)
for inst, qargs, cargs in [
        (SGate(), [q[1]], []),
        (HGate(), [q[1]], []),
        (TGate(), [q[1]], []),
        (CXGate(), [q[0], q[1]], []),
        (TdgGate(), [q[1]], []),
        (HGate(), [q[1]], []),
        (SdgGate(), [q[1]], [])
]:
    def_ch.append(inst, qargs, cargs)
_sel.add_equivalence(CHGate(), def_ch)

# MSGate

for num_qubits in range(2, 20):
    q = QuantumRegister(num_qubits, 'q')
    theta = Parameter('theta')
    def_ms = QuantumCircuit(q)
    for i in range(num_qubits):
        for j in range(i + 1, num_qubits):
            def_ms.append(RXXGate(theta), [q[i], q[j]])
    _sel.add_equivalence(MSGate(num_qubits, theta), def_ms)

# RGate

q = QuantumRegister(1, 'q')
theta = Parameter('theta')
phi = Parameter('phi')
def_r = QuantumCircuit(q)
def_r.append(U3Gate(theta, phi - pi / 2, -phi + pi / 2), [q[0]])
_sel.add_equivalence(RGate(theta, phi), def_r)

# RCCXGate

q = QuantumRegister(3, 'q')
def_rccx = QuantumCircuit(q)
for inst, qargs, cargs in [
        (HGate(), [q[2]], []),
        (TGate(), [q[2]], []),
        (CXGate(), [q[1], q[2]], []),
        (TdgGate(), [q[2]], []),
        (CXGate(), [q[0], q[2]], []),
        (TGate(), [q[2]], []),
        (CXGate(), [q[1], q[2]], []),
        (TdgGate(), [q[2]], []),
        (HGate(), [q[2]], []),
]:
    def_rccx.append(inst, qargs, cargs)
_sel.add_equivalence(RCCXGate(), def_rccx)

<<<<<<< HEAD
# RC3XGate

q = QuantumRegister(4, 'q')
def_rc3x = QuantumCircuit(q)
for inst, qargs, cargs in [
        (HGate(), [q[3]], []),
        (TGate(), [q[3]], []),
        (CXGate(), [q[2], q[3]], []),
        (TdgGate(), [q[3]], []),
        (HGate(), [q[3]], []),
        (CXGate(), [q[0], q[3]], []),
        (TGate(), [q[3]], []),
        (CXGate(), [q[1], q[3]], []),
        (TdgGate(), [q[3]], []),
        (CXGate(), [q[0], q[3]], []),
        (TGate(), [q[3]], []),
        (CXGate(), [q[1], q[3]], []),
        (TdgGate(), [q[3]], []),
        (HGate(), [q[3]], []),
        (TGate(), [q[3]], []),
        (CXGate(), [q[2], q[3]], []),
        (TdgGate(), [q[3]], []),
        (HGate(), [q[3]], []),
]:
    def_rc3x.append(inst, qargs, cargs)
_sel.add_equivalence(RC3XGate(), def_rc3x)

# C3XGate

q = QuantumRegister(4, 'q')
def_c3x = QuantumCircuit(q)
for inst, qargs, cargs in [
        (HGate(), [q[3]], []),
        (CU1Gate(-pi/4), [q[0], q[3]], []),
        (HGate(), [q[3]], []),
        (CXGate(), [q[0], q[1]], []),
        (HGate(), [q[3]], []),
        (CU1Gate(pi/4), [q[1], q[3]], []),
        (HGate(), [q[3]], []),
        (CXGate(), [q[0], q[1]], []),
        (HGate(), [q[3]], []),
        (CU1Gate(-pi/4), [q[1], q[3]], []),
        (HGate(), [q[3]], []),
        (CXGate(), [q[1], q[2]], []),
        (HGate(), [q[3]], []),
        (CU1Gate(pi/4), [q[2], q[3]], []),
        (HGate(), [q[3]], []),
        (CXGate(), [q[0], q[2]], []),
        (HGate(), [q[3]], []),
        (CU1Gate(-pi/4), [q[2], q[3]], []),
        (HGate(), [q[3]], []),
        (CXGate(), [q[1], q[2]], []),
        (HGate(), [q[3]], []),
        (CU1Gate(pi/4), [q[2], q[3]], []),
        (HGate(), [q[3]], []),
        (CXGate(), [q[0], q[2]], []),
        (HGate(), [q[3]], []),
        (CU1Gate(-pi/4), [q[2], q[3]], []),
        (HGate(), [q[3]], [])
]:
    def_c3x.append(inst, qargs, cargs)
_sel.add_equivalence(C3XGate(), def_c3x)


# C4XGate

q = QuantumRegister(5, 'q')
def_c4x = QuantumCircuit(q)
for inst, qargs, cargs in [
        (HGate(), [q[4]], []),
        (CU1Gate(-pi / 2), [q[3], q[4]], []),
        (HGate(), [q[4]], []),
        (C3XGate(), [q[0], q[1], q[2], q[3]], []),
        (HGate(), [q[4]], []),
        (CU1Gate(pi / 2), [q[3], q[4]], []),
        (HGate(), [q[4]], []),
        (C3XGate(), [q[0], q[1], q[2], q[3]], []),
        (C3SqrtXGate(), [q[0], q[1], q[2], q[4]], []),
]:
    def_c4x.append(inst, qargs, cargs)
_sel.add_equivalence(C4XGate(), def_c4x)

=======
>>>>>>> 4e6bebbd
# RXGate

q = QuantumRegister(1, 'q')
theta = Parameter('theta')
def_rx = QuantumCircuit(q)
def_rx.append(RGate(theta, 0), [q[0]], [])
_sel.add_equivalence(RXGate(theta), def_rx)

# CRXGate

q = QuantumRegister(2, 'q')
theta = Parameter('theta')
def_crx = QuantumCircuit(q)
for inst, qargs, cargs in [
        (U1Gate(pi / 2), [q[1]], []),
        (CXGate(), [q[0], q[1]], []),
        (U3Gate(-theta / 2, 0, 0), [q[1]], []),
        (CXGate(), [q[0], q[1]], []),
        (U3Gate(theta / 2, -pi / 2, 0), [q[1]], [])
]:
    def_crx.append(inst, qargs, cargs)
_sel.add_equivalence(CRXGate(theta), def_crx)

# RXXGate

q = QuantumRegister(2, 'q')
theta = Parameter('theta')
def_rxx = QuantumCircuit(q)
for inst, qargs, cargs in [
        (HGate(), [q[0]], []),
        (HGate(), [q[1]], []),
        (CXGate(), [q[0], q[1]], []),
        (U1Gate(theta), [q[1]], []),
        (CXGate(), [q[0], q[1]], []),
        (HGate(), [q[1]], []),
        (HGate(), [q[0]], []),
]:
    def_rxx.append(inst, qargs, cargs)
_sel.add_equivalence(RXXGate(theta), def_rxx)

# RYGate

q = QuantumRegister(1, 'q')
theta = Parameter('theta')
def_ry = QuantumCircuit(q)
def_ry.append(RGate(theta, pi / 2), [q[0]], [])
_sel.add_equivalence(RYGate(theta), def_ry)

# CRYGate

q = QuantumRegister(2, 'q')
theta = Parameter('theta')
def_cry = QuantumCircuit(q)
for inst, qargs, cargs in [
        (U3Gate(theta / 2, 0, 0), [q[1]], []),
        (CXGate(), [q[0], q[1]], []),
        (U3Gate(-theta / 2, 0, 0), [q[1]], []),
        (CXGate(), [q[0], q[1]], [])
]:
    def_cry.append(inst, qargs, cargs)
_sel.add_equivalence(CRYGate(theta), def_cry)

# RYYGate

q = QuantumRegister(2, 'q')
theta = Parameter('theta')
def_ryy = QuantumCircuit(q)
for inst, qargs, cargs in [
        (RXGate(pi / 2), [q[0]], []),
        (RXGate(pi / 2), [q[1]], []),
        (CXGate(), [q[0], q[1]], []),
        (RZGate(theta), [q[1]], []),
        (CXGate(), [q[0], q[1]], []),
        (RXGate(-pi / 2), [q[0]], []),
        (RXGate(-pi / 2), [q[1]], []),
]:
    def_ryy.append(inst, qargs, cargs)
_sel.add_equivalence(RYYGate(theta), def_ryy)

# RZGate

q = QuantumRegister(1, 'q')
theta = Parameter('theta')
def_rz = QuantumCircuit(q)
def_rz.append(U1Gate(theta), [q[0]], [])
_sel.add_equivalence(RZGate(theta), def_rz)

q = QuantumRegister(1, 'q')
theta = Parameter('theta')
rz_to_rxry = QuantumCircuit(q)
rz_to_rxry.append(RXGate(pi/2), [q[0]], [])
rz_to_rxry.append(RYGate(-theta), [q[0]], [])
rz_to_rxry.append(RXGate(-pi/2), [q[0]], [])
_sel.add_equivalence(RZGate(theta), rz_to_rxry)

# CRZGate

q = QuantumRegister(2, 'q')
theta = Parameter('theta')
def_crz = QuantumCircuit(q)
for inst, qargs, cargs in [
        (U1Gate(theta / 2), [q[1]], []),
        (CXGate(), [q[0], q[1]], []),
        (U1Gate(-theta / 2), [q[1]], []),
        (CXGate(), [q[0], q[1]], [])
]:
    def_crz.append(inst, qargs, cargs)
_sel.add_equivalence(CRZGate(theta), def_crz)

# RZZGate

q = QuantumRegister(2, 'q')
theta = Parameter('theta')
def_rzz = QuantumCircuit(q)
for inst, qargs, cargs in [
        (CXGate(), [q[0], q[1]], []),
        (U1Gate(theta), [q[1]], []),
        (CXGate(), [q[0], q[1]], [])
]:
    def_rzz.append(inst, qargs, cargs)
_sel.add_equivalence(RZZGate(theta), def_rzz)

# SGate

q = QuantumRegister(1, 'q')
def_s = QuantumCircuit(q)
def_s.append(U1Gate(pi / 2), [q[0]], [])
_sel.add_equivalence(SGate(), def_s)

# SdgGate

q = QuantumRegister(1, 'q')
def_sdg = QuantumCircuit(q)
def_sdg.append(U1Gate(-pi / 2), [q[0]], [])
_sel.add_equivalence(SdgGate(), def_sdg)

# SwapGate

q = QuantumRegister(2, 'q')
def_swap = QuantumCircuit(q)
for inst, qargs, cargs in [
        (CXGate(), [q[0], q[1]], []),
        (CXGate(), [q[1], q[0]], []),
        (CXGate(), [q[0], q[1]], [])
]:
    def_swap.append(inst, qargs, cargs)
_sel.add_equivalence(SwapGate(), def_swap)

# iSwapGate

q = QuantumRegister(2, 'q')
def_iswap = QuantumCircuit(q)
for inst, qargs, cargs in [
        (SGate(), [q[0]], []),
        (SGate(), [q[1]], []),
        (HGate(), [q[0]], []),
        (CXGate(), [q[0], q[1]], []),
        (CXGate(), [q[1], q[0]], []),
        (HGate(), [q[1]], [])
]:
    def_iswap.append(inst, qargs, cargs)
_sel.add_equivalence(iSwapGate(), def_iswap)

# DCXGate

q = QuantumRegister(2, 'q')
def_dcx = QuantumCircuit(q)
for inst, qargs, cargs in [
        (CXGate(), [q[0], q[1]], []),
        (CXGate(), [q[1], q[0]], [])
]:
    def_dcx.append(inst, qargs, cargs)
_sel.add_equivalence(DCXGate(), def_dcx)

q = QuantumRegister(2, 'q')
dcx_to_iswap = QuantumCircuit(q)
for inst, qargs, cargs in [
        (HGate(), [q[0]], []),
        (SdgGate(), [q[0]], []),
        (SdgGate(), [q[1]], []),
        (iSwapGate(), [q[0], q[1]], []),
        (HGate(), [q[1]], [])
]:
    dcx_to_iswap.append(inst, qargs, cargs)
_sel.add_equivalence(DCXGate(), dcx_to_iswap)

# CSwapGate

q = QuantumRegister(3, 'q')
def_cswap = QuantumCircuit(q)
for inst, qargs, cargs in [
        (CXGate(), [q[2], q[1]], []),
        (CCXGate(), [q[0], q[1], q[2]], []),
        (CXGate(), [q[2], q[1]], [])
]:
    def_cswap.append(inst, qargs, cargs)
_sel.add_equivalence(CSwapGate(), def_cswap)

# TGate

q = QuantumRegister(1, 'q')
def_t = QuantumCircuit(q)
def_t.append(U1Gate(pi / 4), [q[0]], [])
_sel.add_equivalence(TGate(), def_t)

# TdgGate

q = QuantumRegister(1, 'q')
def_tdg = QuantumCircuit(q)
def_tdg.append(U1Gate(-pi / 4), [q[0]], [])
_sel.add_equivalence(TdgGate(), def_tdg)

# U1Gate

q = QuantumRegister(1, 'q')
phi = Parameter('phi')
lam = Parameter('lam')
def_u2 = QuantumCircuit(q)
def_u2.append(U3Gate(pi / 2, phi, lam), [q[0]], [])
_sel.add_equivalence(U2Gate(phi, lam), def_u2)

# CU1Gate

q = QuantumRegister(2, 'q')
theta = Parameter('theta')
def_cu1 = QuantumCircuit(q)
for inst, qargs, cargs in [
        (U1Gate(theta / 2), [q[0]], []),
        (CXGate(), [q[0], q[1]], []),
        (U1Gate(-theta / 2), [q[1]], []),
        (CXGate(), [q[0], q[1]], []),
        (U1Gate(theta / 2), [q[1]], [])
]:
    def_cu1.append(inst, qargs, cargs)
_sel.add_equivalence(CU1Gate(theta), def_cu1)

# U2Gate

q = QuantumRegister(1, 'q')
theta = Parameter('theta')
def_u1 = QuantumCircuit(q)
def_u1.append(U3Gate(0, 0, theta), [q[0]], [])
_sel.add_equivalence(U1Gate(theta), def_u1)

# U3Gate

q = QuantumRegister(1, 'q')
theta = Parameter('theta')
phi = Parameter('phi')
lam = Parameter('lam')
u3_qasm_def = QuantumCircuit(q)
u3_qasm_def.rz(lam, 0)
u3_qasm_def.rx(pi/2, 0)
u3_qasm_def.rz(theta+pi, 0)
u3_qasm_def.rx(pi/2, 0)
u3_qasm_def.rz(phi+3*pi, 0)
_sel.add_equivalence(U3Gate(theta, phi, lam), u3_qasm_def)

# CU3Gate

q = QuantumRegister(2, 'q')
theta = Parameter('theta')
phi = Parameter('phi')
lam = Parameter('lam')
def_cu3 = QuantumCircuit(q)
for inst, qargs, cargs in [
        (U1Gate((lam + phi) / 2), [q[0]], []),
        (U1Gate((lam - phi) / 2), [q[1]], []),
        (CXGate(), [q[0], q[1]], []),
        (U3Gate(-theta / 2, 0, -(phi + lam) / 2), [q[1]], []),
        (CXGate(), [q[0], q[1]], []),
        (U3Gate(theta / 2, phi, 0), [q[1]], [])
]:
    def_cu3.append(inst, qargs, cargs)
_sel.add_equivalence(CU3Gate(theta, phi, lam), def_cu3)

# XGate

q = QuantumRegister(1, 'q')
def_x = QuantumCircuit(q)
def_x.append(U3Gate(pi, 0, pi), [q[0]], [])
_sel.add_equivalence(XGate(), def_x)

# CXGate

for plus_ry in [False, True]:
    for plus_rxx in [False, True]:
        cx_to_rxx = cnot_rxx_decompose(plus_ry, plus_rxx)
        _sel.add_equivalence(CXGate(), cx_to_rxx)

q = QuantumRegister(2, 'q')
cx_to_cz = QuantumCircuit(q)
for inst, qargs, cargs in [
        (HGate(), [q[1]], []),
        (CZGate(), [q[0], q[1]], []),
        (HGate(), [q[1]], [])
]:
    cx_to_cz.append(inst, qargs, cargs)
_sel.add_equivalence(CXGate(), cx_to_cz)

q = QuantumRegister(2, 'q')
cx_to_iswap = QuantumCircuit(q)
for inst, qargs, cargs in [
        (HGate(), [q[0]], []),
        (XGate(), [q[1]], []),
        (HGate(), [q[1]], []),
        (iSwapGate(), [q[0], q[1]], []),
        (XGate(), [q[0]], []),
        (XGate(), [q[1]], []),
        (HGate(), [q[1]], []),
        (iSwapGate(), [q[0], q[1]], []),
        (HGate(), [q[0]], []),
        (SGate(), [q[0]], []),
        (SGate(), [q[1]], []),
        (XGate(), [q[1]], []),
        (HGate(), [q[1]], []),
]:
    cx_to_iswap.append(inst, qargs, cargs)
_sel.add_equivalence(CXGate(), cx_to_iswap)


# CCXGate

q = QuantumRegister(3, 'q')
def_ccx = QuantumCircuit(q)
for inst, qargs, cargs in [
        (HGate(), [q[2]], []),
        (CXGate(), [q[1], q[2]], []),
        (TdgGate(), [q[2]], []),
        (CXGate(), [q[0], q[2]], []),
        (TGate(), [q[2]], []),
        (CXGate(), [q[1], q[2]], []),
        (TdgGate(), [q[2]], []),
        (CXGate(), [q[0], q[2]], []),
        (TGate(), [q[1]], []),
        (TGate(), [q[2]], []),
        (HGate(), [q[2]], []),
        (CXGate(), [q[0], q[1]], []),
        (TGate(), [q[0]], []),
        (TdgGate(), [q[1]], []),
        (CXGate(), [q[0], q[1]], [])
]:
    def_ccx.append(inst, qargs, cargs)
_sel.add_equivalence(CCXGate(), def_ccx)

# YGate

q = QuantumRegister(1, 'q')
def_y = QuantumCircuit(q)
def_y.append(U3Gate(pi, pi / 2, pi / 2), [q[0]], [])
_sel.add_equivalence(YGate(), def_y)

# CYGate

q = QuantumRegister(2, 'q')
def_cy = QuantumCircuit(q)
for inst, qargs, cargs in [
        (SdgGate(), [q[1]], []),
        (CXGate(), [q[0], q[1]], []),
        (SGate(), [q[1]], [])
]:
    def_cy.append(inst, qargs, cargs)
_sel.add_equivalence(CYGate(), def_cy)

# ZGate

q = QuantumRegister(1, 'q')
def_z = QuantumCircuit(q)
def_z.append(U1Gate(pi), [q[0]], [])
_sel.add_equivalence(ZGate(), def_z)

# CZGate

q = QuantumRegister(2, 'q')
def_cz = QuantumCircuit(q)
for inst, qargs, cargs in [
        (HGate(), [q[1]], []),
        (CXGate(), [q[0], q[1]], []),
        (HGate(), [q[1]], [])
]:
    def_cz.append(inst, qargs, cargs)
_sel.add_equivalence(CZGate(), def_cz)<|MERGE_RESOLUTION|>--- conflicted
+++ resolved
@@ -127,7 +127,6 @@
     def_rccx.append(inst, qargs, cargs)
 _sel.add_equivalence(RCCXGate(), def_rccx)
 
-<<<<<<< HEAD
 # RC3XGate
 
 q = QuantumRegister(4, 'q')
@@ -210,8 +209,6 @@
     def_c4x.append(inst, qargs, cargs)
 _sel.add_equivalence(C4XGate(), def_c4x)
 
-=======
->>>>>>> 4e6bebbd
 # RXGate
 
 q = QuantumRegister(1, 'q')
