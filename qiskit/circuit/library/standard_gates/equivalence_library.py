--- conflicted
+++ resolved
@@ -63,13 +63,10 @@
     ECRGate,
     ZGate,
     CZGate,
-<<<<<<< HEAD
     IGate,
-=======
     CCZGate,
     XXPlusYYGate,
     XXMinusYYGate,
->>>>>>> 4ed8ea83
 )
 
 
