# This code is part of Qiskit.
#
# (C) Copyright IBM 2017.
#
# This code is licensed under the Apache License, Version 2.0. You may
# obtain a copy of this license in the LICENSE.txt file in the root directory
# of this source tree or at http://www.apache.org/licenses/LICENSE-2.0.
#
# Any modifications or derivative works of this code must retain this
# copyright notice, and modified files need to carry a notice indicating
# that they have been altered from the originals.

"""Z, CZ and CCZ gates."""

from math import pi
from typing import Optional, Union

import numpy

from qiskit.circuit._utils import with_gate_array, with_controlled_gate_array
from qiskit.circuit.controlledgate import ControlledGate
from qiskit.circuit.singleton_gate import SingletonGate
from qiskit.circuit.quantumregister import QuantumRegister

from .p import PhaseGate

_Z_ARRAY = [[1, 0], [0, -1]]

<<<<<<< HEAD
class ZGate(SingletonGate):
=======

@with_gate_array(_Z_ARRAY)
class ZGate(Gate):
>>>>>>> f01b7ab8
    r"""The single-qubit Pauli-Z gate (:math:`\sigma_z`).

    Can be applied to a :class:`~qiskit.circuit.QuantumCircuit`
    with the :meth:`~qiskit.circuit.QuantumCircuit.z` method.

    **Matrix Representation:**

    .. math::

        Z = \begin{pmatrix}
                1 & 0 \\
                0 & -1
            \end{pmatrix}

    **Circuit symbol:**

    .. parsed-literal::

             ┌───┐
        q_0: ┤ Z ├
             └───┘

    Equivalent to a :math:`\pi` radian rotation about the Z axis.

    .. note::

        A global phase difference exists between the definitions of
        :math:`RZ(\pi)` and :math:`Z`.

        .. math::

            RZ(\pi) = \begin{pmatrix}
                        -i & 0 \\
                        0 & i
                      \end{pmatrix}
                    = -i Z

    The gate is equivalent to a phase flip.

    .. math::

        |0\rangle \rightarrow |0\rangle \\
        |1\rangle \rightarrow -|1\rangle
    """

    def __init__(self, label: Optional[str] = None, duration=None, unit=None, _condition=None):
        """Create new Z gate."""
        if unit is None:
            unit = "dt"
        super().__init__(
            "z", 1, [], label=label, _condition=_condition, duration=duration, unit=unit
        )

    def _define(self):
        # pylint: disable=cyclic-import
        from qiskit.circuit.quantumcircuit import QuantumCircuit

        from .u1 import U1Gate

        q = QuantumRegister(1, "q")
        qc = QuantumCircuit(q, name=self.name)
        rules = [(U1Gate(pi), [q[0]], [])]
        for instr, qargs, cargs in rules:
            qc._append(instr, qargs, cargs)

        self.definition = qc

    def control(
        self,
        num_ctrl_qubits: int = 1,
        label: Optional[str] = None,
        ctrl_state: Optional[Union[str, int]] = None,
    ):
        """Return a (multi-)controlled-Z gate.

        One control returns a CZ gate.

        Args:
            num_ctrl_qubits (int): number of control qubits.
            label (str or None): An optional label for the gate [Default: None]
            ctrl_state (int or str or None): control state expressed as integer,
                string (e.g. '110'), or None. If None, use all 1s.

        Returns:
            ControlledGate: controlled version of this gate.
        """
        if num_ctrl_qubits == 1:
            gate = CZGate(label=label, ctrl_state=ctrl_state, _base_label=self.label)
            return gate
        return super().control(num_ctrl_qubits=num_ctrl_qubits, label=label, ctrl_state=ctrl_state)

    def inverse(self):
        """Return inverted Z gate (itself)."""
        return ZGate()  # self-inverse

    def power(self, exponent: float):
        """Raise gate to a power."""
        return PhaseGate(numpy.pi * exponent)


@with_controlled_gate_array(_Z_ARRAY, num_ctrl_qubits=1)
class CZGate(ControlledGate):
    r"""Controlled-Z gate.

    This is a Clifford and symmetric gate.

    Can be applied to a :class:`~qiskit.circuit.QuantumCircuit`
    with the :meth:`~qiskit.circuit.QuantumCircuit.cz` method.

    **Circuit symbol:**

    .. parsed-literal::

        q_0: ─■─
              │
        q_1: ─■─

    **Matrix representation:**

    .. math::

        CZ\ q_0, q_1 =
            I \otimes |0\rangle\langle 0| + Z \otimes |1\rangle\langle 1| =
            \begin{pmatrix}
                1 & 0 & 0 & 0 \\
                0 & 1 & 0 & 0 \\
                0 & 0 & 1 & 0 \\
                0 & 0 & 0 & -1
            \end{pmatrix}

    In the computational basis, this gate flips the phase of
    the target qubit if the control qubit is in the :math:`|1\rangle` state.
    """

    def __init__(
        self,
        label: Optional[str] = None,
        ctrl_state: Optional[Union[str, int]] = None,
        _base_label=None,
    ):
        """Create new CZ gate."""
        super().__init__(
            "cz",
            2,
            [],
            label=label,
            num_ctrl_qubits=1,
            ctrl_state=ctrl_state,
            base_gate=ZGate(label=_base_label),
        )

    def _define(self):
        """
        gate cz a,b { h b; cx a,b; h b; }
        """
        # pylint: disable=cyclic-import
        from qiskit.circuit.quantumcircuit import QuantumCircuit

        from .h import HGate
        from .x import CXGate

        q = QuantumRegister(2, "q")
        qc = QuantumCircuit(q, name=self.name)
        rules = [(HGate(), [q[1]], []), (CXGate(), [q[0], q[1]], []), (HGate(), [q[1]], [])]
        for instr, qargs, cargs in rules:
            qc._append(instr, qargs, cargs)

        self.definition = qc

    def inverse(self):
        """Return inverted CZ gate (itself)."""
        return CZGate(ctrl_state=self.ctrl_state)  # self-inverse


@with_controlled_gate_array(_Z_ARRAY, num_ctrl_qubits=2, cached_states=(3,))
class CCZGate(ControlledGate):
    r"""CCZ gate.

    This is a symmetric gate.

    Can be applied to a :class:`~qiskit.circuit.QuantumCircuit`
    with the :meth:`~qiskit.circuit.QuantumCircuit.ccz` method.

    **Circuit symbol:**

    .. parsed-literal::

        q_0: ─■─
              │
        q_1: ─■─
              │
        q_2: ─■─

    **Matrix representation:**

    .. math::

        CCZ\ q_0, q_1, q_2 =
            I \otimes I \otimes |0\rangle\langle 0| + CZ \otimes |1\rangle\langle 1| =
            \begin{pmatrix}
                1 & 0 & 0 & 0 & 0 & 0 & 0 & 0 \\
                0 & 1 & 0 & 0 & 0 & 0 & 0 & 0 \\
                0 & 0 & 1 & 0 & 0 & 0 & 0 & 0 \\
                0 & 0 & 0 & 1 & 0 & 0 & 0 & 0 \\
                0 & 0 & 0 & 0 & 1 & 0 & 0 & 0 \\
                0 & 0 & 0 & 0 & 0 & 1 & 0 & 0 \\
                0 & 0 & 0 & 0 & 0 & 0 & 1 & 0 \\
                0 & 0 & 0 & 0 & 0 & 0 & 0 & -1
            \end{pmatrix}

    In the computational basis, this gate flips the phase of
    the target qubit if the control qubits are in the :math:`|11\rangle` state.
    """

    def __init__(self, label: Optional[str] = None, ctrl_state: Optional[Union[str, int]] = None):
        """Create new CCZ gate."""
        super().__init__(
            "ccz", 3, [], label=label, num_ctrl_qubits=2, ctrl_state=ctrl_state, base_gate=ZGate()
        )

    def _define(self):
        """
        gate ccz a,b,c { h c; ccx a,b,c; h c; }
        """
        # pylint: disable=cyclic-import
        from qiskit.circuit.quantumcircuit import QuantumCircuit

        from .h import HGate
        from .x import CCXGate

        q = QuantumRegister(3, "q")
        qc = QuantumCircuit(q, name=self.name)
        rules = [(HGate(), [q[2]], []), (CCXGate(), [q[0], q[1], q[2]], []), (HGate(), [q[2]], [])]
        for instr, qargs, cargs in rules:
            qc._append(instr, qargs, cargs)

        self.definition = qc

    def inverse(self):
        """Return inverted CCZ gate (itself)."""
        return CCZGate(ctrl_state=self.ctrl_state)  # self-inverse<|MERGE_RESOLUTION|>--- conflicted
+++ resolved
@@ -26,13 +26,9 @@
 
 _Z_ARRAY = [[1, 0], [0, -1]]
 
-<<<<<<< HEAD
+
+@with_gate_array(_Z_ARRAY)
 class ZGate(SingletonGate):
-=======
-
-@with_gate_array(_Z_ARRAY)
-class ZGate(Gate):
->>>>>>> f01b7ab8
     r"""The single-qubit Pauli-Z gate (:math:`\sigma_z`).
 
     Can be applied to a :class:`~qiskit.circuit.QuantumCircuit`
