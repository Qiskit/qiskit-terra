# -*- coding: utf-8 -*-

# This code is part of Qiskit.
#
# (C) Copyright IBM 2017.
#
# This code is licensed under the Apache License, Version 2.0. You may
# obtain a copy of this license in the LICENSE.txt file in the root directory
# of this source tree or at http://www.apache.org/licenses/LICENSE-2.0.
#
# Any modifications or derivative works of this code must retain this
# copyright notice, and modified files need to carry a notice indicating
# that they have been altered from the originals.

"""Two-pulse single-qubit gate."""

import numpy
from qiskit.circuit.controlledgate import ControlledGate
from qiskit.circuit.gate import Gate
from qiskit.circuit.quantumregister import QuantumRegister


class U3Gate(Gate):
    r"""Generic single-qubit rotation gate with 3 Euler angles.

    Implemented using two X90 pulses on IBM Quantum systems:

    .. math::
        U3(\theta, \phi, \lambda) =
            RZ(\phi - \pi/2) RX(\pi/2) RZ(\pi - \theta) RX(\pi/2) RZ(\lambda - \pi/2)

    **Circuit symbol:**

    .. parsed-literal::

             ┌───────────┐
        q_0: ┤ U3(ϴ,φ,λ) ├
             └───────────┘

    **Matrix Representation:**

    .. math::

        \newcommand{\th}{\frac{\theta}{2}}

        U3(\theta, \phi, \lambda) =
            \begin{pmatrix}
                \cos(\th)          & -e^{i\lambda}\sin(\th) \\
                e^{i\phi}\sin(\th) & e^{i(\phi+\lambda)}\cos(\th)
            \end{pmatrix}

    **Examples:**

    .. math::

        U3(\theta, -\frac{\pi}{2}, \frac{pi}{2}) = RX(\theta)

    .. math::

        U3(\theta, 0, 0) = RY(\theta)
    """

    def __init__(self, theta, phi, lam, label=None):
        """Create new U3 gate."""
        super().__init__('u3', 1, [theta, phi, lam], label=label)

    def inverse(self):
        r"""Return inverted U3 gate.

        :math:`U3(\theta,\phi,\lambda)^{\dagger} =U3(-\theta,-\phi,-\lambda)`)
        """
        return U3Gate(-self.params[0], -self.params[2], -self.params[1])

    def control(self, num_ctrl_qubits=1, label=None, ctrl_state=None):
        """Return a (mutli-)controlled-U3 gate.

        Args:
            num_ctrl_qubits (int): number of control qubits.
            label (str or None): An optional label for the gate [Default: None]
            ctrl_state (int or str or None): control state expressed as integer,
                string (e.g. '110'), or None. If None, use all 1s.

        Returns:
            ControlledGate: controlled version of this gate.
        """
        if num_ctrl_qubits == 1:
            gate = CU3Gate(*self.params, label=label, ctrl_state=ctrl_state)
            gate.base_gate.label = self.label
            return gate
        return super().control(num_ctrl_qubits=num_ctrl_qubits, label=label, ctrl_state=ctrl_state)

    def to_matrix(self):
        """Return a Numpy.array for the U3 gate."""
        theta, phi, lam = self.params
        theta, phi, lam = float(theta), float(phi), float(lam)
        cos = numpy.cos(theta / 2)
        sin = numpy.sin(theta / 2)
        return numpy.array([
            [cos, -numpy.exp(1j * lam) * sin],
            [numpy.exp(1j * phi) * sin, numpy.exp(1j * (phi + lam)) * cos]
        ], dtype=complex)


class CU3Meta(type):
    """A metaclass to ensure that Cu3Gate and CU3Gate are of the same type.

    Can be removed when Cu3Gate gets removed.
    """
    @classmethod
    def __instancecheck__(mcs, inst):
        return type(inst) in {CU3Gate, Cu3Gate}  # pylint: disable=unidiomatic-typecheck


class CU3Gate(ControlledGate, metaclass=CU3Meta):
    r"""Controlled-U3 gate (3-parameter two-qubit gate).

    This is a controlled version of the U3 gate (generic single qubit rotation).
    It is restricted to 3 parameters, and so cannot cover generic two-qubit
    controlled gates).

    **Circuit symbol:**

    .. parsed-literal::

        q_0: ──────■──────
             ┌─────┴─────┐
        q_1: ┤ U3(ϴ,φ,λ) ├
             └───────────┘

    **Matrix representation:**

    .. math::

        \newcommand{\th}{\frac{\theta}{2}}

        CU3(\theta, \phi, \lambda)\ q_0, q_1 =
            I \otimes |0\rangle\langle 0| +
            U3(\theta,\phi,\lambda) \otimes |1\rangle\langle 1| =
            \begin{pmatrix}
                1 & 0                   & 0 & 0 \\
                0 & \cos(\th)           & 0 & -e^{i\lambda}\sin(\th) \\
                0 & 0                   & 1 & 0 \\
                0 & e^{i\phi}\sin(\th)  & 0 & e^{i(\phi+\lambda)\cos(\th)}
            \end{pmatrix}

    .. note::

        In Qiskit's convention, higher qubit indices are more significant
        (little endian convention). In many textbooks, controlled gates are
        presented with the assumption of more significant qubits as control,
        which in our case would be q_1. Thus a textbook matrix for this
        gate will be:

        .. parsed-literal::
                 ┌───────────┐
            q_0: ┤ U3(ϴ,φ,λ) ├
                 └─────┬─────┘
            q_1: ──────■──────

        .. math::

            CU3(\theta, \phi, \lambda)\ q_1, q_0 =
                |0\rangle\langle 0| \otimes I +
                |1\rangle\langle 1| \otimes U3(\theta,\phi,\lambda) =
                \begin{pmatrix}
                    1 & 0   & 0                  & 0 \\
                    0 & 1   & 0                  & 0 \\
                    0 & 0   & \cos(\th)          & -e^{i\lambda}\sin(\th) \\
                    0 & 0   & e^{i\phi}\sin(\th) & e^{i(\phi+\lambda)\cos(\th)}
                \end{pmatrix}
    """

    def __init__(self, theta, phi, lam, label=None, ctrl_state=None):
        """Create new CU3 gate."""
        super().__init__('cu3', 2, [theta, phi, lam], num_ctrl_qubits=1,
                         label=label, ctrl_state=ctrl_state)
        self.base_gate = U3Gate(theta, phi, lam)

    def _define(self):
        """
        gate cu3(theta,phi,lambda) c, t
        { u1((lambda+phi)/2) c;
          u1((lambda-phi)/2) t;
          cx c,t;
          u3(-theta/2,0,-(phi+lambda)/2) t;
          cx c,t;
          u3(theta/2,phi,0) t;
        }
        """
        # pylint: disable=cyclic-import
        from qiskit.circuit.quantumcircuit import QuantumCircuit
        from .u1 import U1Gate
        from .x import CXGate  # pylint: disable=cyclic-import
        q = QuantumRegister(2, 'q')
        qc = QuantumCircuit(q, name=self.name)
        rules = [
            (U1Gate((self.params[2] + self.params[1]) / 2), [q[0]], []),
            (U1Gate((self.params[2] - self.params[1]) / 2), [q[1]], []),
            (CXGate(), [q[0], q[1]], []),
            (U3Gate(-self.params[0] / 2, 0, -(self.params[1] + self.params[2]) / 2), [q[1]], []),
            (CXGate(), [q[0], q[1]], []),
            (U3Gate(self.params[0] / 2, self.params[1], 0), [q[1]], [])
        ]
        qc._data = rules
        self.definition = qc

    def inverse(self):
        r"""Return inverted CU3 gate.

        :math:`CU3(\theta,\phi,\lambda)^{\dagger} =CU3(-\theta,-\phi,-\lambda)`)
        """
        return CU3Gate(-self.params[0], -self.params[2], -self.params[1])

<<<<<<< HEAD
    # TODO: this is the correct definition but has a global phase with respect
    # to the decomposition above. Restore after allowing phase on circuits.
    # def to_matrix(self):
    #    """Return a numpy.array for the CRY gate."""
    #    theta, phi, lam = self.params
    #    cos = numpy.cos(theta / 2)
    #    sin = numpy.sin(theta / 2)
    #    return numpy.array([[1,0, 0, 0],
    #                        [0, cos, 0, -numpy.exp(1j * lam) * sin],
    #                        [0, 0, 1, 0],
    #                        [0, numpy.exp(1j * phi) * sin, 0, numpy.exp(1j * (phi+lam)) * cos]],
    #                       dtype=complex)
=======
    def to_matrix(self):
        """Return a numpy.array for the CRY gate."""
        theta, phi, lam = self.params
        theta, phi, lam = float(theta), float(phi), float(lam)
        cos = numpy.cos(theta / 2)
        sin = numpy.sin(theta / 2)
        if self.ctrl_state:
            return numpy.array(
                [[1, 0, 0, 0],
                 [0, cos, 0, -numpy.exp(1j * lam) * sin],
                 [0, 0, 1, 0],
                 [0, numpy.exp(1j * phi) * sin, 0, numpy.exp(1j * (phi+lam)) * cos]],
                dtype=complex)
        else:
            return numpy.array(
                [[cos, 0, -numpy.exp(1j * lam) * sin, 0],
                 [0, 1, 0, 0],
                 [numpy.exp(1j * phi) * sin, 0, numpy.exp(1j * (phi+lam)) * cos, 0],
                 [0, 0, 0, 1]],
                dtype=complex)
>>>>>>> aa22a50d


class Cu3Gate(CU3Gate, metaclass=CU3Meta):
    """The deprecated CU3Gate class."""

    def __init__(self, theta, phi, lam):
        import warnings
        warnings.warn('The class Cu3Gate is deprecated as of 0.14.0, and '
                      'will be removed no earlier than 3 months after that release date. '
                      'You should use the class CU3Gate instead.',
                      DeprecationWarning, stacklevel=2)
        super().__init__(theta, phi, lam)


def _generate_gray_code(num_bits):
    """Generate the gray code for ``num_bits`` bits."""
    if num_bits <= 0:
        raise ValueError('Cannot generate the gray code for less than 1 bit.')
    result = [0]
    for i in range(num_bits):
        result += [x + 2**i for x in reversed(result)]
    return [format(x, '0%sb' % num_bits) for x in result]


def _gray_code_chain(q, num_ctrl_qubits, gate):
    """Apply the gate to the the last qubit in the register ``q``, controlled on all
    preceding qubits. This function uses the gray code to propagate down to the last qubit.

    Ported and adapted from Aqua (github.com/Qiskit/qiskit-aqua),
    commit 769ca8d, file qiskit/aqua/circuits/gates/multi_control_u1_gate.py.
    """
    from .x import CXGate

    rule = []
    q_controls, q_target = q[:num_ctrl_qubits], q[num_ctrl_qubits]
    gray_code = _generate_gray_code(num_ctrl_qubits)
    last_pattern = None

    for pattern in gray_code:
        if '1' not in pattern:
            continue
        if last_pattern is None:
            last_pattern = pattern
        # find left most set bit
        lm_pos = list(pattern).index('1')

        # find changed bit
        comp = [i != j for i, j in zip(pattern, last_pattern)]
        if True in comp:
            pos = comp.index(True)
        else:
            pos = None
        if pos is not None:
            if pos != lm_pos:
                rule.append(
                    (CXGate(), [q_controls[pos], q_controls[lm_pos]], [])
                )
            else:
                indices = [i for i, x in enumerate(pattern) if x == '1']
                for idx in indices[1:]:
                    rule.append(
                        (CXGate(), [q_controls[idx], q_controls[lm_pos]], [])
                    )
        # check parity
        if pattern.count('1') % 2 == 0:
            # inverse
            rule.append(
                (gate.inverse(), [q_controls[lm_pos], q_target], [])
            )
        else:
            rule.append(
                (gate, [q_controls[lm_pos], q_target], [])
            )
        last_pattern = pattern

    return rule<|MERGE_RESOLUTION|>--- conflicted
+++ resolved
@@ -211,22 +211,8 @@
         """
         return CU3Gate(-self.params[0], -self.params[2], -self.params[1])
 
-<<<<<<< HEAD
-    # TODO: this is the correct definition but has a global phase with respect
-    # to the decomposition above. Restore after allowing phase on circuits.
-    # def to_matrix(self):
-    #    """Return a numpy.array for the CRY gate."""
-    #    theta, phi, lam = self.params
-    #    cos = numpy.cos(theta / 2)
-    #    sin = numpy.sin(theta / 2)
-    #    return numpy.array([[1,0, 0, 0],
-    #                        [0, cos, 0, -numpy.exp(1j * lam) * sin],
-    #                        [0, 0, 1, 0],
-    #                        [0, numpy.exp(1j * phi) * sin, 0, numpy.exp(1j * (phi+lam)) * cos]],
-    #                       dtype=complex)
-=======
     def to_matrix(self):
-        """Return a numpy.array for the CRY gate."""
+        """Return a numpy.array for the CU3 gate."""
         theta, phi, lam = self.params
         theta, phi, lam = float(theta), float(phi), float(lam)
         cos = numpy.cos(theta / 2)
@@ -245,7 +231,6 @@
                  [numpy.exp(1j * phi) * sin, 0, numpy.exp(1j * (phi+lam)) * cos, 0],
                  [0, 0, 0, 1]],
                 dtype=complex)
->>>>>>> aa22a50d
 
 
 class Cu3Gate(CU3Gate, metaclass=CU3Meta):
