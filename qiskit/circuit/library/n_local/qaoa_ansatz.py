# This code is part of Qiskit.
#
# (C) Copyright IBM 2018, 2021.
#
# This code is licensed under the Apache License, Version 2.0. You may
# obtain a copy of this license in the LICENSE.txt file in the root directory
# of this source tree or at http://www.apache.org/licenses/LICENSE-2.0.
#
# Any modifications or derivative works of this code must retain this
# copyright notice, and modified files need to carry a notice indicating
# that they have been altered from the originals.

"""A generalized QAOA quantum circuit with a support of custom initial states and mixers."""

# pylint: disable=cyclic-import
<<<<<<< HEAD

import itertools
from qiskit.circuit.parametervector import ParameterVector
import numpy as np
from typing import Optional, Set, List, Tuple
from qiskit.opflow.primitive_ops.pauli_op import PauliOp
from qiskit.circuit.library.evolved_operator_ansatz import EvolvedOperatorAnsatz
from qiskit.circuit.parameter import Parameter
from qiskit.circuit.quantumcircuit import QuantumCircuit
from qiskit import QuantumRegister
from qiskit.circuit.exceptions import CircuitError
from qiskit.exceptions import QiskitError

from typing import Optional, List, Tuple
import numpy as np
=======
>>>>>>> 6e3c8a11

import itertools
from typing import List, Optional, Tuple
import numpy as np
from qiskit.circuit.library.evolved_operator_ansatz import EvolvedOperatorAnsatz, _is_pauli_identity
from qiskit.circuit.parametervector import ParameterVector
from qiskit.circuit.quantumcircuit import QuantumCircuit
from qiskit.circuit.quantumregister import QuantumRegister

from ...exceptions import CircuitError
from ...parameter import Parameter
from ...exceptions import QiskitError



class QAOAAnsatz(EvolvedOperatorAnsatz):
    """A generalized QAOA quantum circuit with a support of custom initial states and mixers.

    References:

        [1]: Farhi et al., A Quantum Approximate Optimization Algorithm.
            `arXiv:1411.4028 <https://arxiv.org/pdf/1411.4028>`_
    """

    def __init__(
        self,
        cost_operator=None,
        reps: int = 1,
        initial_state: Optional[QuantumCircuit] = None,
        mixer_operator=None,
        name: str = "QAOA",
    ):
        r"""
        Args:
            cost_operator (OperatorBase, optional): The operator representing the cost of
                the optimization problem, denoted as :math:`U(C, \gamma)` in the original paper.
                Must be set either in the constructor or via property setter.
            reps (int): The integer parameter p, which determines the depth of the circuit,
                as specified in the original paper, default is 1.
            initial_state (QuantumCircuit, optional): An optional initial state to use.
                If `None` is passed then a set of Hadamard gates is applied as an initial state
                to all qubits.
            mixer_operator (OperatorBase or QuantumCircuit, List[QuantumCircuit], optional): An optional
                custom mixer or list of mixer to be used instead of the global X-rotations, denoted
                as :math:`U(B, \beta)` in the original paper. Can be an operator or an optionally
                parameterized quantum circuit.
            name (str): A name of the circuit, default 'qaoa'
        """
        super().__init__(reps=reps, name=name)

        self._cost_operator = None
        self._reps = reps
        self._initial_state = initial_state
        self._mixer = mixer_operator

        # set this circuit as a not-built circuit
        self._bounds = None

        # store cost operator and set the registers if the operator is not None
        self.cost_operator = cost_operator

    def _check_configuration(self, raise_on_failure: bool = True) -> bool:
        valid = True

        if not super()._check_configuration(raise_on_failure):
            return False

        if self.cost_operator is None:
            valid = False
            if raise_on_failure:
                raise ValueError(
                    "The operator representing the cost of the optimization problem is not set"
                )

        if self.initial_state is not None and self.initial_state.num_qubits != self.num_qubits:
            valid = False
            if raise_on_failure:
                raise ValueError(
                    "The number of qubits of the initial state {} does not match "
                    "the number of qubits of the cost operator {}".format(
                        self.initial_state.num_qubits, self.num_qubits
                    )
                )

<<<<<<< HEAD

=======
>>>>>>> 6e3c8a11
        if self.mixer_operator is not None:
            if isinstance(self.mixer_operator, list):
                mixer_qubit_check = np.argwhere(
                    [_.num_qubits != self.num_qubits for _ in self.mixer_operator] is True
<<<<<<< HEAD

=======
>>>>>>> 6e3c8a11
                )
                if len(mixer_qubit_check) > 0:
                    valid = False
                    if raise_on_failure:
                        raise AttributeError(
                            "The number of qubits of the mixer operator(s) {} at "
                            "argument(s) {} does not match the number of qubits of "
                            "the cost operator {}".format(
                                [_.num_qubits for _ in self.mixer_operator[mixer_qubit_check]],
                                mixer_qubit_check[0],
                                self.num_qubits,
                            )
                        )
            else:
                if self.mixer_operator.num_qubits != self.num_qubits:
                    valid = False
                    if raise_on_failure:
                        raise AttributeError(
                            "The number of qubits of the mixer {} does not match "
                            "the number of qubits of the cost operator {}".format(
                                self.mixer_operator.num_qubits, self.num_qubits
                            )
                        )

        return valid

    def _build(self):
        if self._data is not None:
            return
        self._check_configuration()
        self._data = []

        def build_ansatz_circuit(operators_):  # builds the ansatz from the list of mixer operators
            circuits = []
            is_evolved_operator = []
            coeff = Parameter("c")
            for op in operators_:
                if isinstance(op, QuantumCircuit):
                    circuits.append(op)
                    is_evolved_operator.append(False)  # has no time coeff
                else:
                    # check if the operator is just the identity, if yes, skip it
                    if isinstance(op, PauliOp):
                        # possibly need a replacement for the numpy import here
                        # TODO
                        sig_qubits = np.logical_or(op.primitive.x, op.primitive.z)
                        if sum(sig_qubits) == 0:
                            continue
                    evolved_op = self.evolution.convert(
                        (coeff * op).exp_i()
                    ).reduce()  # ------------ check this, might need negative?
                    circuits.append(evolved_op.to_circuit())
                    is_evolved_operator.append(True)  # has time coeff
            if not circuits:
                # ADD WARNING HERE TODO
                print("At least one mixer needs to be defined")
                return None
            num_qubits = circuits[0].num_qubits
            try:
                qr = QuantumRegister(num_qubits, "q")
                self.add_register(qr)
            except CircuitError:
                # the register already exists, probably because of a previous composition
                pass
            times = ParameterVector("t", sum(is_evolved_operator))
            times_it = iter(times)

            evolution_ = QuantumCircuit(
                *self.qregs, name=self.name
            )  # ------- need to figure out how initial_point is passed/ updated with reps
            evolution_.compose(self.initial_state, inplace=True)
            first = True
            for is_evolved, circuit in zip(is_evolved_operator, circuits):
                if first:
                    first = False
                else:
                    if self._insert_barriers:
                        evolution_.barrier()
                if is_evolved:
                    # not sure what this line does
                    bound = circuit.assign_parameters({coeff: next(times_it)})
                else:
                    bound = circuit
                evolution_.compose(bound, inplace=True)
            # then append opt params to self.gamma_values and self.beta_values
            return evolution_

        varied_operators = list(
            itertools.chain.from_iterable(
                [[self.operators[0], mixer] for mixer in self.operators[-1]]
            )
        )
        evolution = build_ansatz_circuit(varied_operators)
        try:
            instr = evolution.to_gate()
        except QiskitError:
            instr = evolution.to_instruction()

        self.append(instr, self.qubits)

    @property
    def parameter_bounds(self) -> Optional[List[Tuple[Optional[float], Optional[float]]]]:
        """The parameter bounds for the unbound parameters in the circuit.

        Returns:
            A list of pairs indicating the bounds, as (lower, upper). None indicates an unbounded
            parameter in the corresponding direction. If None is returned, problem is fully
            unbounded.
        """
        if self._bounds is not None:
            return self._bounds

        # if the mixer is a circuit, we set no bounds
        if isinstance(self.mixer_operator, QuantumCircuit):
            return None

        # default bounds: None for gamma (cost operator), [0, 2pi] for gamma (mixer operator)
        beta_bounds = (0, 2 * np.pi)
        gamma_bounds = (None, None)
        bounds = []

        if not _is_pauli_identity(self.mixer_operator):
            bounds += self.reps * [beta_bounds]

        if not _is_pauli_identity(self.cost_operator):
            bounds += self.reps * [gamma_bounds]

        return bounds

    @parameter_bounds.setter
    def parameter_bounds(
        self, bounds: Optional[List[Tuple[Optional[float], Optional[float]]]]
    ) -> None:
        """Set the parameter bounds.

        Args:
            bounds: The new parameter bounds.
        """
        self._bounds = bounds

    @property
    def operators(self):
        """The operators that are evolved in this circuit.

        Returns:
             List[Union[OperatorBase, QuantumCircuit]]: The operators to be evolved (and circuits)
                in this ansatz.
        """
        if isinstance(self.mixer_operator,list) and self.name=='AdaptQAOA':
            varied_operators = list(
                itertools.chain.from_iterable(
                    [[self.cost_operator, mixer] for mixer in self.mixer_operator]
                )
            )
            return varied_operators
        else:
            return [self.cost_operator, self.mixer_operator]

    @property
    def cost_operator(self):
        """Returns an operator representing the cost of the optimization problem.

        Returns:
            OperatorBase: cost operator.
        """
        return self._cost_operator

    @cost_operator.setter
    def cost_operator(self, cost_operator) -> None:
        """Sets cost operator.

        Args:
            cost_operator (OperatorBase, optional): cost operator to set.
        """
        self._cost_operator = cost_operator
        self.qregs = [QuantumRegister(self.num_qubits, name="q")]
        self._invalidate()

    @property
    def reps(self) -> int:
        """Returns the `reps` parameter, which determines the depth of the circuit."""
        return self._reps

    @reps.setter
    def reps(self, reps: int) -> None:
        """Sets the `reps` parameter."""
        self._reps = reps
        self._invalidate()

    @property
    def initial_state(self) -> Optional[QuantumCircuit]:
        """Returns an optional initial state as a circuit"""
        if self._initial_state is not None:
            return self._initial_state

        # if no initial state is passed and we know the number of qubits, then initialize it.
        if self.num_qubits > 0:
            initial_state = QuantumCircuit(self.num_qubits)
            initial_state.h(range(self.num_qubits))
            return initial_state

        # otherwise we cannot provide a default
        return None

    @initial_state.setter
    def initial_state(self, initial_state: Optional[QuantumCircuit]) -> None:
        """Sets initial state."""
        self._initial_state = initial_state
        self._invalidate()

    # we can't directly specify OperatorBase as a return type, it causes a circular import
    # and pylint objects if return type is not documented
    @property
    def mixer_operator(self):
        """Returns an optional mixer operator expressed as an operator or a quantum circuit.

        Returns:
            OperatorBase or QuantumCircuit, optional: mixer operator or circuit.
        """
        if self._mixer is not None:
            return self._mixer

        # if no mixer is passed and we know the number of qubits, then initialize it.
        if self.cost_operator is not None:
            # local imports to avoid circular imports
            from qiskit.opflow import PauliSumOp

            num_qubits = self.cost_operator.num_qubits

            # Mixer is just a sum of single qubit X's on each qubit. Evolving by this operator
            # will simply produce rx's on each qubit.
            mixer_terms = [
                ("I" * left + "X" + "I" * (num_qubits - left - 1), 1) for left in range(num_qubits)
            ]
            mixer = PauliSumOp.from_list(mixer_terms)
            return mixer

        # otherwise we cannot provide a default
        return None

    @mixer_operator.setter
    def mixer_operator(self, mixer_operator) -> None:
        """Sets mixer operator.

        Args:
            mixer_operator (OperatorBase or QuantumCircuit, optional): mixer operator or circuit
                to set.
        """
        self._mixer = mixer_operator
        self._invalidate()

    @property
    def num_qubits(self) -> int:
        if self._cost_operator is None:
            return 0
        return self._cost_operator.num_qubits<|MERGE_RESOLUTION|>--- conflicted
+++ resolved
@@ -13,24 +13,6 @@
 """A generalized QAOA quantum circuit with a support of custom initial states and mixers."""
 
 # pylint: disable=cyclic-import
-<<<<<<< HEAD
-
-import itertools
-from qiskit.circuit.parametervector import ParameterVector
-import numpy as np
-from typing import Optional, Set, List, Tuple
-from qiskit.opflow.primitive_ops.pauli_op import PauliOp
-from qiskit.circuit.library.evolved_operator_ansatz import EvolvedOperatorAnsatz
-from qiskit.circuit.parameter import Parameter
-from qiskit.circuit.quantumcircuit import QuantumCircuit
-from qiskit import QuantumRegister
-from qiskit.circuit.exceptions import CircuitError
-from qiskit.exceptions import QiskitError
-
-from typing import Optional, List, Tuple
-import numpy as np
-=======
->>>>>>> 6e3c8a11
 
 import itertools
 from typing import List, Optional, Tuple
@@ -43,7 +25,6 @@
 from ...exceptions import CircuitError
 from ...parameter import Parameter
 from ...exceptions import QiskitError
-
 
 
 class QAOAAnsatz(EvolvedOperatorAnsatz):
@@ -115,18 +96,10 @@
                     )
                 )
 
-<<<<<<< HEAD
-
-=======
->>>>>>> 6e3c8a11
         if self.mixer_operator is not None:
             if isinstance(self.mixer_operator, list):
                 mixer_qubit_check = np.argwhere(
                     [_.num_qubits != self.num_qubits for _ in self.mixer_operator] is True
-<<<<<<< HEAD
-
-=======
->>>>>>> 6e3c8a11
                 )
                 if len(mixer_qubit_check) > 0:
                     valid = False
@@ -153,80 +126,6 @@
 
         return valid
 
-    def _build(self):
-        if self._data is not None:
-            return
-        self._check_configuration()
-        self._data = []
-
-        def build_ansatz_circuit(operators_):  # builds the ansatz from the list of mixer operators
-            circuits = []
-            is_evolved_operator = []
-            coeff = Parameter("c")
-            for op in operators_:
-                if isinstance(op, QuantumCircuit):
-                    circuits.append(op)
-                    is_evolved_operator.append(False)  # has no time coeff
-                else:
-                    # check if the operator is just the identity, if yes, skip it
-                    if isinstance(op, PauliOp):
-                        # possibly need a replacement for the numpy import here
-                        # TODO
-                        sig_qubits = np.logical_or(op.primitive.x, op.primitive.z)
-                        if sum(sig_qubits) == 0:
-                            continue
-                    evolved_op = self.evolution.convert(
-                        (coeff * op).exp_i()
-                    ).reduce()  # ------------ check this, might need negative?
-                    circuits.append(evolved_op.to_circuit())
-                    is_evolved_operator.append(True)  # has time coeff
-            if not circuits:
-                # ADD WARNING HERE TODO
-                print("At least one mixer needs to be defined")
-                return None
-            num_qubits = circuits[0].num_qubits
-            try:
-                qr = QuantumRegister(num_qubits, "q")
-                self.add_register(qr)
-            except CircuitError:
-                # the register already exists, probably because of a previous composition
-                pass
-            times = ParameterVector("t", sum(is_evolved_operator))
-            times_it = iter(times)
-
-            evolution_ = QuantumCircuit(
-                *self.qregs, name=self.name
-            )  # ------- need to figure out how initial_point is passed/ updated with reps
-            evolution_.compose(self.initial_state, inplace=True)
-            first = True
-            for is_evolved, circuit in zip(is_evolved_operator, circuits):
-                if first:
-                    first = False
-                else:
-                    if self._insert_barriers:
-                        evolution_.barrier()
-                if is_evolved:
-                    # not sure what this line does
-                    bound = circuit.assign_parameters({coeff: next(times_it)})
-                else:
-                    bound = circuit
-                evolution_.compose(bound, inplace=True)
-            # then append opt params to self.gamma_values and self.beta_values
-            return evolution_
-
-        varied_operators = list(
-            itertools.chain.from_iterable(
-                [[self.operators[0], mixer] for mixer in self.operators[-1]]
-            )
-        )
-        evolution = build_ansatz_circuit(varied_operators)
-        try:
-            instr = evolution.to_gate()
-        except QiskitError:
-            instr = evolution.to_instruction()
-
-        self.append(instr, self.qubits)
-
     @property
     def parameter_bounds(self) -> Optional[List[Tuple[Optional[float], Optional[float]]]]:
         """The parameter bounds for the unbound parameters in the circuit.
