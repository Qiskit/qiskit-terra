--- conflicted
+++ resolved
@@ -13,7 +13,7 @@
 """A generalized QAOA quantum circuit with a support of custom initial states and mixers."""
 
 # pylint: disable=cyclic-import
-<<<<<<< HEAD
+
 import itertools
 from qiskit.circuit.parametervector import ParameterVector
 import numpy as np
@@ -25,7 +25,7 @@
 from qiskit import QuantumRegister
 from qiskit.circuit.exceptions import CircuitError
 from qiskit.exceptions import QiskitError
-=======
+
 from typing import Optional, List, Tuple
 import numpy as np
 
@@ -33,7 +33,7 @@
 from qiskit.circuit.parametervector import ParameterVector
 from qiskit.circuit.quantumcircuit import QuantumCircuit
 from qiskit.circuit.quantumregister import QuantumRegister
->>>>>>> 30f7978b
+
 
 
 class QAOAAnsatz(EvolvedOperatorAnsatz):
@@ -105,21 +105,12 @@
                     )
                 )
 
-<<<<<<< HEAD
+
         if self.mixer_operator is not None:
             if isinstance(self.mixer_operator, list):
                 mixer_qubit_check = np.argwhere(
                     [_.num_qubits != self.num_qubits for _ in self.mixer_operator] is True
-=======
-        if self.mixer_operator is not None and self.mixer_operator.num_qubits != self.num_qubits:
-            valid = False
-            if raise_on_failure:
-                raise ValueError(
-                    "The number of qubits of the mixer {} does not match "
-                    "the number of qubits of the cost operator {}".format(
-                        self.mixer_operator.num_qubits, self.num_qubits
-                    )
->>>>>>> 30f7978b
+
                 )
                 if len(mixer_qubit_check) > 0:
                     valid = False
