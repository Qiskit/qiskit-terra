# This code is part of Qiskit.
#
# (C) Copyright IBM 2017, 2020.
#
# This code is licensed under the Apache License, Version 2.0. You may
# obtain a copy of this license in the LICENSE.txt file in the root directory
# of this source tree or at http://www.apache.org/licenses/LICENSE-2.0.
#
# Any modifications or derivative works of this code must retain this
# copyright notice, and modified files need to carry a notice indicating
# that they have been altered from the originals.

"""The n-local circuit class."""

from typing import Union, Optional, List, Any, Tuple, Sequence, Set, Callable
from itertools import combinations

import numpy
from qiskit.circuit.quantumcircuit import QuantumCircuit
from qiskit.circuit.quantumregister import QuantumRegister
from qiskit.circuit import Instruction, Parameter, ParameterVector, ParameterExpression
from qiskit.circuit.parametertable import ParameterTable
from qiskit.utils.deprecation import deprecate_arguments

from ..blueprintcircuit import BlueprintCircuit


class NLocal(BlueprintCircuit):
    """The n-local circuit class.

    The structure of the n-local circuit are alternating rotation and entanglement layers.
    In both layers, parameterized circuit-blocks act on the circuit in a defined way.
    In the rotation layer, the blocks are applied stacked on top of each other, while in the
    entanglement layer according to the ``entanglement`` strategy.
    The circuit blocks can have arbitrary sizes (smaller equal to the number of qubits in the
    circuit). Each layer is repeated ``reps`` times, and by default a final rotation layer is
    appended.

    For instance, a rotation block on 2 qubits and an entanglement block on 4 qubits using
    ``'linear'`` entanglement yields the following circuit.

    .. parsed-literal::

        ┌──────┐ ░ ┌──────┐                      ░ ┌──────┐
        ┤0     ├─░─┤0     ├──────────────── ... ─░─┤0     ├
        │  Rot │ ░ │      │┌──────┐              ░ │  Rot │
        ┤1     ├─░─┤1     ├┤0     ├──────── ... ─░─┤1     ├
        ├──────┤ ░ │  Ent ││      │┌──────┐      ░ ├──────┤
        ┤0     ├─░─┤2     ├┤1     ├┤0     ├ ... ─░─┤0     ├
        │  Rot │ ░ │      ││  Ent ││      │      ░ │  Rot │
        ┤1     ├─░─┤3     ├┤2     ├┤1     ├ ... ─░─┤1     ├
        ├──────┤ ░ └──────┘│      ││  Ent │      ░ ├──────┤
        ┤0     ├─░─────────┤3     ├┤2     ├ ... ─░─┤0     ├
        │  Rot │ ░         └──────┘│      │      ░ │  Rot │
        ┤1     ├─░─────────────────┤3     ├ ... ─░─┤1     ├
        └──────┘ ░                 └──────┘      ░ └──────┘

        |                                 |
        +---------------------------------+
               repeated reps times

    If specified, barriers can be inserted in between every block.
    If an initial state object of Qiskit Aqua is provided, it is added in front of the NLocal.
    """

    def __init__(
        self,
        num_qubits: Optional[int] = None,
        rotation_blocks: Optional[
            Union[QuantumCircuit, List[QuantumCircuit], Instruction, List[Instruction]]
        ] = None,
        entanglement_blocks: Optional[
            Union[QuantumCircuit, List[QuantumCircuit], Instruction, List[Instruction]]
        ] = None,
        entanglement: Optional[Union[List[int], List[List[int]]]] = None,
        reps: int = 1,
        insert_barriers: bool = False,
        parameter_prefix: str = "θ",
        overwrite_block_parameters: Union[bool, List[List[Parameter]]] = True,
        skip_final_rotation_layer: bool = False,
        skip_unentangled_qubits: bool = False,
        initial_state: Optional[Any] = None,
        name: Optional[str] = "nlocal",
    ) -> None:
        """Create a new n-local circuit.

        Args:
            num_qubits: The number of qubits of the circuit.
            rotation_blocks: The blocks used in the rotation layers. If multiple are passed,
                these will be applied one after another (like new sub-layers).
            entanglement_blocks: The blocks used in the entanglement layers. If multiple are passed,
                these will be applied one after another. To use different entanglements for
                the sub-layers, see :meth:`get_entangler_map`.
            entanglement: The indices specifying on which qubits the input blocks act. If None, the
                entanglement blocks are applied at the top of the circuit.
            reps: Specifies how often the rotation blocks and entanglement blocks are repeated.
            insert_barriers: If True, barriers are inserted in between each layer. If False,
                no barriers are inserted.
            parameter_prefix: The prefix used if default parameters are generated.
            overwrite_block_parameters: If the parameters in the added blocks should be overwritten.
                If False, the parameters in the blocks are not changed.
            skip_final_rotation_layer: Whether a final rotation layer is added to the circuit.
            skip_unentangled_qubits: If ``True``, the rotation gates act only on qubits that
                are entangled. If ``False``, the rotation gates act on all qubits.
            initial_state: A `QuantumCircuit` object which can be used to describe an initial state
                prepended to the NLocal circuit.
            name: The name of the circuit.

        Examples:
            TODO

        Raises:
            ImportError: If an ``initial_state`` is specified but Qiskit Aqua is not installed.
            ValueError: If reps parameter is less than or equal to 0.
            TypeError: If reps parameter is not an int value.
        """
        super().__init__(name=name)

        self._num_qubits = None
        self._insert_barriers = insert_barriers
        self._reps = reps
        self._entanglement_blocks = []
        self._rotation_blocks = []
        self._prepended_blocks = []
        self._prepended_entanglement = []
        self._appended_blocks = []
        self._appended_entanglement = []
        self._entanglement = None
        self._entangler_maps = None
        self._ordered_parameters = ParameterVector(name=parameter_prefix)
        self._overwrite_block_parameters = overwrite_block_parameters
        self._skip_final_rotation_layer = skip_final_rotation_layer
        self._skip_unentangled_qubits = skip_unentangled_qubits
        self._initial_state, self._initial_state_circuit = None, None
        self._data = None
        self._bounds = None

        if int(reps) != reps:
            raise TypeError("The value of reps should be int")

        if reps < 0:
            raise ValueError("The value of reps should be larger than or equal to 0")

        if num_qubits is not None:
            self.num_qubits = num_qubits

        if entanglement_blocks is not None:
            self.entanglement_blocks = entanglement_blocks

        if rotation_blocks is not None:
            self.rotation_blocks = rotation_blocks

        if entanglement is not None:
            self.entanglement = entanglement

        if initial_state is not None:
            self.initial_state = initial_state

    @property
    def num_qubits(self) -> int:
        """Returns the number of qubits in this circuit.

        Returns:
            The number of qubits.
        """
        return self._num_qubits if self._num_qubits is not None else 0

    @num_qubits.setter
    def num_qubits(self, num_qubits: int) -> None:
        """Set the number of qubits for the n-local circuit.

        Args:
            The new number of qubits.
        """
        if self._num_qubits != num_qubits:
            # invalidate the circuit
            self._invalidate()
            self._num_qubits = num_qubits
            self.qregs = [QuantumRegister(num_qubits, name="q")]

    def _convert_to_block(self, layer: Any) -> QuantumCircuit:
        """Try to convert ``layer`` to a QuantumCircuit.

        Args:
            layer: The object to be converted to an NLocal block / Instruction.

        Returns:
            The layer converted to a circuit.

        Raises:
            TypeError: If the input cannot be converted to a circuit.
        """
        if isinstance(layer, QuantumCircuit):
            return layer

        if isinstance(layer, Instruction):
            circuit = QuantumCircuit(layer.num_qubits)
            circuit.append(layer, list(range(layer.num_qubits)))
            return circuit

        try:
            circuit = QuantumCircuit(layer.num_qubits)
            circuit.append(layer.to_instruction(), list(range(layer.num_qubits)))
            return circuit
        except AttributeError:
            pass

        raise TypeError("Adding a {} to an NLocal is not supported.".format(type(layer)))

    @property
    def rotation_blocks(self) -> List[Instruction]:
        """The blocks in the rotation layers.

        Returns:
            The blocks in the rotation layers.
        """
        return self._rotation_blocks

    @rotation_blocks.setter
    def rotation_blocks(
        self, blocks: Union[QuantumCircuit, List[QuantumCircuit], Instruction, List[Instruction]]
    ) -> None:
        """Set the blocks in the rotation layers.

        Args:
            blocks: The new blocks for the rotation layers.
        """
        # cannot check for the attribute ``'__len__'`` because a circuit also has this attribute
        if not isinstance(blocks, (list, numpy.ndarray)):
            blocks = [blocks]

        self._invalidate()
        self._rotation_blocks = [self._convert_to_block(block) for block in blocks]

    @property
    def entanglement_blocks(self) -> List[Instruction]:
        """The blocks in the entanglement layers.

        Returns:
            The blocks in the entanglement layers.
        """
        return self._entanglement_blocks

    @entanglement_blocks.setter
    def entanglement_blocks(
        self, blocks: Union[QuantumCircuit, List[QuantumCircuit], Instruction, List[Instruction]]
    ) -> None:
        """Set the blocks in the entanglement layers.

        Args:
            blocks: The new blocks for the entanglement layers.
        """
        # cannot check for the attribute ``'__len__'`` because a circuit also has this attribute
        if not isinstance(blocks, (list, numpy.ndarray)):
            blocks = [blocks]

        self._invalidate()
        self._entanglement_blocks = [self._convert_to_block(block) for block in blocks]

    @property
    def entanglement(
        self,
    ) -> Union[
        str,
        List[str],
        List[List[str]],
        List[int],
        List[List[int]],
        List[List[List[int]]],
        List[List[List[List[int]]]],
        Callable[[int], str],
        Callable[[int], List[List[int]]],
    ]:
        """Get the entanglement strategy.

        Returns:
            The entanglement strategy, see :meth:`get_entangler_map` for more detail on how the
            format is interpreted.
        """
        return self._entanglement

    @entanglement.setter
    def entanglement(
        self,
        entanglement: Optional[
            Union[
                str,
                List[str],
                List[List[str]],
                List[int],
                List[List[int]],
                List[List[List[int]]],
                List[List[List[List[int]]]],
                Callable[[int], str],
                Callable[[int], List[List[int]]],
            ]
        ],
    ) -> None:
        """Set the entanglement strategy.

        Args:
            entanglement: The entanglement strategy. See :meth:`get_entangler_map` for more detail
                on the supported formats.
        """
        self._invalidate()
        self._entanglement = entanglement

    @property
    def num_layers(self) -> int:
        """Return the number of layers in the n-local circuit.

        Returns:
            The number of layers in the circuit.
        """
        return 2 * self._reps + int(not self._skip_final_rotation_layer)

    def _check_configuration(self, raise_on_failure: bool = True) -> bool:
        """Check if the configuration of the NLocal class is valid.

        Args:
            raise_on_failure: Whether to raise on failure.

        Returns:
            True, if the configuration is valid and the circuit can be constructed. Otherwise
            an ValueError is raised.

        Raises:
            ValueError: If the blocks are not set.
            ValueError: If the number of repetitions is not set.
            ValueError: If the qubit indices are not set.
            ValueError: If the number of qubit indices does not match the number of blocks.
            ValueError: If an index in the repetitions list exceeds the number of blocks.
            ValueError: If the number of repetitions does not match the number of block-wise
                parameters.
            ValueError: If a specified qubit index is larger than the (manually set) number of
                qubits.
        """
        valid = True
        if self.num_qubits is None:
            valid = False
            if raise_on_failure:
                raise ValueError("No number of qubits specified.")

        # check no needed parameters are None
        if self.entanglement_blocks is None and self.rotation_blocks is None:
            valid = False
            if raise_on_failure:
                raise ValueError("The blocks are not set.")

        return valid

    @property
    def ordered_parameters(self) -> List[Parameter]:
        """The parameters used in the underlying circuit.

        This includes float values and duplicates.

        Examples:

            >>> # prepare circuit ...
            >>> print(nlocal)
                 ┌───────┐┌──────────┐┌──────────┐┌──────────┐
            q_0: ┤ Ry(1) ├┤ Ry(θ[1]) ├┤ Ry(θ[1]) ├┤ Ry(θ[3]) ├
                 └───────┘└──────────┘└──────────┘└──────────┘
            >>> nlocal.parameters
            {Parameter(θ[1]), Parameter(θ[3])}
            >>> nlocal.ordered_parameters
            [1, Parameter(θ[1]), Parameter(θ[1]), Parameter(θ[3])]

        Returns:
            The parameters objects used in the circuit.
        """
        if isinstance(self._ordered_parameters, ParameterVector):
            self._ordered_parameters.resize(self.num_parameters_settable)
            return list(self._ordered_parameters)

        return self._ordered_parameters

    @ordered_parameters.setter
    def ordered_parameters(self, parameters: Union[ParameterVector, List[Parameter]]) -> None:
        """Set the parameters used in the underlying circuit.

        Args:
            The parameters to be used in the underlying circuit.

        Raises:
            ValueError: If the length of ordered parameters does not match the number of
                parameters in the circuit and they are not a ``ParameterVector`` (which could
                be resized to fit the number of parameters).
        """
        if (
            not isinstance(parameters, ParameterVector)
            and len(parameters) != self.num_parameters_settable
        ):
            raise ValueError(
                "The length of ordered parameters must be equal to the number of "
                "settable parameters in the circuit ({}), but is {}".format(
                    self.num_parameters_settable, len(parameters)
                )
            )
        self._ordered_parameters = parameters
        self._invalidate()

    @property
    def insert_barriers(self) -> bool:
        """If barriers are inserted in between the layers or not.

        Returns:
            True, if barriers are inserted in between the layers, False if not.
        """
        return self._insert_barriers

    @insert_barriers.setter
    def insert_barriers(self, insert_barriers: bool) -> None:
        """Specify whether barriers should be inserted in between the layers or not.

        Args:
            insert_barriers: If True, barriers are inserted, if False not.
        """
        # if insert_barriers changes, we have to invalidate the circuit definition,
        # if it is the same as before we can leave the NLocal instance as it is
        if insert_barriers is not self._insert_barriers:
            self._invalidate()
            self._insert_barriers = insert_barriers

    def get_unentangled_qubits(self) -> Set[int]:
        """Get the indices of unentangled qubits in a set.

        Returns:
            The unentangled qubits.
        """
        entangled_qubits = set()
        for i in range(self._reps):
            for j, block in enumerate(self.entanglement_blocks):
                entangler_map = self.get_entangler_map(i, j, block.num_qubits)
                entangled_qubits.update([idx for indices in entangler_map for idx in indices])
        unentangled_qubits = set(range(self.num_qubits)) - entangled_qubits

        return unentangled_qubits

    @property
    def num_parameters_settable(self) -> int:
        """The number of total parameters that can be set to distinct values.

        This does not change when the parameters are bound or exchanged for same parameters,
        and therefore is different from ``num_parameters`` which counts the number of unique
        :class:`~qiskit.circuit.Parameter` objects currently in the circuit.

        Returns:
            The number of parameters originally available in the circuit.

        Note:
            This quantity does not require the circuit to be built yet.
        """
        num = 0

        for i in range(self._reps):
            for j, block in enumerate(self.entanglement_blocks):
                entangler_map = self.get_entangler_map(i, j, block.num_qubits)
                num += len(entangler_map) * len(get_parameters(block))

        if self._skip_unentangled_qubits:
            unentangled_qubits = self.get_unentangled_qubits()

        num_rot = 0
        for block in self.rotation_blocks:
            block_indices = [
                list(range(j * block.num_qubits, (j + 1) * block.num_qubits))
                for j in range(self.num_qubits // block.num_qubits)
            ]
            if self._skip_unentangled_qubits:
                block_indices = [
                    indices
                    for indices in block_indices
                    if set(indices).isdisjoint(unentangled_qubits)
                ]
            num_rot += len(block_indices) * len(get_parameters(block))

        num += num_rot * (self._reps + int(not self._skip_final_rotation_layer))

        return num

    @property
    def reps(self) -> int:
        """The number of times rotation and entanglement block are repeated.

        Returns:
            The number of repetitions.
        """
        return self._reps

    @reps.setter
    def reps(self, repetitions: int) -> None:
        """Set the repetitions.

        If the repetitions are `0`, only one rotation layer with no entanglement
        layers is applied (unless ``self.skip_final_rotation_layer`` is set to ``True``).

        Args:
            repetitions: The new repetitions.

        Raises:
            ValueError: If reps setter has parameter repetitions < 0.
        """
        if repetitions < 0:
            raise ValueError("The repetitions should be larger than or equal to 0")
        if repetitions != self._reps:
            self._invalidate()
            self._reps = repetitions

    def print_settings(self) -> str:
        """Returns information about the setting.

        Returns:
            The class name and the attributes/parameters of the instance as ``str``.
        """
        ret = "NLocal: {}\n".format(self.__class__.__name__)
        params = ""
        for key, value in self.__dict__.items():
            if key[0] == "_":
                params += "-- {}: {}\n".format(key[1:], value)
        ret += "{}".format(params)
        return ret

    @property
    def preferred_init_points(self) -> Optional[List[float]]:
        """The initial points for the parameters. Can be stored as initial guess in optimization.

        Returns:
            The initial values for the parameters, or None, if none have been set.
        """
        return None

    # pylint: disable=too-many-return-statements
    def get_entangler_map(
        self, rep_num: int, block_num: int, num_block_qubits: int
    ) -> List[List[int]]:
        """Get the entangler map for in the repetition ``rep_num`` and the block ``block_num``.

        The entangler map for the current block is derived from the value of ``self.entanglement``.
        Below the different cases are listed, where ``i`` and ``j`` denote the repetition number
        and the block number, respectively, and ``n`` the number of qubits in the block.

        entanglement type              | entangler map
        -------------------------------+--------------------------------------------------------
        None                           | [[0, ..., n - 1]]
        str (e.g 'full')               | the specified connectivity on ``n`` qubits
        List[int]                      | [``entanglement``]
        List[List[int]]                | ``entanglement``
        List[List[List[int]]]          | ``entanglement[i]``
        List[List[List[List[int]]]]    | ``entanglement[i][j]``
        List[str]                      | the connectivity specified in ``entanglement[i]``
        List[List[str]]                | the connectivity specified in ``entanglement[i][j]``
        Callable[int, str]             | same as List[str]
        Callable[int, List[List[int]]] | same as List[List[List[int]]]

        Note that all indices are to be taken modulo the length of the array they act on, i.e.
        no out-of-bounds index error will be raised but we re-iterate from the beginning of the
        list.

        Args:
            rep_num: The current repetition we are in.
            block_num: The block number within the entanglement layers.
            num_block_qubits: The number of qubits in the block.

        Returns:
            The entangler map for the current block in the current repetition.

        Raises:
            ValueError: If the value of ``entanglement`` could not be cast to a corresponding
                entangler map.
        """
        i, j, n = rep_num, block_num, num_block_qubits
        entanglement = self._entanglement

        # entanglement is None
        if entanglement is None:
            return [list(range(n))]

        # entanglement is callable
        if callable(entanglement):
            entanglement = entanglement(i)

        # entanglement is str
        if isinstance(entanglement, str):
            return get_entangler_map(n, self.num_qubits, entanglement, offset=i)

        # check if entanglement is list of something
        if not isinstance(entanglement, (tuple, list)):
            raise ValueError("Invalid value of entanglement: {}".format(entanglement))
        num_i = len(entanglement)

        # entanglement is List[str]
        if all(isinstance(e, str) for e in entanglement):
            return get_entangler_map(n, self.num_qubits, entanglement[i % num_i], offset=i)

        # entanglement is List[int]
        if all(isinstance(e, int) for e in entanglement):
            return [entanglement]

        # check if entanglement is List[List]
        if not all(isinstance(e, (tuple, list)) for e in entanglement):
            raise ValueError("Invalid value of entanglement: {}".format(entanglement))
        num_j = len(entanglement[i % num_i])

        # entanglement is List[List[str]]
        if all(isinstance(e2, str) for e in entanglement for e2 in e):
            return get_entangler_map(
                n, self.num_qubits, entanglement[i % num_i][j % num_j], offset=i
            )

        # entanglement is List[List[int]]
        if all(isinstance(e2, int) for e in entanglement for e2 in e):
            return entanglement

        # check if entanglement is List[List[List]]
        if not all(isinstance(e2, (tuple, list)) for e in entanglement for e2 in e):
            raise ValueError("Invalid value of entanglement: {}".format(entanglement))

        # entanglement is List[List[List[int]]]
        if all(isinstance(e3, int) for e in entanglement for e2 in e for e3 in e2):
            return entanglement[i % num_i]

        # check if entanglement is List[List[List[List]]]
        if not all(isinstance(e3, (tuple, list)) for e in entanglement for e2 in e for e3 in e2):
            raise ValueError("Invalid value of entanglement: {}".format(entanglement))

        # entanglement is List[List[List[List[int]]]]
        if all(isinstance(e4, int) for e in entanglement for e2 in e for e3 in e2 for e4 in e3):
            return entanglement[i % num_i][j % num_j]

        raise ValueError("Invalid value of entanglement: {}".format(entanglement))

    @property
    def initial_state(self) -> Any:
        """Return the initial state that is added in front of the n-local circuit.

        Returns:
            The initial state.
        """
        return self._initial_state

    @initial_state.setter
    def initial_state(self, initial_state: Any) -> None:
        """Set the initial state.

        Args:
            initial_state: The new initial state.

        Raises:
            ValueError: If the number of qubits has been set before and the initial state
                does not match the number of qubits.
        """
        # If there is an initial state object, check that the number of qubits is compatible
        # construct the circuit immediately. If the InitialState could modify the number of qubits
        # we could also do this later at circuit construction.
        self._initial_state = initial_state

        # construct the circuit of the initial state
        self._initial_state_circuit = initial_state.construct_circuit(mode="circuit")

        # the initial state dictates the number of qubits since we do not have information
        # about on which qubits the initial state acts
        if (
            self._num_qubits is not None
            and self._initial_state_circuit.num_qubits != self._num_qubits
        ):
            raise ValueError("Mismatching number of qubits in initial state and n-local circuit.")

        self._invalidate()

    @property
    def parameter_bounds(self) -> Optional[List[Tuple[float, float]]]:
        """The parameter bounds for the unbound parameters in the circuit.

        Returns:
            A list of pairs indicating the bounds, as (lower, upper). None indicates an unbounded
            parameter in the corresponding direction. If None is returned, problem is fully
            unbounded.
        """
        self._build()
        return self._bounds

    @parameter_bounds.setter
    def parameter_bounds(self, bounds: List[Tuple[float, float]]) -> None:
        """Set the parameter bounds.

        Args:
            bounds: The new parameter bounds.
        """
        self._bounds = bounds

    def _invalidate(self):
        """Invalidate the current circuit build."""
        self._data = None
        self._parameter_table = ParameterTable()

    def add_layer(
        self,
        other: Union["NLocal", Instruction, QuantumCircuit],
        entanglement: Optional[Union[List[int], str, List[List[int]]]] = None,
        front: bool = False,
    ) -> "NLocal":
        """Append another layer to the NLocal.

        Args:
            other: The layer to compose, can be another NLocal, an Instruction or Gate,
                or a QuantumCircuit.
            entanglement: The entanglement or qubit indices.
            front: If True, ``other`` is appended to the front, else to the back.

        Returns:
            self, such that chained composes are possible.

        Raises:
            TypeError: If `other` is not compatible, i.e. is no Instruction and does not have a
                `to_instruction` method.
        """
        block = self._convert_to_block(other)

        if entanglement is None:
            entanglement = [list(range(block.num_qubits))]
        elif isinstance(entanglement, list) and not isinstance(entanglement[0], list):
            entanglement = [entanglement]

        if front:
            self._prepended_blocks += [block]
            self._prepended_entanglement += [entanglement]
        else:
            self._appended_blocks += [block]
            self._appended_entanglement += [entanglement]

        if isinstance(entanglement, list):
            num_qubits = 1 + max(max(indices) for indices in entanglement)
            if num_qubits > self.num_qubits:
                self._invalidate()  # rebuild circuit
                self.num_qubits = num_qubits

        # modify the circuit accordingly
        if self._data and front is False:
            if self._insert_barriers and len(self._data) > 0:
                self.barrier()

            if isinstance(entanglement, str):
                entangler_map = get_entangler_map(block.num_qubits, self.num_qubits, entanglement)
            else:
                entangler_map = entanglement

            layer = QuantumCircuit(self.num_qubits)
            for i in entangler_map:
                params = self.ordered_parameters[-len(get_parameters(block)) :]
                parameterized_block = self._parameterize_block(block, params=params)
                layer.compose(parameterized_block, i)

            self.compose(layer, inplace=True)
        else:
            # cannot prepend a block currently, just rebuild
            self._invalidate()

        return self

<<<<<<< HEAD
    @deprecate_arguments({'param_dict': 'parameters'})
    def assign_parameters(self, parameters: Union[dict, List[float], List[Parameter],
                                                  ParameterVector],
                          inplace: bool = False,
                          param_dict: Optional[dict] = None
                          ) -> Optional[QuantumCircuit]:
=======
    @deprecate_arguments({"param_dict": "parameters"})
    def assign_parameters(
        self,
        parameters: Union[dict, List[float], List[Parameter], ParameterVector],
        inplace: bool = False,
        param_dict: Optional[dict] = None,  # pylint: disable=unused-argument
    ) -> Optional[QuantumCircuit]:
>>>>>>> d5ab2640
        """Assign parameters to the n-local circuit.

        This method also supports passing a list instead of a dictionary. If a list
        is passed, the list must have the same length as the number of unbound parameters in
        the circuit. The parameters are assigned in the order of the parameters in
        :meth:`ordered_parameters`.

        Returns:
            A copy of the NLocal circuit with the specified parameters.

        Raises:
            AttributeError: If the parameters are given as list and do not match the number
                of parameters.
        """
        if self._data is None:
            self._build()

        if not isinstance(parameters, dict):
            if len(parameters) != self.num_parameters:
                raise AttributeError(
                    "If the parameters are provided as list, the size must match "
                    "the number of parameters ({}), but {} are given.".format(
                        self.num_parameters, len(parameters)
                    )
                )
            unbound_parameters = [
                param
                for param in self._ordered_parameters
                if isinstance(param, ParameterExpression)
            ]

            # to get a sorted list of unique parameters, keep track of the already used parameters
            # in a set and add the parameters to the unique list only if not existing in the set
            used = set()
            unbound_unique_parameters = []
            for param in unbound_parameters:
                if param not in used:
                    unbound_unique_parameters.append(param)
                    used.add(param)

            parameters = dict(zip(unbound_unique_parameters, parameters))

        if inplace:
            new = [parameters.get(param, param) for param in self.ordered_parameters]
            self._ordered_parameters = new

        return super().assign_parameters(parameters, inplace=inplace)

    def _parameterize_block(
        self, block, param_iter=None, rep_num=None, block_num=None, indices=None, params=None
    ):
        """Convert ``block`` to a circuit of correct width and parameterized using the iterator."""
        if self._overwrite_block_parameters:
            # check if special parameters should be used
            # pylint: disable=assignment-from-none
            if params is None:
                params = self._parameter_generator(rep_num, block_num, indices)
            if params is None:
                params = [next(param_iter) for _ in range(len(get_parameters(block)))]

            update = dict(zip(block.parameters, params))
            return block.assign_parameters(update)

        return block.copy()

    def _build_rotation_layer(self, param_iter, i):
        """Build a rotation layer."""
        # if the unentangled qubits are skipped, compute the set of qubits that are not entangled
        if self._skip_unentangled_qubits:
            unentangled_qubits = self.get_unentangled_qubits()

        # iterate over all rotation blocks
        for j, block in enumerate(self.rotation_blocks):
            # create a new layer
            layer = QuantumCircuit(*self.qregs)

            # we apply the rotation gates stacked on top of each other, i.e.
            # if we have 4 qubits and a rotation block of width 2, we apply two instances
            block_indices = [
                list(range(k * block.num_qubits, (k + 1) * block.num_qubits))
                for k in range(self.num_qubits // block.num_qubits)
            ]

            # if unentangled qubits should not be acted on, remove all operations that
            # touch an unentangled qubit
            if self._skip_unentangled_qubits:
                block_indices = [
                    indices
                    for indices in block_indices
                    if set(indices).isdisjoint(unentangled_qubits)
                ]

            # apply the operations in the layer
            for indices in block_indices:
                parameterized_block = self._parameterize_block(block, param_iter, i, j, indices)
                layer.compose(parameterized_block, indices, inplace=True)

            # add the layer to the circuit
            self.compose(layer, inplace=True)

    def _build_entanglement_layer(self, param_iter, i):
        """Build an entanglement layer."""
        # iterate over all entanglement blocks
        for j, block in enumerate(self.entanglement_blocks):
            # create a new layer and get the entangler map for this block
            layer = QuantumCircuit(*self.qregs)
            entangler_map = self.get_entangler_map(i, j, block.num_qubits)

            # apply the operations in the layer
            for indices in entangler_map:
                parameterized_block = self._parameterize_block(block, param_iter, i, j, indices)
                layer.compose(parameterized_block, indices, inplace=True)

            # add the layer to the circuit
            self.compose(layer, inplace=True)

    def _build_additional_layers(self, which):
        if which == "appended":
            blocks = self._appended_blocks
            entanglements = self._appended_entanglement
        elif which == "prepended":
            blocks = reversed(self._prepended_blocks)
            entanglements = reversed(self._prepended_entanglement)
        else:
            raise ValueError("`which` must be either `appended` or `prepended`.")

        for block, ent in zip(blocks, entanglements):
            layer = QuantumCircuit(*self.qregs)
            if isinstance(ent, str):
                ent = get_entangler_map(block.num_qubits, self.num_qubits, ent)
            for indices in ent:
                layer.compose(block, indices, inplace=True)

            self.compose(layer, inplace=True)

    def _build(self) -> None:
        """Build the circuit."""
        if self._data:
            return

        _ = self._check_configuration()

        self._data = []

        if self.num_qubits == 0:
            return

        # use the initial state circuit if it is not None
        if self._initial_state:
            circuit = self._initial_state.construct_circuit("circuit", register=self.qregs[0])
            self.compose(circuit, inplace=True)

        param_iter = iter(self.ordered_parameters)

        # build the prepended layers
        self._build_additional_layers("prepended")

        # main loop to build the entanglement and rotation layers
        for i in range(self.reps):
            # insert barrier if specified and there is a preceding layer
            if self._insert_barriers and (i > 0 or len(self._prepended_blocks) > 0):
                self.barrier()

            # build the rotation layer
            self._build_rotation_layer(param_iter, i)

            # barrier in between rotation and entanglement layer
            if self._insert_barriers and len(self._rotation_blocks) > 0:
                self.barrier()

            # build the entanglement layer
            self._build_entanglement_layer(param_iter, i)

        # add the final rotation layer
        if not self._skip_final_rotation_layer:
            if self.insert_barriers and self.reps > 0:
                self.barrier()
            self._build_rotation_layer(param_iter, self.reps)

        # add the appended layers
        self._build_additional_layers("appended")

    # pylint: disable=unused-argument
    def _parameter_generator(self, rep: int, block: int, indices: List[int]) -> Optional[Parameter]:
        """If certain blocks should use certain parameters this method can be overriden."""
        return None

    def __str__(self) -> str:
        """Draw this NLocal in circuit format using the standard gates.

        Returns:
            A single string representing this NLocal.
        """
        from qiskit.compiler import transpile

        basis_gates = [
            "id",
            "x",
            "y",
            "z",
            "h",
            "s",
            "t",
            "sdg",
            "tdg",
            "rx",
            "ry",
            "rz",
            "rxx",
            "ryy",
            "cx",
            "cy",
            "cz",
            "ch",
            "crx",
            "cry",
            "crz",
            "swap",
            "cswap",
            "ccx",
            "cu1",
            "cu3",
            "u1",
            "u2",
            "u3",
        ]
        return (
            transpile(self, basis_gates=basis_gates, optimization_level=0)
            .draw(output="text")
            .single_string()
        )


def get_parameters(block: Union[QuantumCircuit, Instruction]) -> List[Parameter]:
    """Return the list of Parameters objects inside a circuit or instruction.

    This is required since, in a standard gate the parameters are not necessarily Parameter
    objects (e.g. U3Gate(0.1, 0.2, 0.3).params == [0.1, 0.2, 0.3]) and instructions and
    circuits do not have the same interface for parameters.
    """
    if isinstance(block, QuantumCircuit):
        return list(block.parameters)
    else:
        return [p for p in block.params if isinstance(p, ParameterExpression)]


def get_entangler_map(
    num_block_qubits: int, num_circuit_qubits: int, entanglement: str, offset: int = 0
) -> List[Sequence[int]]:
    """Get an entangler map for an arbitrary number of qubits.

    Args:
        num_block_qubits: The number of qubits of the entangling block.
        num_circuit_qubits: The number of qubits of the circuit.
        entanglement: The entanglement strategy.
        offset: The block offset, can be used if the entanglements differ per block.
            See mode ``sca`` for instance.

    Returns:
        The entangler map using mode ``entanglement`` to scatter a block of ``num_block_qubits``
        qubits on ``num_circuit_qubits`` qubits.

    Raises:
        ValueError: If the entanglement mode ist not supported.
    """
    n, m = num_circuit_qubits, num_block_qubits
    if m > n:
        raise ValueError(
            "The number of block qubits must be smaller or equal to the number of "
            "qubits in the circuit."
        )

    if entanglement == "pairwise" and num_block_qubits != 2:
        raise ValueError("Pairwise entanglement is only defined for blocks of 2 qubits.")

    if entanglement == "full":
        return list(combinations(list(range(n)), m))
    if entanglement in ["linear", "circular", "sca", "pairwise"]:
        linear = [tuple(range(i, i + m)) for i in range(n - m + 1)]
        # if the number of block qubits is 1, we don't have to add the 'circular' part
        if entanglement == "linear" or m == 1:
            return linear

        if entanglement == "pairwise":
            return linear[::2] + linear[1::2]

        # circular equals linear plus top-bottom entanglement (if there's space for it)
        if n > m:
            circular = [tuple(range(n - m + 1, n)) + (0,)] + linear
        else:
            circular = linear
        if entanglement == "circular":
            return circular

        # sca is circular plus shift and reverse
        shifted = circular[-offset:] + circular[:-offset]
        if offset % 2 == 1:  # if odd, reverse the qubit indices
            sca = [ind[::-1] for ind in shifted]
        else:
            sca = shifted

        return sca

    else:
        raise ValueError("Unsupported entanglement type: {}".format(entanglement))<|MERGE_RESOLUTION|>--- conflicted
+++ resolved
@@ -759,22 +759,13 @@
 
         return self
 
-<<<<<<< HEAD
-    @deprecate_arguments({'param_dict': 'parameters'})
-    def assign_parameters(self, parameters: Union[dict, List[float], List[Parameter],
-                                                  ParameterVector],
-                          inplace: bool = False,
-                          param_dict: Optional[dict] = None
-                          ) -> Optional[QuantumCircuit]:
-=======
     @deprecate_arguments({"param_dict": "parameters"})
     def assign_parameters(
         self,
         parameters: Union[dict, List[float], List[Parameter], ParameterVector],
         inplace: bool = False,
-        param_dict: Optional[dict] = None,  # pylint: disable=unused-argument
+        param_dict: Optional[dict] = None,
     ) -> Optional[QuantumCircuit]:
->>>>>>> d5ab2640
         """Assign parameters to the n-local circuit.
 
         This method also supports passing a list instead of a dictionary. If a list
