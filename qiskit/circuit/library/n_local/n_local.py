--- conflicted
+++ resolved
@@ -852,11 +852,7 @@
         else:
             raise ValueError('`which` must be either `appended` or `prepended`.')
 
-<<<<<<< HEAD
         for block, ent in zip(blocks, entanglements):
-=======
-        for (block, ent) in zip(blocks, entanglements):
->>>>>>> 00c05181
             layer = QuantumCircuit(*self.qregs)
             if isinstance(ent, str):
                 ent = get_entangler_map(block.num_qubits, self.num_qubits, ent)
