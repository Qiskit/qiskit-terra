--- conflicted
+++ resolved
@@ -772,11 +772,6 @@
             # to get a sorted list of unique parameters, keep track of the already used parameters
             # in a set and add the parameters to the unique list only if not existing in the set
             used = set()
-<<<<<<< HEAD
-            unbound_unique_parameters = [param for param in unbound_parameters
-                                         if param not in used and (used.add(param) or True)]
-            parameters = dict(zip(unbound_unique_parameters, parameters))
-=======
             unbound_unique_params = []
             for param in unbound_params:
                 if param not in used:
@@ -784,7 +779,6 @@
                     used.add(param)
 
             param_dict = dict(zip(unbound_unique_params, param_dict))
->>>>>>> 89d15f38
 
         if inplace:
             new = [parameters.get(param, param) for param in self.ordered_parameters]
