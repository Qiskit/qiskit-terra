--- conflicted
+++ resolved
@@ -45,12 +45,7 @@
         from qiskit.circuit.quantumcircuit import QuantumCircuit
 
         gates = {"I": IGate, "X": XGate, "Y": YGate, "Z": ZGate}
-<<<<<<< HEAD
-        qc = QuantumCircuit(len(self.params[0]), name="{}({})".format(self.name, self.params[0]))
-=======
-        q = QuantumRegister(len(self.params[0]), "q")
-        qc = QuantumCircuit(q, name=f"{self.name}({self.params[0]})")
->>>>>>> db3b35e4
+        qc = QuantumCircuit(len(self.params[0]), name=f"{self.name}({self.params[0]})")
 
         rules = [(gates[p](), [qc.qubits[i]], []) for (i, p) in enumerate(reversed(self.params[0]))]
         qc._data = rules
