--- conflicted
+++ resolved
@@ -145,24 +145,10 @@
 
     def control(self, num_ctrl_qubits=1, label=None, ctrl_state=None, annotated=False):
         """Return the controlled version of the MCMT circuit."""
-<<<<<<< HEAD
-        if not annotated:
-            if ctrl_state is None:  # TODO add ctrl state implementation by adding X gates
-                gate = MCMT(
-                    self.gate, self.num_ctrl_qubits + num_ctrl_qubits, self.num_target_qubits
-                )
-            else:
-                gate = super().control(num_ctrl_qubits, label, ctrl_state, annotated=annotated)
-        else:
-            gate = AnnotatedOperation(
-                self, ControlModifier(num_ctrl_qubits=num_ctrl_qubits, ctrl_state=ctrl_state)
-            )
-=======
         if not annotated and ctrl_state is None:
             gate = MCMT(self.gate, self.num_ctrl_qubits + num_ctrl_qubits, self.num_target_qubits)
         else:
             gate = super().control(num_ctrl_qubits, label, ctrl_state, annotated=annotated)
->>>>>>> d9b90de5
         return gate
 
     def inverse(self, annotated: bool = False):
