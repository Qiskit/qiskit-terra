--- conflicted
+++ resolved
@@ -21,13 +21,8 @@
 
         name = instruction name string
         param = list of real parameters (will be converted to symbolic)
-<<<<<<< HEAD
-        args = list of pairs (Register, index)
+        arg = list of pairs (Register, index)
         circuit = QuantumCircuit containing this gate
-=======
-        arg = list of pairs (Register, index)
-        circuit = QuantumCircuit or CompositeGate containing this gate
->>>>>>> fcdbdabb
         """
         self._is_multi_qubit = False
         self._qubit_coupling = [argument[1] for argument in arg]
