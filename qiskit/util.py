--- conflicted
+++ resolved
@@ -99,22 +99,6 @@
         return False
 
 
-<<<<<<< HEAD
-def is_main_process():
-    """Checks whether the current process is the main one"""
-
-    return not (
-        isinstance(mp.current_process(),
-                   (mp.context.ForkProcess, mp.context.SpawnProcess))
-
-        # In python 3.5 and 3.6, processes created by "ProcessPoolExecutor" are not
-        # mp.context.ForkProcess or mp.context.SpawnProcess. As a workaround,
-        # "name" of the process is checked instead.
-        or (sys.version_info[0] == 3
-            and (sys.version_info[1] == 5 or sys.version_info[1] == 6)
-            and mp.current_process().name != 'MainProcess')
-    )
-=======
 def deprecate_arguments(kwarg_map):
     """Decorator to automatically alias deprecated agrument names and warn upon use."""
     def decorator(func):
@@ -140,4 +124,19 @@
                           DeprecationWarning, stacklevel=3)
 
             kwargs[new_arg] = kwargs.pop(old_arg)
->>>>>>> 97895e70
+
+
+def is_main_process():
+    """Checks whether the current process is the main one"""
+
+    return not (
+        isinstance(mp.current_process(),
+                   (mp.context.ForkProcess, mp.context.SpawnProcess))
+
+        # In python 3.5 and 3.6, processes created by "ProcessPoolExecutor" are not
+        # mp.context.ForkProcess or mp.context.SpawnProcess. As a workaround,
+        # "name" of the process is checked instead.
+        or (sys.version_info[0] == 3
+            and (sys.version_info[1] == 5 or sys.version_info[1] == 6)
+            and mp.current_process().name != 'MainProcess')
+    )