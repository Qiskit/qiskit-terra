# This code is part of Qiskit.
#
# (C) Copyright IBM 2021.
#
# This code is licensed under the Apache License, Version 2.0. You may
# obtain a copy of this license in the LICENSE.txt file in the root directory
# of this source tree or at http://www.apache.org/licenses/LICENSE-2.0.
#
# Any modifications or derivative works of this code must retain this
# copyright notice, and modified files need to carry a notice indicating
# that they have been altered from the originals.

# pylint: disable=invalid-name

"""Binary IO for circuit objects."""

from collections import defaultdict
import io
import json
import struct
import uuid
import warnings

import numpy as np

from qiskit import circuit as circuit_mod
from qiskit import extensions
from qiskit.circuit import library, controlflow, CircuitInstruction
from qiskit.circuit.classical import expr
from qiskit.circuit.classicalregister import ClassicalRegister, Clbit
from qiskit.circuit.gate import Gate
from qiskit.circuit.singleton_gate import SingletonGate
from qiskit.circuit.controlledgate import ControlledGate
from qiskit.circuit.instruction import Instruction
from qiskit.circuit.quantumcircuit import QuantumCircuit
from qiskit.circuit.quantumregister import QuantumRegister, Qubit
from qiskit.extensions import quantum_initializer
from qiskit.qpy import common, formats, type_keys
from qiskit.qpy.binary_io import value, schedules
from qiskit.quantum_info.operators import SparsePauliOp
from qiskit.synthesis import evolution as evo_synth
from qiskit.transpiler.layout import Layout, TranspileLayout


def _read_header_v2(file_obj, version, vectors, metadata_deserializer=None):
    data = formats.CIRCUIT_HEADER_V2._make(
        struct.unpack(
            formats.CIRCUIT_HEADER_V2_PACK,
            file_obj.read(formats.CIRCUIT_HEADER_V2_SIZE),
        )
    )
    name = file_obj.read(data.name_size).decode(common.ENCODE)
    global_phase = value.loads_value(
        data.global_phase_type,
        file_obj.read(data.global_phase_size),
        version=version,
        vectors=vectors,
    )
    header = {
        "global_phase": global_phase,
        "num_qubits": data.num_qubits,
        "num_clbits": data.num_clbits,
        "num_registers": data.num_registers,
        "num_instructions": data.num_instructions,
    }
    metadata_raw = file_obj.read(data.metadata_size)
    metadata = json.loads(metadata_raw, cls=metadata_deserializer)
    return header, name, metadata


def _read_header(file_obj, metadata_deserializer=None):
    data = formats.CIRCUIT_HEADER._make(
        struct.unpack(formats.CIRCUIT_HEADER_PACK, file_obj.read(formats.CIRCUIT_HEADER_SIZE))
    )
    name = file_obj.read(data.name_size).decode(common.ENCODE)
    header = {
        "global_phase": data.global_phase,
        "num_qubits": data.num_qubits,
        "num_clbits": data.num_clbits,
        "num_registers": data.num_registers,
        "num_instructions": data.num_instructions,
    }
    metadata_raw = file_obj.read(data.metadata_size)
    metadata = json.loads(metadata_raw, cls=metadata_deserializer)
    return header, name, metadata


def _read_registers_v4(file_obj, num_registers):
    registers = {"q": {}, "c": {}}
    for _reg in range(num_registers):
        data = formats.REGISTER_V4._make(
            struct.unpack(
                formats.REGISTER_V4_PACK,
                file_obj.read(formats.REGISTER_V4_SIZE),
            )
        )
        name = file_obj.read(data.name_size).decode("utf8")
        REGISTER_ARRAY_PACK = "!%sq" % data.size
        bit_indices_raw = file_obj.read(struct.calcsize(REGISTER_ARRAY_PACK))
        bit_indices = list(struct.unpack(REGISTER_ARRAY_PACK, bit_indices_raw))
        if data.type.decode("utf8") == "q":
            registers["q"][name] = (data.standalone, bit_indices, data.in_circuit)
        else:
            registers["c"][name] = (data.standalone, bit_indices, data.in_circuit)
    return registers


def _read_registers(file_obj, num_registers):
    registers = {"q": {}, "c": {}}
    for _reg in range(num_registers):
        data = formats.REGISTER._make(
            struct.unpack(
                formats.REGISTER_PACK,
                file_obj.read(formats.REGISTER_SIZE),
            )
        )
        name = file_obj.read(data.name_size).decode("utf8")
        REGISTER_ARRAY_PACK = "!%sI" % data.size
        bit_indices_raw = file_obj.read(struct.calcsize(REGISTER_ARRAY_PACK))
        bit_indices = list(struct.unpack(REGISTER_ARRAY_PACK, bit_indices_raw))
        if data.type.decode("utf8") == "q":
            registers["q"][name] = (data.standalone, bit_indices, True)
        else:
            registers["c"][name] = (data.standalone, bit_indices, True)
    return registers


def _loads_instruction_parameter(type_key, data_bytes, version, vectors, registers, circuit):
    if type_key == type_keys.Program.CIRCUIT:
        param = common.data_from_binary(data_bytes, read_circuit, version=version)
    elif type_key == type_keys.Container.RANGE:
        data = formats.RANGE._make(struct.unpack(formats.RANGE_PACK, data_bytes))
        param = range(data.start, data.stop, data.step)
    elif type_key == type_keys.Container.TUPLE:
        param = tuple(
            common.sequence_from_binary(
                data_bytes,
                _loads_instruction_parameter,
                version=version,
                vectors=vectors,
                registers=registers,
                circuit=circuit,
            )
        )
    elif type_key == type_keys.Value.INTEGER:
        # TODO This uses little endian. Should be fixed in the next QPY version.
        param = struct.unpack("<q", data_bytes)[0]
    elif type_key == type_keys.Value.FLOAT:
        # TODO This uses little endian. Should be fixed in the next QPY version.
        param = struct.unpack("<d", data_bytes)[0]
    elif type_key == type_keys.Value.REGISTER:
        param = _loads_register_param(data_bytes.decode(common.ENCODE), circuit, registers)
    else:
        param = value.loads_value(
            type_key, data_bytes, version, vectors, clbits=circuit.clbits, cregs=registers["c"]
        )

    return param


def _loads_register_param(data_bytes, circuit, registers):
    # If register name prefixed with null character it's a clbit index for single bit condition.
    if data_bytes[0] == "\x00":
        conditional_bit = int(data_bytes[1:])
        return circuit.clbits[conditional_bit]
    return registers["c"][data_bytes]


def _read_instruction(file_obj, circuit, registers, custom_operations, version, vectors):
    if version < 5:
        instruction = formats.CIRCUIT_INSTRUCTION._make(
            struct.unpack(
                formats.CIRCUIT_INSTRUCTION_PACK,
                file_obj.read(formats.CIRCUIT_INSTRUCTION_SIZE),
            )
        )
    else:
        instruction = formats.CIRCUIT_INSTRUCTION_V2._make(
            struct.unpack(
                formats.CIRCUIT_INSTRUCTION_V2_PACK,
                file_obj.read(formats.CIRCUIT_INSTRUCTION_V2_SIZE),
            )
        )
    gate_name = file_obj.read(instruction.name_size).decode(common.ENCODE)
    label = file_obj.read(instruction.label_size).decode(common.ENCODE)
    condition_register = file_obj.read(instruction.condition_register_size).decode(common.ENCODE)
    qargs = []
    cargs = []
    params = []
    condition = None
    if (version < 5 and instruction.has_condition) or (
        version >= 5 and instruction.conditional_key == type_keys.Condition.TWO_TUPLE
    ):
        condition = (
            _loads_register_param(condition_register, circuit, registers),
            instruction.condition_value,
        )
    elif version >= 5 and instruction.conditional_key == type_keys.Condition.EXPRESSION:
        condition = value.read_value(
            file_obj, version, vectors, clbits=circuit.clbits, cregs=registers["c"]
        )
    if circuit is not None:
        qubit_indices = dict(enumerate(circuit.qubits))
        clbit_indices = dict(enumerate(circuit.clbits))
    else:
        qubit_indices = {}
        clbit_indices = {}

    # Load Arguments
    if circuit is not None:
        for _qarg in range(instruction.num_qargs):
            qarg = formats.CIRCUIT_INSTRUCTION_ARG._make(
                struct.unpack(
                    formats.CIRCUIT_INSTRUCTION_ARG_PACK,
                    file_obj.read(formats.CIRCUIT_INSTRUCTION_ARG_SIZE),
                )
            )
            if qarg.type.decode(common.ENCODE) == "c":
                raise TypeError("Invalid input carg prior to all qargs")
            qargs.append(qubit_indices[qarg.size])
        for _carg in range(instruction.num_cargs):
            carg = formats.CIRCUIT_INSTRUCTION_ARG._make(
                struct.unpack(
                    formats.CIRCUIT_INSTRUCTION_ARG_PACK,
                    file_obj.read(formats.CIRCUIT_INSTRUCTION_ARG_SIZE),
                )
            )
            if carg.type.decode(common.ENCODE) == "q":
                raise TypeError("Invalid input qarg after all qargs")
            cargs.append(clbit_indices[carg.size])

    # Load Parameters
    for _param in range(instruction.num_parameters):
        type_key, data_bytes = common.read_generic_typed_data(file_obj)
        param = _loads_instruction_parameter(
            type_key, data_bytes, version, vectors, registers, circuit
        )
        params.append(param)

    # Load Gate object
    if gate_name in {"Gate", "Instruction", "ControlledGate"}:
        inst_obj = _parse_custom_operation(
            custom_operations, gate_name, params, version, vectors, registers
        )
        inst_obj.condition = condition
        if instruction.label_size > 0:
            inst_obj.label = label
        if circuit is None:
            return inst_obj
        circuit._append(inst_obj, qargs, cargs)
        return None
    elif gate_name in custom_operations:
        inst_obj = _parse_custom_operation(
            custom_operations, gate_name, params, version, vectors, registers
        )
        inst_obj.condition = condition
        if instruction.label_size > 0:
            inst_obj.label = label
        if circuit is None:
            return inst_obj
        circuit._append(inst_obj, qargs, cargs)
        return None
    elif hasattr(library, gate_name):
        gate_class = getattr(library, gate_name)
    elif hasattr(circuit_mod, gate_name):
        gate_class = getattr(circuit_mod, gate_name)
    elif hasattr(extensions, gate_name):
        gate_class = getattr(extensions, gate_name)
    elif hasattr(quantum_initializer, gate_name):
        gate_class = getattr(quantum_initializer, gate_name)
    elif hasattr(controlflow, gate_name):
        gate_class = getattr(controlflow, gate_name)
    else:
        raise AttributeError("Invalid instruction type: %s" % gate_name)

    if instruction.label_size <= 0:
        label = None
    if gate_name in {"IfElseOp", "WhileLoopOp"}:
<<<<<<< HEAD
        gate = gate_class(condition_tuple, *params, label=label)
=======
        gate = gate_class(condition, *params)
>>>>>>> f01b7ab8
    elif version >= 5 and issubclass(gate_class, ControlledGate):
        if gate_name in {
            "MCPhaseGate",
            "MCU1Gate",
            "MCXGrayCode",
            "MCXGate",
            "MCXRecursive",
            "MCXVChain",
        }:
            gate = gate_class(*params, instruction.num_ctrl_qubits, label=label)
        else:
            gate = gate_class(*params, label=label)
            gate.num_ctrl_qubits = instruction.num_ctrl_qubits
            gate.ctrl_state = instruction.ctrl_state
        gate.condition = condition
    else:
        if gate_name in {
            "Initialize",
            "StatePreparation",
            "UCRXGate",
            "UCRYGate",
            "UCRZGate",
            "DiagonalGate",
        }:
            gate = gate_class(params)
        else:
            if gate_name == "Barrier":
                params = [len(qargs)]
            elif gate_name in {"BreakLoopOp", "ContinueLoopOp"}:
                params = [len(qargs), len(cargs)]
<<<<<<< HEAD
            if label is not None:
                if issubclass(gate_class, SingletonGate):
                    gate = gate_class(*params, label=label)
                else:
                    gate = gate_class(*params)
                    gate.label = label
            else:
                gate = gate_class(*params)
        if condition_tuple:
            gate = gate.c_if(*condition_tuple)
=======
            gate = gate_class(*params)
        gate.condition = condition
    if instruction.label_size > 0:
        gate.label = label
>>>>>>> f01b7ab8
    if circuit is None:
        return gate
    if not isinstance(gate, Instruction):
        circuit.append(gate, qargs, cargs)
    else:
        circuit._append(CircuitInstruction(gate, qargs, cargs))
    return None


def _parse_custom_operation(custom_operations, gate_name, params, version, vectors, registers):
    if version >= 5:
        (
            type_str,
            num_qubits,
            num_clbits,
            definition,
            num_ctrl_qubits,
            ctrl_state,
            base_gate_raw,
        ) = custom_operations[gate_name]
    else:
        type_str, num_qubits, num_clbits, definition = custom_operations[gate_name]
    type_key = type_keys.CircuitInstruction(type_str)

    if type_key == type_keys.CircuitInstruction.INSTRUCTION:
        inst_obj = Instruction(gate_name, num_qubits, num_clbits, params)
        if definition is not None:
            inst_obj.definition = definition
        return inst_obj

    if type_key == type_keys.CircuitInstruction.GATE:
        inst_obj = Gate(gate_name, num_qubits, params)
        inst_obj.definition = definition
        return inst_obj

    if version >= 5 and type_key == type_keys.CircuitInstruction.CONTROLLED_GATE:
        with io.BytesIO(base_gate_raw) as base_gate_obj:
            base_gate = _read_instruction(
                base_gate_obj, None, registers, custom_operations, version, vectors
            )
        if ctrl_state < 2**num_ctrl_qubits - 1:
            # If open controls, we need to discard the control suffix when setting the name.
            gate_name = gate_name.rsplit("_", 1)[0]
        inst_obj = ControlledGate(
            gate_name,
            num_qubits,
            params,
            num_ctrl_qubits=num_ctrl_qubits,
            ctrl_state=ctrl_state,
            base_gate=base_gate,
        )
        inst_obj.definition = definition
        return inst_obj

    if type_key == type_keys.CircuitInstruction.PAULI_EVOL_GATE:
        return definition

    raise ValueError("Invalid custom instruction type '%s'" % type_str)


def _read_pauli_evolution_gate(file_obj, version, vectors):
    pauli_evolution_def = formats.PAULI_EVOLUTION_DEF._make(
        struct.unpack(
            formats.PAULI_EVOLUTION_DEF_PACK, file_obj.read(formats.PAULI_EVOLUTION_DEF_SIZE)
        )
    )
    if pauli_evolution_def.operator_size != 1 and pauli_evolution_def.standalone_op:
        raise ValueError(
            "Can't have a standalone operator with {pauli_evolution_raw[0]} operators in the payload"
        )

    operator_list = []
    for _ in range(pauli_evolution_def.operator_size):
        op_elem = formats.SPARSE_PAULI_OP_LIST_ELEM._make(
            struct.unpack(
                formats.SPARSE_PAULI_OP_LIST_ELEM_PACK,
                file_obj.read(formats.SPARSE_PAULI_OP_LIST_ELEM_SIZE),
            )
        )
        op_raw_data = common.data_from_binary(file_obj.read(op_elem.size), np.load)
        operator_list.append(SparsePauliOp.from_list(op_raw_data))

    if pauli_evolution_def.standalone_op:
        pauli_op = operator_list[0]
    else:
        pauli_op = operator_list

    time = value.loads_value(
        pauli_evolution_def.time_type,
        file_obj.read(pauli_evolution_def.time_size),
        version=version,
        vectors=vectors,
    )
    synth_data = json.loads(file_obj.read(pauli_evolution_def.synth_method_size))
    synthesis = getattr(evo_synth, synth_data["class"])(**synth_data["settings"])
    return_gate = library.PauliEvolutionGate(pauli_op, time=time, synthesis=synthesis)
    return return_gate


def _read_custom_operations(file_obj, version, vectors):
    custom_operations = {}
    custom_definition_header = formats.CUSTOM_CIRCUIT_DEF_HEADER._make(
        struct.unpack(
            formats.CUSTOM_CIRCUIT_DEF_HEADER_PACK,
            file_obj.read(formats.CUSTOM_CIRCUIT_DEF_HEADER_SIZE),
        )
    )
    if custom_definition_header.size > 0:
        for _ in range(custom_definition_header.size):
            if version < 5:
                data = formats.CUSTOM_CIRCUIT_INST_DEF._make(
                    struct.unpack(
                        formats.CUSTOM_CIRCUIT_INST_DEF_PACK,
                        file_obj.read(formats.CUSTOM_CIRCUIT_INST_DEF_SIZE),
                    )
                )
            else:
                data = formats.CUSTOM_CIRCUIT_INST_DEF_V2._make(
                    struct.unpack(
                        formats.CUSTOM_CIRCUIT_INST_DEF_V2_PACK,
                        file_obj.read(formats.CUSTOM_CIRCUIT_INST_DEF_V2_SIZE),
                    )
                )

            name = file_obj.read(data.gate_name_size).decode(common.ENCODE)
            type_str = data.type
            definition_circuit = None
            if data.custom_definition:
                def_binary = file_obj.read(data.size)
                if version < 3 or not name.startswith(r"###PauliEvolutionGate_"):
                    definition_circuit = common.data_from_binary(
                        def_binary, read_circuit, version=version
                    )
                elif name.startswith(r"###PauliEvolutionGate_"):
                    definition_circuit = common.data_from_binary(
                        def_binary, _read_pauli_evolution_gate, version=version, vectors=vectors
                    )
            if version < 5:
                data_payload = (type_str, data.num_qubits, data.num_clbits, definition_circuit)
            else:
                base_gate = file_obj.read(data.base_gate_size)
                data_payload = (
                    type_str,
                    data.num_qubits,
                    data.num_clbits,
                    definition_circuit,
                    data.num_ctrl_qubits,
                    data.ctrl_state,
                    base_gate,
                )
            custom_operations[name] = data_payload
    return custom_operations


def _read_calibrations(file_obj, version, vectors, metadata_deserializer):
    calibrations = {}

    header = formats.CALIBRATION._make(
        struct.unpack(formats.CALIBRATION_PACK, file_obj.read(formats.CALIBRATION_SIZE))
    )
    for _ in range(header.num_cals):
        defheader = formats.CALIBRATION_DEF._make(
            struct.unpack(formats.CALIBRATION_DEF_PACK, file_obj.read(formats.CALIBRATION_DEF_SIZE))
        )
        name = file_obj.read(defheader.name_size).decode(common.ENCODE)
        qubits = tuple(
            struct.unpack("!q", file_obj.read(struct.calcsize("!q")))[0]
            for _ in range(defheader.num_qubits)
        )
        params = tuple(
            value.read_value(file_obj, version, vectors) for _ in range(defheader.num_params)
        )
        schedule = schedules.read_schedule_block(file_obj, version, metadata_deserializer)

        if name not in calibrations:
            calibrations[name] = {(qubits, params): schedule}
        else:
            calibrations[name][(qubits, params)] = schedule

    return calibrations


def _dumps_register(register, index_map):
    if isinstance(register, ClassicalRegister):
        return register.name.encode(common.ENCODE)
    # Clbit.
    return b"\x00" + str(index_map["c"][register]).encode(common.ENCODE)


def _dumps_instruction_parameter(param, index_map):
    if isinstance(param, QuantumCircuit):
        type_key = type_keys.Program.CIRCUIT
        data_bytes = common.data_to_binary(param, write_circuit)
    elif isinstance(param, range):
        type_key = type_keys.Container.RANGE
        data_bytes = struct.pack(formats.RANGE_PACK, param.start, param.stop, param.step)
    elif isinstance(param, tuple):
        type_key = type_keys.Container.TUPLE
        data_bytes = common.sequence_to_binary(
            param, _dumps_instruction_parameter, index_map=index_map
        )
    elif isinstance(param, int):
        # TODO This uses little endian. This should be fixed in next QPY version.
        type_key = type_keys.Value.INTEGER
        data_bytes = struct.pack("<q", param)
    elif isinstance(param, float):
        # TODO This uses little endian. This should be fixed in next QPY version.
        type_key = type_keys.Value.FLOAT
        data_bytes = struct.pack("<d", param)
    elif isinstance(param, (Clbit, ClassicalRegister)):
        type_key = type_keys.Value.REGISTER
        data_bytes = _dumps_register(param, index_map)
    else:
        type_key, data_bytes = value.dumps_value(param, index_map=index_map)

    return type_key, data_bytes


# pylint: disable=too-many-boolean-expressions
def _write_instruction(file_obj, instruction, custom_operations, index_map):
    gate_class_name = instruction.operation.__class__.__name__
    custom_operations_list = []
    if (
        (
            not hasattr(library, gate_class_name)
            and not hasattr(circuit_mod, gate_class_name)
            and not hasattr(extensions, gate_class_name)
            and not hasattr(quantum_initializer, gate_class_name)
            and not hasattr(controlflow, gate_class_name)
        )
        or gate_class_name == "Gate"
        or gate_class_name == "Instruction"
        or gate_class_name == "ControlledGate"
        or isinstance(instruction.operation, library.BlueprintCircuit)
    ):
        if instruction.operation.name not in custom_operations:
            custom_operations[instruction.operation.name] = instruction.operation
            custom_operations_list.append(instruction.operation.name)
        gate_class_name = instruction.operation.name

    elif isinstance(instruction.operation, library.PauliEvolutionGate):
        gate_class_name = r"###PauliEvolutionGate_" + str(uuid.uuid4())
        custom_operations[gate_class_name] = instruction.operation
        custom_operations_list.append(gate_class_name)

    condition_type = type_keys.Condition.NONE
    condition_register = b""
    condition_value = 0
    if (op_condition := getattr(instruction.operation, "condition", None)) is not None:
        if isinstance(op_condition, expr.Expr):
            condition_type = type_keys.Condition.EXPRESSION
        else:
            condition_type = type_keys.Condition.TWO_TUPLE
            condition_register = _dumps_register(instruction.operation.condition[0], index_map)
            condition_value = int(instruction.operation.condition[1])

    gate_class_name = gate_class_name.encode(common.ENCODE)
    label = getattr(instruction.operation, "label")
    if label:
        label_raw = label.encode(common.ENCODE)
    else:
        label_raw = b""

    # The instruction params we store are about being able to reconstruct the objects; they don't
    # necessarily need to match one-to-one to the `params` field.
    if isinstance(instruction.operation, controlflow.SwitchCaseOp):
        instruction_params = [
            instruction.operation.target,
            tuple(instruction.operation.cases_specifier()),
        ]
    else:
        instruction_params = instruction.operation.params

    num_ctrl_qubits = getattr(instruction.operation, "num_ctrl_qubits", 0)
    ctrl_state = getattr(instruction.operation, "ctrl_state", 0)
    instruction_raw = struct.pack(
        formats.CIRCUIT_INSTRUCTION_V2_PACK,
        len(gate_class_name),
        len(label_raw),
        len(instruction_params),
        instruction.operation.num_qubits,
        instruction.operation.num_clbits,
        condition_type.value,
        len(condition_register),
        condition_value,
        num_ctrl_qubits,
        ctrl_state,
    )
    file_obj.write(instruction_raw)
    file_obj.write(gate_class_name)
    file_obj.write(label_raw)
    if condition_type is type_keys.Condition.EXPRESSION:
        value.write_value(file_obj, op_condition, index_map=index_map)
    else:
        file_obj.write(condition_register)
    # Encode instruciton args
    for qbit in instruction.qubits:
        instruction_arg_raw = struct.pack(
            formats.CIRCUIT_INSTRUCTION_ARG_PACK, b"q", index_map["q"][qbit]
        )
        file_obj.write(instruction_arg_raw)
    for clbit in instruction.clbits:
        instruction_arg_raw = struct.pack(
            formats.CIRCUIT_INSTRUCTION_ARG_PACK, b"c", index_map["c"][clbit]
        )
        file_obj.write(instruction_arg_raw)
    # Encode instruction params
    for param in instruction_params:
        type_key, data_bytes = _dumps_instruction_parameter(param, index_map)
        common.write_generic_typed_data(file_obj, type_key, data_bytes)
    return custom_operations_list


def _write_pauli_evolution_gate(file_obj, evolution_gate):
    operator_list = evolution_gate.operator
    standalone = False
    if not isinstance(operator_list, list):
        operator_list = [operator_list]
        standalone = True
    num_operators = len(operator_list)

    def _write_elem(buffer, op):
        elem_data = common.data_to_binary(op.to_list(array=True), np.save)
        elem_metadata = struct.pack(formats.SPARSE_PAULI_OP_LIST_ELEM_PACK, len(elem_data))
        buffer.write(elem_metadata)
        buffer.write(elem_data)

    pauli_data_buf = io.BytesIO()
    for operator in operator_list:
        data = common.data_to_binary(operator, _write_elem)
        pauli_data_buf.write(data)

    time_type, time_data = value.dumps_value(evolution_gate.time)
    time_size = len(time_data)
    synth_class = str(type(evolution_gate.synthesis).__name__)
    settings_dict = evolution_gate.synthesis.settings
    synth_data = json.dumps({"class": synth_class, "settings": settings_dict}).encode(common.ENCODE)
    synth_size = len(synth_data)
    pauli_evolution_raw = struct.pack(
        formats.PAULI_EVOLUTION_DEF_PACK,
        num_operators,
        standalone,
        time_type,
        time_size,
        synth_size,
    )
    file_obj.write(pauli_evolution_raw)
    file_obj.write(pauli_data_buf.getvalue())
    pauli_data_buf.close()
    file_obj.write(time_data)
    file_obj.write(synth_data)


def _write_custom_operation(file_obj, name, operation, custom_operations):
    type_key = type_keys.CircuitInstruction.assign(operation)
    has_definition = False
    size = 0
    data = None
    num_qubits = operation.num_qubits
    num_clbits = operation.num_clbits
    ctrl_state = 0
    num_ctrl_qubits = 0
    base_gate = None
    new_custom_instruction = []

    if type_key == type_keys.CircuitInstruction.PAULI_EVOL_GATE:
        has_definition = True
        data = common.data_to_binary(operation, _write_pauli_evolution_gate)
        size = len(data)
    elif type_key == type_keys.CircuitInstruction.CONTROLLED_GATE:
        # For ControlledGate, we have to access and store the private `_definition` rather than the
        # public one, because the public one is mutated to include additional logic if the control
        # state is open, and the definition setter (during a subsequent read) uses the "fully
        # excited" control definition only.
        has_definition = True
        # Build internal definition to support overloaded subclasses by
        # calling definition getter on object
        operation.definition  # pylint: disable=pointless-statement
        data = common.data_to_binary(operation._definition, write_circuit)
        size = len(data)
        num_ctrl_qubits = operation.num_ctrl_qubits
        ctrl_state = operation.ctrl_state
        base_gate = operation.base_gate
    elif operation.definition is not None:
        has_definition = True
        data = common.data_to_binary(operation.definition, write_circuit)
        size = len(data)
    if base_gate is None:
        base_gate_raw = b""
    else:
        with io.BytesIO() as base_gate_buffer:
            new_custom_instruction = _write_instruction(
                base_gate_buffer, CircuitInstruction(base_gate, (), ()), custom_operations, {}
            )
            base_gate_raw = base_gate_buffer.getvalue()
    name_raw = name.encode(common.ENCODE)
    custom_operation_raw = struct.pack(
        formats.CUSTOM_CIRCUIT_INST_DEF_V2_PACK,
        len(name_raw),
        type_key,
        num_qubits,
        num_clbits,
        has_definition,
        size,
        num_ctrl_qubits,
        ctrl_state,
        len(base_gate_raw),
    )
    file_obj.write(custom_operation_raw)
    file_obj.write(name_raw)
    if data:
        file_obj.write(data)
    file_obj.write(base_gate_raw)
    return new_custom_instruction


def _write_calibrations(file_obj, calibrations, metadata_serializer):
    flatten_dict = {}
    for gate, caldef in calibrations.items():
        for (qubits, params), schedule in caldef.items():
            key = (gate, qubits, params)
            flatten_dict[key] = schedule
    header = struct.pack(formats.CALIBRATION_PACK, len(flatten_dict))
    file_obj.write(header)
    for (name, qubits, params), schedule in flatten_dict.items():
        # In principle ScheduleBlock and Schedule can be supported.
        # As of version 5 only ScheduleBlock is supported.
        name_bytes = name.encode(common.ENCODE)
        defheader = struct.pack(
            formats.CALIBRATION_DEF_PACK,
            len(name_bytes),
            len(qubits),
            len(params),
            type_keys.Program.assign(schedule),
        )
        file_obj.write(defheader)
        file_obj.write(name_bytes)
        for qubit in qubits:
            file_obj.write(struct.pack("!q", qubit))
        for param in params:
            value.write_value(file_obj, param)
        schedules.write_schedule_block(file_obj, schedule, metadata_serializer)


def _write_registers(file_obj, in_circ_regs, full_bits):
    bitmap = {bit: index for index, bit in enumerate(full_bits)}

    out_circ_regs = set()
    for bit in full_bits:
        if bit._register is not None and bit._register not in in_circ_regs:
            out_circ_regs.add(bit._register)

    for regs, is_in_circuit in [(in_circ_regs, True), (out_circ_regs, False)]:
        for reg in regs:
            standalone = all(bit._register is reg for bit in reg)
            reg_name = reg.name.encode(common.ENCODE)
            reg_type = reg.prefix.encode(common.ENCODE)
            file_obj.write(
                struct.pack(
                    formats.REGISTER_V4_PACK,
                    reg_type,
                    standalone,
                    reg.size,
                    len(reg_name),
                    is_in_circuit,
                )
            )
            file_obj.write(reg_name)
            REGISTER_ARRAY_PACK = "!%sq" % reg.size
            bit_indices = []
            for bit in reg:
                bit_indices.append(bitmap.get(bit, -1))
            file_obj.write(struct.pack(REGISTER_ARRAY_PACK, *bit_indices))

    return len(in_circ_regs) + len(out_circ_regs)


def _write_layout(file_obj, circuit):
    if circuit.layout is None:
        # Write a null header if there is no layout present
        file_obj.write(struct.pack(formats.LAYOUT_PACK, False, -1, -1, -1, 0))
        return
    initial_size = -1
    input_qubit_mapping = {}
    initial_layout_array = []
    extra_registers = defaultdict(list)
    if circuit.layout.initial_layout is not None:
        initial_size = len(circuit.layout.initial_layout)
        layout_mapping = circuit.layout.initial_layout.get_physical_bits()
        for i in range(circuit.num_qubits):
            qubit = layout_mapping[i]
            input_qubit_mapping[qubit] = i
            if qubit._register is not None or qubit._index is not None:
                if qubit._register not in circuit.qregs:
                    extra_registers[qubit._register].append(qubit)
                initial_layout_array.append((qubit._index, qubit._register))
            else:
                initial_layout_array.append((None, None))
    input_qubit_size = -1
    input_qubit_mapping_array = []
    if circuit.layout.input_qubit_mapping is not None:
        input_qubit_size = len(circuit.layout.input_qubit_mapping)
        input_qubit_mapping_array = [None] * input_qubit_size
        layout_mapping = circuit.layout.initial_layout.get_virtual_bits()
        for qubit, index in circuit.layout.input_qubit_mapping.items():
            if (
                getattr(qubit, "_register", None) is not None
                and getattr(qubit, "_index", None) is not None
            ):
                if qubit._register not in circuit.qregs:
                    extra_registers[qubit._register].append(qubit)
                input_qubit_mapping_array[index] = layout_mapping[qubit]
            else:
                input_qubit_mapping_array[index] = layout_mapping[qubit]
    final_layout_size = -1
    final_layout_array = []
    if circuit.layout.final_layout is not None:
        final_layout_size = len(circuit.layout.final_layout)
        final_layout_physical = circuit.layout.final_layout.get_physical_bits()
        for i in range(circuit.num_qubits):
            virtual_bit = final_layout_physical[i]
            final_layout_array.append(circuit.find_bit(virtual_bit).index)

    file_obj.write(
        struct.pack(
            formats.LAYOUT_PACK,
            True,
            initial_size,
            input_qubit_size,
            final_layout_size,
            len(extra_registers),
        )
    )
    _write_registers(
        file_obj, list(extra_registers), [x for bits in extra_registers.values() for x in bits]
    )
    for index, register in initial_layout_array:
        reg_name_bytes = None if register is None else register.name.encode(common.ENCODE)
        file_obj.write(
            struct.pack(
                formats.INITIAL_LAYOUT_BIT_PACK,
                -1 if index is None else index,
                -1 if reg_name_bytes is None else len(reg_name_bytes),
            )
        )
        if reg_name_bytes is not None:
            file_obj.write(reg_name_bytes)
    for i in input_qubit_mapping_array:
        file_obj.write(struct.pack("!I", i))
    for i in final_layout_array:
        file_obj.write(struct.pack("!I", i))


def _read_layout(file_obj, circuit):
    header = formats.LAYOUT._make(
        struct.unpack(formats.LAYOUT_PACK, file_obj.read(formats.LAYOUT_SIZE))
    )
    if not header.exists:
        return
    registers = {
        name: QuantumRegister(len(v[1]), name)
        for name, v in _read_registers_v4(file_obj, header.extra_registers)["q"].items()
    }
    initial_layout = None
    initial_layout_virtual_bits = []
    for _ in range(header.initial_layout_size):
        virtual_bit = formats.INITIAL_LAYOUT_BIT._make(
            struct.unpack(
                formats.INITIAL_LAYOUT_BIT_PACK,
                file_obj.read(formats.INITIAL_LAYOUT_BIT_SIZE),
            )
        )
        if virtual_bit.index == -1 and virtual_bit.register_size == -1:
            qubit = Qubit()
        else:
            register_name = file_obj.read(virtual_bit.register_size).decode(common.ENCODE)
            if register_name in registers:
                qubit = registers[register_name][virtual_bit.index]
            else:
                register = next(filter(lambda x, name=register_name: x.name == name, circuit.qregs))
                qubit = register[virtual_bit.index]
        initial_layout_virtual_bits.append(qubit)
    if initial_layout_virtual_bits:
        initial_layout = Layout.from_qubit_list(initial_layout_virtual_bits)
    input_qubit_mapping = None
    input_qubit_mapping_array = []
    for _ in range(header.input_mapping_size):
        input_qubit_mapping_array.append(
            struct.unpack("!I", file_obj.read(struct.calcsize("!I")))[0]
        )
    if input_qubit_mapping_array:
        input_qubit_mapping = {}
        physical_bits = initial_layout.get_physical_bits()
        for index, bit in enumerate(input_qubit_mapping_array):
            input_qubit_mapping[physical_bits[bit]] = index
    final_layout = None
    final_layout_array = []
    for _ in range(header.final_layout_size):
        final_layout_array.append(struct.unpack("!I", file_obj.read(struct.calcsize("!I")))[0])

    if final_layout_array:
        layout_dict = {circuit.qubits[bit]: index for index, bit in enumerate(final_layout_array)}
        final_layout = Layout(layout_dict)

    circuit._layout = TranspileLayout(initial_layout, input_qubit_mapping, final_layout)


def write_circuit(file_obj, circuit, metadata_serializer=None):
    """Write a single QuantumCircuit object in the file like object.

    Args:
        file_obj (FILE): The file like object to write the circuit data in.
        circuit (QuantumCircuit): The circuit data to write.
        metadata_serializer (JSONEncoder): An optional JSONEncoder class that
            will be passed the :attr:`.QuantumCircuit.metadata` dictionary for
            ``circuit`` and will be used as the ``cls`` kwarg
            on the ``json.dump()`` call to JSON serialize that dictionary.
    """
    metadata_raw = json.dumps(
        circuit.metadata, separators=(",", ":"), cls=metadata_serializer
    ).encode(common.ENCODE)
    metadata_size = len(metadata_raw)
    num_instructions = len(circuit)
    circuit_name = circuit.name.encode(common.ENCODE)
    global_phase_type, global_phase_data = value.dumps_value(circuit.global_phase)

    with io.BytesIO() as reg_buf:
        num_qregs = _write_registers(reg_buf, circuit.qregs, circuit.qubits)
        num_cregs = _write_registers(reg_buf, circuit.cregs, circuit.clbits)
        registers_raw = reg_buf.getvalue()
    num_registers = num_qregs + num_cregs

    # Write circuit header
    header_raw = formats.CIRCUIT_HEADER_V2(
        name_size=len(circuit_name),
        global_phase_type=global_phase_type,
        global_phase_size=len(global_phase_data),
        num_qubits=circuit.num_qubits,
        num_clbits=circuit.num_clbits,
        metadata_size=metadata_size,
        num_registers=num_registers,
        num_instructions=num_instructions,
    )
    header = struct.pack(formats.CIRCUIT_HEADER_V2_PACK, *header_raw)
    file_obj.write(header)
    file_obj.write(circuit_name)
    file_obj.write(global_phase_data)
    file_obj.write(metadata_raw)
    # Write header payload
    file_obj.write(registers_raw)
    instruction_buffer = io.BytesIO()
    custom_operations = {}
    index_map = {}
    index_map["q"] = {bit: index for index, bit in enumerate(circuit.qubits)}
    index_map["c"] = {bit: index for index, bit in enumerate(circuit.clbits)}
    for instruction in circuit.data:
        _write_instruction(instruction_buffer, instruction, custom_operations, index_map)

    with io.BytesIO() as custom_operations_buffer:
        new_custom_operations = list(custom_operations.keys())
        while new_custom_operations:
            operations_to_serialize = new_custom_operations.copy()
            for name in operations_to_serialize:
                operation = custom_operations[name]
                new_custom_operations = _write_custom_operation(
                    custom_operations_buffer, name, operation, custom_operations
                )

        file_obj.write(struct.pack(formats.CUSTOM_CIRCUIT_DEF_HEADER_PACK, len(custom_operations)))
        file_obj.write(custom_operations_buffer.getvalue())

    file_obj.write(instruction_buffer.getvalue())
    instruction_buffer.close()

    # Write calibrations
    _write_calibrations(file_obj, circuit.calibrations, metadata_serializer)
    _write_layout(file_obj, circuit)


def read_circuit(file_obj, version, metadata_deserializer=None):
    """Read a single QuantumCircuit object from the file like object.

    Args:
        file_obj (FILE): The file like object to read the circuit data from.
        version (int): QPY version.
        metadata_deserializer (JSONDecoder): An optional JSONDecoder class
            that will be used for the ``cls`` kwarg on the internal
            ``json.load`` call used to deserialize the JSON payload used for
            the :attr:`.QuantumCircuit.metadata` attribute for a circuit
            in the file-like object. If this is not specified the circuit metadata will
            be parsed as JSON with the stdlib ``json.load()`` function using
            the default ``JSONDecoder`` class.

    Returns:
        QuantumCircuit: The circuit object from the file.

    Raises:
        QpyError: Invalid register.
    """
    vectors = {}
    if version < 2:
        header, name, metadata = _read_header(file_obj, metadata_deserializer=metadata_deserializer)
    else:
        header, name, metadata = _read_header_v2(
            file_obj, version, vectors, metadata_deserializer=metadata_deserializer
        )

    global_phase = header["global_phase"]
    num_qubits = header["num_qubits"]
    num_clbits = header["num_clbits"]
    num_registers = header["num_registers"]
    num_instructions = header["num_instructions"]
    # `out_registers` is two "name: registter" maps segregated by type for the rest of QPY, and
    # `all_registers` is the complete ordered list used to construct the `QuantumCircuit`.
    out_registers = {"q": {}, "c": {}}
    all_registers = []
    out_bits = {"q": [None] * num_qubits, "c": [None] * num_clbits}
    if num_registers > 0:
        if version < 4:
            registers = _read_registers(file_obj, num_registers)
        else:
            registers = _read_registers_v4(file_obj, num_registers)
        for bit_type_label, bit_type, reg_type in [
            ("q", Qubit, QuantumRegister),
            ("c", Clbit, ClassicalRegister),
        ]:
            # This does two passes through the registers. In the first, we're actually just
            # constructing the `Bit` instances: any register that is `standalone` "owns" all its
            # bits in the old Qiskit data model, so we have to construct those by creating the
            # register and taking the bits from them.  That's the case even if that register isn't
            # actually in the circuit, which is why we stored them (with `in_circuit=False`) in QPY.
            #
            # Since there's no guarantees in QPY about the ordering of registers, we have to pass
            # through all registers to create the bits first, because we can't reliably know if a
            # non-standalone register contains bits from a standalone one until we've seen all
            # standalone registers.
            typed_bits = out_bits[bit_type_label]
            typed_registers = registers[bit_type_label]
            for register_name, (standalone, indices, _incircuit) in typed_registers.items():
                if not standalone:
                    continue
                register = reg_type(len(indices), register_name)
                out_registers[bit_type_label][register_name] = register
                for owned, index in zip(register, indices):
                    # Negative indices are for bits that aren't in the circuit.
                    if index >= 0:
                        typed_bits[index] = owned
            # Any remaining unset bits aren't owned, so we can construct them in the standard way.
            typed_bits = [bit if bit is not None else bit_type() for bit in typed_bits]
            # Finally _properly_ construct all the registers.  Bits can be in more than one
            # register, including bits that are old-style "owned" by a register.
            for register_name, (standalone, indices, in_circuit) in typed_registers.items():
                if standalone:
                    register = out_registers[bit_type_label][register_name]
                else:
                    register = reg_type(
                        name=register_name,
                        bits=[typed_bits[x] if x >= 0 else bit_type() for x in indices],
                    )
                    out_registers[bit_type_label][register_name] = register
                if in_circuit:
                    all_registers.append(register)
            out_bits[bit_type_label] = typed_bits
    else:
        out_bits = {
            "q": [Qubit() for _ in out_bits["q"]],
            "c": [Clbit() for _ in out_bits["c"]],
        }
    circ = QuantumCircuit(
        out_bits["q"],
        out_bits["c"],
        *all_registers,
        name=name,
        global_phase=global_phase,
        metadata=metadata,
    )
    custom_operations = _read_custom_operations(file_obj, version, vectors)
    for _instruction in range(num_instructions):
        _read_instruction(file_obj, circ, out_registers, custom_operations, version, vectors)

    # Read calibrations
    if version >= 5:
        circ.calibrations = _read_calibrations(file_obj, version, vectors, metadata_deserializer)

    for vec_name, (vector, initialized_params) in vectors.items():
        if len(initialized_params) != len(vector):
            warnings.warn(
                f"The ParameterVector: '{vec_name}' is not fully identical to its "
                "pre-serialization state. Elements "
                f"{', '.join([str(x) for x in set(range(len(vector))) - initialized_params])} "
                "in the ParameterVector will be not equal to the pre-serialized ParameterVector "
                f"as they weren't used in the circuit: {circ.name}",
                UserWarning,
            )
    if version >= 8:
        _read_layout(file_obj, circ)
    return circ<|MERGE_RESOLUTION|>--- conflicted
+++ resolved
@@ -25,7 +25,7 @@
 
 from qiskit import circuit as circuit_mod
 from qiskit import extensions
-from qiskit.circuit import library, controlflow, CircuitInstruction
+from qiskit.circuit import library, controlflow, CircuitInstruction, ControlFlowOp
 from qiskit.circuit.classical import expr
 from qiskit.circuit.classicalregister import ClassicalRegister, Clbit
 from qiskit.circuit.gate import Gate
@@ -276,11 +276,7 @@
     if instruction.label_size <= 0:
         label = None
     if gate_name in {"IfElseOp", "WhileLoopOp"}:
-<<<<<<< HEAD
-        gate = gate_class(condition_tuple, *params, label=label)
-=======
-        gate = gate_class(condition, *params)
->>>>>>> f01b7ab8
+        gate = gate_class(condition, *params, label=label)
     elif version >= 5 and issubclass(gate_class, ControlledGate):
         if gate_name in {
             "MCPhaseGate",
@@ -311,7 +307,6 @@
                 params = [len(qargs)]
             elif gate_name in {"BreakLoopOp", "ContinueLoopOp"}:
                 params = [len(qargs), len(cargs)]
-<<<<<<< HEAD
             if label is not None:
                 if issubclass(gate_class, SingletonGate):
                     gate = gate_class(*params, label=label)
@@ -320,14 +315,11 @@
                     gate.label = label
             else:
                 gate = gate_class(*params)
-        if condition_tuple:
-            gate = gate.c_if(*condition_tuple)
-=======
-            gate = gate_class(*params)
-        gate.condition = condition
-    if instruction.label_size > 0:
-        gate.label = label
->>>>>>> f01b7ab8
+        if condition:
+            if not isinstance(gate, ControlFlowOp):
+                gate = gate.c_if(*condition)
+            else:
+                gate.condition = condition
     if circuit is None:
         return gate
     if not isinstance(gate, Instruction):
