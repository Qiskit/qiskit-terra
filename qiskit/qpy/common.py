--- conflicted
+++ resolved
@@ -21,33 +21,15 @@
 
 from qiskit.qpy import formats
 
-<<<<<<< HEAD
-QPY_VERSION = 6
-=======
-from qiskit.circuit.parameter import Parameter
-from qiskit.circuit.parameterexpression import ParameterExpression
-from qiskit.circuit.parametervector import ParameterVectorElement
-from qiskit.circuit.library import PauliEvolutionGate
-from qiskit.circuit import Gate, Instruction as CircuitInstruction, QuantumCircuit, ControlledGate
-from qiskit.qpy import formats, exceptions
-
 QPY_VERSION = 5
->>>>>>> d0125a95
 ENCODE = "utf8"
 
 
 def read_generic_typed_data(file_obj):
     """Read a single data chunk from the file like object.
 
-<<<<<<< HEAD
-    Args:
-        file_obj (File): A file like object that contains the QPY binary data.
-=======
-    INSTRUCTION = b"i"
-    GATE = b"g"
-    PAULI_EVOL_GATE = b"p"
-    CONTROLLED_GATE = b"c"
->>>>>>> d0125a95
+    Args:
+        file_obj (File): A file like object that contains the QPY binary data.
 
     Returns:
         tuple: Tuple of type key binary and the bytes object of the single data.
@@ -59,22 +41,8 @@
     return data.type, file_obj.read(data.size)
 
 
-<<<<<<< HEAD
 def read_sequence(file_obj, deserializer, **kwargs):
     """Read a sequence of data from the file like object.
-=======
-        Raises:
-            QpyError: if object type is not defined in QPY. Likely not supported.
-        """
-        if isinstance(obj, PauliEvolutionGate):
-            return cls.PAULI_EVOL_GATE
-        if isinstance(obj, ControlledGate):
-            return cls.CONTROLLED_GATE
-        if isinstance(obj, Gate):
-            return cls.GATE
-        if isinstance(obj, CircuitInstruction):
-            return cls.INSTRUCTION
->>>>>>> d0125a95
 
     Args:
         file_obj (File): A file like object that contains the QPY binary data.
