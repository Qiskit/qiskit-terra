# This code is part of Qiskit.
#
# (C) Copyright IBM 2017, 2022.
#
# This code is licensed under the Apache License, Version 2.0. You may
# obtain a copy of this license in the LICENSE.txt file in the root directory
# of this source tree or at http://www.apache.org/licenses/LICENSE-2.0.
#
# Any modifications or derivative works of this code must retain this
# copyright notice, and modified files need to carry a notice indicating
# that they have been altered from the originals.

"""Deprecation utilities"""

import functools
import warnings
<<<<<<< HEAD
from dataclasses import dataclass
from typing import Any, Callable, ClassVar, Dict, Type


def deprecate_arguments(kwarg_map: Dict[str, str], category: Type[Warning] = DeprecationWarning):
    """Decorator to automatically alias deprecated argument names and warn upon use."""
=======
from typing import Any, Dict, Optional, Type


def deprecate_arguments(
    kwarg_map: Dict[str, str],
    category: Type[Warning] = DeprecationWarning,
    *,
    since: Optional[str] = None,
):
    """Decorator to automatically alias deprecated argument names and warn upon use.

    Args:
        kwarg_map: A dictionary of the old argument name to the new name.
        category: Usually either DeprecationWarning or PendingDeprecationWarning.
        since: The version the deprecation started at. Only Optional for backwards
            compatibility - this should always be set. If the deprecation is pending, set
            the version to when that started; but later, when switching from pending to
            deprecated, update `since` to the new version.

    Returns:
        Callable: The decorated callable.
    """

    del since  # Will be used in a followup to add deprecations to our docs site.
>>>>>>> d3b1bd2c

    def decorator(func):
        func_name = func.__name__
        old_kwarg_to_msg = {}
        for old_arg, new_arg in kwarg_map.items():
            msg_suffix = (
                "will in the future be removed." if new_arg is None else f"replaced with {new_arg}."
            )
            old_kwarg_to_msg[
                old_arg
            ] = f"{func_name} keyword argument {old_arg} is deprecated and {msg_suffix}"

        @functools.wraps(func)
        def wrapper(*args, **kwargs):
            if kwargs:
                _rename_kwargs(func_name, kwargs, old_kwarg_to_msg, kwarg_map, category)
            return func(*args, **kwargs)

        for msg in old_kwarg_to_msg.values():
            _DeprecationMetadataEntry(
                msg, since="TODO", pending=issubclass(category, PendingDeprecationWarning)
            ).store_on_function(wrapper)
        return wrapper

    return decorator


def deprecate_function(
    msg: str,
    stacklevel: int = 2,
    category: Type[Warning] = DeprecationWarning,
    *,
    since: Optional[str] = None,
):
    """Emit a warning prior to calling decorated function.

    Args:
        msg: Warning message to emit.
        stacklevel: The warning stacklevel to use, defaults to 2.
<<<<<<< HEAD
        category: warning category, defaults to DeprecationWarning
=======
        category: Usually either DeprecationWarning or PendingDeprecationWarning.
        since: The version the deprecation started at. Only Optional for backwards
            compatibility - this should always be set. If the deprecation is pending, set
            the version to when that started; but later, when switching from pending to
            deprecated, update `since` to the new version.
>>>>>>> d3b1bd2c

    Returns:
        Callable: The decorated, deprecated callable.
    """

    del since  # Will be used in a followup to add deprecations to our docs site.

    def decorator(func):
        @functools.wraps(func)
        def wrapper(*args, **kwargs):
            warnings.warn(msg, category=category, stacklevel=stacklevel)
            return func(*args, **kwargs)

        _DeprecationMetadataEntry(
            msg=msg, since="TODO", pending=issubclass(category, PendingDeprecationWarning)
        ).store_on_function(wrapper)
        return wrapper

    return decorator


def _rename_kwargs(
    func_name: str,
    kwargs: Dict[str, Any],
<<<<<<< HEAD
    old_kwarg_to_msg: Dict[str, str],
=======
>>>>>>> d3b1bd2c
    kwarg_map: Dict[str, str],
    category: Type[Warning] = DeprecationWarning,
) -> None:
    for old_arg, new_arg in kwarg_map.items():
        if old_arg not in kwargs:
            continue
        if new_arg in kwargs:
            raise TypeError(f"{func_name} received both {new_arg} and {old_arg} (deprecated).")
        warnings.warn(old_kwarg_to_msg[old_arg], category=category, stacklevel=3)
        if new_arg is not None:
            kwargs[new_arg] = kwargs.pop(old_arg)


@dataclass(frozen=True)
class _DeprecationMetadataEntry:
    """Used to store deprecation information on a function.

    This is used by the Qiskit meta repository to render deprecations in documentation. Warning:
    changes may accidentally break the meta repository; pay attention to backwards compatibility.
    """

    msg: str
    since: str
    pending: bool

    dunder_name: ClassVar[str] = "__qiskit_deprecations__"

    def store_on_function(self, func: Callable) -> None:
        """Add this metadata to the function's `__qiskit_deprecations__` attribute."""
        if hasattr(func, self.dunder_name):
            getattr(func, self.dunder_name).append(self)
        else:
            setattr(func, self.dunder_name, [self])<|MERGE_RESOLUTION|>--- conflicted
+++ resolved
@@ -14,15 +14,8 @@
 
 import functools
 import warnings
-<<<<<<< HEAD
 from dataclasses import dataclass
-from typing import Any, Callable, ClassVar, Dict, Type
-
-
-def deprecate_arguments(kwarg_map: Dict[str, str], category: Type[Warning] = DeprecationWarning):
-    """Decorator to automatically alias deprecated argument names and warn upon use."""
-=======
-from typing import Any, Dict, Optional, Type
+from typing import Any, Callable, ClassVar, Dict, Optional, Type
 
 
 def deprecate_arguments(
@@ -45,9 +38,6 @@
         Callable: The decorated callable.
     """
 
-    del since  # Will be used in a followup to add deprecations to our docs site.
->>>>>>> d3b1bd2c
-
     def decorator(func):
         func_name = func.__name__
         old_kwarg_to_msg = {}
@@ -67,7 +57,7 @@
 
         for msg in old_kwarg_to_msg.values():
             _DeprecationMetadataEntry(
-                msg, since="TODO", pending=issubclass(category, PendingDeprecationWarning)
+                msg, since=since, pending=issubclass(category, PendingDeprecationWarning)
             ).store_on_function(wrapper)
         return wrapper
 
@@ -86,21 +76,15 @@
     Args:
         msg: Warning message to emit.
         stacklevel: The warning stacklevel to use, defaults to 2.
-<<<<<<< HEAD
-        category: warning category, defaults to DeprecationWarning
-=======
         category: Usually either DeprecationWarning or PendingDeprecationWarning.
         since: The version the deprecation started at. Only Optional for backwards
             compatibility - this should always be set. If the deprecation is pending, set
             the version to when that started; but later, when switching from pending to
             deprecated, update `since` to the new version.
->>>>>>> d3b1bd2c
 
     Returns:
         Callable: The decorated, deprecated callable.
     """
-
-    del since  # Will be used in a followup to add deprecations to our docs site.
 
     def decorator(func):
         @functools.wraps(func)
@@ -109,7 +93,7 @@
             return func(*args, **kwargs)
 
         _DeprecationMetadataEntry(
-            msg=msg, since="TODO", pending=issubclass(category, PendingDeprecationWarning)
+            msg=msg, since=since, pending=issubclass(category, PendingDeprecationWarning)
         ).store_on_function(wrapper)
         return wrapper
 
@@ -119,10 +103,7 @@
 def _rename_kwargs(
     func_name: str,
     kwargs: Dict[str, Any],
-<<<<<<< HEAD
     old_kwarg_to_msg: Dict[str, str],
-=======
->>>>>>> d3b1bd2c
     kwarg_map: Dict[str, str],
     category: Type[Warning] = DeprecationWarning,
 ) -> None:
