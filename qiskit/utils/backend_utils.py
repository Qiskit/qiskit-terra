# This code is part of Qiskit.
#
# (C) Copyright IBM 2018, 2021.
#
# This code is licensed under the Apache License, Version 2.0. You may
# obtain a copy of this license in the LICENSE.txt file in the root directory
# of this source tree or at http://www.apache.org/licenses/LICENSE-2.0.
#
# Any modifications or derivative works of this code must retain this
# copyright notice, and modified files need to carry a notice indicating
# that they have been altered from the originals.

"""backend utility functions"""

import logging

logger = logging.getLogger(__name__)

_UNSUPPORTED_BACKENDS = ["unitary_simulator", "clifford_simulator"]

# pylint: disable=no-name-in-module,unused-import


class ProviderCheck:
    """Contains Provider verification info."""

    def __init__(self) -> None:
        self.has_ibmq = False
        self.checked_ibmq = False
        self.has_aer = False
        self.checked_aer = False


_PROVIDER_CHECK = ProviderCheck()


def _get_backend_interface_version(backend):
    """Get the backend version int."""
    backend_interface_version = getattr(backend, "version", None)
    return backend_interface_version


def _get_backend_provider(backend):
    backend_interface_version = _get_backend_interface_version(backend)
    if backend_interface_version > 1:
        provider = backend.provider
    else:
        provider = backend.provider()
    return provider


def has_ibmq():
    """Check if IBMQ is installed."""
    if not _PROVIDER_CHECK.checked_ibmq:
        try:
            from qiskit.providers.ibmq import IBMQFactory  # noqa: F401
            from qiskit.providers.ibmq.accountprovider import AccountProvider  # noqa: F401

            _PROVIDER_CHECK.has_ibmq = True
        except Exception as ex:  # pylint: disable=broad-except
            _PROVIDER_CHECK.has_ibmq = False
            logger.debug("IBMQFactory/AccountProvider not loaded: '%s'", str(ex))

        _PROVIDER_CHECK.checked_ibmq = True

    return _PROVIDER_CHECK.has_ibmq


def has_aer():
<<<<<<< HEAD
    """Check if Aer is installed"""
=======
    """Check if Aer is installed."""
>>>>>>> 38b27d7c
    if not _PROVIDER_CHECK.checked_aer:
        try:
            from qiskit.providers.aer import AerProvider  # noqa: F401

            _PROVIDER_CHECK.has_aer = True
        except Exception as ex:  # pylint: disable=broad-except
            _PROVIDER_CHECK.has_aer = False
            logger.debug("AerProvider not loaded: '%s'", str(ex))

        _PROVIDER_CHECK.checked_aer = True

    return _PROVIDER_CHECK.has_aer


def is_aer_provider(backend):
    """Detect whether or not backend is from Aer provider.

    Args:
        backend (Backend): backend instance
    Returns:
        bool: True is AerProvider
    """
    if has_aer():
        from qiskit.providers.aer import AerProvider

        if isinstance(_get_backend_provider(backend), AerProvider):
            return True
        from qiskit.providers.aer.backends.aerbackend import AerBackend

        return isinstance(backend, AerBackend)

    return False


def is_basicaer_provider(backend):
    """Detect whether or not backend is from BasicAer provider.

    Args:
        backend (Backend): backend instance
    Returns:
        bool: True is BasicAer
    """
    from qiskit.providers.basicaer import BasicAerProvider

    return isinstance(_get_backend_provider(backend), BasicAerProvider)


def is_ibmq_provider(backend):
    """Detect whether or not backend is from IBMQ provider.

    Args:
        backend (Backend): backend instance
    Returns:
        bool: True is IBMQ
    """
    if has_ibmq():
        from qiskit.providers.ibmq.accountprovider import AccountProvider

        return isinstance(_get_backend_provider(backend), AccountProvider)

    return False


def is_aer_statevector_backend(backend):
    """
    Return True if backend object is statevector and from Aer provider.

    Args:
        backend (Backend): backend instance
    Returns:
        bool: True is statevector
    """
    return is_statevector_backend(backend) and is_aer_provider(backend)


def is_statevector_backend(backend):
    """
    Return True if backend object is statevector.

    Args:
        backend (Backend): backend instance
    Returns:
        bool: True is statevector
    """
    if has_aer():
        from qiskit.providers.aer.backends import AerSimulator, StatevectorSimulator

        if isinstance(backend, StatevectorSimulator):
            return True
        if isinstance(backend, AerSimulator) and "aer_simulator_statevector" in backend.name():
            return True
    if backend is None:
        return False
    backend_interface_version = _get_backend_interface_version(backend)
    if backend_interface_version <= 1:
        return backend.name().startswith("statevector")
    else:
        return backend.name.startswith("statevector")


def is_simulator_backend(backend):
    """
    Return True if backend is a simulator.

    Args:
        backend (Backend): backend instance
    Returns:
        bool: True is a simulator
    """
    backend_interface_version = _get_backend_interface_version(backend)
    if backend_interface_version <= 1:
        return backend.configuration().simulator
    return False


def is_local_backend(backend):
    """
    Return True if backend is a local backend.

    Args:
        backend (Backend): backend instance
    Returns:
        bool: True is a local backend
    """
    backend_interface_version = _get_backend_interface_version(backend)
    if backend_interface_version <= 1:
        return backend.configuration().local
    return False


def is_aer_qasm(backend):
    """
    Return True if backend is Aer Qasm simulator
    Args:
        backend (Backend): backend instance

    Returns:
        bool: True is Aer Qasm simulator
    """
    ret = False
    if is_aer_provider(backend):
        if not is_statevector_backend(backend):
            ret = True
    return ret


def support_backend_options(backend):
    """
    Return True if backend supports backend_options
    Args:
        backend (Backend): backend instance

    Returns:
        bool: True is support backend_options
    """
    ret = False
    if is_basicaer_provider(backend) or is_aer_provider(backend):
        ret = True
    return ret<|MERGE_RESOLUTION|>--- conflicted
+++ resolved
@@ -67,11 +67,7 @@
 
 
 def has_aer():
-<<<<<<< HEAD
-    """Check if Aer is installed"""
-=======
     """Check if Aer is installed."""
->>>>>>> 38b27d7c
     if not _PROVIDER_CHECK.checked_aer:
         try:
             from qiskit.providers.aer import AerProvider  # noqa: F401
