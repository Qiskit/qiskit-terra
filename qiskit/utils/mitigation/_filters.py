--- conflicted
+++ resolved
@@ -112,11 +112,7 @@
         """
         from scipy.optimize import minimize
         from scipy import linalg as la
-<<<<<<< HEAD
-        from .. import parallel_map  # pylint: disable=cyclic-import
-=======
         from qiskit.utils.parallel import parallel_map  # pylint: disable=cyclic-import
->>>>>>> 58af5d96
 
         # check forms of raw_data
         if isinstance(raw_data, dict):
