--- conflicted
+++ resolved
@@ -35,7 +35,6 @@
     # Class variable OPENQASM header
     header = "OPENQASM 2.0;"
 
-<<<<<<< HEAD
     # Class variable with gate definitions
     # This is a dict whose values are dicts with the
     # following keys:
@@ -48,10 +47,7 @@
     #   "body"   = GateBody AST node
     definitions = OrderedDict()
 
-    def __init__(self, *regs):
-=======
     def __init__(self, *regs, name=None):
->>>>>>> 7077653f
         """Create a new circuit."""
         self.name = name
         # Data contains a list of instructions in the order they were applied.
