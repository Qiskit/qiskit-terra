--- conflicted
+++ resolved
@@ -30,10 +30,7 @@
 from qiskit.qobj import QasmQobj, PulseQobj, QobjHeader
 from qiskit.qobj.utils import MeasLevel, MeasReturnType
 from qiskit.utils import deprecate_func
-<<<<<<< HEAD
-=======
 from qiskit.assembler.assemble_circuits import _assemble_circuits
->>>>>>> 963b1ae1
 
 logger = logging.getLogger(__name__)
 
@@ -49,11 +46,7 @@
     removal_timeline="in the 2.0 release",
     additional_msg="The function assemble is being deprecated "
     "as they are not necessary for BackendV2. If user still need Qobj, that probably "
-<<<<<<< HEAD
     "means that the provider is using a backend based on the deprecated BackendV1 class.",
-=======
-    "means that they are using a backend based on the deprecated BackendV1 class.",
->>>>>>> 963b1ae1
 )
 def assemble(
     experiments: Union[
