# This code is part of Qiskit.
#
# (C) Copyright IBM 2017, 2019.
#
# This code is licensed under the Apache License, Version 2.0. You may
# obtain a copy of this license in the LICENSE.txt file in the root directory
# of this source tree or at http://www.apache.org/licenses/LICENSE-2.0.
#
# Any modifications or derivative works of this code must retain this
# copyright notice, and modified files need to carry a notice indicating
# that they have been altered from the originals.

"""Assemble function for converting a list of circuits into a qobj"""
import copy
import logging
import uuid
import warnings
from time import time
from typing import Union, List, Dict, Optional

from qiskit.assembler import assemble_circuits, assemble_schedules
from qiskit.assembler.run_config import RunConfig
from qiskit.circuit import QuantumCircuit, Qubit, Parameter
from qiskit.exceptions import QiskitError
from qiskit.providers import BaseBackend
from qiskit.providers.backend import Backend
from qiskit.pulse import LoConfig, Instruction
from qiskit.pulse import Schedule, ScheduleBlock
from qiskit.pulse.channels import PulseChannel
from qiskit.pulse.frame import Frame
from qiskit.qobj import QobjHeader, Qobj
from qiskit.qobj.utils import MeasLevel, MeasReturnType
from qiskit.validation.jsonschema import SchemaValidationError

logger = logging.getLogger(__name__)


def _log_assembly_time(start_time, end_time):
    log_msg = "Total Assembly Time - %.5f (ms)" % ((end_time - start_time) * 1000)
    logger.info(log_msg)


# TODO: parallelize over the experiments (serialize each separately, then add global header/config)
def assemble(
    experiments: Union[
        QuantumCircuit,
        List[QuantumCircuit],
        Schedule,
        List[Schedule],
        ScheduleBlock,
        Union[ScheduleBlock],
    ],
    backend: Optional[Union[Backend, BaseBackend]] = None,
    qobj_id: Optional[str] = None,
    qobj_header: Optional[Union[QobjHeader, Dict]] = None,
    shots: Optional[int] = None,
    memory: Optional[bool] = False,
    max_credits: Optional[int] = None,
    seed_simulator: Optional[int] = None,
    qubit_lo_freq: Optional[List[float]] = None,
    meas_lo_freq: Optional[List[float]] = None,
    qubit_lo_range: Optional[List[float]] = None,
    meas_lo_range: Optional[List[float]] = None,
    schedule_los: Optional[
        Union[
            List[Union[Dict[PulseChannel, float], LoConfig]],
            Union[Dict[PulseChannel, float], LoConfig],
        ]
    ] = None,
    meas_level: Union[int, MeasLevel] = MeasLevel.CLASSIFIED,
    meas_return: Union[str, MeasReturnType] = MeasReturnType.AVERAGE,
    meas_map: Optional[List[List[Qubit]]] = None,
    memory_slot_size: int = 100,
    rep_time: Optional[int] = None,
    rep_delay: Optional[float] = None,
    parameter_binds: Optional[List[Dict[Parameter, float]]] = None,
    parametric_pulses: Optional[List[str]] = None,
    init_qubits: bool = True,
    frames_config: Dict[int, Dict] = None,
    **run_config: Dict,
) -> Qobj:
    """Assemble a list of circuits or pulse schedules into a ``Qobj``.

    This function serializes the payloads, which could be either circuits or schedules,
    to create ``Qobj`` "experiments". It further annotates the experiment payload with
    header and configurations.

    Args:
        experiments: Circuit(s) or pulse schedule(s) to execute
        backend: If set, some runtime options are automatically grabbed from
            ``backend.configuration()`` and ``backend.defaults()``.
            If any other option is explicitly set (e.g., ``rep_time``), it
            will override the backend's.
            If any other options is set in the run_config, it will
            also override the backend's.
        qobj_id: String identifier to annotate the ``Qobj``
        qobj_header: User input that will be inserted in ``Qobj`` header, and will also be
            copied to the corresponding Result header. Headers do not affect the run.
        shots: Number of repetitions of each circuit, for sampling. Default: 1024
            or ``max_shots`` from the backend configuration, whichever is smaller
        memory: If ``True``, per-shot measurement bitstrings are returned as well
            (provided the backend supports it). For OpenPulse jobs, only
            measurement level 2 supports this option.
        max_credits: Maximum credits to spend on job. Default: 10
        seed_simulator: Random seed to control sampling, for when backend is a simulator
        qubit_lo_freq: List of job level qubit drive LO frequencies in Hz. Overridden by
            ``schedule_los`` if specified. Must have length ``n_qubits.``
        meas_lo_freq: List of measurement LO frequencies in Hz. Overridden by ``schedule_los`` if
            specified. Must have length ``n_qubits.``
        qubit_lo_range: List of job level drive LO ranges each of form ``[range_min, range_max]``
            in Hz. Used to validate ``qubit_lo_freq``. Must have length ``n_qubits.``
        meas_lo_range: List of job level measurement LO ranges each of form
            ``[range_min, range_max]`` in Hz. Used to validate ``meas_lo_freq``. Must have length
            ``n_qubits.``
        schedule_los: Experiment level (ie circuit or schedule) LO frequency configurations for
            qubit drive and measurement channels. These values override the job level values from
            ``default_qubit_los`` and ``default_meas_los``. Frequencies are in Hz. Settable for qasm
            and pulse jobs.
        meas_level: Set the appropriate level of the measurement output for pulse experiments.
        meas_return: Level of measurement data for the backend to return.

            For ``meas_level`` 0 and 1:
                * ``single`` returns information from every shot.
                * ``avg`` returns average measurement output (averaged over number of shots).
        meas_map: List of lists, containing qubits that must be measured together.
        memory_slot_size: Size of each memory slot if the output is Level 0.
        rep_time (int): Time per program execution in seconds. Must be from the list provided
            by the backend (``backend.configuration().rep_times``). Defaults to the first entry.
        rep_delay (float): Delay between programs in seconds. Only supported on certain
            backends (if ``backend.configuration().dynamic_reprate_enabled=True``). If supported,
            ``rep_delay`` will be used instead of ``rep_time`` and must be from the range supplied
            by the backend (``backend.configuration().rep_delay_range``). Default is given by
            ``backend.configuration().default_rep_delay``.
        parameter_binds: List of Parameter bindings over which the set of experiments will be
            executed. Each list element (bind) should be of the form
            {Parameter1: value1, Parameter2: value2, ...}. All binds will be
            executed across all experiments; e.g., if parameter_binds is a
            length-n list, and there are m experiments, a total of m x n
            experiments will be run (one for each experiment/bind pair).
        parametric_pulses: A list of pulse shapes which are supported internally on the backend.
            Example::

            ['gaussian', 'constant']
        init_qubits: Whether to reset the qubits to the ground state for each shot.
                     Default: ``True``.
        frames_config: Dictionary of user provided frames configuration. The key is the index
            of the frame and the value is a dictionary with the configuration of the frame
            which must be of the form {'frame': Frame, 'phase': float, 'frequency': float,
            'channels': List[Channels]}. This object will be used to initialize ResolvedFrame
            instance to resolve the frames in the Schedule.
        **run_config: Extra arguments used to configure the run (e.g., for Aer configurable
            backends). Refer to the backend documentation for details on these
            arguments.

    Returns:
            A ``Qobj`` that can be run on a backend. Depending on the type of input,
            this will be either a ``QasmQobj`` or a ``PulseQobj``.

    Raises:
        QiskitError: if the input cannot be interpreted as either circuits or schedules
    """
    start_time = time()
    experiments = experiments if isinstance(experiments, list) else [experiments]
    qobj_id, qobj_header, run_config_common_dict = _parse_common_args(
        backend,
        qobj_id,
        qobj_header,
        shots,
        memory,
        max_credits,
        seed_simulator,
        init_qubits,
        rep_delay,
        qubit_lo_freq,
        meas_lo_freq,
        qubit_lo_range,
        meas_lo_range,
        schedule_los,
        **run_config,
    )

    # assemble either circuits or schedules
    if all(isinstance(exp, QuantumCircuit) for exp in experiments):
        run_config = _parse_circuit_args(
            parameter_binds,
            backend,
            meas_level,
            meas_return,
            parametric_pulses,
            **run_config_common_dict,
        )

        # If circuits are parameterized, bind parameters and remove from run_config
        bound_experiments, run_config = _expand_parameters(
            circuits=experiments, run_config=run_config
        )
        end_time = time()
        _log_assembly_time(start_time, end_time)
        return assemble_circuits(
            circuits=bound_experiments,
            qobj_id=qobj_id,
            qobj_header=qobj_header,
            run_config=run_config,
        )

    elif all(isinstance(exp, (ScheduleBlock, Schedule, Instruction)) for exp in experiments):
        run_config = _parse_pulse_args(
            backend,
            meas_level,
            meas_return,
            meas_map,
            memory_slot_size,
            rep_time,
            parametric_pulses,
            frames_config,
            **run_config_common_dict,
        )

        end_time = time()
        _log_assembly_time(start_time, end_time)
        return assemble_schedules(
            schedules=experiments, qobj_id=qobj_id, qobj_header=qobj_header, run_config=run_config
        )

    else:
        raise QiskitError(
            "bad input to assemble() function; " "must be either circuits or schedules"
        )


# TODO: rework to return a list of RunConfigs (one for each experiments), and a global one
def _parse_common_args(
    backend,
    qobj_id,
    qobj_header,
    shots,
    memory,
    max_credits,
    seed_simulator,
    init_qubits,
    rep_delay,
    qubit_lo_freq,
    meas_lo_freq,
    qubit_lo_range,
    meas_lo_range,
    schedule_los,
    **run_config,
):
    """Resolve the various types of args allowed to the assemble() function through
    duck typing, overriding args, etc. Refer to the assemble() docstring for details on
    what types of inputs are allowed.

    Here the args are resolved by converting them to standard instances, and prioritizing
    them in case a run option is passed through multiple args (explicitly setting an arg
    has more priority than the arg set by backend)

    Returns:
        RunConfig: a run config, which is a standardized object that configures the qobj
            and determines the runtime environment.

    Raises:
        QiskitError:
            - If the memory arg is True and the backend does not support memory.
            - If ``shots`` exceeds ``max_shots`` for the configured backend.
            - If ``shots`` are not int type.
            - If any of qubit or meas lo's, or associated ranges do not have length equal to
            ``n_qubits``.
            - If qubit or meas lo's do not fit into perscribed ranges.
    """
    # grab relevant info from backend if it exists
    backend_config = None
    backend_defaults = None
    n_qubits = None
    if backend:
        backend_config = backend.configuration()
        n_qubits = backend_config.n_qubits
        # check for memory flag applied to backend that does not support memory
        if memory and not backend_config.memory:
            raise QiskitError(
                "memory not supported by backend {}".format(backend_config.backend_name)
            )

        # try to set defaults for pulse, other leave as None
        if backend_config.open_pulse:
            try:
                backend_defaults = backend.defaults()
            except AttributeError:
                pass

    # an identifier for the Qobj
    qobj_id = qobj_id or str(uuid.uuid4())

    # The header that goes at the top of the Qobj (and later Result)
    # we process it as dict, then write entries that are not None to a QobjHeader object
    qobj_header = qobj_header or {}
    if isinstance(qobj_header, QobjHeader):
        qobj_header = qobj_header.to_dict()
    backend_name = getattr(backend_config, "backend_name", None)
    backend_version = getattr(backend_config, "backend_version", None)
    qobj_header = {
        **dict(backend_name=backend_name, backend_version=backend_version),
        **qobj_header,
    }
    qobj_header = QobjHeader(**{k: v for k, v in qobj_header.items() if v is not None})

    max_shots = getattr(backend_config, "max_shots", None)
    if shots is None:
        if max_shots:
            shots = min(1024, max_shots)
        else:
            shots = 1024
    elif not isinstance(shots, int):
        raise QiskitError("Argument 'shots' should be of type 'int'")
    elif max_shots and max_shots < shots:
        raise QiskitError(
            "Number of shots specified: %s exceeds max_shots property of the "
            "backend: %s." % (shots, max_shots)
        )

    dynamic_reprate_enabled = getattr(backend_config, "dynamic_reprate_enabled", False)
    if dynamic_reprate_enabled:
        default_rep_delay = getattr(backend_config, "default_rep_delay", None)
        rep_delay_range = getattr(backend_config, "rep_delay_range", None)
        rep_delay = _parse_rep_delay(rep_delay, default_rep_delay, rep_delay_range)
    else:
        if rep_delay is not None:
            rep_delay = None
            warnings.warn(
                "Dynamic rep rates not supported on this backend, cannot use rep_delay.",
                RuntimeWarning,
            )

    qubit_lo_freq = qubit_lo_freq or getattr(backend_defaults, "qubit_freq_est", None)
    meas_lo_freq = meas_lo_freq or getattr(backend_defaults, "meas_freq_est", None)

    qubit_lo_range = qubit_lo_range or getattr(backend_config, "qubit_lo_range", None)
    meas_lo_range = meas_lo_range or getattr(backend_config, "meas_lo_range", None)

    # check that LO frequencies are in the perscribed range
    _check_lo_freqs(qubit_lo_freq, qubit_lo_range, "qubit")
    _check_lo_freqs(meas_lo_freq, meas_lo_range, "meas")

    # configure experiment level LO frequencies
    schedule_los = schedule_los or []
    if isinstance(schedule_los, (LoConfig, dict)):
        schedule_los = [schedule_los]

    # Convert to LoConfig if LO configuration supplied as dictionary
    schedule_los = [
        lo_config if isinstance(lo_config, LoConfig) else LoConfig(lo_config)
        for lo_config in schedule_los
    ]

    # create run configuration and populate
    run_config_dict = dict(
        shots=shots,
        memory=memory,
        max_credits=max_credits,
        seed_simulator=seed_simulator,
        init_qubits=init_qubits,
        rep_delay=rep_delay,
        qubit_lo_freq=qubit_lo_freq,
        meas_lo_freq=meas_lo_freq,
        qubit_lo_range=qubit_lo_range,
        meas_lo_range=meas_lo_range,
        schedule_los=schedule_los,
        n_qubits=n_qubits,
        **run_config,
    )

    return qobj_id, qobj_header, run_config_dict


def _check_lo_freqs(
    lo_freq: Union[List[float], None],
    lo_range: Union[List[float], None],
    lo_type: str,
):
    """Check that LO frequencies are within the perscribed LO range.

    NOTE: Only checks if frequency/range lists have equal length. And does not check that the lists
    have length ``n_qubits``. This is because some backends, like simulator backends, do not
    require these constraints. For real hardware, these parameters will be validated on the backend.

    Args:
        lo_freq: List of LO frequencies.
        lo_range: Nested list of LO frequency ranges. Inner list is of the form
            ``[lo_min, lo_max]``.
        lo_type: The type of LO value--"qubit" or "meas".

    Raises:
        QiskitError:
            - If each element of the LO range is not a 2d list.
            - If the LO frequency is not in the LO range for a given qubit.
    """
    if lo_freq and lo_range and len(lo_freq) == len(lo_range):
        for i, freq in enumerate(lo_freq):
            freq_range = lo_range[i]
            if not (isinstance(freq_range, list) and len(freq_range) == 2):
                raise QiskitError("Each element of {} LO range must be a 2d list.".format(lo_type))
            if freq < freq_range[0] or freq > freq_range[1]:
                raise QiskitError(
                    "Qubit {} {} LO frequency is {}. The range is [{}, {}].".format(
                        i, lo_type, freq, freq_range[0], freq_range[1]
                    )
                )


def _parse_pulse_args(
    backend,
    meas_level,
    meas_return,
    meas_map,
    memory_slot_size,
    rep_time,
    parametric_pulses,
    frames_config,
    **run_config,
):
    """Build a pulse RunConfig replacing unset arguments with defaults derived from the `backend`.
    See `assemble` for more information on the required arguments.

    Returns:
        RunConfig: a run config, which is a standardized object that configures the qobj
            and determines the runtime environment.
    Raises:
        SchemaValidationError: If the given meas_level is not allowed for the given `backend`.
    """
    # grab relevant info from backend if it exists
    backend_config = None
    if backend:
        backend_config = backend.configuration()

        if meas_level not in getattr(backend_config, "meas_levels", [MeasLevel.CLASSIFIED]):
            raise SchemaValidationError(
                ("meas_level = {} not supported for backend {}, only {} is supported").format(
                    meas_level, backend_config.backend_name, backend_config.meas_levels
                )
            )

    meas_map = meas_map or getattr(backend_config, "meas_map", None)
<<<<<<< HEAD

    schedule_los = schedule_los or []
    if isinstance(schedule_los, (LoConfig, dict)):
        schedule_los = [schedule_los]

    # Convert to LoConfig if LO configuration supplied as dictionary
    schedule_los = [
        lo_config if isinstance(lo_config, LoConfig) else LoConfig(lo_config)
        for lo_config in schedule_los
    ]

    if not qubit_lo_freq and hasattr(backend_default, "qubit_freq_est"):
        qubit_lo_freq = backend_default.qubit_freq_est
    if not meas_lo_freq and hasattr(backend_default, "meas_freq_est"):
        meas_lo_freq = backend_default.meas_freq_est

    qubit_lo_range = qubit_lo_range or getattr(backend_config, "qubit_lo_range", None)
    meas_lo_range = meas_lo_range or getattr(backend_config, "meas_lo_range", None)

    frames_config_ = None
    if hasattr(backend_config, "frames"):
        frames_config_ = frames_configuration(
            backend_config.frames(), qubit_lo_freq, backend_config.dt
        )

    if frames_config is None:
        frames_config = frames_config_
    else:
        for frame, settings in frames_config_.items():
            # Do not override the frames provided by the user.
            if frame not in frames_config:
                frames_config[frame] = settings

=======
>>>>>>> 5f6db11d
    dynamic_reprate_enabled = getattr(backend_config, "dynamic_reprate_enabled", False)

    rep_time = rep_time or getattr(backend_config, "rep_times", None)
    if rep_time:
        if dynamic_reprate_enabled:
            warnings.warn(
                "Dynamic rep rates are supported on this backend. 'rep_delay' will be "
                "used instead of 'rep_time'.",
                RuntimeWarning,
            )
        if isinstance(rep_time, list):
            rep_time = rep_time[0]
        rep_time = int(rep_time * 1e6)  # convert sec to μs

    parametric_pulses = parametric_pulses or getattr(backend_config, "parametric_pulses", [])

    # create run configuration and populate
    run_config_dict = dict(
        meas_level=meas_level,
        meas_return=meas_return,
        meas_map=meas_map,
        memory_slot_size=memory_slot_size,
        rep_time=rep_time,
        parametric_pulses=parametric_pulses,
        frames_config=frames_config,
        **run_config,
    )
    run_config = RunConfig(**{k: v for k, v in run_config_dict.items() if v is not None})

    return run_config


def _parse_circuit_args(
    parameter_binds, backend, meas_level, meas_return, parametric_pulses, **run_config
):
    """Build a circuit RunConfig replacing unset arguments with defaults derived from the `backend`.
    See `assemble` for more information on the required arguments.

    Returns:
        RunConfig: a run config, which is a standardized object that configures the qobj
            and determines the runtime environment.
    """
    parameter_binds = parameter_binds or []
    # create run configuration and populate
    run_config_dict = dict(parameter_binds=parameter_binds, **run_config)
    if backend:
        run_config_dict["parametric_pulses"] = getattr(
            backend.configuration(), "parametric_pulses", []
        )
    if parametric_pulses:
        run_config_dict["parametric_pulses"] = parametric_pulses

    if meas_level:
        run_config_dict["meas_level"] = meas_level
        # only enable `meas_return` if `meas_level` isn't classified
        if meas_level != MeasLevel.CLASSIFIED:
            run_config_dict["meas_return"] = meas_return

    run_config = RunConfig(**{k: v for k, v in run_config_dict.items() if v is not None})

    return run_config


def _parse_rep_delay(
    rep_delay: float, default_rep_delay: float, rep_delay_range: List[float]
) -> float:
    """Parse and set ``rep_delay`` parameter in runtime config.

    Args:
        rep_delay: Initial rep delay.
        default_rep_delay: Backend default rep delay.
        rep_delay_range: Backend list defining allowable range of rep delays.

    Raises:
        SchemaValidationError: If rep_delay is not in the backend rep_delay_range.
    Returns:
        float: Modified rep delay after parsing.
    """
    if rep_delay is None:
        rep_delay = default_rep_delay

    if rep_delay is not None:
        # check that rep_delay is in rep_delay_range
        if rep_delay_range is not None and isinstance(rep_delay_range, list):
            if len(rep_delay_range) != 2:
                raise SchemaValidationError(
                    "Backend rep_delay_range {} must be a list with two entries.".format(
                        rep_delay_range
                    )
                )
            if not rep_delay_range[0] <= rep_delay <= rep_delay_range[1]:
                raise SchemaValidationError(
                    "Supplied rep delay {} not in the supported "
                    "backend range {}".format(rep_delay, rep_delay_range)
                )
        rep_delay = rep_delay * 1e6  # convert sec to μs

    return rep_delay


def _expand_parameters(circuits, run_config):
    """Verifies that there is a single common set of parameters shared between
    all circuits and all parameter binds in the run_config. Returns an expanded
    list of circuits (if parameterized) with all parameters bound, and a copy of
    the run_config with parameter_binds cleared.

    If neither the circuits nor the run_config specify parameters, the two are
    returned unmodified.

    Raises:
        QiskitError: if run_config parameters are not compatible with circuit parameters

    Returns:
        Tuple(List[QuantumCircuit], RunConfig):
          - List of input circuits expanded and with parameters bound
          - RunConfig with parameter_binds removed
    """
    parameter_binds = run_config.parameter_binds

    if parameter_binds or any(circuit.parameters for circuit in circuits):

        # Unroll params here in order to handle ParamVects
        all_bind_parameters = [
            QuantumCircuit()._unroll_param_dict(bind).keys() for bind in parameter_binds
        ]

        all_circuit_parameters = [circuit.parameters for circuit in circuits]

        # Collect set of all unique parameters across all circuits and binds
        unique_parameters = {
            param
            for param_list in all_bind_parameters + all_circuit_parameters
            for param in param_list
        }

        # Check that all parameters are common to all circuits and binds
        if (
            not all_bind_parameters
            or not all_circuit_parameters
            or any(unique_parameters != bind_params for bind_params in all_bind_parameters)
            or any(unique_parameters != parameters for parameters in all_circuit_parameters)
        ):
            raise QiskitError(
                (
                    "Mismatch between run_config.parameter_binds and all circuit parameters. "
                    + "Parameter binds: {} "
                    + "Circuit parameters: {}"
                ).format(all_bind_parameters, all_circuit_parameters)
            )

        circuits = [
            circuit.bind_parameters(binds) for circuit in circuits for binds in parameter_binds
        ]

        # All parameters have been expanded and bound, so remove from run_config
        run_config = copy.deepcopy(run_config)
        run_config.parameter_binds = []

    return circuits, run_config


def frames_configuration(
    frame_channels: List[List[PulseChannel]],
    frame_frequencies: List[float],
    dt: float,
    frame_indices: List[int] = None,
) -> Union[dict, None]:
    """
    Ties together the frames of the backend and the frequencies of the frames.

    Args:
        frame_channels: A List of lists. Sublist i is a list of channel names
            that frame i will broadcast on.
        frame_frequencies: A list of starting frequencies for each frame.
        dt: duration of a sample in the waveforms.
        frame_indices: The indices of the frames. If None is given these will be
            in ascending order starting from 0.

    Returns:
        frames_config: A dictionary with the frame index as key and the values are
            a dict which can be used to initialized a ResolvedFrame.

    Raises:
        QiskitError: if the number of frame frequencies is not the same as the number
            of frames, i.e. the length of frame_channels.
    """
    if len(frame_frequencies) != len(frame_channels):
        raise QiskitError(
            f"Number of frames {len(frame_channels)} is incompatible with "
            f"the number of frame initial frequencies {len(frame_frequencies)}."
        )

    frames_config = {}
    for index, channels in enumerate(frame_channels):
        if frame_indices:
            frame_index = frame_indices[index]
        else:
            frame_index = index

        frames_config[Frame(frame_index)] = {
            "phase": 0.0,
            "frequency": frame_frequencies[index],
            "channels": channels,
            "sample_duration": dt,
        }

    return frames_config<|MERGE_RESOLUTION|>--- conflicted
+++ resolved
@@ -439,7 +439,6 @@
             )
 
     meas_map = meas_map or getattr(backend_config, "meas_map", None)
-<<<<<<< HEAD
 
     schedule_los = schedule_los or []
     if isinstance(schedule_los, (LoConfig, dict)):
@@ -473,8 +472,6 @@
             if frame not in frames_config:
                 frames_config[frame] = settings
 
-=======
->>>>>>> 5f6db11d
     dynamic_reprate_enabled = getattr(backend_config, "dynamic_reprate_enabled", False)
 
     rep_time = rep_time or getattr(backend_config, "rep_times", None)
