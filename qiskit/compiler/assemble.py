--- conflicted
+++ resolved
@@ -249,15 +249,8 @@
     qubit_lo_freq = qubit_lo_freq or getattr(backend_default, 'qubit_freq_est', None)
     meas_lo_freq = meas_lo_freq or getattr(backend_default, 'meas_freq_est', None)
 
-<<<<<<< HEAD
     qubit_lo_range = qubit_lo_range or getattr(backend_config, 'qubit_lo_range', None)
     meas_lo_range = meas_lo_range or getattr(backend_config, 'meas_lo_range', None)
-    # an identifier for the Qobj
-    qobj_id = qobj_id or str(uuid.uuid4())
-=======
-    qubit_lo_range = qubit_lo_range or getattr(backend_config, 'qubit_lo_range', [])
-    meas_lo_range = meas_lo_range or getattr(backend_config, 'meas_lo_range', [])
->>>>>>> 109d8ea5
 
     rep_time = rep_time or getattr(backend_config, 'rep_times', None)
     if isinstance(rep_time, list):
