--- conflicted
+++ resolved
@@ -99,13 +99,9 @@
         meas_level (int or MeasLevel):
             Set the appropriate level of the measurement output for pulse experiments.
 
-<<<<<<< HEAD
-        meas_return (str):
+        meas_return (str or MeasReturn):
             Level of measurement data for the backend to return.
-=======
-        meas_return (str or MeasReturn):
-            Level of measurement data for the backend to return
->>>>>>> c028aee7
+
             For `meas_level` 0 and 1:
                 * "single" returns information from every shot.
                 * "avg" returns average measurement output (averaged over number of shots).
