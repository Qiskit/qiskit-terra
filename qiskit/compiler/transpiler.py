--- conflicted
+++ resolved
@@ -358,19 +358,12 @@
     # it is invalidated by a custom basis gate list, custom coupling map,
     # custom dt or custom instruction_durations
     elif (
-<<<<<<< HEAD
-        basis_gates is not None
-        or coupling_map is not None
-        or dt is not None
-        or instruction_durations is not None
-=======
         basis_gates is not None  # pylint: disable=too-many-boolean-expressions
         or coupling_map is not None
         or dt is not None
         or instruction_durations is not None
         or backend_properties is not None
         or timing_constraints is not None
->>>>>>> 090b2b19
     ):
         _skip_target = True
     else:
