--- conflicted
+++ resolved
@@ -124,9 +124,7 @@
             Sometimes a perfect layout can be available in which case the layout_method
             may not run.
         routing_method: Name of routing pass ('basic', 'lookahead', 'stochastic', 'sabre')
-<<<<<<< HEAD
-        translation_method: Name of translation pass ('unroller', 'translator')
-        routing_method: Name of routing pass ('basic', 'lookahead', 'stochastic')
+        translation_method: Name of translation pass ('unroller', 'translator', 'synthesis')
         scheduling_method: Name of scheduling pass.
             * ``'as_soon_as_possible'``: Schedule instructions greedily, as early as possible
             on a qubit resource. alias: ``'asap'``)
@@ -139,9 +137,6 @@
             E.g. [('cx', [0, 1], 1000), ('u3', [0], 300)]
             Durations defined in ``backend.properties`` are used as default and
             they are overwritten with the instruction_durations.
-=======
-        translation_method: Name of translation pass ('unroller', 'translator', 'synthesis')
->>>>>>> 2bd49408
         seed_transpiler: Sets random seed for the stochastic parts of the transpiler
         optimization_level: How much optimization to perform on the circuits.
             Higher levels generate more optimized circuits,
