--- conflicted
+++ resolved
@@ -103,11 +103,7 @@
                     "or both meas_map and inst_map for scheduling passes."
                 )
     circuits = circuits if isinstance(circuits, list) else [circuits]
-<<<<<<< HEAD
-    schedules = parallel_map(schedule_circuit, circuits, (None, target, method))
-=======
     schedules = parallel_map(schedule_circuit, circuits, (schedule_config, method, backend))
->>>>>>> 31c2089a
     end_time = time()
     _log_schedule_time(start_time, end_time)
     if arg_circuits_list:
