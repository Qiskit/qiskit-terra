# This code is part of Qiskit.
#
# (C) Copyright IBM 2017.
#
# This code is licensed under the Apache License, Version 2.0. You may
# obtain a copy of this license in the LICENSE.txt file in the root directory
# of this source tree or at http://www.apache.org/licenses/LICENSE-2.0.
#
# Any modifications or derivative works of this code must retain this
# copyright notice, and modified files need to carry a notice indicating
# that they have been altered from the originals.

# pylint: disable=arguments-differ

"""Contains a Python simulator that returns the unitary of the circuit.

It simulates a unitary of a quantum circuit that has been compiled to run on
the simulator. It is exponential in the number of qubits.

.. code-block:: python

    UnitarySimulator().run(qobj)

Where the input is a Qobj object and the output is a BasicAerJob object, which can
later be queried for the Result object. The result will contain a 'unitary'
data field, which is a 2**n x 2**n complex numpy array representing the
circuit's unitary matrix.
"""
import logging
import uuid
import time
from math import log2, sqrt
import numpy as np
from qiskit.util import local_hardware_info
from qiskit.circuit.quantumcircuit import QuantumCircuit
from qiskit.providers.models import QasmBackendConfiguration
from qiskit.providers.v2.backend import BackendV1
from qiskit.providers.v2.options import Options
from qiskit.providers.basicaer.basicaerjob import BasicAerJob
from qiskit.result import Result
from .exceptions import BasicAerError
from .basicaertools import single_gate_matrix
from .basicaertools import cx_gate_matrix
from .basicaertools import einsum_matmul_index

logger = logging.getLogger(__name__)


# TODO add ["status"] = 'DONE', 'ERROR' especially for empty circuit error
# does not show up


class UnitarySimulatorPy(BackendV1):
    """Python implementation of a unitary simulator."""

    MAX_QUBITS_MEMORY = int(log2(sqrt(local_hardware_info()['memory'] * (1024 ** 3) / 16)))

    DEFAULT_CONFIGURATION = {
        'backend_name': 'unitary_simulator',
        'backend_version': '1.0.0',
        'n_qubits': min(24, MAX_QUBITS_MEMORY),
        'url': 'https://github.com/Qiskit/qiskit-terra',
        'simulator': True,
        'local': True,
        'conditional': False,
        'open_pulse': False,
        'memory': False,
        'max_shots': 65536,
        'coupling_map': None,
        'description': 'A python simulator for unitary matrix corresponding to a circuit',
        'basis_gates': ['u1', 'u2', 'u3', 'cx', 'id', 'unitary'],
        'gates': [
            {
                'name': 'u1',
                'parameters': ['lambda'],
                'qasm_def': 'gate u1(lambda) q { U(0,0,lambda) q; }'
            },
            {
                'name': 'u2',
                'parameters': ['phi', 'lambda'],
                'qasm_def': 'gate u2(phi,lambda) q { U(pi/2,phi,lambda) q; }'
            },
            {
                'name': 'u3',
                'parameters': ['theta', 'phi', 'lambda'],
                'qasm_def': 'gate u3(theta,phi,lambda) q { U(theta,phi,lambda) q; }'
            },
            {
                'name': 'cx',
                'parameters': ['c', 't'],
                'qasm_def': 'gate cx c,t { CX c,t; }'
            },
            {
                'name': 'id',
                'parameters': ['a'],
                'qasm_def': 'gate id a { U(0,0,0) a; }'
            },
            {
                'name': 'unitary',
                'parameters': ['matrix'],
                'qasm_def': 'unitary(matrix) q1, q2,...'
            }
        ]
    }

    DEFAULT_OPTIONS = {
        "initial_unitary": None,
        "chop_threshold": 1e-15
    }

    def __init__(self, configuration=None, provider=None, **fields):
        super().__init__(
            configuration=(configuration or QasmBackendConfiguration.from_dict(
                self.DEFAULT_CONFIGURATION)),
            provider=provider,
            **fields)

        # Define attributes inside __init__.
        self._unitary = None
        self._number_of_qubits = 0
        self._initial_unitary = None
<<<<<<< HEAD
        self._chop_threshold = self.options.get('chop_threshold')

    @classmethod
    def _default_options(cls):
        return Options(shots=1,
                       initial_unitary=None, chop_threshold=1e-15)
=======
        self._chop_threshold = 1e-15
        self._global_phase = 0
>>>>>>> 3aa1e0cd

    def _add_unitary(self, gate, qubits):
        """Apply an N-qubit unitary matrix.

        Args:
            gate (matrix_like): an N-qubit unitary matrix
            qubits (list): the list of N-qubits.
        """
        # Get the number of qubits
        num_qubits = len(qubits)
        # Compute einsum index string for 1-qubit matrix multiplication
        indexes = einsum_matmul_index(qubits, self._number_of_qubits)
        # Convert to complex rank-2N tensor
        gate_tensor = np.reshape(np.array(gate, dtype=complex),
                                 num_qubits * [2, 2])
        # Apply matrix multiplication
        self._unitary = np.einsum(indexes, gate_tensor, self._unitary,
                                  dtype=complex, casting='no')

    def _validate_initial_unitary(self):
        """Validate an initial unitary matrix"""
        # If initial unitary isn't set we don't need to validate
        if self._initial_unitary is None:
            return
        # Check unitary is correct length for number of qubits
        shape = np.shape(self._initial_unitary)
        required_shape = (2 ** self._number_of_qubits,
                          2 ** self._number_of_qubits)
        if shape != required_shape:
            raise BasicAerError('initial unitary is incorrect shape: ' +
                                '{} != 2 ** {}'.format(shape, required_shape))

    def _set_options(self, qobj_config=None, backend_options=None):
        """Set the backend options for all experiments in a qobj"""
        # Reset default options
        self._initial_unitary = self.options.get("initial_unitary")
        self._chop_threshold = self.options.get("chop_threshold")
        if 'backend_options' in backend_options:
            backend_options = backend_options['backend_options']

        # Check for custom initial statevector in backend_options first,
        # then config second
        if 'initial_unitary' in backend_options:
            self._initial_unitary = np.array(backend_options['initial_unitary'],
                                             dtype=complex)
        elif hasattr(qobj_config, 'initial_unitary'):
            self._initial_unitary = np.array(qobj_config.initial_unitary,
                                             dtype=complex)
        if self._initial_unitary is not None:
            # Check the initial unitary is actually unitary
            shape = np.shape(self._initial_unitary)
            if len(shape) != 2 or shape[0] != shape[1]:
                raise BasicAerError("initial unitary is not a square matrix")
            iden = np.eye(len(self._initial_unitary))
            u_dagger_u = np.dot(self._initial_unitary.T.conj(),
                                self._initial_unitary)
            norm = np.linalg.norm(u_dagger_u - iden)
            if round(norm, 10) != 0:
                raise BasicAerError("initial unitary is not unitary")
            # Check the initial statevector is normalized

        # Check for custom chop threshold
        # Replace with custom options
        if 'chop_threshold' in backend_options:
            self._chop_threshold = backend_options['chop_threshold']
        elif hasattr(qobj_config, 'chop_threshold'):
            self._chop_threshold = qobj_config.chop_threshold

    def _initialize_unitary(self):
        """Set the initial unitary for simulation"""
        self._validate_initial_unitary()
        if self._initial_unitary is None:
            # Set to identity matrix
            self._unitary = np.eye(2 ** self._number_of_qubits,
                                   dtype=complex)
        else:
            self._unitary = self._initial_unitary.copy()
        # Reshape to rank-N tensor
        self._unitary = np.reshape(self._unitary,
                                   self._number_of_qubits * [2, 2])

    def _get_unitary(self):
        """Return the current unitary"""
        unitary = np.reshape(self._unitary, 2 * [2 ** self._number_of_qubits])
        if self._global_phase:
            unitary *= np.exp(1j * float(self._global_phase))
        unitary[abs(unitary) < self._chop_threshold] = 0.0
        return unitary

    def run(self, qobj, **backend_options):
        """Run qobj asynchronously.

        Args:
            qobj (Qobj): payload of the experiment
            backend_options (dict): backend options

        Returns:
            BasicAerJob: derived from BaseJob

        Additional Information::

            backend_options: Is a dict of options for the backend. It may contain
                * "initial_unitary": matrix_like
                * "chop_threshold": double

            The "initial_unitary" option specifies a custom initial unitary
            matrix for the simulator to be used instead of the identity
            matrix. This size of this matrix must be correct for the number
            of qubits inall experiments in the qobj.

            The "chop_threshold" option specifies a truncation value for
            setting small values to zero in the output unitary. The default
            value is 1e-15.

            Example::

                backend_options = {
                    "initial_unitary": np.array([[1, 0, 0, 0],
                                                 [0, 0, 0, 1],
                                                 [0, 0, 1, 0],
                                                 [0, 1, 0, 0]])
                    "chop_threshold": 1e-15
                }
        """
        if isinstance(qobj, (QuantumCircuit, list)):
            from qiskit.compiler import assemble
            qobj = assemble(qobj, self)
            qobj_options = None
        else:
            qobj_options = None
        self._set_options(qobj_config=qobj_options,
                          backend_options=backend_options)
        job_id = str(uuid.uuid4())
        job = BasicAerJob(self, job_id, self._run_job(job_id, qobj))
        return job

    def _run_job(self, job_id, qobj):
        """Run experiments in qobj.

        Args:
            job_id (str): unique id for the job.
            qobj (Qobj): job description

        Returns:
            Result: Result object
        """
        self._validate(qobj)
        result_list = []
        start = time.time()
        for experiment in qobj.experiments:
            result_list.append(self.run_experiment(experiment))
        end = time.time()
        result = {'backend_name': self.name(),
                  'backend_version': self._configuration.backend_version,
                  'qobj_id': qobj.qobj_id,
                  'job_id': job_id,
                  'results': result_list,
                  'status': 'COMPLETED',
                  'success': True,
                  'time_taken': (end - start),
                  'header': qobj.header.to_dict()}

        return Result.from_dict(result)

    def run_experiment(self, experiment):
        """Run an experiment (circuit) and return a single experiment result.

        Args:
            experiment (QobjExperiment): experiment from qobj experiments list

        Returns:
            dict: A result dictionary which looks something like::

                {
                "name": name of this experiment (obtained from qobj.experiment header)
                "seed": random seed used for simulation
                "shots": number of shots used in the simulation
                "data":
                    {
                    "unitary": [[[0.0, 0.0], [1.0, 0.0]],
                                [[1.0, 0.0], [0.0, 0.0]]]
                    },
                "status": status string for the simulation
                "success": boolean
                "time taken": simulation time of this single experiment
                }

        Raises:
            BasicAerError: if the number of qubits in the circuit is greater than 24.
            Note that the practical qubit limit is much lower than 24.
        """
        start = time.time()
        self._number_of_qubits = experiment.header.n_qubits
        self._global_phase = experiment.header.global_phase

        # Validate the dimension of initial unitary if set
        self._validate_initial_unitary()
        self._initialize_unitary()

        for operation in experiment.instructions:
            if operation.name == 'unitary':
                qubits = operation.qubits
                gate = operation.params[0]
                self._add_unitary(gate, qubits)
            # Check if single  gate
            elif operation.name in ('U', 'u1', 'u2', 'u3'):
                params = getattr(operation, 'params', None)
                qubit = operation.qubits[0]
                gate = single_gate_matrix(operation.name, params)
                self._add_unitary(gate, [qubit])
            elif operation.name in ('id', 'u0'):
                pass
            # Check if CX gate
            elif operation.name in ('CX', 'cx'):
                qubit0 = operation.qubits[0]
                qubit1 = operation.qubits[1]
                gate = cx_gate_matrix()
                self._add_unitary(gate, [qubit0, qubit1])
            # Check if barrier
            elif operation.name == 'barrier':
                pass
            else:
                backend = self.name()
                err_msg = '{0} encountered unrecognized operation "{1}"'
                raise BasicAerError(err_msg.format(backend, operation.name))
        # Add final state to data
        data = {'unitary': self._get_unitary()}
        end = time.time()
        return {'name': experiment.header.name,
                'shots': 1,
                'data': data,
                'status': 'DONE',
                'success': True,
                'time_taken': (end - start),
                'header': experiment.header.to_dict()}

    def _validate(self, qobj):
        """Semantic validations of the qobj which cannot be done via schemas.
        Some of these may later move to backend schemas.
        1. No shots
        2. No measurements in the middle
        """
        n_qubits = qobj.config.n_qubits
        max_qubits = self.configuration().n_qubits
        if n_qubits > max_qubits:
            raise BasicAerError('Number of qubits {} '.format(n_qubits) +
                                'is greater than maximum ({}) '.format(max_qubits) +
                                'for "{}".'.format(self.name()))
        if hasattr(qobj.config, 'shots') and qobj.config.shots != 1:
            logger.info('"%s" only supports 1 shot. Setting shots=1.',
                        self.name())
            qobj.config.shots = 1
        for experiment in qobj.experiments:
            name = experiment.header.name
            if getattr(experiment.config, 'shots', 1) != 1:
                logger.info('"%s" only supports 1 shot. '
                            'Setting shots=1 for circuit "%s".',
                            self.name(), name)
                experiment.config.shots = 1
            for operation in experiment.instructions:
                if operation.name in ['measure', 'reset']:
                    raise BasicAerError('Unsupported "%s" instruction "%s" ' +
                                        'in circuit "%s" ', self.name(),
                                        operation.name, name)<|MERGE_RESOLUTION|>--- conflicted
+++ resolved
@@ -119,17 +119,13 @@
         self._unitary = None
         self._number_of_qubits = 0
         self._initial_unitary = None
-<<<<<<< HEAD
+        self._global_phase = 0
         self._chop_threshold = self.options.get('chop_threshold')
 
     @classmethod
     def _default_options(cls):
         return Options(shots=1,
                        initial_unitary=None, chop_threshold=1e-15)
-=======
-        self._chop_threshold = 1e-15
-        self._global_phase = 0
->>>>>>> 3aa1e0cd
 
     def _add_unitary(self, gate, qubits):
         """Apply an N-qubit unitary matrix.
