# This code is part of Qiskit.
#
# (C) Copyright IBM 2017, 2018.
#
# This code is licensed under the Apache License, Version 2.0. You may
# obtain a copy of this license in the LICENSE.txt file in the root directory
# of this source tree or at http://www.apache.org/licenses/LICENSE-2.0.
#
# Any modifications or derivative works of this code must retain this
# copyright notice, and modified files need to carry a notice indicating
# that they have been altered from the originals.

"""Backend Configuration Classes."""
import re
import copy
import warnings
from typing import Dict, List, Any, Iterable, Union
from collections import defaultdict

from qiskit.exceptions import QiskitError
from qiskit.providers.exceptions import BackendConfigurationError
from qiskit.pulse.channels import (AcquireChannel, Channel, ControlChannel,
                                   DriveChannel, MeasureChannel)


class GateConfig:
    """Class representing a Gate Configuration

    Attributes:
        name: the gate name as it will be referred to in Qasm.
        parameters: variable names for the gate parameters (if any).
        qasm_def: definition of this gate in terms of Qasm primitives U
                  and CX.
    """

    def __init__(self, name, parameters, qasm_def, coupling_map=None,
                 latency_map=None, conditional=None, description=None):
        """Initialize a GateConfig object

        Args:
            name (str): the gate name as it will be referred to in Qasm.
            parameters (list): variable names for the gate parameters (if any)
                               as a list of strings.
            qasm_def (str): definition of this gate in terms of Qasm primitives
                            U and CX.
            coupling_map (list): An optional coupling map for the gate. In
                the form of a list of lists of integers representing the qubit
                groupings which are coupled by this gate.
            latency_map (list): An optional map of latency for the gate. In the
                the form of a list of lists of integers of either 0 or 1
                representing an array of dimension
                len(coupling_map) X n_registers that specifies the register
                latency (1: fast, 0: slow) conditional operations on the gate
            conditional (bool): Optionally specify whether this gate supports
                conditional operations (true/false). If this is not specified,
                then the gate inherits the conditional property of the backend.
            description (str): Description of the gate operation
        """

        self.name = name
        self.parameters = parameters
        self.qasm_def = qasm_def
        # coupling_map with length 0 is invalid
        if coupling_map:
            self.coupling_map = coupling_map
        # latency_map with length 0 is invalid
        if latency_map:
            self.latency_map = latency_map
        if conditional is not None:
            self.conditional = conditional
        if description is not None:
            self.description = description

    @classmethod
    def from_dict(cls, data):
        """Create a new GateConfig object from a dictionary.

        Args:
            data (dict): A dictionary representing the GateConfig to create.
                         It will be in the same format as output by
                         :func:`to_dict`.

        Returns:
            GateConfig: The GateConfig from the input dictionary.
        """
        return cls(**data)

    def to_dict(self):
        """Return a dictionary format representation of the GateConfig.

        Returns:
            dict: The dictionary form of the GateConfig.
        """
        out_dict = {
            'name': self.name,
            'parameters': self.parameters,
            'qasm_def': self.qasm_def,
        }
        if hasattr(self, 'coupling_map'):
            out_dict['coupling_map'] = self.coupling_map
        if hasattr(self, 'latency_map'):
            out_dict['latency_map'] = self.latency_map
        if hasattr(self, 'conditional'):
            out_dict['conditional'] = self.conditional
        if hasattr(self, 'description'):
            out_dict['description'] = self.description
        return out_dict

    def __eq__(self, other):
        if isinstance(other, GateConfig):
            if self.to_dict() == other.to_dict():
                return True
        return False

    def __repr__(self):
        out_str = "GateConfig(%s, %s, %s" % (self.name, self.parameters,
                                             self.qasm_def)
        for i in ['coupling_map', 'latency_map', 'conditional', 'description']:
            if hasattr(self, i):
                out_str += ', ' + repr(getattr(self, i))
        out_str += ')'
        return out_str


class UchannelLO:
    """Class representing a U Channel LO

    Attributes:
        q: Qubit that scale corresponds too.
        scale: Scale factor for qubit frequency.
    """

    def __init__(self, q, scale):
        """Initialize a UchannelLOSchema object

        Args:
            q (int): Qubit that scale corresponds too. Must be >= 0.
            scale (complex): Scale factor for qubit frequency.

        Raises:
            QiskitError: If q is < 0
        """
        if q < 0:
            raise QiskitError('q must be >=0')
        self.q = q
        self.scale = scale

    @classmethod
    def from_dict(cls, data):
        """Create a new UchannelLO object from a dictionary.

        Args:
            data (dict): A dictionary representing the UChannelLO to
                create. It will be in the same format as output by
                :func:`to_dict`.

        Returns:
            UchannelLO: The UchannelLO from the input dictionary.
        """
        return cls(**data)

    def to_dict(self):
        """Return a dictionary format representation of the UChannelLO.

        Returns:
            dict: The dictionary form of the UChannelLO.
        """
        out_dict = {
            'q': self.q,
            'scale': self.scale,
        }
        return out_dict

    def __eq__(self, other):
        if isinstance(other, UchannelLO):
            if self.to_dict() == other.to_dict():
                return True
        return False

    def __repr__(self):
        return "UchannelLO(%s, %s)" % (self.q, self.scale)


class QasmBackendConfiguration:
    """Class representing a Qasm Backend Configuration.

    Attributes:
        backend_name: backend name.
        backend_version: backend version in the form X.Y.Z.
        n_qubits: number of qubits.
        basis_gates: list of basis gates names on the backend.
        gates: list of basis gates on the backend.
        local: backend is local or remote.
        simulator: backend is a simulator.
        conditional: backend supports conditional operations.
        open_pulse: backend supports open pulse.
        memory: backend supports memory.
        max_shots: maximum number of shots supported.
    """

    _data = {}

    def __init__(self, backend_name, backend_version, n_qubits,
                 basis_gates, gates, local, simulator,
                 conditional, open_pulse, memory,
                 max_shots, coupling_map, dynamic_reprate_enabled=False,
                 rep_delay_range=None, default_rep_delay=None, max_experiments=None,
                 sample_name=None, n_registers=None, register_map=None,
                 configurable=None, credits_required=None, online_date=None,
                 display_name=None, description=None, tags=None, **kwargs):
        """Initialize a QasmBackendConfiguration Object

        Args:
            backend_name (str): The backend name
            backend_version (str): The backend version in the form X.Y.Z
            n_qubits (int): the number of qubits for the backend
            basis_gates (list): The list of strings for the basis gates of the
                backends
            gates (list): The list of GateConfig objects for the basis gates of
                the backend
            local (bool): True if the backend is local or False if remote
            simulator (bool): True if the backend is a simulator
            conditional (bool): True if the backend supports conditional
                operations
            open_pulse (bool): True if the backend supports OpenPulse
            memory (bool): True if the backend supports memory
            max_shots (int): The maximum number of shots allowed on the backend
            coupling_map (list): The coupling map for the device
            dynamic_reprate_enabled (bool): whether delay between programs can be set dynamically
                (ie via ``rep_delay``). Defaults to False.
            rep_delay_range (List[float]): 2d list defining supported range of repetition
                delays for backend in μs. First entry is lower end of the range, second entry is
                higher end of the range. Optional, but will be specified when
                ``dynamic_reprate_enabled=True``.
            default_rep_delay (float): Value of ``rep_delay`` if not specified by user and
                ``dynamic_reprate_enabled=True``.
            max_experiments (int): The maximum number of experiments per job
            sample_name (str): Sample name for the backend
            n_registers (int): Number of register slots available for feedback
                (if conditional is True)
            register_map (list): An array of dimension n_qubits X
                n_registers that specifies whether a qubit can store a
                measurement in a certain register slot.
            configurable (bool): True if the backend is configurable, if the
                backend is a simulator
            credits_required (bool): True if backend requires credits to run a
                job.
            online_date (datetime): The date that the device went online
            display_name (str): Alternate name field for the backend
            description (str): A description for the backend
            tags (list): A list of string tags to describe the backend
            **kwargs: optional fields
        """
        self._data = {}

        self.backend_name = backend_name
        self.backend_version = backend_version
        self.n_qubits = n_qubits
        self.basis_gates = basis_gates
        self.gates = gates
        self.local = local
        self.simulator = simulator
        self.conditional = conditional
        self.open_pulse = open_pulse
        self.memory = memory
        self.max_shots = max_shots
        self.coupling_map = coupling_map

        self.dynamic_reprate_enabled = dynamic_reprate_enabled
        if rep_delay_range:
            self.rep_delay_range = [_rd * 1e-6 for _rd in rep_delay_range]  # convert to sec
        if default_rep_delay:
            self.default_rep_delay = default_rep_delay * 1e-6   # convert to sec

        # max_experiments must be >=1
        if max_experiments:
            self.max_experiments = max_experiments
        if sample_name is not None:
            self.sample_name = sample_name
        # n_registers must be >=1
        if n_registers:
            self.n_registers = 1
        # register_map must have at least 1 entry
        if register_map:
            self.register_map = register_map
        if configurable is not None:
            self.configurable = configurable
        if credits_required is not None:
            self.credits_required = credits_required
        if online_date is not None:
            self.online_date = online_date
        if display_name is not None:
            self.display_name = display_name
        if description is not None:
            self.description = description
        if tags is not None:
            self.tags = tags

        # Add pulse properties here becuase some backends do not
        # fit within the Qasm / Pulse backend partitioning in Qiskit
        if 'dt' in kwargs.keys():
            kwargs['dt'] *= 1e-9
        if 'dtm' in kwargs.keys():
            kwargs['dtm'] *= 1e-9

        if 'qubit_lo_range' in kwargs.keys():
            kwargs['qubit_lo_range'] = [[min_range * 1e9, max_range * 1e9] for
                                        (min_range, max_range) in kwargs['qubit_lo_range']]

        if 'meas_lo_range' in kwargs.keys():
            kwargs['meas_lo_range'] = [[min_range * 1e9, max_range * 1e9] for
                                       (min_range, max_range) in kwargs['meas_lo_range']]

        # convert rep_times from μs to sec
        if 'rep_times' in kwargs.keys():
            kwargs['rep_times'] = [_rt * 1e-6 for _rt in kwargs['rep_times']]

        self._data.update(kwargs)

    def __getattr__(self, name):
        try:
            return self._data[name]
        except KeyError:
            raise AttributeError('Attribute %s is not defined' % name)

    @classmethod
    def from_dict(cls, data):
        """Create a new GateConfig object from a dictionary.

        Args:
            data (dict): A dictionary representing the GateConfig to create.
                         It will be in the same format as output by
                         :func:`to_dict`.
        Returns:
            GateConfig: The GateConfig from the input dictionary.
        """
        in_data = copy.copy(data)
        gates = [GateConfig.from_dict(x) for x in in_data.pop('gates')]
        in_data['gates'] = gates
        return cls(**in_data)

    def to_dict(self):
        """Return a dictionary format representation of the GateConfig.

        Returns:
            dict: The dictionary form of the GateConfig.
        """
        out_dict = {
            'backend_name': self.backend_name,
            'backend_version': self.backend_version,
            'n_qubits': self.n_qubits,
            'basis_gates': self.basis_gates,
            'gates': [x.to_dict() for x in self.gates],
            'local': self.local,
            'simulator': self.simulator,
            'conditional': self.conditional,
            'open_pulse': self.open_pulse,
            'memory': self.memory,
            'max_shots': self.max_shots,
            'coupling_map': self.coupling_map,
            'dynamic_reprate_enabled': self.dynamic_reprate_enabled
        }

        if hasattr(self, 'rep_delay_range'):
            out_dict['rep_delay_range'] = [_rd * 1e6 for _rd in self.rep_delay_range]
        if hasattr(self, 'default_rep_delay'):
            out_dict['default_rep_delay'] = self.default_rep_delay*1e6

        for kwarg in ['max_experiments', 'sample_name', 'n_registers',
                      'register_map', 'configurable', 'credits_required',
                      'online_date', 'display_name', 'description',
                      'tags']:
            if hasattr(self, kwarg):
                out_dict[kwarg] = getattr(self, kwarg)

        out_dict.update(self._data)

        if 'dt' in out_dict:
            out_dict['dt'] *= 1e-9
        if 'dtm' in out_dict:
            out_dict['dtm'] *= 1e-9

        if 'qubit_lo_range' in out_dict:
            out_dict['qubit_lo_range'] = [
                [min_range * 1e9, max_range * 1e9] for
                (min_range, max_range) in out_dict['qubit_lo_range']
            ]

        if 'meas_lo_range' in out_dict:
            out_dict['meas_lo_range'] = [
                [min_range * 1e9, max_range * 1e9] for
                (min_range, max_range) in out_dict['meas_lo_range']
            ]

        return out_dict

    @property
    def num_qubits(self):
        """Returns the number of qubits.

        In future, `n_qubits` should be replaced in favor of `num_qubits` for consistent use
        throughout Qiskit. Until this is properly refactored, this property serves as intermediate
        solution.
        """
        return self.n_qubits

    def __eq__(self, other):
        if isinstance(other, QasmBackendConfiguration):
            if self.to_dict() == other.to_dict():
                return True
        return False

    def __contains__(self, item):
        return item in self.__dict__


class BackendConfiguration(QasmBackendConfiguration):
    """Backwards compat shim representing an abstract backend configuration."""
    pass


class PulseBackendConfiguration(QasmBackendConfiguration):
    """Static configuration state for an OpenPulse enabled backend. This contains information
    about the set up of the device which can be useful for building Pulse programs.
    """

    def __init__(self,
                 backend_name: str,
                 backend_version: str,
                 n_qubits: int,
                 basis_gates: List[str],
                 gates: GateConfig,
                 local: bool,
                 simulator: bool,
                 conditional: bool,
                 open_pulse: bool,
                 memory: bool,
                 max_shots: int,
                 coupling_map,
                 n_uchannels: int,
                 u_channel_lo: List[List[UchannelLO]],
                 meas_levels: List[int],
                 qubit_lo_range: List[List[float]],
                 meas_lo_range: List[List[float]],
                 dt: float,
                 dtm: float,
                 rep_times: List[float],
                 meas_kernels: List[str],
                 discriminators: List[str],
                 hamiltonian: Dict[str, Any] = None,
                 channel_bandwidth=None,
                 acquisition_latency=None,
                 conditional_latency=None,
                 meas_map=None,
                 max_experiments=None,
                 sample_name=None,
                 n_registers=None,
                 register_map=None,
                 configurable=None,
                 credits_required=None,
                 online_date=None,
                 display_name=None,
                 description=None,
                 tags=None,
                 channels: Dict[str, Any] = None,
                 **kwargs):
        """
        Initialize a backend configuration that contains all the extra configuration that is made
        available for OpenPulse backends.

        Args:
            backend_name: backend name.
            backend_version: backend version in the form X.Y.Z.
            n_qubits: number of qubits.
            basis_gates: list of basis gates names on the backend.
            gates: list of basis gates on the backend.
            local: backend is local or remote.
            simulator: backend is a simulator.
            conditional: backend supports conditional operations.
            open_pulse: backend supports open pulse.
            memory: backend supports memory.
            max_shots: maximum number of shots supported.
            coupling_map (list): The coupling map for the device
            n_uchannels: Number of u-channels.
            u_channel_lo: U-channel relationship on device los.
            meas_levels: Supported measurement levels.
            qubit_lo_range: Qubit lo ranges for each qubit with form (min, max) in GHz.
            meas_lo_range: Measurement lo ranges for each qubit with form (min, max) in GHz.
            dt: Qubit drive channel timestep in nanoseconds.
            dtm: Measurement drive channel timestep in nanoseconds.
            rep_times: Supported repetition times (program execution time) for backend in μs.
            meas_kernels: Supported measurement kernels.
            discriminators: Supported discriminators.
            hamiltonian: An optional dictionary with fields characterizing the system hamiltonian.
            channel_bandwidth (list): Bandwidth of all channels
                (qubit, measurement, and U)
            acquisition_latency (list): Array of dimension
                n_qubits x n_registers. Latency (in units of dt) to write a
                measurement result from qubit n into register slot m.
            conditional_latency (list): Array of dimension n_channels
                [d->u->m] x n_registers. Latency (in units of dt) to do a
                conditional operation on channel n from register slot m
            meas_map (list): Grouping of measurement which are multiplexed
            max_experiments (int): The maximum number of experiments per job
            sample_name (str): Sample name for the backend
            n_registers (int): Number of register slots available for feedback
                (if conditional is True)
            register_map (list): An array of dimension n_qubits X
                n_registers that specifies whether a qubit can store a
                measurement in a certain register slot.
            configurable (bool): True if the backend is configurable, if the
                backend is a simulator
            credits_required (bool): True if backend requires credits to run a
                job.
            online_date (datetime): The date that the device went online
            display_name (str): Alternate name field for the backend
            description (str): A description for the backend
            tags (list): A list of string tags to describe the backend
            channels: An optional dictionary containing information of each channel -- their
                purpose, type, and qubits operated on.
            **kwargs: Optional fields.
        """
        self.n_uchannels = n_uchannels
        self.u_channel_lo = u_channel_lo
        self.meas_levels = meas_levels
        self.qubit_lo_range = [[min_range * 1e9, max_range * 1e9] for
                               (min_range, max_range) in qubit_lo_range]
        self.meas_lo_range = [[min_range * 1e9, max_range * 1e9] for
                              (min_range, max_range) in meas_lo_range]
        self.meas_kernels = meas_kernels
        self.discriminators = discriminators
        self.hamiltonian = hamiltonian
        if hamiltonian is not None:
            self.hamiltonian = dict(hamiltonian)
            self.hamiltonian['vars'] = {
                k: v * 1e9 for k, v in self.hamiltonian['vars'].items()
            }
        else:
            self.hamiltonian = None

        self.rep_times = [_rt * 1e-6 for _rt in rep_times]  # convert to sec

        self.dt = dt * 1e-9  # pylint: disable=invalid-name
        self.dtm = dtm * 1e-9

        if channels is not None:
            self.channels = channels

            (self._qubit_channel_map,
             self._channel_qubit_map,
             self._control_channels) = self._parse_channels(channels=channels)

        if channel_bandwidth is not None:
            self.channel_bandwidth = [[min_range * 1e9, max_range * 1e9] for
                                      (min_range, max_range) in channel_bandwidth]
        if acquisition_latency is not None:
            self.acquisition_latency = acquisition_latency
        if conditional_latency is not None:
            self.conditional_latency = conditional_latency
        if meas_map is not None:
            self.meas_map = meas_map
        super().__init__(backend_name=backend_name, backend_version=backend_version,
                         n_qubits=n_qubits, basis_gates=basis_gates, gates=gates,
                         local=local, simulator=simulator, conditional=conditional,
                         open_pulse=open_pulse, memory=memory, max_shots=max_shots,
                         coupling_map=coupling_map, max_experiments=max_experiments,
                         sample_name=sample_name, n_registers=n_registers,
                         register_map=register_map, configurable=configurable,
                         credits_required=credits_required, online_date=online_date,
                         display_name=display_name, description=description,
                         tags=tags, **kwargs)

    @classmethod
    def from_dict(cls, data):
        """Create a new GateConfig object from a dictionary.

        Args:
            data (dict): A dictionary representing the GateConfig to create.
                It will be in the same format as output by :func:`to_dict`.

        Returns:
            GateConfig: The GateConfig from the input dictionary.
        """
        in_data = copy.copy(data)
        gates = [GateConfig.from_dict(x) for x in in_data.pop('gates')]
        in_data['gates'] = gates
        input_uchannels = in_data.pop('u_channel_lo')
        u_channels = []
        for channel in input_uchannels:
            u_channels.append([UchannelLO.from_dict(x) for x in channel])
        in_data['u_channel_lo'] = u_channels
        return cls(**in_data)

    def to_dict(self):
        """Return a dictionary format representation of the GateConfig.

        Returns:
            dict: The dictionary form of the GateConfig.
        """
        out_dict = super().to_dict()
        u_channel_lo = []
        for x in self.u_channel_lo:
            channel = []
            for y in x:
                channel.append(y.to_dict())
            u_channel_lo.append(channel)
        out_dict.update({
            'n_uchannels': self.n_uchannels,
            'u_channel_lo': u_channel_lo,
            'meas_levels': self.meas_levels,
            'qubit_lo_range': self.qubit_lo_range,
            'meas_lo_range': self.meas_lo_range,
            'meas_kernels': self.meas_kernels,
            'discriminators': self.discriminators,
            'rep_times': self.rep_times,
            'dt': self.dt,
            'dtm': self.dtm,
        })

        if hasattr(self, 'channel_bandwidth'):
            out_dict['channel_bandwidth'] = self.channel_bandwidth
        if hasattr(self, 'meas_map'):
            out_dict['meas_map'] = self.meas_map
        if hasattr(self, 'acquisition_latency'):
            out_dict['acquisition_latency'] = self.acquisition_latency
        if hasattr(self, 'conditional_latency'):
            out_dict['conditional_latency'] = self.conditional_latency
        if 'channels' in out_dict:
            out_dict.pop('_qubit_channel_map')
            out_dict.pop('_channel_qubit_map')
            out_dict.pop('_control_channels')
<<<<<<< HEAD
        if self.hamiltonian:
            hamiltonian = copy.deepcopy(self.hamiltonian)
            hamiltonian['vars'] = {
                k: v * 1e-9 for k, v in self.hamiltonian['vars'].items()
            }
            out_dict['hamiltonian'] = hamiltonian
        else:
            self.hamiltonian = None
=======

        if self.qubit_lo_range:
            out_dict['qubit_lo_range'] = [
                [min_range * 1e-9, max_range * 1e-9] for
                (min_range, max_range) in self.qubit_lo_range]

        if self.meas_lo_range:
            out_dict['meas_lo_range'] = [
                [min_range * 1e-9, max_range * 1e-9] for
                (min_range, max_range) in self.meas_lo_range]

        if self.rep_times:
            out_dict['rep_times'] = [_rt * 1e6 for _rt in self.rep_times]

        out_dict['dt'] = out_dict['dt'] * 1e9  # pylint: disable=invalid-name
        out_dict['dtm'] = out_dict['dtm'] * 1e9

        if hasattr(self, 'channel_bandwidth'):
            out_dict['channel_bandwidth'] = [
                [min_range * 1e-9, max_range * 1e-9] for
                (min_range, max_range) in self.channel_bandwidth]
>>>>>>> 1c37d9c2

        return out_dict

    def __eq__(self, other):
        if isinstance(other, QasmBackendConfiguration):
            if self.to_dict() == other.to_dict():
                return True
        return False

    @property
    def sample_rate(self) -> float:
        """Sample rate of the signal channels in Hz (1/dt)."""
        return 1.0 / self.dt

    def drive(self, qubit: int) -> DriveChannel:
        """
        Return the drive channel for the given qubit.

        Raises:
            BackendConfigurationError: If the qubit is not a part of the system.

        Returns:
            Qubit drive channel.
        """
        if not 0 <= qubit < self.n_qubits:
            raise BackendConfigurationError("Invalid index for {}-qubit system.".format(qubit))
        return DriveChannel(qubit)

    def measure(self, qubit: int) -> MeasureChannel:
        """
        Return the measure stimulus channel for the given qubit.

        Raises:
            BackendConfigurationError: If the qubit is not a part of the system.
        Returns:
            Qubit measurement stimulus line.
        """
        if not 0 <= qubit < self.n_qubits:
            raise BackendConfigurationError("Invalid index for {}-qubit system.".format(qubit))
        return MeasureChannel(qubit)

    def acquire(self, qubit: int) -> AcquireChannel:
        """
        Return the acquisition channel for the given qubit.

        Raises:
            BackendConfigurationError: If the qubit is not a part of the system.
        Returns:
            Qubit measurement acquisition line.
        """
        if not 0 <= qubit < self.n_qubits:
            raise BackendConfigurationError("Invalid index for {}-qubit systems.".format(qubit))
        return AcquireChannel(qubit)

    def control(self, qubits: Iterable[int] = None,
                channel: int = None) -> List[ControlChannel]:
        """
        Return the secondary drive channel for the given qubit -- typically utilized for
        controlling multiqubit interactions. This channel is derived from other channels.

        Args:
            qubits: Tuple or list of qubits of the form `(control_qubit, target_qubit)`.
            channel: Deprecated.

        Raises:
            BackendConfigurationError: If the ``qubits`` is not a part of the system or if
                the backend does not provide `channels` information in its configuration.

        Returns:
            List of control channels.
        """
        if channel is not None:
            warnings.warn('The channel argument has been deprecated in favor of qubits. '
                          'This method will now return accurate ControlChannels determined '
                          'by qubit indices.',
                          DeprecationWarning)
            qubits = [channel]
        try:
            if isinstance(qubits, list):
                qubits = tuple(qubits)
            return self._control_channels[qubits]
        except KeyError:
            raise BackendConfigurationError("Couldn't find the ControlChannel operating on qubits "
                                            "{} on {}-qubit system. The ControlChannel information"
                                            " is retrieved from the "
                                            " backend.".format(qubits, self.n_qubits))
        except AttributeError:
            raise BackendConfigurationError("This backend - '{}' does not provide channel "
                                            "information.".format(self.backend_name))

    def get_channel_qubits(self, channel: Channel) -> List[int]:
        """
        Return a list of indices for qubits which are operated on directly by the given ``channel``.

        Raises:
            BackendConfigurationError: If ``channel`` is not a found or if
                the backend does not provide `channels` information in its configuration.

        Returns:
            List of qubits operated on my the given ``channel``.
        """
        try:
            return self._channel_qubit_map[channel]
        except KeyError:
            raise BackendConfigurationError("Couldn't find the Channel - {}".format(channel))
        except AttributeError:
            raise BackendConfigurationError("This backend - '{}' does not provide channel "
                                            "information.".format(self.backend_name))

    def get_qubit_channels(self, qubit: Union[int, Iterable[int]]) -> List[Channel]:
        r"""Return a list of channels which operate on the given ``qubit``.

        Raises:
            BackendConfigurationError: If ``qubit`` is not a found or if
                the backend does not provide `channels` information in its configuration.

        Returns:
            List of ``Channel``\s operated on my the given ``qubit``.
        """
        channels = set()
        try:
            if isinstance(qubit, int):
                for key in self._qubit_channel_map.keys():
                    if qubit in key:
                        channels.update(self._qubit_channel_map[key])
                if len(channels) == 0:
                    raise KeyError
            elif isinstance(qubit, list):
                qubit = tuple(qubit)
                channels.update(self._qubit_channel_map[qubit])
            elif isinstance(qubit, tuple):
                channels.update(self._qubit_channel_map[qubit])
            return list(channels)
        except KeyError:
            raise BackendConfigurationError("Couldn't find the qubit - {}".format(qubit))
        except AttributeError:
            raise BackendConfigurationError("This backend - '{}' does not provide channel "
                                            "information.".format(self.backend_name))

    def describe(self, channel: ControlChannel) -> Dict[DriveChannel, complex]:
        """
        Return a basic description of the channel dependency. Derived channels are given weights
        which describe how their frames are linked to other frames.
        For instance, the backend could be configured with this setting::

            u_channel_lo = [
                [UchannelLO(q=0, scale=1. + 0.j)],
                [UchannelLO(q=0, scale=-1. + 0.j), UchannelLO(q=1, scale=1. + 0.j)]
            ]

        Then, this method can be used as follows::

            backend.configuration().describe(ControlChannel(1))
            >>> {DriveChannel(0): -1, DriveChannel(1): 1}

        Args:
            channel: The derived channel to describe.
        Raises:
            BackendConfigurationError: If channel is not a ControlChannel.
        Returns:
            Control channel derivations.
        """
        if not isinstance(channel, ControlChannel):
            raise BackendConfigurationError("Can only describe ControlChannels.")
        result = {}
        for u_chan_lo in self.u_channel_lo[channel.index]:
            result[DriveChannel(u_chan_lo.q)] = u_chan_lo.scale
        return result

    def _parse_channels(self, channels: Dict[set, Any]) -> Dict[Any, Any]:
        r"""
        Generates a dictionaries of ``Channel``\s, and tuple of qubit(s) they operate on.

        Args:
            channels: An optional dictionary containing information of each channel -- their
                purpose, type, and qubits operated on.

        Returns:
            qubit_channel_map: Dictionary mapping tuple of qubit(s) to list of ``Channel``\s.
            channel_qubit_map: Dictionary mapping ``Channel`` to list of qubit(s).
            control_channels: Dictionary mapping tuple of qubit(s), to list of
                ``ControlChannel``\s.
        """
        qubit_channel_map = defaultdict(list)
        channel_qubit_map = defaultdict(list)
        control_channels = defaultdict(list)
        channels_dict = {
            DriveChannel.prefix: DriveChannel,
            ControlChannel.prefix: ControlChannel,
            MeasureChannel.prefix: MeasureChannel,
            'acquire': AcquireChannel
        }
        for channel, config in channels.items():
            channel_prefix, index = self._get_channel_prefix_index(channel)
            channel_type = channels_dict[channel_prefix]
            qubits = tuple(config['operates']['qubits'])
            if channel_prefix in channels_dict:
                qubit_channel_map[qubits].append(channel_type(index))
                channel_qubit_map[(channel_type(index))].extend(list(qubits))
                if channel_prefix == ControlChannel.prefix:
                    control_channels[qubits].append(channel_type(index))
        return dict(qubit_channel_map), dict(channel_qubit_map), dict(control_channels)

    def _get_channel_prefix_index(self, channel: str) -> str:
        """Return channel prefix and index from the given ``channel``.

        Args:
            channel: Name of channel.

        Raises:
            BackendConfigurationError: If invalid channel name is found.

        Return:
            Channel name and index. For example, if ``channel=acquire0``, this method
            returns ``acquire`` and ``0``.
        """
        channel_prefix = re.match(r"(?P<channel>[a-z]+)(?P<index>[0-9]+)", channel)
        try:
            return channel_prefix.group('channel'), int(channel_prefix.group('index'))
        except AttributeError:
            raise BackendConfigurationError("Invalid channel name - '{}' found.".format(channel))<|MERGE_RESOLUTION|>--- conflicted
+++ resolved
@@ -629,7 +629,28 @@
             out_dict.pop('_qubit_channel_map')
             out_dict.pop('_channel_qubit_map')
             out_dict.pop('_control_channels')
-<<<<<<< HEAD
+
+        if self.qubit_lo_range:
+            out_dict['qubit_lo_range'] = [
+                [min_range * 1e-9, max_range * 1e-9] for
+                (min_range, max_range) in self.qubit_lo_range]
+
+        if self.meas_lo_range:
+            out_dict['meas_lo_range'] = [
+                [min_range * 1e-9, max_range * 1e-9] for
+                (min_range, max_range) in self.meas_lo_range]
+
+        if self.rep_times:
+            out_dict['rep_times'] = [_rt * 1e6 for _rt in self.rep_times]
+
+        out_dict['dt'] = out_dict['dt'] * 1e9  # pylint: disable=invalid-name
+        out_dict['dtm'] = out_dict['dtm'] * 1e9
+
+        if hasattr(self, 'channel_bandwidth'):
+            out_dict['channel_bandwidth'] = [
+                [min_range * 1e-9, max_range * 1e-9] for
+                (min_range, max_range) in self.channel_bandwidth]
+
         if self.hamiltonian:
             hamiltonian = copy.deepcopy(self.hamiltonian)
             hamiltonian['vars'] = {
@@ -638,29 +659,6 @@
             out_dict['hamiltonian'] = hamiltonian
         else:
             self.hamiltonian = None
-=======
-
-        if self.qubit_lo_range:
-            out_dict['qubit_lo_range'] = [
-                [min_range * 1e-9, max_range * 1e-9] for
-                (min_range, max_range) in self.qubit_lo_range]
-
-        if self.meas_lo_range:
-            out_dict['meas_lo_range'] = [
-                [min_range * 1e-9, max_range * 1e-9] for
-                (min_range, max_range) in self.meas_lo_range]
-
-        if self.rep_times:
-            out_dict['rep_times'] = [_rt * 1e6 for _rt in self.rep_times]
-
-        out_dict['dt'] = out_dict['dt'] * 1e9  # pylint: disable=invalid-name
-        out_dict['dtm'] = out_dict['dtm'] * 1e9
-
-        if hasattr(self, 'channel_bandwidth'):
-            out_dict['channel_bandwidth'] = [
-                [min_range * 1e-9, max_range * 1e-9] for
-                (min_range, max_range) in self.channel_bandwidth]
->>>>>>> 1c37d9c2
 
         return out_dict
 
