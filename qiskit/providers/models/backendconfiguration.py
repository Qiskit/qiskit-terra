# -*- coding: utf-8 -*-

# This code is part of Qiskit.
#
# (C) Copyright IBM 2017, 2018.
#
# This code is licensed under the Apache License, Version 2.0. You may
# obtain a copy of this license in the LICENSE.txt file in the root directory
# of this source tree or at http://www.apache.org/licenses/LICENSE-2.0.
#
# Any modifications or derivative works of this code must retain this
# copyright notice, and modified files need to carry a notice indicating
# that they have been altered from the originals.

"""Model and schema for backend configuration."""
from typing import Dict, List
import warnings

from marshmallow.validate import Length, OneOf, Range, Regexp

from qiskit.pulse.channels import DriveChannel, MeasureChannel, ControlChannel, AcquireChannel
from qiskit.validation import BaseModel, BaseSchema, bind_schema
from qiskit.validation import fields
from qiskit.validation.validate import PatternProperties
from qiskit.providers.exceptions import BackendConfigurationError


class GateConfigSchema(BaseSchema):
    """Schema for GateConfig."""

    # Required properties.
    name = fields.String(required=True)
    parameters = fields.List(fields.String(), required=True)
    qasm_def = fields.String(required=True)

    # Optional properties.
    coupling_map = fields.List(fields.List(fields.Integer(),
                                           validate=Length(min=1)),
                               validate=Length(min=1))
    latency_map = fields.List(fields.List(fields.Integer(validate=OneOf([0, 1])),
                                          validate=Length(min=1)),
                              validate=Length(min=1))
    conditional = fields.Boolean()
    description = fields.String()


class UchannelLOSchema(BaseSchema):
    """Schema for uchannel LO."""

    # Required properties.
    q = fields.Integer(required=True, validate=Range(min=0))
    scale = fields.Complex(required=True)


class PulseHamiltonianSchema(BaseSchema):
    """Schema for PulseHamiltonian."""

    # Required properties.
    h_str = fields.List(fields.String(), validate=Length(min=1), required=True)
    dim_osc = fields.List(fields.Integer(validate=Range(min=1)), required=True)
    dim_qub = fields.List(fields.Integer(validate=Range(min=2)), required=True)
    vars = fields.Dict(validate=PatternProperties({
        Regexp('^([a-z0-9])+$'): fields.InstructionParameter()
    }), required=True)


class BackendConfigurationSchema(BaseSchema):
    """Schema for BackendConfiguration."""
    # Required properties.
    backend_name = fields.String(required=True)
    backend_version = fields.String(required=True,
                                    validate=Regexp("[0-9]+.[0-9]+.[0-9]+$"))
    n_qubits = fields.Integer(required=True, validate=Range(min=1))
    basis_gates = fields.List(fields.String(), required=True)
    gates = fields.Nested(GateConfigSchema, required=True, many=True)
    local = fields.Boolean(required=True)
    simulator = fields.Boolean(required=True)
    conditional = fields.Boolean(required=True)
    open_pulse = fields.Boolean(required=True)
    memory = fields.Boolean(required=True)
    max_shots = fields.Integer(required=True, validate=Range(min=1))
    coupling_map = fields.List(fields.List(fields.Integer(), validate=Length(min=1)),
                               validate=Length(min=1), allow_none=True, required=True)

    # Optional properties.
    max_experiments = fields.Integer(validate=Range(min=1))
    sample_name = fields.String()
    n_registers = fields.Integer(validate=Range(min=1))
    register_map = fields.List(fields.List(fields.Integer(validate=OneOf([0, 1])),
                                           validate=Length(min=1)),
                               validate=Length(min=1))
    configurable = fields.Boolean()
    credits_required = fields.Boolean()
    online_date = fields.DateTime()
    display_name = fields.String()
    description = fields.String()
    tags = fields.List(fields.String())


class QasmBackendConfigurationSchema(BackendConfigurationSchema):
    """Schema for Qasm backend."""
    open_pulse = fields.Boolean(required=True, validate=OneOf([False]))


class PulseBackendConfigurationSchema(QasmBackendConfigurationSchema):
    """Schema for pulse backend"""
    # Required properties.
    open_pulse = fields.Boolean(required=True, validate=OneOf([True]))
    n_uchannels = fields.Integer(required=True, validate=Range(min=0))
    u_channel_lo = fields.List(fields.Nested(UchannelLOSchema, validate=Length(min=1),
                                             required=True, many=True))
    meas_levels = fields.List(fields.Integer(), validate=Length(min=1), required=True)
    qubit_lo_range = fields.List(fields.List(fields.Float(validate=Range(min=0)),
                                             validate=Length(equal=2)), required=True)
    meas_lo_range = fields.List(fields.List(fields.Float(validate=Range(min=0)),
                                            validate=Length(equal=2)), required=True)
    dt = fields.Float(required=True, validate=Range(min=0))  # pylint: disable=invalid-name
    dtm = fields.Float(required=True, validate=Range(min=0))
    rep_times = fields.List(fields.Integer(validate=Range(min=0)), required=True)
    meas_kernels = fields.List(fields.String(), required=True)
    discriminators = fields.List(fields.String(), required=True)

    # Optional properties.
    meas_map = fields.List(fields.List(fields.Integer(), validate=Length(min=1)))
    channel_bandwidth = fields.List(fields.List(fields.Float(), validate=Length(equal=2)))
    acquisition_latency = fields.List(fields.List(fields.Integer()))
    conditional_latency = fields.List(fields.List(fields.Integer()))
    hamiltonian = PulseHamiltonianSchema()


@bind_schema(GateConfigSchema)
class GateConfig(BaseModel):
    """Model for GateConfig.

    Please note that this class only describes the required fields. For the
    full description of the model, please check ``GateConfigSchema``.

    Attributes:
        name: the gate name as it will be referred to in Qasm.
        parameters: variable names for the gate parameters (if any).
        qasm_def: definition of this gate in terms of Qasm primitives U
                  and CX.
    """

    def __init__(self, name: str, parameters: List[str], qasm_def: str, **kwargs):
        self.name = name
        self.parameters = parameters
        self.qasm_def = qasm_def

        super().__init__(**kwargs)


@bind_schema(UchannelLOSchema)
class UchannelLO(BaseModel):
    """Model for GateConfig.

    Please note that this class only describes the required fields. For the
    full description of the model, please check ``GateConfigSchema``.

    Attributes:
        q: Qubit that scale corresponds too.
        scale: Scale factor for qubit frequency.
    """
    def __init__(self, q: int, scale: complex, **kwargs):

        self.q = q
        self.scale = scale

        super().__init__(q=q, scale=scale, **kwargs)


@bind_schema(BackendConfigurationSchema)
class BackendConfiguration(BaseModel):
    """Model for BackendConfiguration.

    Please note that this class only describes the required fields. For the
    full description of the model, please check ``BackendConfigurationSchema``.
    Attributes:
        backend_name: backend name.
        backend_version: backend version in the form X.Y.Z.
        n_qubits: number of qubits.
        basis_gates: list of basis gates names on the backend.
        gates: list of basis gates on the backend.
        local: backend is local or remote.
        simulator: backend is a simulator.
        conditional: backend supports conditional operations.
        open_pulse: backend supports open pulse.
        memory: backend supports memory.
        max_shots: maximum number of shots supported.
        **kwargs: Optional fields.
    """

    def __init__(self,
                 backend_name: str,
                 backend_version: str,
                 n_qubits: int,
                 basis_gates: List[str],
                 gates: GateConfig,
                 local: bool,
                 simulator: bool,
                 conditional: bool,
                 open_pulse: bool,
                 memory: bool,
                 max_shots: int,
                 **kwargs):

        self.backend_name = backend_name
        self.backend_version = backend_version
        self.n_qubits = n_qubits
        self.basis_gates = basis_gates
        self.gates = gates
        self.local = local
        self.simulator = simulator
        self.conditional = conditional
        self.open_pulse = open_pulse
        self.memory = memory
        self.max_shots = max_shots

        super().__init__(**kwargs)


@bind_schema(QasmBackendConfigurationSchema)
class QasmBackendConfiguration(BackendConfiguration):
    """Model for QasmBackendConfiguration.

    Please note that this class only describes the required fields. For the
    full description of the model, please check ``QasmBackendConfigurationSchema``.
    Attributes:
        backend_name: backend name.
        backend_version: backend version in the form X.Y.Z.
        n_qubits: number of qubits.
        basis_gates: list of basis gates names on the backend.
        gates: list of basis gates on the backend.
        local: backend is local or remote.
        simulator: backend is a simulator.
        conditional: backend supports conditional operations.
        open_pulse: backend supports open pulse.
        memory: backend supports memory.
        max_shots: maximum number of shots supported.
        **kwargs: Optional fields.
    """

    def __init__(self,
                 backend_name: str,
                 backend_version: str,
                 n_qubits: int,
                 basis_gates: List[str],
                 gates: GateConfig,
                 local: bool,
                 simulator: bool,
                 conditional: bool,
                 open_pulse: bool,
                 memory: bool,
                 max_shots: int,
                 **kwargs):

        super().__init__(backend_name=backend_name, backend_version=backend_version,
                         n_qubits=n_qubits, basis_gates=basis_gates, gates=gates,
                         local=local, simulator=simulator, conditional=conditional,
                         open_pulse=open_pulse, memory=memory, max_shots=max_shots,
                         **kwargs)


@bind_schema(PulseBackendConfigurationSchema)
class PulseBackendConfiguration(BackendConfiguration):
    """Static configuration state for an OpenPulse enabled backend. This contains information
    about the set up of the device which can be useful for building Pulse programs.
    """

    _dt_warning_done = False

    def __init__(self,
                 backend_name: str,
                 backend_version: str,
                 n_qubits: int,
                 basis_gates: List[str],
                 gates: GateConfig,
                 local: bool,
                 simulator: bool,
                 conditional: bool,
                 open_pulse: bool,
                 memory: bool,
                 max_shots: int,
                 n_uchannels: int,
                 u_channel_lo: List[UchannelLO],
                 meas_levels: List[int],
                 qubit_lo_range: List[List[float]],
                 meas_lo_range: List[List[float]],
                 dt: float,
                 dtm: float,
                 rep_times: List[float],
                 meas_kernels: List[str],
                 discriminators: List[str],
                 hamiltonian: Dict[str, str] = None,
                 **kwargs):
        """
        Initialize a backend configuration that contains all the extra configuration that is made
        available for OpenPulse backends.

        Args:
            backend_name: backend name.
            backend_version: backend version in the form X.Y.Z.
            n_qubits: number of qubits.
            basis_gates: list of basis gates names on the backend.
            gates: list of basis gates on the backend.
            local: backend is local or remote.
            simulator: backend is a simulator.
            conditional: backend supports conditional operations.
            open_pulse: backend supports open pulse.
            memory: backend supports memory.
            max_shots: maximum number of shots supported.
            n_uchannels: Number of u-channels.
            u_channel_lo: U-channel relationship on device los.
            meas_levels: Supported measurement levels.
            qubit_lo_range: Qubit lo ranges for each qubit with form (min, max) in GHz.
            meas_lo_range: Measurement lo ranges for each qubit with form (min, max) in GHz.
            dt: Qubit drive channel timestep in nanoseconds.
            dtm: Measurement drive channel timestep in nanoseconds.
            rep_times: Supported repetition times for device in microseconds.
            meas_kernels: Supported measurement kernels.
            discriminators: Supported discriminators.
            hamiltonian: An optional dictionary with fields characterizing the system hamiltonian.
            **kwargs: Optional fields.
        """
        self.n_uchannels = n_uchannels
        self.u_channel_lo = u_channel_lo
        self.meas_levels = meas_levels
        self.qubit_lo_range = [[range[0] * 1e9, range[1] * 1e9] for range in qubit_lo_range]
        self.meas_lo_range = [[range[0] * 1e9, range[1] * 1e9] for range in meas_lo_range]
        self.dt = dt * 1e-9  # pylint: disable=invalid-name
        self.dtm = dtm * 1e-9
        self.rep_times = rep_times
        self.meas_kernels = meas_kernels
        self.discriminators = discriminators
        self.hamiltonian = hamiltonian
<<<<<<< HEAD

        channel_bandwidth = kwargs.pop('channel_bandwidth', None)
        if channel_bandwidth:
            self.channel_bandwidth = [[range[0] * 1e9, range[1] * 1e9] for
                                      range in channel_bandwidth]

        # only raise dt/dtm warning once
        if not PulseBackendConfiguration._dt_warning_done:
            warnings.warn('`dt` and `dtm` now have units of seconds(s) rather '
                          'than nanoseconds(ns).')
            PulseBackendConfiguration._dt_warning_done = True
=======
        self._dt = dt*1e-9
        self._dtm = dtm*1e-9
>>>>>>> 2ee7a3ae

        super().__init__(backend_name=backend_name, backend_version=backend_version,
                         n_qubits=n_qubits, basis_gates=basis_gates, gates=gates,
                         local=local, simulator=simulator, conditional=conditional,
                         open_pulse=open_pulse, memory=memory, max_shots=max_shots,
<<<<<<< HEAD
                         **kwargs)
=======
                         n_uchannels=n_uchannels, u_channel_lo=u_channel_lo,
                         meas_levels=meas_levels, qubit_lo_range=qubit_lo_range,
                         meas_lo_range=meas_lo_range,
                         rep_times=rep_times, meas_kernels=meas_kernels,
                         discriminators=discriminators, **kwargs)
>>>>>>> 2ee7a3ae

    @property
    def dt(self) -> float:  # pylint: disable=invalid-name
        """Drive channel sampling time in seconds(s)."""
        # only raise dt warning once
        if not PulseBackendConfiguration._dt_warning_done:
            warnings.warn('`dt` and `dtm` now have units of seconds(s) rather '
                          'than nanoseconds(ns).')
            PulseBackendConfiguration._dt_warning_done = True

        return self._dt

    @property
    def dtm(self) -> float:  # pylint: disable=invalid-name
        """Measure channel sampling time in seconds(s)."""
        # only raise dt warning once
        if not PulseBackendConfiguration._dt_warning_done:
            warnings.warn('`dt` and `dtm` now have units of seconds(s) rather '
                          'than nanoseconds(ns).')
            PulseBackendConfiguration._dt_warning_done = True

        return self._dtm

    @property
    def sample_rate(self) -> float:
        """Sample rate of the signal channels in Hz (1/dt)."""
        return 1.0 / self.dt

    def drive(self, qubit: int) -> DriveChannel:
        """
        Return the drive channel for the given qubit.

        Raises:
            BackendConfigurationError: If the qubit is not a part of the system.
        Returns:
            Qubit drive channel.
        """
        if not 0 <= qubit < self.n_qubits:
            raise BackendConfigurationError("Invalid index for {}-qubit system.".format(qubit))
        return DriveChannel(qubit)

    def measure(self, qubit: int) -> MeasureChannel:
        """
        Return the measure stimulus channel for the given qubit.

        Raises:
            BackendConfigurationError: If the qubit is not a part of the system.
        Returns:
            Qubit measurement stimulus line.
        """
        if not 0 <= qubit < self.n_qubits:
            raise BackendConfigurationError("Invalid index for {}-qubit system.".format(qubit))
        return MeasureChannel(qubit)

    def acquire(self, qubit: int) -> AcquireChannel:
        """
        Return the acquisition channel for the given qubit.

        Raises:
            BackendConfigurationError: If the qubit is not a part of the system.
        Returns:
            Qubit measurement acquisition line.
        """
        if not 0 <= qubit < self.n_qubits:
            raise BackendConfigurationError("Invalid index for {}-qubit systems.".format(qubit))
        return AcquireChannel(qubit)

    def control(self, channel: int) -> ControlChannel:
        """
        Return the secondary drive channel for the given qubit -- typically utilized for
        controlling multiqubit interactions. This channel is derived from other channels.

        Returns:
            Qubit control channel.
        """
        # TODO: Determine this from the hamiltonian.
        return ControlChannel(channel)

    def describe(self, channel: ControlChannel) -> Dict[DriveChannel, complex]:
        """
        Return a basic description of the channel dependency. Derived channels are given weights
        which describe how their frames are linked to other frames.
        For instance, the backend could be configured with this setting:
            u_channel_lo = [
                [UchannelLO(q=0, scale=1. + 0.j)],
                [UchannelLO(q=0, scale=-1. + 0.j), UchannelLO(q=1, scale=1. + 0.j)]
            ]
        Then, this method can be used as follows:
            backend.configuration().describe(ControlChannel(1))
            >>> {DriveChannel(0): -1, DriveChannel(1): 1}

        Args:
            channel: The derived channel to describe.
        Raises:
            BackendConfigurationError: If channel is not a ControlChannel.
        Returns:
            Control channel derivations.
        """
        if not isinstance(channel, ControlChannel):
            raise BackendConfigurationError("Can only describe ControlChannels.")
        result = {}
        for u_chan_lo in self.u_channel_lo[channel.index]:
            result[DriveChannel(u_chan_lo.q)] = u_chan_lo.scale
        return result<|MERGE_RESOLUTION|>--- conflicted
+++ resolved
@@ -327,42 +327,24 @@
         self.meas_levels = meas_levels
         self.qubit_lo_range = [[range[0] * 1e9, range[1] * 1e9] for range in qubit_lo_range]
         self.meas_lo_range = [[range[0] * 1e9, range[1] * 1e9] for range in meas_lo_range]
-        self.dt = dt * 1e-9  # pylint: disable=invalid-name
-        self.dtm = dtm * 1e-9
         self.rep_times = rep_times
         self.meas_kernels = meas_kernels
         self.discriminators = discriminators
         self.hamiltonian = hamiltonian
-<<<<<<< HEAD
+
+        self._dt = dt * 1e-9
+        self._dtm = dtm * 1e-9
 
         channel_bandwidth = kwargs.pop('channel_bandwidth', None)
         if channel_bandwidth:
             self.channel_bandwidth = [[range[0] * 1e9, range[1] * 1e9] for
                                       range in channel_bandwidth]
 
-        # only raise dt/dtm warning once
-        if not PulseBackendConfiguration._dt_warning_done:
-            warnings.warn('`dt` and `dtm` now have units of seconds(s) rather '
-                          'than nanoseconds(ns).')
-            PulseBackendConfiguration._dt_warning_done = True
-=======
-        self._dt = dt*1e-9
-        self._dtm = dtm*1e-9
->>>>>>> 2ee7a3ae
-
         super().__init__(backend_name=backend_name, backend_version=backend_version,
                          n_qubits=n_qubits, basis_gates=basis_gates, gates=gates,
                          local=local, simulator=simulator, conditional=conditional,
                          open_pulse=open_pulse, memory=memory, max_shots=max_shots,
-<<<<<<< HEAD
                          **kwargs)
-=======
-                         n_uchannels=n_uchannels, u_channel_lo=u_channel_lo,
-                         meas_levels=meas_levels, qubit_lo_range=qubit_lo_range,
-                         meas_lo_range=meas_lo_range,
-                         rep_times=rep_times, meas_kernels=meas_kernels,
-                         discriminators=discriminators, **kwargs)
->>>>>>> 2ee7a3ae
 
     @property
     def dt(self) -> float:  # pylint: disable=invalid-name
