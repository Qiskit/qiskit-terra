# -*- coding: utf-8 -*-

# This code is part of Qiskit.
#
# (C) Copyright IBM 2017, 2018.
#
# This code is licensed under the Apache License, Version 2.0. You may
# obtain a copy of this license in the LICENSE.txt file in the root directory
# of this source tree or at http://www.apache.org/licenses/LICENSE-2.0.
#
# Any modifications or derivative works of this code must retain this
# copyright notice, and modified files need to carry a notice indicating
# that they have been altered from the originals.

"""Building blocks for Qiskit validated classes.

This module provides the ``BaseSchema`` and ``BaseModel`` classes as the main
building blocks for defining objects (Models) that conform to a specification
(Schema) and are validated at instantiation, along with providing facilities
for being serialized and deserialized.

Implementors are recommended to subclass the two classes, and "binding" them
together by using ``bind_schema``::

    class PersonSchema(BaseSchema):
        name = String(required=True)

    @bind_schema(PersonSchema)
    class Person(BaseModel):
        pass
"""
<<<<<<< HEAD
=======

import warnings

>>>>>>> edf2c497
from functools import wraps
from types import SimpleNamespace, MethodType

from marshmallow import ValidationError
from marshmallow import Schema, post_dump, post_load
from marshmallow import fields as _fields
from marshmallow.utils import is_collection, INCLUDE

from .exceptions import ModelValidationError


class ModelTypeValidator(_fields.Field):
    """A field able to validate the correct type of a value."""

    valid_types = (object, )

    def _expected_types(self):
        return self.valid_types

    def check_type(self, value, attr, data, **_):
        """Validates a value against the correct type of the field.

        It calls ``_expected_types`` to get a list of valid types.

        Subclasses can do one of the following:

        1. Override the ``valid_types`` property with a tuple with the expected
           types for this field.

        2. Override the ``_expected_types`` method to return a tuple of
           expected types for the field.

        3. Change ``check_type`` completely to customize validation.

        Note:
            This method or the overrides must return the ``value`` parameter
            untouched.
        """
        expected_types = self._expected_types()
        if not isinstance(value, expected_types):
            raise self._not_expected_type(
                value, expected_types, fields=[self], field_names=attr, data=data)
        return value

    @staticmethod
    def _not_expected_type(value, type_, **kwargs):
        if is_collection(type_) and len(type_) == 1:
            type_ = type_[0]

        if is_collection(type_):
            body = 'is none of the expected types {}'.format(type_)
        else:
            body = 'is not the expected type {}'.format(type_)

        message = 'Value \'{}\' {}: {}'.format(value, type(value), body)
        return ValidationError(message, **kwargs)

    def make_error_serialize(self, key, **kwargs):
        """Helper method to return a ValidationError from _serialize.

        This method wraps the result of ``make_error()``, adding contextual
        information in order to provide more informative information to users.

        Args:
            key (str): error key index.
            **kwargs: additional arguments to ``make_error()``.

        Returns:
            ValidationError: an exception with the field name.
        """
        bare_error = self.make_error(key, **kwargs)
        return ValidationError({self.name: bare_error.messages},
                               field_name=self.name)


class BaseSchema(Schema):
    """Base class for Schemas for validated Qiskit classes.

    Provides convenience functionality for the Qiskit common use case:

    * deserialization into class instances instead of dicts.
    * handling of unknown attributes not defined in the schema.

    Attributes:
         model_cls (type): class used to instantiate the instance. The
         constructor is passed all named parameters from deserialization.
    """

    class Meta:
        """Add extra fields to the schema."""
        unknown = INCLUDE

    model_cls = SimpleNamespace

    @post_dump(pass_original=True, pass_many=True)
    def dump_additional_data(self, valid_data, original_data, **kwargs):
        """Include unknown fields after dumping.

        Unknown fields are added with no processing at all.

        Args:
            valid_data (dict or list): data collected and returned by ``dump()``.
            original_data (object or list): object passed to ``dump()`` in the
                first place.
            **kwargs: extra arguments from the decorators.

        Returns:
            dict: the same ``valid_data`` extended with the unknown attributes.

        Inspired by https://github.com/marshmallow-code/marshmallow/pull/595.
        """
        if kwargs.get('many'):
            for i, _ in enumerate(valid_data):
                additional_keys = set(original_data[i].__dict__) - set(valid_data[i])
                for key in additional_keys:
                    valid_data[i][key] = getattr(original_data[i], key)
        else:
            additional_keys = set(original_data.__dict__) - set(valid_data)
            for key in additional_keys:
                valid_data[key] = getattr(original_data, key)

        return valid_data

    @post_load
    def make_model(self, data, **_):
        """Make ``load`` return a ``model_cls`` instance instead of a dict."""
        return self.model_cls(**data)


class _SchemaBinder:
    """Helper class for the parametrized decorator ``bind_schema``."""

    def __init__(self, schema_cls):
        """Get the schema for the decorated model."""
        self._schema_cls = schema_cls

    def __call__(self, model_cls):
        """Augment the model class with the validation API.

        See the docs for ``bind_schema`` for further information.
        """
        # Check for double binding of schemas.
        if self._schema_cls.__dict__.get('model_cls', None) is not None:
            raise ValueError(
                'The schema {} can not be bound twice. It is already bound to '
                '{}. If you want to reuse the schema, use '
                'subclassing'.format(self._schema_cls, self._schema_cls.model_cls))

        # Set a reference to the Model in the Schema, and vice versa.
        self._schema_cls.model_cls = model_cls
        model_cls.schema = self._schema_cls()

        # Append the methods to the Model class.
        model_cls.__init__ = self._validate_after_init(model_cls.__init__)

        # Add a Schema that performs minimal validation to the Model.
        model_cls.shallow_schema = self._create_validation_schema(self._schema_cls)

        return model_cls

    @staticmethod
    def _create_validation_schema(schema_cls):
        """Create a patched Schema for validating models.

        Model validation is not part of Marshmallow. Schemas have a ``validate``
        method but this delegates execution on ``load``. Similarly, ``load``
        will call ``_deserialize`` on every field in the schema.

        This function patches the ``_deserialize`` instance method of each
        field to make it call a custom defined method ``check_type``
        provided by Qiskit in the different fields at
        ``qiskit.validation.fields``.

        Returns:
            BaseSchema: a copy of the original Schema, overriding the
                ``_deserialize()`` call of its fields.
        """
        validation_schema = schema_cls()
        for _, field in validation_schema.fields.items():
            if isinstance(field, ModelTypeValidator):
                validate_function = field.__class__.check_type
                field._deserialize = MethodType(validate_function, field)

        return validation_schema

    @staticmethod
    def _validate_after_init(init_method):
        """Add validation during instantiation.

        The validation is performed depending on the ``validate`` parameter
        passed to the ``init_method``. If ``False``, the validation will not be
        performed.
        """
        @wraps(init_method)
        def _decorated(self, **kwargs):
            # Extract the 'validate' parameter.
            do_validation = kwargs.pop('validate', True)
            if do_validation:
                try:
                    _ = self.shallow_schema._do_load(kwargs,
                                                     postprocess=False)
                except ValidationError as ex:
                    raise ModelValidationError(
                        ex.messages, ex.field_name, ex.data, ex.valid_data, **ex.kwargs) from None

            # Set the 'validate' parameter to False, assuming that if a
            # subclass has been validated, it superclasses will also be valid.
            return init_method(self, **kwargs, validate=False)

        return _decorated


def bind_schema(schema):
    """Class decorator for adding schema validation to its instances.

    The decorator acts on the model class by adding:
    * a class attribute ``schema`` with the schema used for validation
    * a class attribute ``shallow_schema`` used for validation during
      instantiation.

    The same schema cannot be bound more than once. If you need to reuse a
    schema for a different class, create a new schema subclassing the one you
    want to reuse and leave the new empty::

        class MySchema(BaseSchema):
            title = String()

        class AnotherSchema(MySchema):
            pass

        @bind_schema(MySchema):
        class MyModel(BaseModel):
            pass

        @bind_schema(AnotherSchema):
        class AnotherModel(BaseModel):
            pass

    Note:
        By default, models decorated with this decorator are validated during
        instantiation. If ``validate=False`` is passed to the constructor, this
        validation will not be performed.

    Raises:
        ValueError: when trying to bind the same schema more than once.

    Return:
        type: the same class with validation capabilities.
    """
    return _SchemaBinder(schema)


def _base_model_from_kwargs(cls, kwargs):
    """Helper for BaseModel.__reduce__, expanding kwargs."""
    return cls(**kwargs)


class BaseModel(SimpleNamespace):
    """Base class for Models for validated Qiskit classes."""

    def __init__(self, validate=True, **kwargs):
        """BaseModel initializer.

        Note:
            The ``validate`` argument is used for controlling the behavior of
            the schema binding, and will not be present on the created object.
        """
        # pylint: disable=unused-argument
        super().__init__(**kwargs)

    def __reduce__(self):
        """Custom __reduce__ for allowing pickling and unpickling.

        Customize the reduction in order to allow serialization, as the
        BaseModels need to be pickled during the use of futures by the backends.
        Instead of returning the class, a helper is used in order to pass the
        arguments as **kwargs, as it is needed by SimpleNamespace and the
        standard __reduce__ only allows passing args as a tuple.
        """
        return _base_model_from_kwargs, (self.__class__, self.__dict__)

    def __contains__(self, item):
        """Custom implementation of membership test.

        Implement the ``__contains__`` method for catering to the common case
        of finding out if a model contains a certain key (``key in model``).
        """
        return item in self.__dict__

    def to_dict(self):
        """Serialize the model into a Python dict of simple types.

        Note that this method requires that the model is bound with
        ``@bind_schema``.
        """
        try:
            data = self.schema.dump(self)
        except ValidationError as ex:
            raise ModelValidationError(
                ex.messages, ex.field_name, ex.data, ex.valid_data, **ex.kwargs) from None

        return data

    @classmethod
    def from_dict(cls, dict_):
        """Deserialize a dict of simple types into an instance of this class.

        Note that this method requires that the model is bound with
        ``@bind_schema``.
        """
        try:
            data = cls.schema.load(dict_)
        except ValidationError as ex:
            raise ModelValidationError(
                ex.messages, ex.field_name, ex.data, ex.valid_data, **ex.kwargs) from None

        return data


class ObjSchema(BaseSchema):
    """Generic object schema."""
    pass


@bind_schema(ObjSchema)
class Obj(BaseModel):
    """Generic object in a Model."""
    pass<|MERGE_RESOLUTION|>--- conflicted
+++ resolved
@@ -29,12 +29,7 @@
     class Person(BaseModel):
         pass
 """
-<<<<<<< HEAD
-=======
-
-import warnings
-
->>>>>>> edf2c497
+
 from functools import wraps
 from types import SimpleNamespace, MethodType
 
