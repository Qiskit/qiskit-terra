# This code is part of Qiskit.
#
# (C) Copyright IBM 2017, 2018.
#
# This code is licensed under the Apache License, Version 2.0. You may
# obtain a copy of this license in the LICENSE.txt file in the root directory
# of this source tree or at http://www.apache.org/licenses/LICENSE-2.0.
#
# Any modifications or derivative works of this code must retain this
# copyright notice, and modified files need to carry a notice indicating
# that they have been altered from the originals.

# pylint: disable=invalid-name
# pylint: disable=missing-param-doc,missing-type-doc,unused-argument

"""
Visualization functions for quantum states.
"""

from typing import Optional, List, Union
from functools import reduce
import colorsys

import numpy as np
from qiskit import user_config
from qiskit.quantum_info.states.statevector import Statevector
from qiskit.quantum_info.operators.operator import Operator
from qiskit.quantum_info.operators.symplectic import PauliList, SparsePauliOp
from qiskit.quantum_info.states.densitymatrix import DensityMatrix
from qiskit.utils.deprecation import deprecate_func
from qiskit.utils import optionals as _optionals
from qiskit.circuit.tools.pi_check import pi_check

from .array import _num_to_latex, array_to_latex
from .utils import matplotlib_close_if_inline
from .exceptions import VisualizationError


<<<<<<< HEAD
@deprecate_arg("rho", new_alias="state", since="0.15.1", package_name="qiskit-terra")
=======
>>>>>>> be2cebcf
@_optionals.HAS_MATPLOTLIB.require_in_call
def plot_state_hinton(state, title="", figsize=None, ax_real=None, ax_imag=None, *, filename=None):
    """Plot a hinton diagram for the density matrix of a quantum state.

    The hinton diagram represents the values of a matrix using
    squares, whose size indicate the magnitude of their corresponding value
    and their color, its sign. A white square means the value is positive and
    a black one means negative.

    Args:
        state (Statevector or DensityMatrix or ndarray): An N-qubit quantum state.
        title (str): a string that represents the plot title
        figsize (tuple): Figure size in inches.
        filename (str): file path to save image to.
        ax_real (matplotlib.axes.Axes): An optional Axes object to be used for
            the visualization output. If none is specified a new matplotlib
            Figure will be created and used. If this is specified without an
            ax_imag only the real component plot will be generated.
            Additionally, if specified there will be no returned Figure since
            it is redundant.
        ax_imag (matplotlib.axes.Axes): An optional Axes object to be used for
            the visualization output. If none is specified a new matplotlib
            Figure will be created and used. If this is specified without an
            ax_imag only the real component plot will be generated.
            Additionally, if specified there will be no returned Figure since
            it is redundant.

    Returns:
        :class:`matplotlib:matplotlib.figure.Figure` :
            The matplotlib.Figure of the visualization if
            neither ax_real or ax_imag is set.

    Raises:
        MissingOptionalLibraryError: Requires matplotlib.
        VisualizationError: if input is not a valid N-qubit state.

    Examples:
        .. plot::
           :include-source:

            import numpy as np
            from qiskit import QuantumCircuit
            from qiskit.quantum_info import DensityMatrix
            from qiskit.visualization import plot_state_hinton

            qc = QuantumCircuit(2)
            qc.h([0, 1])
            qc.cz(0,1)
            qc.ry(np.pi/3 , 0)
            qc.rx(np.pi/5, 1)

            state = DensityMatrix(qc)
            plot_state_hinton(state, title="New Hinton Plot")

    """
    from matplotlib import pyplot as plt

    # Figure data
    rho = DensityMatrix(state)
    num = rho.num_qubits
    if num is None:
        raise VisualizationError("Input is not a multi-qubit quantum state.")
    max_weight = 2 ** np.ceil(np.log(np.abs(rho.data).max()) / np.log(2))
    datareal = np.real(rho.data)
    dataimag = np.imag(rho.data)

    if figsize is None:
        figsize = (8, 5)
    if not ax_real and not ax_imag:
        fig, (ax1, ax2) = plt.subplots(1, 2, figsize=figsize)
    else:
        if ax_real:
            fig = ax_real.get_figure()
        else:
            fig = ax_imag.get_figure()
        ax1 = ax_real
        ax2 = ax_imag
    # Reversal is to account for Qiskit's endianness.
    column_names = [bin(i)[2:].zfill(num) for i in range(2**num)]
    row_names = [bin(i)[2:].zfill(num) for i in range(2**num)][::-1]
    ly, lx = datareal.shape
    # Real
    if ax1:
        ax1.patch.set_facecolor("gray")
        ax1.set_aspect("equal", "box")
        ax1.xaxis.set_major_locator(plt.NullLocator())
        ax1.yaxis.set_major_locator(plt.NullLocator())

        for (x, y), w in np.ndenumerate(datareal):
            # Convert from matrix co-ordinates to plot co-ordinates.
            plot_x, plot_y = y, lx - x - 1
            color = "white" if w > 0 else "black"
            size = np.sqrt(np.abs(w) / max_weight)
            rect = plt.Rectangle(
                [0.5 + plot_x - size / 2, 0.5 + plot_y - size / 2],
                size,
                size,
                facecolor=color,
                edgecolor=color,
            )
            ax1.add_patch(rect)

        ax1.set_xticks(0.5 + np.arange(lx))
        ax1.set_yticks(0.5 + np.arange(ly))
        ax1.set_xlim([0, lx])
        ax1.set_ylim([0, ly])
        ax1.set_yticklabels(row_names, fontsize=14)
        ax1.set_xticklabels(column_names, fontsize=14, rotation=90)
        ax1.set_title("Re[$\\rho$]", fontsize=14)
    # Imaginary
    if ax2:
        ax2.patch.set_facecolor("gray")
        ax2.set_aspect("equal", "box")
        ax2.xaxis.set_major_locator(plt.NullLocator())
        ax2.yaxis.set_major_locator(plt.NullLocator())

        for (x, y), w in np.ndenumerate(dataimag):
            # Convert from matrix co-ordinates to plot co-ordinates.
            plot_x, plot_y = y, lx - x - 1
            color = "white" if w > 0 else "black"
            size = np.sqrt(np.abs(w) / max_weight)
            rect = plt.Rectangle(
                [0.5 + plot_x - size / 2, 0.5 + plot_y - size / 2],
                size,
                size,
                facecolor=color,
                edgecolor=color,
            )
            ax2.add_patch(rect)

        ax2.set_xticks(0.5 + np.arange(lx))
        ax2.set_yticks(0.5 + np.arange(ly))
        ax2.set_xlim([0, lx])
        ax2.set_ylim([0, ly])
        ax2.set_yticklabels(row_names, fontsize=14)
        ax2.set_xticklabels(column_names, fontsize=14, rotation=90)
        ax2.set_title("Im[$\\rho$]", fontsize=14)
    fig.tight_layout()
    if title:
        fig.suptitle(title, fontsize=16)
    if ax_real is None and ax_imag is None:
        matplotlib_close_if_inline(fig)
    if filename is None:
        return fig
    else:
        return fig.savefig(filename)


@_optionals.HAS_MATPLOTLIB.require_in_call
def plot_bloch_vector(
    bloch, title="", ax=None, figsize=None, coord_type="cartesian", font_size=None
):
    """Plot the Bloch sphere.

    Plot a Bloch sphere with the specified coordinates, that can be given in both
    cartesian and spherical systems.

    Args:
        bloch (list[double]): array of three elements where [<x>, <y>, <z>] (Cartesian)
            or [<r>, <theta>, <phi>] (spherical in radians)
            <theta> is inclination angle from +z direction
            <phi> is azimuth from +x direction
        title (str): a string that represents the plot title
        ax (matplotlib.axes.Axes): An Axes to use for rendering the bloch
            sphere
        figsize (tuple): Figure size in inches. Has no effect is passing ``ax``.
        coord_type (str): a string that specifies coordinate type for bloch
            (Cartesian or spherical), default is Cartesian
        font_size (float): Font size.

    Returns:
        :class:`matplotlib:matplotlib.figure.Figure` : A matplotlib figure instance if ``ax = None``.

    Raises:
        MissingOptionalLibraryError: Requires matplotlib.

    Examples:
        .. plot::
           :include-source:

           from qiskit.visualization import plot_bloch_vector

           plot_bloch_vector([0,1,0], title="New Bloch Sphere")

        .. plot::
           :include-source:

           import numpy as np
           from qiskit.visualization import plot_bloch_vector

           # You can use spherical coordinates instead of cartesian.

           plot_bloch_vector([1, np.pi/2, np.pi/3], coord_type='spherical')

    """
    from .bloch import Bloch

    if figsize is None:
        figsize = (5, 5)
    B = Bloch(axes=ax, font_size=font_size)
    if coord_type == "spherical":
        r, theta, phi = bloch[0], bloch[1], bloch[2]
        bloch[0] = r * np.sin(theta) * np.cos(phi)
        bloch[1] = r * np.sin(theta) * np.sin(phi)
        bloch[2] = r * np.cos(theta)
    B.add_vectors(bloch)
    B.render(title=title)
    if ax is None:
        fig = B.fig
        fig.set_size_inches(figsize[0], figsize[1])
        matplotlib_close_if_inline(fig)
        return fig
    return None


<<<<<<< HEAD
@deprecate_arg("rho", new_alias="state", since="0.15.1", package_name="qiskit-terra")
=======
>>>>>>> be2cebcf
@_optionals.HAS_MATPLOTLIB.require_in_call
def plot_bloch_multivector(
    state,
    title="",
    figsize=None,
    *,
    reverse_bits=False,
    filename=None,
    font_size=None,
    title_font_size=None,
    title_pad=1,
):
    r"""Plot a Bloch sphere for each qubit.

    Each component :math:`(x,y,z)` of the Bloch sphere labeled as 'qubit i' represents the expected
    value of the corresponding Pauli operator acting only on that qubit, that is, the expected value
    of :math:`I_{N-1} \otimes\dotsb\otimes I_{i+1}\otimes P_i \otimes I_{i-1}\otimes\dotsb\otimes
    I_0`, where :math:`N` is the number of qubits, :math:`P\in \{X,Y,Z\}` and :math:`I` is the
    identity operator.

    Args:
        state (Statevector or DensityMatrix or ndarray): an N-qubit quantum state.
        title (str): a string that represents the plot title
        figsize (tuple): size of each individual Bloch sphere figure, in inches.
        reverse_bits (bool): If True, plots qubits following Qiskit's convention [Default:False].
        font_size (float): Font size for the Bloch ball figures.
        title_font_size (float): Font size for the title.
        title_pad (float): Padding for the title (suptitle `y` position is `y=1+title_pad/100`).

    Returns:
        :class:`matplotlib:matplotlib.figure.Figure` :
            A matplotlib figure instance.

    Raises:
        MissingOptionalLibraryError: Requires matplotlib.
        VisualizationError: if input is not a valid N-qubit state.

    Examples:
        .. plot::
           :include-source:

            from qiskit import QuantumCircuit
            from qiskit.quantum_info import Statevector
            from qiskit.visualization import plot_bloch_multivector

            qc = QuantumCircuit(2)
            qc.h(0)
            qc.x(1)

            state = Statevector(qc)
            plot_bloch_multivector(state)

        .. plot::
           :include-source:

           from qiskit import QuantumCircuit
           from qiskit.quantum_info import Statevector
           from qiskit.visualization import plot_bloch_multivector

           qc = QuantumCircuit(2)
           qc.h(0)
           qc.x(1)

           # You can reverse the order of the qubits.

           from qiskit.quantum_info import DensityMatrix

           qc = QuantumCircuit(2)
           qc.h([0, 1])
           qc.t(1)
           qc.s(0)
           qc.cx(0,1)

           matrix = DensityMatrix(qc)
           plot_bloch_multivector(matrix, title='My Bloch Spheres', reverse_bits=True)

    """
    from matplotlib import pyplot as plt

    # Data
    bloch_data = (
        _bloch_multivector_data(state)[::-1] if reverse_bits else _bloch_multivector_data(state)
    )
    num = len(bloch_data)
    if figsize is not None:
        width, height = figsize
        width *= num
    else:
        width, height = plt.figaspect(1 / num)
    default_title_font_size = font_size if font_size is not None else 16
    title_font_size = title_font_size if title_font_size is not None else default_title_font_size
    fig = plt.figure(figsize=(width, height))
    for i in range(num):
        pos = num - 1 - i if reverse_bits else i
        ax = fig.add_subplot(1, num, i + 1, projection="3d")
        plot_bloch_vector(
            bloch_data[i], "qubit " + str(pos), ax=ax, figsize=figsize, font_size=font_size
        )
    fig.suptitle(title, fontsize=title_font_size, y=1.0 + title_pad / 100)
    matplotlib_close_if_inline(fig)
    if filename is None:
        return fig
    else:
        return fig.savefig(filename)


<<<<<<< HEAD
@deprecate_arg("rho", new_alias="state", since="0.15.1", package_name="qiskit-terra")
=======
>>>>>>> be2cebcf
@_optionals.HAS_MATPLOTLIB.require_in_call
def plot_state_city(
    state,
    title="",
    figsize=None,
    color=None,
    alpha=1,
    ax_real=None,
    ax_imag=None,
    *,
    filename=None,
):
    """Plot the cityscape of quantum state.

    Plot two 3d bar graphs (two dimensional) of the real and imaginary
    part of the density matrix rho.

    Args:
        state (Statevector or DensityMatrix or ndarray): an N-qubit quantum state.
        title (str): a string that represents the plot title
        figsize (tuple): Figure size in inches.
        color (list): A list of len=2 giving colors for real and
            imaginary components of matrix elements.
        alpha (float): Transparency value for bars
        ax_real (matplotlib.axes.Axes): An optional Axes object to be used for
            the visualization output. If none is specified a new matplotlib
            Figure will be created and used. If this is specified without an
            ax_imag only the real component plot will be generated.
            Additionally, if specified there will be no returned Figure since
            it is redundant.
        ax_imag (matplotlib.axes.Axes): An optional Axes object to be used for
            the visualization output. If none is specified a new matplotlib
            Figure will be created and used. If this is specified without an
            ax_real only the imaginary component plot will be generated.
            Additionally, if specified there will be no returned Figure since
            it is redundant.

    Returns:
        :class:`matplotlib:matplotlib.figure.Figure` :
            The matplotlib.Figure of the visualization if the
            ``ax_real`` and ``ax_imag`` kwargs are not set

    Raises:
        MissingOptionalLibraryError: Requires matplotlib.
        ValueError: When 'color' is not a list of len=2.
        VisualizationError: if input is not a valid N-qubit state.

    Examples:
        .. plot::
           :include-source:

           # You can choose different colors for the real and imaginary parts of the density matrix.

           from qiskit import QuantumCircuit
           from qiskit.quantum_info import DensityMatrix
           from qiskit.visualization import plot_state_city

           qc = QuantumCircuit(2)
           qc.h(0)
           qc.cx(0, 1)

           state = DensityMatrix(qc)
           plot_state_city(state, color=['midnightblue', 'crimson'], title="New State City")

        .. plot::
           :include-source:

           # You can make the bars more transparent to better see the ones that are behind
           # if they overlap.

           import numpy as np
           from qiskit.quantum_info import Statevector
           from qiskit.visualization import plot_state_city
           from qiskit import QuantumCircuit

           qc = QuantumCircuit(2)
           qc.h(0)
           qc.cx(0, 1)


           qc = QuantumCircuit(2)
           qc.h([0, 1])
           qc.cz(0,1)
           qc.ry(np.pi/3, 0)
           qc.rx(np.pi/5, 1)

           state = Statevector(qc)
           plot_state_city(state, alpha=0.6)

    """
    from matplotlib import pyplot as plt
    from mpl_toolkits.mplot3d.art3d import Poly3DCollection

    rho = DensityMatrix(state)
    num = rho.num_qubits
    if num is None:
        raise VisualizationError("Input is not a multi-qubit quantum state.")

    # get the real and imag parts of rho
    datareal = np.real(rho.data)
    dataimag = np.imag(rho.data)

    # get the labels
    column_names = [bin(i)[2:].zfill(num) for i in range(2**num)]
    row_names = [bin(i)[2:].zfill(num) for i in range(2**num)]

    lx = len(datareal[0])  # Work out matrix dimensions
    ly = len(datareal[:, 0])
    xpos = np.arange(0, lx, 1)  # Set up a mesh of positions
    ypos = np.arange(0, ly, 1)
    xpos, ypos = np.meshgrid(xpos + 0.25, ypos + 0.25)

    xpos = xpos.flatten()
    ypos = ypos.flatten()
    zpos = np.zeros(lx * ly)

    dx = 0.5 * np.ones_like(zpos)  # width of bars
    dy = dx.copy()
    dzr = datareal.flatten()
    dzi = dataimag.flatten()

    if color is None:
        color = ["#648fff", "#648fff"]
    else:
        if len(color) != 2:
            raise ValueError("'color' must be a list of len=2.")
        if color[0] is None:
            color[0] = "#648fff"
        if color[1] is None:
            color[1] = "#648fff"
    if ax_real is None and ax_imag is None:
        # set default figure size
        if figsize is None:
            figsize = (15, 5)

        fig = plt.figure(figsize=figsize)
        ax1 = fig.add_subplot(1, 2, 1, projection="3d")
        ax2 = fig.add_subplot(1, 2, 2, projection="3d")
    elif ax_real is not None:
        fig = ax_real.get_figure()
        ax1 = ax_real
        ax2 = ax_imag
    else:
        fig = ax_imag.get_figure()
        ax1 = None
        ax2 = ax_imag

    max_dzr = max(dzr)
    min_dzr = min(dzr)
    min_dzi = np.min(dzi)
    max_dzi = np.max(dzi)

    # There seems to be a rounding error in which some zero bars are negative
    dzr = np.clip(dzr, 0, None)

    if ax1 is not None:
        fc1 = generate_facecolors(xpos, ypos, zpos, dx, dy, dzr, color[0])
        for idx, cur_zpos in enumerate(zpos):
            if dzr[idx] > 0:
                zorder = 2
            else:
                zorder = 0
            b1 = ax1.bar3d(
                xpos[idx],
                ypos[idx],
                cur_zpos,
                dx[idx],
                dy[idx],
                dzr[idx],
                alpha=alpha,
                zorder=zorder,
            )
            b1.set_facecolors(fc1[6 * idx : 6 * idx + 6])

        xlim, ylim = ax1.get_xlim(), ax1.get_ylim()
        x = [xlim[0], xlim[1], xlim[1], xlim[0]]
        y = [ylim[0], ylim[0], ylim[1], ylim[1]]
        z = [0, 0, 0, 0]
        verts = [list(zip(x, y, z))]

        pc1 = Poly3DCollection(verts, alpha=0.15, facecolor="k", linewidths=1, zorder=1)

        if min(dzr) < 0 < max(dzr):
            ax1.add_collection3d(pc1)
        ax1.set_xticks(np.arange(0.5, lx + 0.5, 1))
        ax1.set_yticks(np.arange(0.5, ly + 0.5, 1))
        if max_dzr != min_dzr:
            ax1.axes.set_zlim3d(np.min(dzr), max(np.max(dzr) + 1e-9, max_dzi))
        else:
            if min_dzr == 0:
                ax1.axes.set_zlim3d(np.min(dzr), max(np.max(dzr) + 1e-9, np.max(dzi)))
            else:
                ax1.axes.set_zlim3d(auto=True)
        ax1.get_autoscalez_on()
        ax1.xaxis.set_ticklabels(row_names, fontsize=14, rotation=45, ha="right", va="top")
        ax1.yaxis.set_ticklabels(column_names, fontsize=14, rotation=-22.5, ha="left", va="center")
        ax1.set_zlabel("Re[$\\rho$]", fontsize=14)
        for tick in ax1.zaxis.get_major_ticks():
            tick.label1.set_fontsize(14)

    if ax2 is not None:
        fc2 = generate_facecolors(xpos, ypos, zpos, dx, dy, dzi, color[1])
        for idx, cur_zpos in enumerate(zpos):
            if dzi[idx] > 0:
                zorder = 2
            else:
                zorder = 0
            b2 = ax2.bar3d(
                xpos[idx],
                ypos[idx],
                cur_zpos,
                dx[idx],
                dy[idx],
                dzi[idx],
                alpha=alpha,
                zorder=zorder,
            )
            b2.set_facecolors(fc2[6 * idx : 6 * idx + 6])

        xlim, ylim = ax2.get_xlim(), ax2.get_ylim()
        x = [xlim[0], xlim[1], xlim[1], xlim[0]]
        y = [ylim[0], ylim[0], ylim[1], ylim[1]]
        z = [0, 0, 0, 0]
        verts = [list(zip(x, y, z))]

        pc2 = Poly3DCollection(verts, alpha=0.2, facecolor="k", linewidths=1, zorder=1)

        if min(dzi) < 0 < max(dzi):
            ax2.add_collection3d(pc2)
        ax2.set_xticks(np.arange(0.5, lx + 0.5, 1))
        ax2.set_yticks(np.arange(0.5, ly + 0.5, 1))
        if min_dzi != max_dzi:
            eps = 0
            ax2.axes.set_zlim3d(np.min(dzi), max(np.max(dzr) + 1e-9, np.max(dzi) + eps))
        else:
            if min_dzi == 0:
                ax2.set_zticks([0])
                eps = 1e-9
                ax2.axes.set_zlim3d(np.min(dzi), max(np.max(dzr) + 1e-9, np.max(dzi) + eps))
            else:
                ax2.axes.set_zlim3d(auto=True)

        ax2.xaxis.set_ticklabels(row_names, fontsize=14, rotation=45, ha="right", va="top")
        ax2.yaxis.set_ticklabels(column_names, fontsize=14, rotation=-22.5, ha="left", va="center")
        ax2.set_zlabel("Im[$\\rho$]", fontsize=14)
        for tick in ax2.zaxis.get_major_ticks():
            tick.label1.set_fontsize(14)
        ax2.get_autoscalez_on()

    fig.suptitle(title, fontsize=16)
    if ax_real is None and ax_imag is None:
        matplotlib_close_if_inline(fig)
    if filename is None:
        return fig
    else:
        return fig.savefig(filename)


<<<<<<< HEAD
@deprecate_arg("rho", new_alias="state", since="0.15.1", package_name="qiskit-terra")
=======
>>>>>>> be2cebcf
@_optionals.HAS_MATPLOTLIB.require_in_call
def plot_state_paulivec(state, title="", figsize=None, color=None, ax=None, *, filename=None):
    r"""Plot the Pauli-vector representation of a quantum state as bar graph.

    The Pauli-vector of a density matrix :math:`\rho` is defined by the expectation of each
    possible tensor product of single-qubit Pauli operators (including the identity), that is

    .. math ::

        \rho = \frac{1}{2^n} \sum_{\sigma \in \{I, X, Y, Z\}^{\otimes n}}
               \mathrm{Tr}(\sigma \rho) \sigma.

    This function plots the coefficients :math:`\mathrm{Tr}(\sigma\rho)` as bar graph.

    Args:
        state (Statevector or DensityMatrix or ndarray): an N-qubit quantum state.
        title (str): a string that represents the plot title
        figsize (tuple): Figure size in inches.
        color (list or str): Color of the coefficient value bars.
        ax (matplotlib.axes.Axes): An optional Axes object to be used for
            the visualization output. If none is specified a new matplotlib
            Figure will be created and used. Additionally, if specified there
            will be no returned Figure since it is redundant.

    Returns:
         :class:`matplotlib:matplotlib.figure.Figure` :
            The matplotlib.Figure of the visualization if the
            ``ax`` kwarg is not set

    Raises:
        MissingOptionalLibraryError: Requires matplotlib.
        VisualizationError: if input is not a valid N-qubit state.

    Examples:
        .. plot::
           :include-source:

           # You can set a color for all the bars.

           from qiskit import QuantumCircuit
           from qiskit.quantum_info import Statevector
           from qiskit.visualization import plot_state_paulivec

           qc = QuantumCircuit(2)
           qc.h(0)
           qc.cx(0, 1)

           state = Statevector(qc)
           plot_state_paulivec(state, color='midnightblue', title="New PauliVec plot")

        .. plot::
           :include-source:

           # If you introduce a list with less colors than bars, the color of the bars will
           # alternate following the sequence from the list.

           import numpy as np
           from qiskit.quantum_info import DensityMatrix
           from qiskit import QuantumCircuit
           from qiskit.visualization import plot_state_paulivec

           qc = QuantumCircuit(2)
           qc.h(0)
           qc.cx(0, 1)

           qc = QuantumCircuit(2)
           qc.h([0, 1])
           qc.cz(0, 1)
           qc.ry(np.pi/3, 0)
           qc.rx(np.pi/5, 1)

           matrix = DensityMatrix(qc)
           plot_state_paulivec(matrix, color=['crimson', 'midnightblue', 'seagreen'])
    """
    from matplotlib import pyplot as plt

    labels, values = _paulivec_data(state)
    numelem = len(values)

    if figsize is None:
        figsize = (7, 5)
    if color is None:
        color = "#648fff"

    ind = np.arange(numelem)  # the x locations for the groups
    width = 0.5  # the width of the bars
    if ax is None:
        return_fig = True
        fig, ax = plt.subplots(figsize=figsize)
    else:
        return_fig = False
        fig = ax.get_figure()
    ax.grid(zorder=0, linewidth=1, linestyle="--")
    ax.bar(ind, values, width, color=color, zorder=2)
    ax.axhline(linewidth=1, color="k")
    # add some text for labels, title, and axes ticks
    ax.set_ylabel("Coefficients", fontsize=14)
    ax.set_xticks(ind)
    ax.set_yticks([-1, -0.5, 0, 0.5, 1])
    ax.set_xticklabels(labels, fontsize=14, rotation=70)
    ax.set_xlabel("Pauli", fontsize=14)
    ax.set_ylim([-1, 1])
    ax.set_facecolor("#eeeeee")
    for tick in ax.xaxis.get_major_ticks() + ax.yaxis.get_major_ticks():
        tick.label1.set_fontsize(14)
    ax.set_title(title, fontsize=16)
    if return_fig:
        matplotlib_close_if_inline(fig)
    if filename is None:
        return fig
    else:
        return fig.savefig(filename)


def n_choose_k(n, k):
    """Return the number of combinations for n choose k.

    Args:
        n (int): the total number of options .
        k (int): The number of elements.

    Returns:
        int: returns the binomial coefficient
    """
    if n == 0:
        return 0
    return reduce(lambda x, y: x * y[0] / y[1], zip(range(n - k + 1, n + 1), range(1, k + 1)), 1)


def lex_index(n, k, lst):
    """Return  the lex index of a combination..

    Args:
        n (int): the total number of options .
        k (int): The number of elements.
        lst (list): list

    Returns:
        int: returns int index for lex order

    Raises:
        VisualizationError: if length of list is not equal to k
    """
    if len(lst) != k:
        raise VisualizationError("list should have length k")
    comb = [n - 1 - x for x in lst]
    dualm = sum(n_choose_k(comb[k - 1 - i], i + 1) for i in range(k))
    return int(dualm)


def bit_string_index(s):
    """Return the index of a string of 0s and 1s."""
    n = len(s)
    k = s.count("1")
    if s.count("0") != n - k:
        raise VisualizationError("s must be a string of 0 and 1")
    ones = [pos for pos, char in enumerate(s) if char == "1"]
    return lex_index(n, k, ones)


def phase_to_rgb(complex_number):
    """Map a phase of a complexnumber to a color in (r,g,b).

    complex_number is phase is first mapped to angle in the range
    [0, 2pi] and then to the HSL color wheel
    """
    angles = (np.angle(complex_number) + (np.pi * 5 / 4)) % (np.pi * 2)
    rgb = colorsys.hls_to_rgb(angles / (np.pi * 2), 0.5, 0.5)
    return rgb


<<<<<<< HEAD
@deprecate_arg("rho", new_alias="state", since="0.15.1", package_name="qiskit-terra")
=======
>>>>>>> be2cebcf
@_optionals.HAS_MATPLOTLIB.require_in_call
@_optionals.HAS_SEABORN.require_in_call
def plot_state_qsphere(
    state,
    figsize=None,
    ax=None,
    show_state_labels=True,
    show_state_phases=False,
    use_degrees=False,
    *,
    filename=None,
):
    """Plot the qsphere representation of a quantum state.
    Here, the size of the points is proportional to the probability
    of the corresponding term in the state and the color represents
    the phase.

    Args:
        state (Statevector or DensityMatrix or ndarray): an N-qubit quantum state.
        figsize (tuple): Figure size in inches.
        ax (matplotlib.axes.Axes): An optional Axes object to be used for
            the visualization output. If none is specified a new matplotlib
            Figure will be created and used. Additionally, if specified there
            will be no returned Figure since it is redundant.
        show_state_labels (bool): An optional boolean indicating whether to
            show labels for each basis state.
        show_state_phases (bool): An optional boolean indicating whether to
            show the phase for each basis state.
        use_degrees (bool): An optional boolean indicating whether to use
            radians or degrees for the phase values in the plot.

    Returns:
        :class:`matplotlib:matplotlib.figure.Figure` :
            A matplotlib figure instance if the ``ax`` kwarg is not set

    Raises:
        MissingOptionalLibraryError: Requires matplotlib.
        VisualizationError: if input is not a valid N-qubit state.

        QiskitError: Input statevector does not have valid dimensions.

    Examples:
        .. plot::
           :include-source:

           from qiskit import QuantumCircuit
           from qiskit.quantum_info import Statevector
           from qiskit.visualization import plot_state_qsphere

           qc = QuantumCircuit(2)
           qc.h(0)
           qc.cx(0, 1)

           state = Statevector(qc)
           plot_state_qsphere(state)

        .. plot::
           :include-source:

           # You can show the phase of each state and use
           # degrees instead of radians

           from qiskit.quantum_info import DensityMatrix
           import numpy as np
           from qiskit import QuantumCircuit
           from qiskit.visualization import plot_state_qsphere

           qc = QuantumCircuit(2)
           qc.h([0, 1])
           qc.cz(0,1)
           qc.ry(np.pi/3, 0)
           qc.rx(np.pi/5, 1)
           qc.z(1)

           matrix = DensityMatrix(qc)
           plot_state_qsphere(matrix,
                show_state_phases = True, use_degrees = True)
    """
    from matplotlib import gridspec
    from matplotlib import pyplot as plt
    from matplotlib.patches import Circle
    import seaborn as sns
    from scipy import linalg
    from .bloch import Arrow3D

    rho = DensityMatrix(state)
    num = rho.num_qubits
    if num is None:
        raise VisualizationError("Input is not a multi-qubit quantum state.")
    # get the eigenvectors and eigenvalues
    eigvals, eigvecs = linalg.eigh(rho.data)

    if figsize is None:
        figsize = (7, 7)

    if ax is None:
        return_fig = True
        fig = plt.figure(figsize=figsize)
    else:
        return_fig = False
        fig = ax.get_figure()

    gs = gridspec.GridSpec(nrows=3, ncols=3)

    ax = fig.add_subplot(gs[0:3, 0:3], projection="3d")
    ax.axes.set_xlim3d(-1.0, 1.0)
    ax.axes.set_ylim3d(-1.0, 1.0)
    ax.axes.set_zlim3d(-1.0, 1.0)
    ax.axes.grid(False)
    ax.view_init(elev=5, azim=275)

    # Force aspect ratio
    # MPL 3.2 or previous do not have set_box_aspect
    if hasattr(ax.axes, "set_box_aspect"):
        ax.axes.set_box_aspect((1, 1, 1))

    # start the plotting
    # Plot semi-transparent sphere
    u = np.linspace(0, 2 * np.pi, 25)
    v = np.linspace(0, np.pi, 25)
    x = np.outer(np.cos(u), np.sin(v))
    y = np.outer(np.sin(u), np.sin(v))
    z = np.outer(np.ones(np.size(u)), np.cos(v))
    ax.plot_surface(
        x, y, z, rstride=1, cstride=1, color=plt.rcParams["grid.color"], alpha=0.2, linewidth=0
    )

    # Get rid of the panes
    ax.xaxis.set_pane_color((1.0, 1.0, 1.0, 0.0))
    ax.yaxis.set_pane_color((1.0, 1.0, 1.0, 0.0))
    ax.zaxis.set_pane_color((1.0, 1.0, 1.0, 0.0))

    # Get rid of the spines
    ax.xaxis.line.set_color((1.0, 1.0, 1.0, 0.0))
    ax.yaxis.line.set_color((1.0, 1.0, 1.0, 0.0))
    ax.zaxis.line.set_color((1.0, 1.0, 1.0, 0.0))

    # Get rid of the ticks
    ax.set_xticks([])
    ax.set_yticks([])
    ax.set_zticks([])

    # traversing the eigvals/vecs backward as sorted low->high
    for idx in range(eigvals.shape[0] - 1, -1, -1):
        if eigvals[idx] > 0.001:
            # get the max eigenvalue
            state = eigvecs[:, idx]
            loc = np.absolute(state).argmax()
            # remove the global phase from max element
            angles = (np.angle(state[loc]) + 2 * np.pi) % (2 * np.pi)
            angleset = np.exp(-1j * angles)
            state = angleset * state

            d = num
            for i in range(2**num):
                # get x,y,z points
                element = bin(i)[2:].zfill(num)
                weight = element.count("1")
                zvalue = -2 * weight / d + 1
                number_of_divisions = n_choose_k(d, weight)
                weight_order = bit_string_index(element)
                angle = (float(weight) / d) * (np.pi * 2) + (
                    weight_order * 2 * (np.pi / number_of_divisions)
                )

                if (weight > d / 2) or (
                    (weight == d / 2) and (weight_order >= number_of_divisions / 2)
                ):
                    angle = np.pi - angle - (2 * np.pi / number_of_divisions)

                xvalue = np.sqrt(1 - zvalue**2) * np.cos(angle)
                yvalue = np.sqrt(1 - zvalue**2) * np.sin(angle)

                # get prob and angle - prob will be shade and angle color
                prob = np.real(np.dot(state[i], state[i].conj()))
                prob = min(prob, 1)  # See https://github.com/Qiskit/qiskit-terra/issues/4666
                colorstate = phase_to_rgb(state[i])

                alfa = 1
                if yvalue >= 0.1:
                    alfa = 1.0 - yvalue

                if not np.isclose(prob, 0) and show_state_labels:
                    rprime = 1.3
                    angle_theta = np.arctan2(np.sqrt(1 - zvalue**2), zvalue)
                    xvalue_text = rprime * np.sin(angle_theta) * np.cos(angle)
                    yvalue_text = rprime * np.sin(angle_theta) * np.sin(angle)
                    zvalue_text = rprime * np.cos(angle_theta)
                    element_text = "$\\vert" + element + "\\rangle$"
                    if show_state_phases:
                        element_angle = (np.angle(state[i]) + (np.pi * 4)) % (np.pi * 2)
                        if use_degrees:
                            element_text += "\n$%.1f^\\circ$" % (element_angle * 180 / np.pi)
                        else:
                            element_angle = pi_check(element_angle, ndigits=3).replace("pi", "\\pi")
                            element_text += "\n$%s$" % (element_angle)
                    ax.text(
                        xvalue_text,
                        yvalue_text,
                        zvalue_text,
                        element_text,
                        ha="center",
                        va="center",
                        size=12,
                    )

                ax.plot(
                    [xvalue],
                    [yvalue],
                    [zvalue],
                    markerfacecolor=colorstate,
                    markeredgecolor=colorstate,
                    marker="o",
                    markersize=np.sqrt(prob) * 30,
                    alpha=alfa,
                )

                a = Arrow3D(
                    [0, xvalue],
                    [0, yvalue],
                    [0, zvalue],
                    mutation_scale=20,
                    alpha=prob,
                    arrowstyle="-",
                    color=colorstate,
                    lw=2,
                )
                ax.add_artist(a)

            # add weight lines
            for weight in range(d + 1):
                theta = np.linspace(-2 * np.pi, 2 * np.pi, 100)
                z = -2 * weight / d + 1
                r = np.sqrt(1 - z**2)
                x = r * np.cos(theta)
                y = r * np.sin(theta)
                ax.plot(x, y, z, color=(0.5, 0.5, 0.5), lw=1, ls=":", alpha=0.5)

            # add center point
            ax.plot(
                [0],
                [0],
                [0],
                markerfacecolor=(0.5, 0.5, 0.5),
                markeredgecolor=(0.5, 0.5, 0.5),
                marker="o",
                markersize=3,
                alpha=1,
            )
        else:
            break

    n = 64
    theta = np.ones(n)
    colors = sns.hls_palette(n)

    ax2 = fig.add_subplot(gs[2:, 2:])
    ax2.pie(theta, colors=colors[5 * n // 8 :] + colors[: 5 * n // 8], radius=0.75)
    ax2.add_artist(Circle((0, 0), 0.5, color="white", zorder=1))
    offset = 0.95  # since radius of sphere is one.

    if use_degrees:
        labels = ["Phase\n(Deg)", "0", "90", "180   ", "270"]
    else:
        labels = ["Phase", "$0$", "$\\pi/2$", "$\\pi$", "$3\\pi/2$"]

    ax2.text(0, 0, labels[0], horizontalalignment="center", verticalalignment="center", fontsize=14)
    ax2.text(
        offset, 0, labels[1], horizontalalignment="center", verticalalignment="center", fontsize=14
    )
    ax2.text(
        0, offset, labels[2], horizontalalignment="center", verticalalignment="center", fontsize=14
    )
    ax2.text(
        -offset, 0, labels[3], horizontalalignment="center", verticalalignment="center", fontsize=14
    )
    ax2.text(
        0, -offset, labels[4], horizontalalignment="center", verticalalignment="center", fontsize=14
    )

    if return_fig:
        matplotlib_close_if_inline(fig)
    if filename is None:
        return fig
    else:
        return fig.savefig(filename)


@_optionals.HAS_MATPLOTLIB.require_in_call
def generate_facecolors(x, y, z, dx, dy, dz, color):
    """Generates shaded facecolors for shaded bars.

    This is here to work around a Matplotlib bug
    where alpha does not work in Bar3D.

    Args:
        x (array_like): The x- coordinates of the anchor point of the bars.
        y (array_like): The y- coordinates of the anchor point of the bars.
        z (array_like): The z- coordinates of the anchor point of the bars.
        dx (array_like): Width of bars.
        dy (array_like): Depth of bars.
        dz (array_like): Height of bars.
        color (array_like): sequence of valid color specifications, optional
    Returns:
        list: Shaded colors for bars.
    Raises:
        MissingOptionalLibraryError: If matplotlib is not installed
    """
    import matplotlib.colors as mcolors

    cuboid = np.array(
        [
            # -z
            (
                (0, 0, 0),
                (0, 1, 0),
                (1, 1, 0),
                (1, 0, 0),
            ),
            # +z
            (
                (0, 0, 1),
                (1, 0, 1),
                (1, 1, 1),
                (0, 1, 1),
            ),
            # -y
            (
                (0, 0, 0),
                (1, 0, 0),
                (1, 0, 1),
                (0, 0, 1),
            ),
            # +y
            (
                (0, 1, 0),
                (0, 1, 1),
                (1, 1, 1),
                (1, 1, 0),
            ),
            # -x
            (
                (0, 0, 0),
                (0, 0, 1),
                (0, 1, 1),
                (0, 1, 0),
            ),
            # +x
            (
                (1, 0, 0),
                (1, 1, 0),
                (1, 1, 1),
                (1, 0, 1),
            ),
        ]
    )

    # indexed by [bar, face, vertex, coord]
    polys = np.empty(x.shape + cuboid.shape)
    # handle each coordinate separately
    for i, p, dp in [(0, x, dx), (1, y, dy), (2, z, dz)]:
        p = p[..., np.newaxis, np.newaxis]
        dp = dp[..., np.newaxis, np.newaxis]
        polys[..., i] = p + dp * cuboid[..., i]

    # collapse the first two axes
    polys = polys.reshape((-1,) + polys.shape[2:])

    facecolors = []
    if len(color) == len(x):
        # bar colors specified, need to expand to number of faces
        for c in color:
            facecolors.extend([c] * 6)
    else:
        # a single color specified, or face colors specified explicitly
        facecolors = list(mcolors.to_rgba_array(color))
        if len(facecolors) < len(x):
            facecolors *= 6 * len(x)

    normals = _generate_normals(polys)
    return _shade_colors(facecolors, normals)


def _generate_normals(polygons):
    """Takes a list of polygons and return an array of their normals.

    Normals point towards the viewer for a face with its vertices in
    counterclockwise order, following the right hand rule.
    Uses three points equally spaced around the polygon.
    This normal of course might not make sense for polygons with more than
    three points not lying in a plane, but it's a plausible and fast
    approximation.

    Args:
        polygons (list): list of (M_i, 3) array_like, or (..., M, 3) array_like
            A sequence of polygons to compute normals for, which can have
            varying numbers of vertices. If the polygons all have the same
            number of vertices and array is passed, then the operation will
            be vectorized.
    Returns:
        normals: (..., 3) array_like
            A normal vector estimated for the polygon.
    """
    if isinstance(polygons, np.ndarray):
        # optimization: polygons all have the same number of points, so can
        # vectorize
        n = polygons.shape[-2]
        i1, i2, i3 = 0, n // 3, 2 * n // 3
        v1 = polygons[..., i1, :] - polygons[..., i2, :]
        v2 = polygons[..., i2, :] - polygons[..., i3, :]
    else:
        # The subtraction doesn't vectorize because polygons is jagged.
        v1 = np.empty((len(polygons), 3))
        v2 = np.empty((len(polygons), 3))
        for poly_i, ps in enumerate(polygons):
            n = len(ps)
            i1, i2, i3 = 0, n // 3, 2 * n // 3
            v1[poly_i, :] = ps[i1, :] - ps[i2, :]
            v2[poly_i, :] = ps[i2, :] - ps[i3, :]

    return np.cross(v1, v2)


def _shade_colors(color, normals, lightsource=None):
    """
    Shade *color* using normal vectors given by *normals*.
    *color* can also be an array of the same length as *normals*.
    """
    from matplotlib.colors import Normalize, LightSource
    import matplotlib.colors as mcolors

    if lightsource is None:
        # chosen for backwards-compatibility
        lightsource = LightSource(azdeg=225, altdeg=19.4712)

    def mod(v):
        return np.sqrt(v[0] ** 2 + v[1] ** 2 + v[2] ** 2)

    shade = np.array(
        [np.dot(n / mod(n), lightsource.direction) if mod(n) else np.nan for n in normals]
    )
    mask = ~np.isnan(shade)

    if mask.any():
        norm = Normalize(min(shade[mask]), max(shade[mask]))
        shade[~mask] = min(shade[mask])
        color = mcolors.to_rgba_array(color)
        # shape of color should be (M, 4) (where M is number of faces)
        # shape of shade should be (M,)
        # colors should have final shape of (M, 4)
        alpha = color[:, 3]
        colors = (0.5 + norm(shade)[:, np.newaxis] * 0.5) * color
        colors[:, 3] = alpha
    else:
        colors = np.asanyarray(color).copy()

    return colors


def state_to_latex(
    state: Union[Statevector, DensityMatrix], dims: bool = None, convention: str = "ket", **args
) -> str:
    """Return a Latex representation of a state. Wrapper function
    for `qiskit.visualization.array_to_latex` for convention 'vector'.
    Adds dims if necessary.
    Intended for use within `state_drawer`.

    Args:
        state: State to be drawn
        dims (bool): Whether to display the state's `dims`
        convention (str): Either 'vector' or 'ket'. For 'ket' plot the state in the ket-notation.
                Otherwise plot as a vector
        **args: Arguments to be passed directly to `array_to_latex` for convention 'ket'

    Returns:
        Latex representation of the state
    """
    if dims is None:  # show dims if state is not only qubits
        if set(state.dims()) == {2}:
            dims = False
        else:
            dims = True

    prefix = ""
    suffix = ""
    if dims:
        prefix = "\\begin{align}\n"
        dims_str = state._op_shape.dims_l()
        suffix = f"\\\\\n\\text{{dims={dims_str}}}\n\\end{{align}}"

    operator_shape = state._op_shape
    # we only use the ket convetion for qubit statevectors
    # this means the operator shape should hve no input dimensions and all output dimensions equal to 2
    is_qubit_statevector = len(operator_shape.dims_r()) == 0 and set(operator_shape.dims_l()) == {2}
    if convention == "ket" and is_qubit_statevector:
        latex_str = _state_to_latex_ket(state._data, **args)
    else:
        latex_str = array_to_latex(state._data, source=True, **args)
    return prefix + latex_str + suffix


@deprecate_func(
    additional_msg="For similar functionality, see sympy's ``nsimplify`` and ``latex`` functions.",
    since="0.23.0",
    package_name="qiskit-terra",
)
def num_to_latex_ket(raw_value: complex, first_term: bool, decimals: int = 10) -> Optional[str]:
    """Convert a complex number to latex code suitable for a ket expression

    Args:
        raw_value: Value to convert
        first_term: If True then generate latex code for the first term in an expression
        decimals: Number of decimal places to round to (default: 10).
    Returns:
        String with latex code or None if no term is required
    """
    if np.around(np.abs(raw_value), decimals=decimals) == 0:
        return None
    return _num_to_latex(raw_value, first_term=first_term, decimals=decimals, coefficient=True)


@deprecate_func(
    additional_msg="For similar functionality, see sympy's ``nsimplify`` and ``latex`` functions.",
    since="0.23.0",
    package_name="qiskit-terra",
)
def numbers_to_latex_terms(numbers: List[complex], decimals: int = 10) -> List[str]:
    """Convert a list of numbers to latex formatted terms
    The first non-zero term is treated differently. For this term a leading + is suppressed.
    Args:
        numbers: List of numbers to format
        decimals: Number of decimal places to round to (default: 10).
    Returns:
        List of formatted terms
    """
    first_term = True
    terms = []
    for number in numbers:
        term = num_to_latex_ket(number, first_term, decimals)
        if term is not None:
            first_term = False
        terms.append(term)
    return terms


def _numbers_to_latex_terms(numbers: List[complex], decimals: int = 10) -> List[str]:
    """Convert a list of numbers to latex formatted terms

    The first non-zero term is treated differently. For this term a leading + is suppressed.

    Args:
        numbers: List of numbers to format
        decimals: Number of decimal places to round to (default: 10).
    Returns:
        List of formatted terms
    """
    first_term = True
    terms = []
    for number in numbers:
        term = _num_to_latex(number, decimals=decimals, first_term=first_term, coefficient=True)
        terms.append(term)
        first_term = False
    return terms


def _state_to_latex_ket(
    data: List[complex], max_size: int = 12, prefix: str = "", decimals: int = 10
) -> str:
    """Convert state vector to latex representation

    Args:
        data: State vector
        max_size: Maximum number of non-zero terms in the expression. If the number of
                 non-zero terms is larger than the max_size, then the representation is truncated.
        prefix: Latex string to be prepended to the latex, intended for labels.
        decimals: Number of decimal places to round to (default: 10).

    Returns:
        String with LaTeX representation of the state vector
    """
    num = int(np.log2(len(data)))

    def ket_name(i):
        return bin(i)[2:].zfill(num)

    data = np.around(data, decimals)
    nonzero_indices = np.where(data != 0)[0].tolist()
    if len(nonzero_indices) > max_size:
        nonzero_indices = (
            nonzero_indices[: max_size // 2] + [0] + nonzero_indices[-max_size // 2 + 1 :]
        )
        latex_terms = _numbers_to_latex_terms(data[nonzero_indices], decimals)
        nonzero_indices[max_size // 2] = None
    else:
        latex_terms = _numbers_to_latex_terms(data[nonzero_indices], decimals)

    latex_str = ""
    for idx, ket_idx in enumerate(nonzero_indices):
        if ket_idx is None:
            latex_str += r" + \ldots "
        else:
            term = latex_terms[idx]
            ket = ket_name(ket_idx)
            latex_str += f"{term} |{ket}\\rangle"
    return prefix + latex_str


class TextMatrix:
    """Text representation of an array, with `__str__` method so it
    displays nicely in Jupyter notebooks"""

    def __init__(self, state, max_size=8, dims=None, prefix="", suffix=""):
        self.state = state
        self.max_size = max_size
        if dims is None:  # show dims if state is not only qubits
            if (isinstance(state, (Statevector, DensityMatrix)) and set(state.dims()) == {2}) or (
                isinstance(state, Operator)
                and len(state.input_dims()) == len(state.output_dims())
                and set(state.input_dims()) == set(state.output_dims()) == {2}
            ):
                dims = False
            else:
                dims = True
        self.dims = dims
        self.prefix = prefix
        self.suffix = suffix
        if isinstance(max_size, int):
            self.max_size = max_size
        elif isinstance(state, DensityMatrix):
            # density matrices are square, so threshold for
            # summarization is shortest side squared
            self.max_size = min(max_size) ** 2
        else:
            self.max_size = max_size[0]

    def __str__(self):
        threshold = self.max_size
        data = np.array2string(
            self.state._data, prefix=self.prefix, threshold=threshold, separator=","
        )
        dimstr = ""
        if self.dims:
            data += ",\n"
            dimstr += " " * len(self.prefix)
            if isinstance(self.state, (Statevector, DensityMatrix)):
                dimstr += f"dims={self.state._op_shape.dims_l()}"
            else:
                dimstr += f"input_dims={self.state.input_dims()}, "
                dimstr += f"output_dims={self.state.output_dims()}"

        return self.prefix + data + dimstr + self.suffix

    def __repr__(self):
        return self.__str__()


def state_drawer(state, output=None, **drawer_args):
    """Returns a visualization of the state.

    **repr**: ASCII TextMatrix of the state's ``_repr_``.

    **text**: ASCII TextMatrix that can be printed in the console.

    **latex**: An IPython Latex object for displaying in Jupyter Notebooks.

    **latex_source**: Raw, uncompiled ASCII source to generate array using LaTeX.

    **qsphere**: Matplotlib figure, rendering of statevector using `plot_state_qsphere()`.

    **hinton**: Matplotlib figure, rendering of statevector using `plot_state_hinton()`.

    **bloch**: Matplotlib figure, rendering of statevector using `plot_bloch_multivector()`.

    **city**: Matplotlib figure, rendering of statevector using `plot_state_city()`.

    **paulivec**: Matplotlib figure, rendering of statevector using `plot_state_paulivec()`.

    Args:
        output (str): Select the output method to use for drawing the
            circuit. Valid choices are ``text``, ``latex``, ``latex_source``,
            ``qsphere``, ``hinton``, ``bloch``, ``city`` or ``paulivec``.
            Default is `'text`'.
        drawer_args: Arguments to be passed to the relevant drawer. For
            'latex' and 'latex_source' see ``array_to_latex``

    Returns:
        :class:`matplotlib.figure` or :class:`str` or
        :class:`TextMatrix` or :class:`IPython.display.Latex`:
        Drawing of the state.

    Raises:
        MissingOptionalLibraryError: when `output` is `latex` and IPython is not installed.
        ValueError: when `output` is not a valid selection.
    """
    config = user_config.get_config()
    # Get default 'output' from config file else use 'repr'
    default_output = "repr"
    if output is None:
        if config:
            default_output = config.get("state_drawer", "repr")
        output = default_output
    output = output.lower()

    # Choose drawing backend:
    drawers = {
        "text": TextMatrix,
        "latex_source": state_to_latex,
        "qsphere": plot_state_qsphere,
        "hinton": plot_state_hinton,
        "bloch": plot_bloch_multivector,
        "city": plot_state_city,
        "paulivec": plot_state_paulivec,
    }
    if output == "latex":
        _optionals.HAS_IPYTHON.require_now("state_drawer")
        from IPython.display import Latex

        draw_func = drawers["latex_source"]
        return Latex(f"$${draw_func(state, **drawer_args)}$$")

    if output == "repr":
        return state.__repr__()

    try:
        draw_func = drawers[output]
        return draw_func(state, **drawer_args)
    except KeyError as err:
        raise ValueError(
            """'{}' is not a valid option for drawing {} objects. Please choose from:
            'text', 'latex', 'latex_source', 'qsphere', 'hinton',
            'bloch', 'city' or 'paulivec'.""".format(
                output, type(state).__name__
            )
        ) from err


def _bloch_multivector_data(state):
    """Return list of Bloch vectors for each qubit

    Args:
        state (DensityMatrix or Statevector): an N-qubit state.

    Returns:
        list: list of Bloch vectors (x, y, z) for each qubit.

    Raises:
        VisualizationError: if input is not an N-qubit state.
    """
    rho = DensityMatrix(state)
    num = rho.num_qubits
    if num is None:
        raise VisualizationError("Input is not a multi-qubit quantum state.")
    pauli_singles = PauliList(["X", "Y", "Z"])
    bloch_data = []
    for i in range(num):
        if num > 1:
            paulis = PauliList.from_symplectic(
                np.zeros((3, (num - 1)), dtype=bool), np.zeros((3, (num - 1)), dtype=bool)
            ).insert(i, pauli_singles, qubit=True)
        else:
            paulis = pauli_singles
        bloch_state = [np.real(np.trace(np.dot(mat, rho.data))) for mat in paulis.matrix_iter()]
        bloch_data.append(bloch_state)
    return bloch_data


def _paulivec_data(state):
    """Return paulivec data for plotting.

    Args:
        state (DensityMatrix or Statevector): an N-qubit state.

    Returns:
        tuple: (labels, values) for Pauli vector.

    Raises:
        VisualizationError: if input is not an N-qubit state.
    """
    rho = SparsePauliOp.from_operator(DensityMatrix(state))
    if rho.num_qubits is None:
        raise VisualizationError("Input is not a multi-qubit quantum state.")
    return rho.paulis.to_labels(), np.real(rho.coeffs * 2**rho.num_qubits)<|MERGE_RESOLUTION|>--- conflicted
+++ resolved
@@ -36,10 +36,6 @@
 from .exceptions import VisualizationError
 
 
-<<<<<<< HEAD
-@deprecate_arg("rho", new_alias="state", since="0.15.1", package_name="qiskit-terra")
-=======
->>>>>>> be2cebcf
 @_optionals.HAS_MATPLOTLIB.require_in_call
 def plot_state_hinton(state, title="", figsize=None, ax_real=None, ax_imag=None, *, filename=None):
     """Plot a hinton diagram for the density matrix of a quantum state.
@@ -255,10 +251,6 @@
     return None
 
 
-<<<<<<< HEAD
-@deprecate_arg("rho", new_alias="state", since="0.15.1", package_name="qiskit-terra")
-=======
->>>>>>> be2cebcf
 @_optionals.HAS_MATPLOTLIB.require_in_call
 def plot_bloch_multivector(
     state,
@@ -365,10 +357,6 @@
         return fig.savefig(filename)
 
 
-<<<<<<< HEAD
-@deprecate_arg("rho", new_alias="state", since="0.15.1", package_name="qiskit-terra")
-=======
->>>>>>> be2cebcf
 @_optionals.HAS_MATPLOTLIB.require_in_call
 def plot_state_city(
     state,
@@ -627,10 +615,6 @@
         return fig.savefig(filename)
 
 
-<<<<<<< HEAD
-@deprecate_arg("rho", new_alias="state", since="0.15.1", package_name="qiskit-terra")
-=======
->>>>>>> be2cebcf
 @_optionals.HAS_MATPLOTLIB.require_in_call
 def plot_state_paulivec(state, title="", figsize=None, color=None, ax=None, *, filename=None):
     r"""Plot the Pauli-vector representation of a quantum state as bar graph.
@@ -802,10 +786,6 @@
     return rgb
 
 
-<<<<<<< HEAD
-@deprecate_arg("rho", new_alias="state", since="0.15.1", package_name="qiskit-terra")
-=======
->>>>>>> be2cebcf
 @_optionals.HAS_MATPLOTLIB.require_in_call
 @_optionals.HAS_SEABORN.require_in_call
 def plot_state_qsphere(
