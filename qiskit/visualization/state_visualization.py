--- conflicted
+++ resolved
@@ -1078,19 +1078,12 @@
 class TextMatrix():
     """Text representation of an array, with `__str__` method so it
     displays nicely in Jupyter notebooks"""
-<<<<<<< HEAD
     def __init__(self, state, max_size=8, dims=False, prefix='', suffix=''):
-=======
-    def __init__(self, state, max_size=8, dims=False, prefix=''):
->>>>>>> 1ff533d8
         self.state = state
         self.max_size = max_size
         self.dims = dims
         self.prefix = prefix
-<<<<<<< HEAD
         self.suffix = suffix
-=======
->>>>>>> 1ff533d8
         if isinstance(max_size, int):
             self.max_size = max_size
         elif isinstance(state, DensityMatrix):
@@ -1105,7 +1098,6 @@
         data = np.array2string(
             self.state._data,
             prefix=self.prefix,
-<<<<<<< HEAD
             threshold=threshold,
             separator=','
         )
@@ -1115,15 +1107,6 @@
             dimstr += ' '*len(self.prefix)
             dimstr += f'dims={self.state._op_shape.dims_l()}'
         return self.prefix + data + dimstr + self.suffix
-=======
-            threshold=threshold
-        )
-        if self.dims:
-            suffix = f',\ndims={self.state._op_shape.dims_l()}'
-        else:
-            suffix = ''
-        return self.prefix + data + suffix
->>>>>>> 1ff533d8
 
     def __repr__(self):
         return self.__str__()
@@ -1174,7 +1157,6 @@
             ImportError: when `output` is `latex` and IPython is not installed.
             ValueError: when `output` is not a valid selection.
     """
-<<<<<<< HEAD
     config = user_config.get_config()
     # Get default 'output' from config file else use 'repr'
     default_output = 'repr'
@@ -1183,21 +1165,6 @@
             default_output = config.get('state_drawer', 'auto')
             if default_output == 'auto':
                 default_output = 'repr'
-=======
-    # set 'output'
-    config = user_config.get_config()
-    # Get default 'output' from config file else use text
-    default_output = 'text'
-    if config:
-        default_output = config.get('state_drawer', 'auto')
-        if default_output == 'auto':
-            try:
-                from IPython.display import Latex
-                default_output = 'latex'
-            except ImportError:
-                default_output = 'text'
-    if output in [None, 'auto']:
->>>>>>> 1ff533d8
         output = default_output
     output = output.lower()
     # Set 'dims'
@@ -1230,7 +1197,7 @@
         else:
             draw_func, args = drawers['latex_source']
             return Latex(draw_func(state, *args))
-<<<<<<< HEAD
+
     if output == 'repr':
         if prefix != '':
             warnings.warn("Ignoring 'prefix' for 'repr' drawing")
@@ -1239,8 +1206,6 @@
         draw_func, _ = drawers['text']
         return draw_func(state, max_size, dims, prefix, suffix)
 
-=======
->>>>>>> 1ff533d8
     try:
         draw_func, specific_args = drawers[output]
         return draw_func(state, *specific_args, **drawer_args)
