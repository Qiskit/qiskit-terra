--- conflicted
+++ resolved
@@ -329,86 +329,11 @@
     y = [0, 0, max(ypos)+0.5, max(ypos)+0.5]
     z = [0, 0, 0, 0]
     verts = [list(zip(x, y, z))]
-
-<<<<<<< HEAD
-    fc1 = generate_facecolors(xpos, ypos, zpos, dx, dy, dzr, color[0])
-    for idx, cur_zpos in enumerate(zpos):
-        if dzr[idx] > 0:
-            zorder = 2
-        else:
-            zorder = 0
-        b1 = ax1.bar3d(xpos[idx], ypos[idx], cur_zpos,
-                       dx[idx], dy[idx], dzr[idx],
-                       alpha=alpha, zorder=zorder)
-        b1.set_facecolors(fc1[6*idx:6*idx+6])
-
-    pc1 = Poly3DCollection(verts, alpha=0.15, facecolor='k',
-                           linewidths=1, zorder=1)
-
-    if min(dzr) < 0 < max(dzr):
-        ax1.add_collection3d(pc1)
-
-    ax2 = fig.add_subplot(1, 2, 2, projection='3d')
-    fc2 = generate_facecolors(xpos, ypos, zpos, dx, dy, dzi, color[1])
-    for idx, cur_zpos in enumerate(zpos):
-        if dzi[idx] > 0:
-            zorder = 2
-        else:
-            zorder = 0
-        b2 = ax2.bar3d(xpos[idx], ypos[idx], cur_zpos,
-                       dx[idx], dy[idx], dzi[idx],
-                       alpha=alpha, zorder=zorder)
-        b2.set_facecolors(fc2[6*idx:6*idx+6])
-
-    pc2 = Poly3DCollection(verts, alpha=0.2, facecolor='k',
-                           linewidths=1, zorder=1)
-
-    if min(dzi) < 0 < max(dzi):
-        ax2.add_collection3d(pc2)
-    ax1.set_xticks(np.arange(0.5, lx+0.5, 1))
-    ax1.set_yticks(np.arange(0.5, ly+0.5, 1))
     max_dzr = max(dzr)
     min_dzr = min(dzr)
     min_dzi = np.min(dzi)
     max_dzi = np.max(dzi)
-    if max_dzr != min_dzr:
-        ax1.axes.set_zlim3d(np.min(dzr), max(np.max(dzr) + 1e-9, max_dzi))
-    else:
-        if min_dzr == 0:
-            ax1.axes.set_zlim3d(np.min(dzr), max(np.max(dzr)+1e-9, np.max(dzi)))
-        else:
-            ax1.axes.set_zlim3d(auto=True)
-    ax1.get_autoscalez_on()
-    ax1.w_xaxis.set_ticklabels(row_names, fontsize=14, rotation=45)
-    ax1.w_yaxis.set_ticklabels(column_names, fontsize=14, rotation=-22.5)
-    ax1.set_zlabel('Re[$\\rho$]', fontsize=14)
-    for tick in ax1.zaxis.get_major_ticks():
-        tick.label.set_fontsize(14)
-
-    ax2.set_xticks(np.arange(0.5, lx+0.5, 1))
-    ax2.set_yticks(np.arange(0.5, ly+0.5, 1))
-    if min_dzi != max_dzi:
-        eps = 0
-        ax2.axes.set_zlim3d(np.min(dzi), max(np.max(dzr)+1e-9, np.max(dzi)+eps))
-    else:
-        if min_dzi == 0:
-            ax2.set_zticks([0])
-            eps = 1e-9
-            ax2.axes.set_zlim3d(np.min(dzi), max(np.max(dzr)+1e-9, np.max(dzi)+eps))
-        else:
-            ax2.axes.set_zlim3d(auto=True)
-    ax2.w_xaxis.set_ticklabels(row_names, fontsize=14, rotation=45)
-    ax2.w_yaxis.set_ticklabels(column_names, fontsize=14, rotation=-22.5)
-    ax2.set_zlabel('Im[$\\rho$]', fontsize=14)
-    for tick in ax2.zaxis.get_major_ticks():
-        tick.label.set_fontsize(14)
-    ax2.get_autoscalez_on()
-    plt.suptitle(title, fontsize=16)
-    if get_backend() in ['module://ipykernel.pylab.backend_inline',
-                         'nbAgg']:
-        plt.close(fig)
-    return fig
-=======
+
     if ax1 is not None:
         fc1 = generate_facecolors(xpos, ypos, zpos, dx, dy, dzr, color[0])
         for idx, cur_zpos in enumerate(zpos):
@@ -426,6 +351,21 @@
 
         if min(dzr) < 0 < max(dzr):
             ax1.add_collection3d(pc1)
+        ax1.set_xticks(np.arange(0.5, lx+0.5, 1))
+        ax1.set_yticks(np.arange(0.5, ly+0.5, 1))
+        if max_dzr != min_dzr:
+            ax1.axes.set_zlim3d(np.min(dzr), max(np.max(dzr) + 1e-9, max_dzi))
+        else:
+            if min_dzr == 0:
+                ax1.axes.set_zlim3d(np.min(dzr), max(np.max(dzr)+1e-9, np.max(dzi)))
+            else:
+                ax1.axes.set_zlim3d(auto=True)
+        ax1.get_autoscalez_on()
+        ax1.w_xaxis.set_ticklabels(row_names, fontsize=14, rotation=45)
+        ax1.w_yaxis.set_ticklabels(column_names, fontsize=14, rotation=-22.5)
+        ax1.set_zlabel('Re[$\\rho$]', fontsize=14)
+        for tick in ax1.zaxis.get_major_ticks():
+            tick.label.set_fontsize(14)
 
     if ax2 is not None:
         fc2 = generate_facecolors(xpos, ypos, zpos, dx, dy, dzi, color[1])
@@ -441,55 +381,36 @@
 
         pc2 = Poly3DCollection(verts, alpha=0.2, facecolor='k',
                                linewidths=1, zorder=1)
+
         if min(dzi) < 0 < max(dzi):
             ax2.add_collection3d(pc2)
-    if ax1 is not None:
-        ax1.set_xticks(np.arange(0.5, lx+0.5, 1))
-        ax1.set_yticks(np.arange(0.5, ly+0.5, 1))
-        max_dzr = max(dzr)
-        min_dzr = min(dzr)
-        if max_dzr != min_dzr:
-            ax1.axes.set_zlim3d(np.min(dzr), np.max(dzr)+1e-9)
-        else:
-            if min_dzr == 0:
-                ax1.axes.set_zlim3d(np.min(dzr), np.max(dzr)+1e-9)
-            else:
-                ax1.axes.set_zlim3d(auto=True)
-        ax1.zaxis.set_major_locator(MaxNLocator(5))
-        ax1.w_xaxis.set_ticklabels(row_names, fontsize=14, rotation=45)
-        ax1.w_yaxis.set_ticklabels(column_names, fontsize=14, rotation=-22.5)
-        ax1.set_zlabel("Real[rho]", fontsize=14)
-        for tick in ax1.zaxis.get_major_ticks():
-            tick.label.set_fontsize(14)
-    if ax2 is not None:
+    
+
         ax2.set_xticks(np.arange(0.5, lx+0.5, 1))
         ax2.set_yticks(np.arange(0.5, ly+0.5, 1))
-        min_dzi = np.min(dzi)
-        max_dzi = np.max(dzi)
         if min_dzi != max_dzi:
             eps = 0
-            ax2.zaxis.set_major_locator(MaxNLocator(5))
-            ax2.axes.set_zlim3d(np.min(dzi), np.max(dzi)+eps)
+            ax2.axes.set_zlim3d(np.min(dzi), max(np.max(dzr)+1e-9, np.max(dzi)+eps))
         else:
-            ax2.axes.set_zlim3d(auto=True)
             if min_dzi == 0:
                 ax2.set_zticks([0])
                 eps = 1e-9
-                ax2.axes.set_zlim3d(np.min(dzi), np.max(dzi)+eps)
+                ax2.axes.set_zlim3d(np.min(dzi), max(np.max(dzr)+1e-9, np.max(dzi)+eps))
             else:
                 ax2.axes.set_zlim3d(auto=True)
         ax2.w_xaxis.set_ticklabels(row_names, fontsize=14, rotation=45)
         ax2.w_yaxis.set_ticklabels(column_names, fontsize=14, rotation=-22.5)
-        ax2.set_zlabel("Imag[rho]", fontsize=14)
+        ax2.set_zlabel('Im[$\\rho$]', fontsize=14)
         for tick in ax2.zaxis.get_major_ticks():
             tick.label.set_fontsize(14)
+        ax2.get_autoscalez_on()
+
     fig.suptitle(title, fontsize=16)
     if ax_real is None and ax_imag is None:
         if get_backend() in ['module://ipykernel.pylab.backend_inline',
                              'nbAgg']:
             plt.close(fig)
         return fig
->>>>>>> 352f940d
 
 
 def plot_state_paulivec(rho, title="", figsize=None, color=None, ax=None):
