# This code is part of Qiskit.
#
# (C) Copyright IBM 2017, 2018.
#
# This code is licensed under the Apache License, Version 2.0. You may
# obtain a copy of this license in the LICENSE.txt file in the root directory
# of this source tree or at http://www.apache.org/licenses/LICENSE-2.0.
#
# Any modifications or derivative works of this code must retain this
# copyright notice, and modified files need to carry a notice indicating
# that they have been altered from the originals.

# pylint: disable=invalid-name,ungrouped-imports,import-error
# pylint: disable=inconsistent-return-statements,unsubscriptable-object
# pylint: disable=missing-param-doc,missing-type-doc,unused-argument

"""
Visualization functions for quantum states.
"""

from functools import reduce
import colorsys
import numpy as np
from scipy import linalg
from qiskit.quantum_info.states import DensityMatrix
from qiskit.visualization.array import _matrix_to_latex
from qiskit.utils.deprecation import deprecate_arguments
<<<<<<< HEAD
from .matplotlib import HAS_MATPLOTLIB

try:
    from IPython.display import Markdown
    HAS_IPYTHON = True
except ImportError:
    HAS_IPYTHON = False

if HAS_MATPLOTLIB:
    from matplotlib import get_backend
    from matplotlib import pyplot as plt
    from matplotlib.patches import FancyArrowPatch
    from matplotlib.patches import Circle
    import matplotlib.colors as mcolors
    from matplotlib.colors import Normalize, LightSource
    import matplotlib.gridspec as gridspec
    from mpl_toolkits.mplot3d import proj3d
    from mpl_toolkits.mplot3d.art3d import Poly3DCollection
    from qiskit.visualization.exceptions import VisualizationError
    from qiskit.visualization.bloch import Bloch
    from qiskit.visualization.utils import _bloch_multivector_data, _paulivec_data
    from qiskit.circuit.tools.pi_check import pi_check


if HAS_MATPLOTLIB:
    class Arrow3D(FancyArrowPatch):
        """Standard 3D arrow."""

        def __init__(self, xs, ys, zs, *args, **kwargs):
            """Create arrow."""
            FancyArrowPatch.__init__(self, (0, 0), (0, 0), *args, **kwargs)
            self._verts3d = xs, ys, zs

        def draw(self, renderer):
            """Draw the arrow."""
            xs3d, ys3d, zs3d = self._verts3d
            xs, ys, _ = proj3d.proj_transform(xs3d, ys3d, zs3d, renderer.M)
            self.set_positions((xs[0], ys[0]), (xs[1], ys[1]))
            FancyArrowPatch.draw(self, renderer)
=======
from qiskit.visualization.matplotlib import HAS_MATPLOTLIB
from qiskit.visualization.exceptions import VisualizationError
from qiskit.visualization.utils import _bloch_multivector_data, _paulivec_data
from qiskit.circuit.tools.pi_check import pi_check
>>>>>>> 48c09fac


@deprecate_arguments({'rho': 'state'})
def plot_state_hinton(state, title='', figsize=None, ax_real=None, ax_imag=None, *, rho=None):
    """Plot a hinton diagram for the density matrix of a quantum state.

    Args:
        state (Statevector or DensityMatrix or ndarray): An N-qubit quantum state.
        title (str): a string that represents the plot title
        figsize (tuple): Figure size in inches.
        ax_real (matplotlib.axes.Axes): An optional Axes object to be used for
            the visualization output. If none is specified a new matplotlib
            Figure will be created and used. If this is specified without an
            ax_imag only the real component plot will be generated.
            Additionally, if specified there will be no returned Figure since
            it is redundant.
        ax_imag (matplotlib.axes.Axes): An optional Axes object to be used for
            the visualization output. If none is specified a new matplotlib
            Figure will be created and used. If this is specified without an
            ax_imag only the real component plot will be generated.
            Additionally, if specified there will be no returned Figure since
            it is redundant.

    Returns:
         matplotlib.Figure:
            The matplotlib.Figure of the visualization if
            neither ax_real or ax_imag is set.

    Raises:
        ImportError: Requires matplotlib.
        VisualizationError: if input is not a valid N-qubit state.

    Example:
        .. jupyter-execute::

            from qiskit import QuantumCircuit
            from qiskit.quantum_info import DensityMatrix
            from qiskit.visualization import plot_state_hinton
            %matplotlib inline

            qc = QuantumCircuit(2)
            qc.h(0)
            qc.cx(0, 1)

            state = DensityMatrix.from_instruction(qc)
            plot_state_hinton(state, title="New Hinton Plot")
    """
    if not HAS_MATPLOTLIB:
        raise ImportError('Must have Matplotlib installed. To install, run '
                          '"pip install matplotlib".')
    from matplotlib import pyplot as plt
    from matplotlib import get_backend

    # Figure data
    rho = DensityMatrix(state)
    num = rho.num_qubits
    if num is None:
        raise VisualizationError("Input is not a multi-qubit quantum state.")
    max_weight = 2 ** np.ceil(np.log(np.abs(rho.data).max()) / np.log(2))
    datareal = np.real(rho.data)
    dataimag = np.imag(rho.data)

    if figsize is None:
        figsize = (8, 5)
    if not ax_real and not ax_imag:
        fig, (ax1, ax2) = plt.subplots(1, 2, figsize=figsize)
    else:
        if ax_real:
            fig = ax_real.get_figure()
        else:
            fig = ax_imag.get_figure()
        ax1 = ax_real
        ax2 = ax_imag
    column_names = [bin(i)[2:].zfill(num) for i in range(2**num)]
    row_names = [bin(i)[2:].zfill(num) for i in range(2**num)]
    ly, lx = datareal.shape
    # Real
    if ax1:
        ax1.patch.set_facecolor('gray')
        ax1.set_aspect('equal', 'box')
        ax1.xaxis.set_major_locator(plt.NullLocator())
        ax1.yaxis.set_major_locator(plt.NullLocator())

        for (x, y), w in np.ndenumerate(datareal):
            color = 'white' if w > 0 else 'black'
            size = np.sqrt(np.abs(w) / max_weight)
            rect = plt.Rectangle([0.5 + x - size / 2, 0.5 + y - size / 2], size, size,
                                 facecolor=color, edgecolor=color)
            ax1.add_patch(rect)

        ax1.set_xticks(0.5 + np.arange(lx))
        ax1.set_yticks(0.5 + np.arange(ly))
        ax1.set_xlim([0, lx])
        ax1.set_ylim([ly, 0])
        ax1.set_yticklabels(row_names, fontsize=14)
        ax1.set_xticklabels(column_names, fontsize=14, rotation=90)
        ax1.invert_yaxis()
        ax1.set_title('Re[$\\rho$]', fontsize=14)
    # Imaginary
    if ax2:
        ax2.patch.set_facecolor('gray')
        ax2.set_aspect('equal', 'box')
        ax2.xaxis.set_major_locator(plt.NullLocator())
        ax2.yaxis.set_major_locator(plt.NullLocator())

        for (x, y), w in np.ndenumerate(dataimag):
            color = 'white' if w > 0 else 'black'
            size = np.sqrt(np.abs(w) / max_weight)
            rect = plt.Rectangle([0.5 + x - size / 2, 0.5 + y - size / 2], size, size,
                                 facecolor=color, edgecolor=color)
            ax2.add_patch(rect)

        ax2.set_xticks(0.5 + np.arange(lx))
        ax2.set_yticks(0.5 + np.arange(ly))
        ax1.set_xlim([0, lx])
        ax1.set_ylim([ly, 0])
        ax2.set_yticklabels(row_names, fontsize=14)
        ax2.set_xticklabels(column_names, fontsize=14, rotation=90)
        ax2.invert_yaxis()
        ax2.set_title('Im[$\\rho$]', fontsize=14)
    if title:
        fig.suptitle(title, fontsize=16)
    if ax_real is None and ax_imag is None:
        if get_backend() in ['module://ipykernel.pylab.backend_inline',
                             'nbAgg']:
            plt.close(fig)
        return fig


def plot_bloch_vector(bloch, title="", ax=None, figsize=None, coord_type="cartesian"):
    """Plot the Bloch sphere.

    Plot a sphere, axes, the Bloch vector, and its projections onto each axis.

    Args:
        bloch (list[double]): array of three elements where [<x>, <y>, <z>] (cartesian)
            or [<r>, <theta>, <phi>] (spherical in radians)
            <theta> is inclination angle from +z direction
            <phi> is azimuth from +x direction
        title (str): a string that represents the plot title
        ax (matplotlib.axes.Axes): An Axes to use for rendering the bloch
            sphere
        figsize (tuple): Figure size in inches. Has no effect is passing ``ax``.
        coord_type (str): a string that specifies coordinate type for bloch
            (cartesian or spherical), default is cartesian

    Returns:
        Figure: A matplotlib figure instance if ``ax = None``.

    Raises:
        ImportError: Requires matplotlib.

    Example:
        .. jupyter-execute::

           from qiskit.visualization import plot_bloch_vector
           %matplotlib inline

           plot_bloch_vector([0,1,0], title="New Bloch Sphere")
    """
    if not HAS_MATPLOTLIB:
        raise ImportError('Must have Matplotlib installed. To install, run '
                          '"pip install matplotlib".')
    from qiskit.visualization.bloch import Bloch
    from matplotlib import get_backend
    from matplotlib import pyplot as plt

    if figsize is None:
        figsize = (5, 5)
    B = Bloch(axes=ax)
    if coord_type == "spherical":
        r, theta, phi = bloch[0], bloch[1], bloch[2]
        bloch[0] = r*np.sin(theta)*np.cos(phi)
        bloch[1] = r*np.sin(theta)*np.sin(phi)
        bloch[2] = r*np.cos(theta)
    B.add_vectors(bloch)
    B.render(title=title)
    if ax is None:
        fig = B.fig
        fig.set_size_inches(figsize[0], figsize[1])
        if get_backend() in ['module://ipykernel.pylab.backend_inline',
                             'nbAgg']:
            plt.close(fig)
        return fig
    return None


@deprecate_arguments({'rho': 'state'})
def plot_bloch_multivector(state, title='', figsize=None, *, rho=None):
    """Plot the Bloch sphere.

    Plot a sphere, axes, the Bloch vector, and its projections onto each axis.

    Args:
        state (Statevector or DensityMatrix or ndarray): an N-qubit quantum state.
        title (str): a string that represents the plot title
        figsize (tuple): Has no effect, here for compatibility only.

    Returns:
        matplotlib.Figure:
            A matplotlib figure instance.

    Raises:
        ImportError: Requires matplotlib.
        VisualizationError: if input is not a valid N-qubit state.

    Example:
        .. jupyter-execute::

            from qiskit import QuantumCircuit
            from qiskit.quantum_info import Statevector
            from qiskit.visualization import plot_bloch_multivector
            %matplotlib inline

            qc = QuantumCircuit(2)
            qc.h(0)
            qc.cx(0, 1)

            state = Statevector.from_instruction(qc)
            plot_bloch_multivector(state, title="New Bloch Multivector")
    """
    if not HAS_MATPLOTLIB:
        raise ImportError('Must have Matplotlib installed. To install, run '
                          '"pip install matplotlib".')
    from matplotlib import get_backend
    from matplotlib import pyplot as plt

    # Data
    bloch_data = _bloch_multivector_data(state)
    num = len(bloch_data)
    width, height = plt.figaspect(1/num)
    fig = plt.figure(figsize=(width, height))
    for i in range(num):
        ax = fig.add_subplot(1, num, i + 1, projection='3d')
        plot_bloch_vector(bloch_data[i], "qubit " + str(i), ax=ax,
                          figsize=figsize)
    fig.suptitle(title, fontsize=16)
    if get_backend() in ['module://ipykernel.pylab.backend_inline',
                         'nbAgg']:
        plt.close(fig)
    return fig


@deprecate_arguments({'rho': 'state'})
def plot_state_city(state, title="", figsize=None, color=None,
                    alpha=1, ax_real=None, ax_imag=None, *, rho=None):
    """Plot the cityscape of quantum state.

    Plot two 3d bar graphs (two dimensional) of the real and imaginary
    part of the density matrix rho.

    Args:
        state (Statevector or DensityMatrix or ndarray): an N-qubit quantum state.
        title (str): a string that represents the plot title
        figsize (tuple): Figure size in inches.
        color (list): A list of len=2 giving colors for real and
            imaginary components of matrix elements.
        alpha (float): Transparency value for bars
        ax_real (matplotlib.axes.Axes): An optional Axes object to be used for
            the visualization output. If none is specified a new matplotlib
            Figure will be created and used. If this is specified without an
            ax_imag only the real component plot will be generated.
            Additionally, if specified there will be no returned Figure since
            it is redundant.
        ax_imag (matplotlib.axes.Axes): An optional Axes object to be used for
            the visualization output. If none is specified a new matplotlib
            Figure will be created and used. If this is specified without an
            ax_imag only the real component plot will be generated.
            Additionally, if specified there will be no returned Figure since
            it is redundant.

    Returns:
         matplotlib.Figure:
            The matplotlib.Figure of the visualization if the
            ``ax_real`` and ``ax_imag`` kwargs are not set

    Raises:
        ImportError: Requires matplotlib.
        ValueError: When 'color' is not a list of len=2.
        VisualizationError: if input is not a valid N-qubit state.

    Example:
        .. jupyter-execute::

           from qiskit import QuantumCircuit
           from qiskit.quantum_info import DensityMatrix
           from qiskit.visualization import plot_state_city
           %matplotlib inline

           qc = QuantumCircuit(2)
           qc.h(0)
           qc.cx(0, 1)

           state = DensityMatrix.from_instruction(qc)
           plot_state_city(state, color=['midnightblue', 'midnightblue'],
                title="New State City")
    """
    if not HAS_MATPLOTLIB:
        raise ImportError('Must have Matplotlib installed. To install, run '
                          '"pip install matplotlib".')
    from matplotlib import get_backend
    from matplotlib import pyplot as plt
    from mpl_toolkits.mplot3d.art3d import Poly3DCollection

    rho = DensityMatrix(state)
    num = rho.num_qubits
    if num is None:
        raise VisualizationError("Input is not a multi-qubit quantum state.")

    # get the real and imag parts of rho
    datareal = np.real(rho.data)
    dataimag = np.imag(rho.data)

    # get the labels
    column_names = [bin(i)[2:].zfill(num) for i in range(2**num)]
    row_names = [bin(i)[2:].zfill(num) for i in range(2**num)]

    lx = len(datareal[0])            # Work out matrix dimensions
    ly = len(datareal[:, 0])
    xpos = np.arange(0, lx, 1)    # Set up a mesh of positions
    ypos = np.arange(0, ly, 1)
    xpos, ypos = np.meshgrid(xpos+0.25, ypos+0.25)

    xpos = xpos.flatten()
    ypos = ypos.flatten()
    zpos = np.zeros(lx*ly)

    dx = 0.5 * np.ones_like(zpos)  # width of bars
    dy = dx.copy()
    dzr = datareal.flatten()
    dzi = dataimag.flatten()

    if color is None:
        color = ["#648fff", "#648fff"]
    else:
        if len(color) != 2:
            raise ValueError("'color' must be a list of len=2.")
        if color[0] is None:
            color[0] = "#648fff"
        if color[1] is None:
            color[1] = "#648fff"
    if ax_real is None and ax_imag is None:
        # set default figure size
        if figsize is None:
            figsize = (15, 5)

        fig = plt.figure(figsize=figsize)
        ax1 = fig.add_subplot(1, 2, 1, projection='3d')
        ax2 = fig.add_subplot(1, 2, 2, projection='3d')
    elif ax_real is not None:
        fig = ax_real.get_figure()
        ax1 = ax_real
        if ax_imag is not None:
            ax2 = ax_imag
    else:
        fig = ax_imag.get_figure()
        ax1 = None
        ax2 = ax_imag

    max_dzr = max(dzr)
    min_dzr = min(dzr)
    min_dzi = np.min(dzi)
    max_dzi = np.max(dzi)

    if ax1 is not None:
        fc1 = generate_facecolors(xpos, ypos, zpos, dx, dy, dzr, color[0])
        for idx, cur_zpos in enumerate(zpos):
            if dzr[idx] > 0:
                zorder = 2
            else:
                zorder = 0
            b1 = ax1.bar3d(xpos[idx], ypos[idx], cur_zpos,
                           dx[idx], dy[idx], dzr[idx],
                           alpha=alpha, zorder=zorder)
            b1.set_facecolors(fc1[6*idx:6*idx+6])

        xlim, ylim = ax1.get_xlim(), ax1.get_ylim()
        x = [xlim[0], xlim[1], xlim[1], xlim[0]]
        y = [ylim[0], ylim[0], ylim[1], ylim[1]]
        z = [0, 0, 0, 0]
        verts = [list(zip(x, y, z))]

        pc1 = Poly3DCollection(verts, alpha=0.15, facecolor='k',
                               linewidths=1, zorder=1)

        if min(dzr) < 0 < max(dzr):
            ax1.add_collection3d(pc1)
        ax1.set_xticks(np.arange(0.5, lx+0.5, 1))
        ax1.set_yticks(np.arange(0.5, ly+0.5, 1))
        if max_dzr != min_dzr:
            ax1.axes.set_zlim3d(np.min(dzr), max(np.max(dzr) + 1e-9, max_dzi))
        else:
            if min_dzr == 0:
                ax1.axes.set_zlim3d(np.min(dzr), max(np.max(dzr)+1e-9, np.max(dzi)))
            else:
                ax1.axes.set_zlim3d(auto=True)
        ax1.get_autoscalez_on()
        ax1.w_xaxis.set_ticklabels(row_names, fontsize=14, rotation=45,
                                   ha='right', va='top')
        ax1.w_yaxis.set_ticklabels(column_names, fontsize=14, rotation=-22.5,
                                   ha='left', va='center')
        ax1.set_zlabel('Re[$\\rho$]', fontsize=14)
        for tick in ax1.zaxis.get_major_ticks():
            tick.label.set_fontsize(14)

    if ax2 is not None:
        fc2 = generate_facecolors(xpos, ypos, zpos, dx, dy, dzi, color[1])
        for idx, cur_zpos in enumerate(zpos):
            if dzi[idx] > 0:
                zorder = 2
            else:
                zorder = 0
            b2 = ax2.bar3d(xpos[idx], ypos[idx], cur_zpos,
                           dx[idx], dy[idx], dzi[idx],
                           alpha=alpha, zorder=zorder)
            b2.set_facecolors(fc2[6*idx:6*idx+6])

        xlim, ylim = ax2.get_xlim(), ax2.get_ylim()
        x = [xlim[0], xlim[1], xlim[1], xlim[0]]
        y = [ylim[0], ylim[0], ylim[1], ylim[1]]
        z = [0, 0, 0, 0]
        verts = [list(zip(x, y, z))]

        pc2 = Poly3DCollection(verts, alpha=0.2, facecolor='k',
                               linewidths=1, zorder=1)

        if min(dzi) < 0 < max(dzi):
            ax2.add_collection3d(pc2)
        ax2.set_xticks(np.arange(0.5, lx+0.5, 1))
        ax2.set_yticks(np.arange(0.5, ly+0.5, 1))
        if min_dzi != max_dzi:
            eps = 0
            ax2.axes.set_zlim3d(np.min(dzi), max(np.max(dzr)+1e-9, np.max(dzi)+eps))
        else:
            if min_dzi == 0:
                ax2.set_zticks([0])
                eps = 1e-9
                ax2.axes.set_zlim3d(np.min(dzi), max(np.max(dzr)+1e-9, np.max(dzi)+eps))
            else:
                ax2.axes.set_zlim3d(auto=True)

        ax2.w_xaxis.set_ticklabels(row_names, fontsize=14, rotation=45,
                                   ha='right', va='top')
        ax2.w_yaxis.set_ticklabels(column_names, fontsize=14, rotation=-22.5,
                                   ha='left', va='center')
        ax2.set_zlabel('Im[$\\rho$]', fontsize=14)
        for tick in ax2.zaxis.get_major_ticks():
            tick.label.set_fontsize(14)
        ax2.get_autoscalez_on()

    fig.suptitle(title, fontsize=16)
    if ax_real is None and ax_imag is None:
        if get_backend() in ['module://ipykernel.pylab.backend_inline',
                             'nbAgg']:
            plt.close(fig)
        return fig


@deprecate_arguments({'rho': 'state'})
def plot_state_paulivec(state, title="", figsize=None, color=None, ax=None, *, rho=None):
    """Plot the paulivec representation of a quantum state.

    Plot a bargraph of the mixed state rho over the pauli matrices

    Args:
        state (Statevector or DensityMatrix or ndarray): an N-qubit quantum state.
        title (str): a string that represents the plot title
        figsize (tuple): Figure size in inches.
        color (list or str): Color of the expectation value bars.
        ax (matplotlib.axes.Axes): An optional Axes object to be used for
            the visualization output. If none is specified a new matplotlib
            Figure will be created and used. Additionally, if specified there
            will be no returned Figure since it is redundant.

    Returns:
         matplotlib.Figure:
            The matplotlib.Figure of the visualization if the
            ``ax`` kwarg is not set

    Raises:
        ImportError: Requires matplotlib.
        VisualizationError: if input is not a valid N-qubit state.

    Example:
        .. jupyter-execute::

           from qiskit import QuantumCircuit
           from qiskit.quantum_info import Statevector
           from qiskit.visualization import plot_state_paulivec
           %matplotlib inline

           qc = QuantumCircuit(2)
           qc.h(0)
           qc.cx(0, 1)

           state = Statevector.from_instruction(qc)
           plot_state_paulivec(state, color='midnightblue',
                title="New PauliVec plot")
    """
    if not HAS_MATPLOTLIB:
        raise ImportError('Must have Matplotlib installed. To install, run '
                          '"pip install matplotlib".')
    from matplotlib import get_backend
    from matplotlib import pyplot as plt

    labels, values = _paulivec_data(state)
    numelem = len(values)

    if figsize is None:
        figsize = (7, 5)
    if color is None:
        color = "#648fff"

    ind = np.arange(numelem)  # the x locations for the groups
    width = 0.5  # the width of the bars
    if ax is None:
        return_fig = True
        fig, ax = plt.subplots(figsize=figsize)
    else:
        return_fig = False
        fig = ax.get_figure()
    ax.grid(zorder=0, linewidth=1, linestyle='--')
    ax.bar(ind, values, width, color=color, zorder=2)
    ax.axhline(linewidth=1, color='k')
    # add some text for labels, title, and axes ticks
    ax.set_ylabel('Expectation value', fontsize=14)
    ax.set_xticks(ind)
    ax.set_yticks([-1, -0.5, 0, 0.5, 1])
    ax.set_xticklabels(labels, fontsize=14, rotation=70)
    ax.set_xlabel('Pauli', fontsize=14)
    ax.set_ylim([-1, 1])
    ax.set_facecolor('#eeeeee')
    for tick in ax.xaxis.get_major_ticks()+ax.yaxis.get_major_ticks():
        tick.label.set_fontsize(14)
    ax.set_title(title, fontsize=16)
    if return_fig:
        if get_backend() in ['module://ipykernel.pylab.backend_inline',
                             'nbAgg']:
            plt.close(fig)
        return fig


def n_choose_k(n, k):
    """Return the number of combinations for n choose k.

    Args:
        n (int): the total number of options .
        k (int): The number of elements.

    Returns:
        int: returns the binomial coefficient
    """
    if n == 0:
        return 0
    return reduce(lambda x, y: x * y[0] / y[1],
                  zip(range(n - k + 1, n + 1),
                      range(1, k + 1)), 1)


def lex_index(n, k, lst):
    """Return  the lex index of a combination..

    Args:
        n (int): the total number of options .
        k (int): The number of elements.
        lst (list): list

    Returns:
        int: returns int index for lex order

    Raises:
        VisualizationError: if length of list is not equal to k
    """
    if len(lst) != k:
        raise VisualizationError("list should have length k")
    comb = list(map(lambda x: n - 1 - x, lst))
    dualm = sum([n_choose_k(comb[k - 1 - i], i + 1) for i in range(k)])
    return int(dualm)


def bit_string_index(s):
    """Return the index of a string of 0s and 1s."""
    n = len(s)
    k = s.count("1")
    if s.count("0") != n - k:
        raise VisualizationError("s must be a string of 0 and 1")
    ones = [pos for pos, char in enumerate(s) if char == "1"]
    return lex_index(n, k, ones)


def phase_to_rgb(complex_number):
    """Map a phase of a complexnumber to a color in (r,g,b).

    complex_number is phase is first mapped to angle in the range
    [0, 2pi] and then to the HSL color wheel
    """
    angles = (np.angle(complex_number) + (np.pi * 4)) % (np.pi * 2)
    rgb = colorsys.hls_to_rgb(angles / (np.pi * 2), 0.5, 0.5)
    return rgb


@deprecate_arguments({'rho': 'state'})
def plot_state_qsphere(state, figsize=None, ax=None, show_state_labels=True,
                       show_state_phases=False, use_degrees=False, *, rho=None):
    """Plot the qsphere representation of a quantum state.
    Here, the size of the points is proportional to the probability
    of the corresponding term in the state and the color represents
    the phase.

    Args:
        state (Statevector or DensityMatrix or ndarray): an N-qubit quantum state.
        figsize (tuple): Figure size in inches.
        ax (matplotlib.axes.Axes): An optional Axes object to be used for
            the visualization output. If none is specified a new matplotlib
            Figure will be created and used. Additionally, if specified there
            will be no returned Figure since it is redundant.
        show_state_labels (bool): An optional boolean indicating whether to
            show labels for each basis state.
        show_state_phases (bool): An optional boolean indicating whether to
            show the phase for each basis state.
        use_degrees (bool): An optional boolean indicating whether to use
            radians or degrees for the phase values in the plot.

    Returns:
        Figure: A matplotlib figure instance if the ``ax`` kwag is not set

    Raises:
        ImportError: Requires matplotlib.
        VisualizationError: if input is not a valid N-qubit state.

        QiskitError: Input statevector does not have valid dimensions.

    Example:
        .. jupyter-execute::

           from qiskit import QuantumCircuit
           from qiskit.quantum_info import Statevector
           from qiskit.visualization import plot_state_qsphere
           %matplotlib inline

           qc = QuantumCircuit(2)
           qc.h(0)
           qc.cx(0, 1)

           state = Statevector.from_instruction(qc)
           plot_state_qsphere(state)
    """
    if not HAS_MATPLOTLIB:
        raise ImportError('Must have Matplotlib installed. To install, run '
                          '"pip install matplotlib".')

    from mpl_toolkits.mplot3d import proj3d
    from matplotlib.patches import FancyArrowPatch
    import matplotlib.gridspec as gridspec
    from matplotlib import pyplot as plt
    from matplotlib.patches import Circle
    from matplotlib import get_backend

    class Arrow3D(FancyArrowPatch):
        """Standard 3D arrow."""

        def __init__(self, xs, ys, zs, *args, **kwargs):
            """Create arrow."""
            FancyArrowPatch.__init__(self, (0, 0), (0, 0), *args, **kwargs)
            self._verts3d = xs, ys, zs

        def draw(self, renderer):
            """Draw the arrow."""
            xs3d, ys3d, zs3d = self._verts3d
            xs, ys, _ = proj3d.proj_transform(xs3d, ys3d, zs3d, renderer.M)
            self.set_positions((xs[0], ys[0]), (xs[1], ys[1]))
            FancyArrowPatch.draw(self, renderer)

    try:
        import seaborn as sns
    except ImportError:
        raise ImportError('Must have seaborn installed to use '
                          'plot_state_qsphere. To install, run "pip install seaborn".')
    rho = DensityMatrix(state)
    num = rho.num_qubits
    if num is None:
        raise VisualizationError("Input is not a multi-qubit quantum state.")
    # get the eigenvectors and eigenvalues
    eigvals, eigvecs = linalg.eigh(rho.data)

    if figsize is None:
        figsize = (7, 7)

    if ax is None:
        return_fig = True
        fig = plt.figure(figsize=figsize)
    else:
        return_fig = False
        fig = ax.get_figure()

    gs = gridspec.GridSpec(nrows=3, ncols=3)

    ax = fig.add_subplot(gs[0:3, 0:3], projection='3d')
    ax.axes.set_xlim3d(-1.0, 1.0)
    ax.axes.set_ylim3d(-1.0, 1.0)
    ax.axes.set_zlim3d(-1.0, 1.0)
    ax.axes.grid(False)
    ax.view_init(elev=5, azim=275)

    # Force aspect ratio
    # MPL 3.2 or previous do not have set_box_aspect
    if hasattr(ax.axes, 'set_box_aspect'):
        ax.axes.set_box_aspect((1, 1, 1))

    # start the plotting
    # Plot semi-transparent sphere
    u = np.linspace(0, 2 * np.pi, 25)
    v = np.linspace(0, np.pi, 25)
    x = np.outer(np.cos(u), np.sin(v))
    y = np.outer(np.sin(u), np.sin(v))
    z = np.outer(np.ones(np.size(u)), np.cos(v))
    ax.plot_surface(x, y, z, rstride=1, cstride=1, color=plt.rcParams['grid.color'],
                    alpha=0.2, linewidth=0)

    # Get rid of the panes
    ax.w_xaxis.set_pane_color((1.0, 1.0, 1.0, 0.0))
    ax.w_yaxis.set_pane_color((1.0, 1.0, 1.0, 0.0))
    ax.w_zaxis.set_pane_color((1.0, 1.0, 1.0, 0.0))

    # Get rid of the spines
    ax.w_xaxis.line.set_color((1.0, 1.0, 1.0, 0.0))
    ax.w_yaxis.line.set_color((1.0, 1.0, 1.0, 0.0))
    ax.w_zaxis.line.set_color((1.0, 1.0, 1.0, 0.0))

    # Get rid of the ticks
    ax.set_xticks([])
    ax.set_yticks([])
    ax.set_zticks([])

    # traversing the eigvals/vecs backward as sorted low->high
    for idx in range(eigvals.shape[0]-1, -1, -1):
        if eigvals[idx] > 0.001:
            # get the max eigenvalue
            state = eigvecs[:, idx]
            loc = np.absolute(state).argmax()
            # remove the global phase from max element
            angles = (np.angle(state[loc]) + 2 * np.pi) % (2 * np.pi)
            angleset = np.exp(-1j * angles)
            state = angleset * state

            d = num
            for i in range(2 ** num):
                # get x,y,z points
                element = bin(i)[2:].zfill(num)
                weight = element.count("1")
                zvalue = -2 * weight / d + 1
                number_of_divisions = n_choose_k(d, weight)
                weight_order = bit_string_index(element)
                angle = (float(weight) / d) * (np.pi * 2) + \
                        (weight_order * 2 * (np.pi / number_of_divisions))

                if (weight > d / 2) or ((weight == d / 2) and
                                        (weight_order >= number_of_divisions / 2)):
                    angle = np.pi - angle - (2 * np.pi / number_of_divisions)

                xvalue = np.sqrt(1 - zvalue ** 2) * np.cos(angle)
                yvalue = np.sqrt(1 - zvalue ** 2) * np.sin(angle)

                # get prob and angle - prob will be shade and angle color
                prob = np.real(np.dot(state[i], state[i].conj()))
                if prob > 1:  # See https://github.com/Qiskit/qiskit-terra/issues/4666
                    prob = 1
                colorstate = phase_to_rgb(state[i])

                alfa = 1
                if yvalue >= 0.1:
                    alfa = 1.0 - yvalue

                if not np.isclose(prob, 0) and show_state_labels:
                    rprime = 1.3
                    angle_theta = np.arctan2(np.sqrt(1 - zvalue ** 2), zvalue)
                    xvalue_text = rprime * np.sin(angle_theta) * np.cos(angle)
                    yvalue_text = rprime * np.sin(angle_theta) * np.sin(angle)
                    zvalue_text = rprime * np.cos(angle_theta)
                    element_text = '$\\vert' + element + '\\rangle$'
                    if show_state_phases:
                        element_angle = (np.angle(state[i]) + (np.pi * 4)) % (np.pi * 2)
                        if use_degrees:
                            element_text += '\n$%.1f^\\circ$' % (element_angle * 180/np.pi)
                        else:
                            element_angle = pi_check(element_angle, ndigits=3).replace('pi', '\\pi')
                            element_text += '\n$%s$' % (element_angle)
                    ax.text(xvalue_text, yvalue_text, zvalue_text, element_text,
                            ha='center', va='center', size=12)

                ax.plot([xvalue], [yvalue], [zvalue],
                        markerfacecolor=colorstate,
                        markeredgecolor=colorstate,
                        marker='o', markersize=np.sqrt(prob) * 30, alpha=alfa)

                a = Arrow3D([0, xvalue], [0, yvalue], [0, zvalue],
                            mutation_scale=20, alpha=prob, arrowstyle="-",
                            color=colorstate, lw=2)
                ax.add_artist(a)

            # add weight lines
            for weight in range(d + 1):
                theta = np.linspace(-2 * np.pi, 2 * np.pi, 100)
                z = -2 * weight / d + 1
                r = np.sqrt(1 - z ** 2)
                x = r * np.cos(theta)
                y = r * np.sin(theta)
                ax.plot(x, y, z, color=(.5, .5, .5), lw=1, ls=':', alpha=.5)

            # add center point
            ax.plot([0], [0], [0], markerfacecolor=(.5, .5, .5),
                    markeredgecolor=(.5, .5, .5), marker='o', markersize=3,
                    alpha=1)
        else:
            break

    n = 64
    theta = np.ones(n)

    ax2 = fig.add_subplot(gs[2:, 2:])
    ax2.pie(theta, colors=sns.color_palette("hls", n), radius=0.75)
    ax2.add_artist(Circle((0, 0), 0.5, color=plt.rcParams['figure.facecolor'], zorder=1))
    offset = 0.95  # since radius of sphere is one.

    if use_degrees:
        labels = ['Phase\n(Deg)', '0', '90', '180   ', '270']
    else:
        labels = ['Phase', '$0$', '$\\pi/2$', '$\\pi$', '$3\\pi/2$']

    ax2.text(0, 0, labels[0], horizontalalignment='center',
             verticalalignment='center', fontsize=14)
    ax2.text(offset, 0, labels[1], horizontalalignment='center',
             verticalalignment='center', fontsize=14)
    ax2.text(0, offset, labels[2], horizontalalignment='center',
             verticalalignment='center', fontsize=14)
    ax2.text(-offset, 0, labels[3], horizontalalignment='center',
             verticalalignment='center', fontsize=14)
    ax2.text(0, -offset, labels[4], horizontalalignment='center',
             verticalalignment='center', fontsize=14)

    if return_fig:
        if get_backend() in ['module://ipykernel.pylab.backend_inline',
                             'nbAgg']:
            plt.close(fig)
        return fig


def generate_facecolors(x, y, z, dx, dy, dz, color):
    """Generates shaded facecolors for shaded bars.

    This is here to work around a Matplotlib bug
    where alpha does not work in Bar3D.

    Args:
        x (array_like): The x- coordinates of the anchor point of the bars.
        y (array_like): The y- coordinates of the anchor point of the bars.
        z (array_like): The z- coordinates of the anchor point of the bars.
        dx (array_like): Width of bars.
        dy (array_like): Depth of bars.
        dz (array_like): Height of bars.
        color (array_like): sequence of valid color specifications, optional
    Returns:
        list: Shaded colors for bars.
    Raises:
        ImportError: If matplotlib is not installed
    """
    if not HAS_MATPLOTLIB:
        raise ImportError('Must have Matplotlib installed. To install, run '
                          '"pip install matplotlib".')
    import matplotlib.colors as mcolors

    cuboid = np.array([
        # -z
        (
            (0, 0, 0),
            (0, 1, 0),
            (1, 1, 0),
            (1, 0, 0),
        ),
        # +z
        (
            (0, 0, 1),
            (1, 0, 1),
            (1, 1, 1),
            (0, 1, 1),
        ),
        # -y
        (
            (0, 0, 0),
            (1, 0, 0),
            (1, 0, 1),
            (0, 0, 1),
        ),
        # +y
        (
            (0, 1, 0),
            (0, 1, 1),
            (1, 1, 1),
            (1, 1, 0),
        ),
        # -x
        (
            (0, 0, 0),
            (0, 0, 1),
            (0, 1, 1),
            (0, 1, 0),
        ),
        # +x
        (
            (1, 0, 0),
            (1, 1, 0),
            (1, 1, 1),
            (1, 0, 1),
        ),
    ])

    # indexed by [bar, face, vertex, coord]
    polys = np.empty(x.shape + cuboid.shape)
    # handle each coordinate separately
    for i, p, dp in [(0, x, dx), (1, y, dy), (2, z, dz)]:
        p = p[..., np.newaxis, np.newaxis]
        dp = dp[..., np.newaxis, np.newaxis]
        polys[..., i] = p + dp * cuboid[..., i]

    # collapse the first two axes
    polys = polys.reshape((-1,) + polys.shape[2:])

    facecolors = []
    if len(color) == len(x):
        # bar colors specified, need to expand to number of faces
        for c in color:
            facecolors.extend([c] * 6)
    else:
        # a single color specified, or face colors specified explicitly
        facecolors = list(mcolors.to_rgba_array(color))
        if len(facecolors) < len(x):
            facecolors *= (6 * len(x))

    normals = _generate_normals(polys)
    return _shade_colors(facecolors, normals)


def _generate_normals(polygons):
    """Takes a list of polygons and return an array of their normals.

    Normals point towards the viewer for a face with its vertices in
    counterclockwise order, following the right hand rule.
    Uses three points equally spaced around the polygon.
    This normal of course might not make sense for polygons with more than
    three points not lying in a plane, but it's a plausible and fast
    approximation.

    Args:
        polygons (list): list of (M_i, 3) array_like, or (..., M, 3) array_like
            A sequence of polygons to compute normals for, which can have
            varying numbers of vertices. If the polygons all have the same
            number of vertices and array is passed, then the operation will
            be vectorized.
    Returns:
        normals: (..., 3) array_like
            A normal vector estimated for the polygon.
    """
    if isinstance(polygons, np.ndarray):
        # optimization: polygons all have the same number of points, so can
        # vectorize
        n = polygons.shape[-2]
        i1, i2, i3 = 0, n//3, 2*n//3
        v1 = polygons[..., i1, :] - polygons[..., i2, :]
        v2 = polygons[..., i2, :] - polygons[..., i3, :]
    else:
        # The subtraction doesn't vectorize because polygons is jagged.
        v1 = np.empty((len(polygons), 3))
        v2 = np.empty((len(polygons), 3))
        for poly_i, ps in enumerate(polygons):
            n = len(ps)
            i1, i2, i3 = 0, n//3, 2*n//3
            v1[poly_i, :] = ps[i1, :] - ps[i2, :]
            v2[poly_i, :] = ps[i2, :] - ps[i3, :]

    return np.cross(v1, v2)


def _shade_colors(color, normals, lightsource=None):
    """
    Shade *color* using normal vectors given by *normals*.
    *color* can also be an array of the same length as *normals*.
    """
    if not HAS_MATPLOTLIB:
        raise ImportError('Must have Matplotlib installed. To install, run '
                          '"pip install matplotlib".')

    from matplotlib.colors import Normalize, LightSource
    import matplotlib.colors as mcolors

    if lightsource is None:
        # chosen for backwards-compatibility
        lightsource = LightSource(azdeg=225, altdeg=19.4712)

    def mod(v):
        return np.sqrt(v[0] ** 2 + v[1] ** 2 + v[2] ** 2)

    shade = np.array([np.dot(n / mod(n), lightsource.direction)
                      if mod(n) else np.nan for n in normals])
    mask = ~np.isnan(shade)

    if mask.any():
        norm = Normalize(min(shade[mask]), max(shade[mask]))
        shade[~mask] = min(shade[mask])
        color = mcolors.to_rgba_array(color)
        # shape of color should be (M, 4) (where M is number of faces)
        # shape of shade should be (M,)
        # colors should have final shape of (M, 4)
        alpha = color[:, 3]
        colors = (0.5 + norm(shade)[:, np.newaxis] * 0.5) * color
        colors[:, 3] = alpha
    else:
        colors = np.asanyarray(color).copy()

    return colors


def _repr_state_latex(state, max_size=(8, 8)):
    latex_str = _matrix_to_latex(state._data, max_size=max_size)
    return latex_str


def _repr_state_markdown(state, max_size=(8, 8), dims=True, prefix=None):
    latex_str = _repr_state_latex(state, max_size=max_size)
    if prefix is None:
        prefix = ''
    suffix = ""
    if dims:
        dim_str = state._op_shape.dims_l()
        suffix += f"dims={dim_str}"
    return prefix + latex_str + suffix


def _repr_state_text(state):
    prefix = '{}('.format(type(state).__name__)
    pad = len(prefix) * ' '
    return '{}{},\n{}dims={})'.format(
        prefix, np.array2string(
            state._data, separator=', ', prefix=prefix),
        pad, state._dims)


class TextMatrix():
    """Text representation of an array, with `__str__` method so it
    displays nicely in Jupyter notebooks"""
    def __init__(self, state, max_size, dims, prefix):
        self.state = state
        self.max_size = max_size
        self.dims = dims
        self.prefix = prefix
        if isinstance(max_size, int):
            self.max_size = max_size
        elif isinstance(state, DensityMatrix):
            # density matrices are square, so threshold for
            # summarization is shortest side squared
            self.max_size = min(max_size)**2
        else:
            self.max_size = max_size[0]

    def __str__(self):
        threshold = self.max_size
        data = np.array2string(
            self.state._data,
            prefix=self.prefix,
            threshold=threshold
        )
        if self.dims:
            suffix = f',\ndims={self.state._op_shape.dims_l()}'
        else:
            suffix = ''
        return self.prefix + data + suffix

    def __repr__(self):
        return self.__str__()


# pylint: disable=too-many-return-statements
def state_drawer(state,
                 output=None,
                 max_size=None,
                 dims=None,
                 prefix=None
                 ):
    """Returns a visualization of the state.

        **text**: ASCII TextMatrix that can be printed in the console.

        **markdown**: An IPython Markdown object for displaying in Jupyter Notebooks.

        **markdown_source**: ASCII markdown source used to create an IPython Markdown object.

        **latex_source**: Raw, uncompiled ASCII source to generate array using LaTeX.

        **qsphere**: Matplotlib figure, rendering of statevector using `plot_state_qsphere()`.

        **hinton**: Matplotlib figure, rendering of statevector using `plot_state_hinton()`.

        **bloch**: Matplotlib figure, rendering of statevector using `plot_bloch_multivector()`.

        Args:
            output (str): Select the output method to use for drawing the
                circuit. Valid choices are ``text``, ``markdown``,
                ``markdown_source``, ``latex_source``, ``qsphere``, ``hinton``,
                or ``bloch``. Default is `'text`'.
            max_size (int): Maximum number of elements before array is
                summarized instead of fully represented. For ``latex``
                and ``markdown`` drawers, this is also the maximum number
                of elements that will be drawn in the output array, including
                elipses elements. For ``text`` drawer, this is the ``threshold``
                parameter in ``numpy.array2string()``.
            dims (bool): For `text` and `markdown`. Whether to display the
                dimensions.
            prefix (str): For `text` and `markdown`. Text to be displayed before
                the rest of the state.

        Returns:
            :class:`matplotlib.figure` or :class:`str` or
            :class:`TextMatrix`: or :class:`IPython.display.Markdown`

        Raises:
            ImportError: when `output` is `markdown` and IPython is not installed.
            ValueError: when `output` is not a valid selection.
    """

    # sort inputs:
    if output is None:
        output = 'text'
    if prefix is None:
        prefix = ''
    if max_size is None:
        max_size = (8, 8)
    if isinstance(max_size, int):
        max_size = (max_size, max_size)

    # choose drawing:
    if output == 'text':
        return TextMatrix(state, max_size, dims, prefix=prefix)
    if output == 'markdown_source':
        return _repr_state_markdown(state, max_size=max_size, dims=dims, prefix=prefix)
    if output == 'markdown':
        if HAS_IPYTHON:
            return Markdown(_repr_state_markdown(state,
                                                 max_size=max_size,
                                                 dims=dims,
                                                 prefix=prefix))
        else:
            raise ImportError('IPython is not installed, to install run:'
                              '"pip install ipython".')
    if output == 'latex_source':
        return _repr_state_latex(state, max_size)
    if output == 'qsphere':
        return plot_state_qsphere(state)
    if output == 'hinton':
        return plot_state_hinton(state)
    if output == 'bloch':
        return plot_bloch_multivector(state)

    raise ValueError(
        """'{}' is not a valid option for drawing {} objects. Please choose from:
        'text', 'markdown_source', 'markdown', 'latex_source', 'qsphere', 'hinton',
        'bloch'.""".format(output, type(state).__name__))<|MERGE_RESOLUTION|>--- conflicted
+++ resolved
@@ -25,14 +25,7 @@
 from qiskit.quantum_info.states import DensityMatrix
 from qiskit.visualization.array import _matrix_to_latex
 from qiskit.utils.deprecation import deprecate_arguments
-<<<<<<< HEAD
-from .matplotlib import HAS_MATPLOTLIB
-
-try:
-    from IPython.display import Markdown
-    HAS_IPYTHON = True
-except ImportError:
-    HAS_IPYTHON = False
+from .matplotlib import HAS_MATPLOTLIB, HAS_IPYTHON
 
 if HAS_MATPLOTLIB:
     from matplotlib import get_backend
@@ -65,12 +58,6 @@
             xs, ys, _ = proj3d.proj_transform(xs3d, ys3d, zs3d, renderer.M)
             self.set_positions((xs[0], ys[0]), (xs[1], ys[1]))
             FancyArrowPatch.draw(self, renderer)
-=======
-from qiskit.visualization.matplotlib import HAS_MATPLOTLIB
-from qiskit.visualization.exceptions import VisualizationError
-from qiskit.visualization.utils import _bloch_multivector_data, _paulivec_data
-from qiskit.circuit.tools.pi_check import pi_check
->>>>>>> 48c09fac
 
 
 @deprecate_arguments({'rho': 'state'})
@@ -1216,6 +1203,7 @@
         return _repr_state_markdown(state, max_size=max_size, dims=dims, prefix=prefix)
     if output == 'markdown':
         if HAS_IPYTHON:
+            from IPython.display import Markdown
             return Markdown(_repr_state_markdown(state,
                                                  max_size=max_size,
                                                  dims=dims,
