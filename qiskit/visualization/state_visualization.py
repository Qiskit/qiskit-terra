--- conflicted
+++ resolved
@@ -186,14 +186,8 @@
         return fig.savefig(filename)
 
 
-<<<<<<< HEAD
-def plot_bloch_vector(
-    bloch, title="", ax=None, figsize=None, coord_type="cartesian", font_size=None
-):
-=======
 @_optionals.HAS_MATPLOTLIB.require_in_call
-def plot_bloch_vector(bloch, title="", ax=None, figsize=None, coord_type="cartesian"):
->>>>>>> 126c9ba1
+def plot_bloch_vector(bloch, title="", ax=None, figsize=None, coord_type="cartesian", font_size=None):
     """Plot the Bloch sphere.
 
     Plot a Bloch sphere with the specified coordinates, that can be given in both
