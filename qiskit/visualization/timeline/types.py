--- conflicted
+++ resolved
@@ -63,11 +63,7 @@
     TIMELINE: Box that represents time slot of a bit.
     """
     SCHED_GATE = 'Box.ScheduledGate'
-<<<<<<< HEAD
-    DELAY_GATE = 'Box.DelayGate'
-=======
     DELAY = 'Box.Delay'
->>>>>>> 33e95da6
     TIMELINE = 'Box.Timeline'
 
 
@@ -116,8 +112,4 @@
 
 
 Coordinate = NewType('Coordinate', Union[int, float, AbstractCoordinate])
-<<<<<<< HEAD
-Bits = NewType(('Bits', Union[circuit.Qubit, circuit.Clbit]))
-=======
-Bits = NewType('Bits', Union[circuit.Qubit, circuit.Clbit])
->>>>>>> 33e95da6
+Bits = NewType('Bits', Union[circuit.Qubit, circuit.Clbit])