# This code is part of Qiskit.
#
# (C) Copyright IBM 2020.
#
# This code is licensed under the Apache License, Version 2.0. You may
# obtain a copy of this license in the LICENSE.txt file in the root directory
# of this source tree or at http://www.apache.org/licenses/LICENSE-2.0.
#
# Any modifications or derivative works of this code must retain this
# copyright notice, and modified files need to carry a notice indicating
# that they have been altered from the originals.

"""
Special data types.
"""

from enum import Enum
from typing import NamedTuple, List, Union, NewType, Tuple, Dict

from qiskit import circuit


ScheduledGate = NamedTuple(
    "ScheduledGate",
    [
        ("t0", int),
        ("operand", circuit.Gate),
        ("duration", int),
        ("bits", List[Union[circuit.Qubit, circuit.Clbit]]),
        ("bit_position", int),
    ],
)
ScheduledGate.__doc__ = "A gate instruction with embedded time."
ScheduledGate.t0.__doc__ = "Time when the instruction is issued."
ScheduledGate.operand.__doc__ = "Gate object associated with the gate."
ScheduledGate.duration.__doc__ = "Time duration of the instruction."
ScheduledGate.bits.__doc__ = "List of bit associated with the gate."
ScheduledGate.bit_position.__doc__ = "Position of bit associated with this drawing source."


GateLink = NamedTuple(
    "GateLink", [("t0", int), ("opname", str), ("bits", List[Union[circuit.Qubit, circuit.Clbit]])]
)
GateLink.__doc__ = "Dedicated object to represent a relationship between instructions."
GateLink.t0.__doc__ = "A position where the link is placed."
GateLink.opname.__doc__ = "Name of gate associated with this link."
GateLink.bits.__doc__ = "List of bit associated with the instruction."


Barrier = NamedTuple(
    "Barrier",
    [("t0", int), ("bits", List[Union[circuit.Qubit, circuit.Clbit]]), ("bit_position", int)],
)
Barrier.__doc__ = "Dedicated object to represent a barrier instruction."
Barrier.t0.__doc__ = "A position where the barrier is placed."
Barrier.bits.__doc__ = "List of bit associated with the instruction."
Barrier.bit_position.__doc__ = "Position of bit associated with this drawing source."


HorizontalAxis = NamedTuple(
    "HorizontalAxis", [("window", Tuple[int, int]), ("axis_map", Dict[int, int]), ("label", str)]
)
HorizontalAxis.__doc__ = "Data to represent configuration of horizontal axis."
HorizontalAxis.window.__doc__ = "Left and right edge of graph."
HorizontalAxis.axis_map.__doc__ = "Mapping of apparent coordinate system and actual location."
HorizontalAxis.label.__doc__ = "Label of horizontal axis."


class BoxType(str, Enum):
    """Box type.

    SCHED_GATE: Box that represents occupation time by gate.
    DELAY: Box associated with delay.
    TIMELINE: Box that represents time slot of a bit.
    """

    SCHED_GATE = "Box.ScheduledGate"
    DELAY = "Box.Delay"
    TIMELINE = "Box.Timeline"


class LineType(str, Enum):
    """Line type.

    BARRIER: Line that represents barrier instruction.
    GATE_LINK: Line that represents a link among gates.
    """

    BARRIER = "Line.Barrier"
    GATE_LINK = "Line.GateLink"


class SymbolType(str, Enum):
    """Symbol type.

    FRAME: Symbol that represents zero time frame change (Rz) instruction.
    """

    FRAME = "Symbol.Frame"


class LabelType(str, Enum):
    """Label type.

    GATE_NAME: Label that represents name of gate.
    DELAY: Label associated with delay.
    GATE_PARAM: Label that represents parameter of gate.
    BIT_NAME: Label that represents name of bit.
    """

    GATE_NAME = "Label.Gate.Name"
    DELAY = "Label.Delay"
    GATE_PARAM = "Label.Gate.Param"
    BIT_NAME = "Label.Bit.Name"


class AbstractCoordinate(Enum):
    """Abstract coordinate that the exact value depends on the user preference.

    RIGHT: The horizontal coordinate at t0 shifted by the left margin.
    LEFT: The horizontal coordinate at tf shifted by the right margin.
    TOP: The vertical coordinate at the top of the canvas.
    BOTTOM: The vertical coordinate at the bottom of the canvas.
    """

    RIGHT = "RIGHT"
    LEFT = "LEFT"
    TOP = "TOP"
    BOTTOM = "BOTTOM"


class Plotter(str, Enum):
    """Name of timeline plotter APIs.

    MPL: Matplotlib plotter interface. Show timeline in 2D canvas.
    """

    MPL = "mpl"


# convenient type to represent union of drawing data
DataTypes = NewType("DataType", Union[BoxType, LabelType, LineType, SymbolType])

# convenient type to represent union of values to represent a coordinate
<<<<<<< HEAD
Coordinate = NewType('Coordinate', Union[float, AbstractCoordinate])
=======
Coordinate = NewType("Coordinate", Union[int, float, AbstractCoordinate])
>>>>>>> d5ab2640

# Valid bit objects
Bits = NewType("Bits", Union[circuit.Qubit, circuit.Clbit])<|MERGE_RESOLUTION|>--- conflicted
+++ resolved
@@ -142,11 +142,7 @@
 DataTypes = NewType("DataType", Union[BoxType, LabelType, LineType, SymbolType])
 
 # convenient type to represent union of values to represent a coordinate
-<<<<<<< HEAD
-Coordinate = NewType('Coordinate', Union[float, AbstractCoordinate])
-=======
-Coordinate = NewType("Coordinate", Union[int, float, AbstractCoordinate])
->>>>>>> d5ab2640
+Coordinate = NewType("Coordinate", Union[float, AbstractCoordinate])
 
 # Valid bit objects
 Bits = NewType("Bits", Union[circuit.Qubit, circuit.Clbit])