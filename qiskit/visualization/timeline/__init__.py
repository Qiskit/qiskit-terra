--- conflicted
+++ resolved
@@ -45,17 +45,6 @@
 def default_style() -> Dict[str, Any]:
     """Define default values of the timeline stylesheet."""
     return {
-<<<<<<< HEAD
-        'formatter.general.fig_unit_height': 0.7,
-        'formatter.general.fig_width': 6,
-        'formatter.general.dpi': 150,
-        'formatter.margin.top': 0.5,
-        'formatter.margin.bottom': 0.5,
-        'formatter.margin.left_percent': 0.05,
-        'formatter.margin.right_percent': 0.05,
-        'formatter.margin.interval': 0.3,
-        'formatter.margin.link_interval_dt': 100,
-=======
         'formatter.general.fig_unit_height': 0.5,
         'formatter.general.fig_width': 14,
         'formatter.general.dpi': 150,
@@ -65,7 +54,6 @@
         'formatter.margin.right_percent': 0.02,
         'formatter.margin.interval': 0.3,
         'formatter.margin.link_interval_dt': 20,
->>>>>>> 33e95da6
         'formatter.time_bucket.edge_dt': 10,
         'formatter.color.background': '#FFFFFF',
         'formatter.color.timeslot': '#DDDDDD',
