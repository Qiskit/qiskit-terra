--- conflicted
+++ resolved
@@ -16,12 +16,9 @@
 Scheduled circuit visualization module.
 """
 
-<<<<<<< HEAD
-=======
 # interface
 from qiskit.visualization.timeline.interface import draw
 
->>>>>>> e8169af1
 # stylesheets
 from qiskit.visualization.timeline.stylesheet import (
     IqxStandard,
