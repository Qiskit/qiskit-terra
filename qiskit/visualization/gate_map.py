# This code is part of Qiskit.
#
# (C) Copyright IBM 2017, 2018.
#
# This code is licensed under the Apache License, Version 2.0. You may
# obtain a copy of this license in the LICENSE.txt file in the root directory
# of this source tree or at http://www.apache.org/licenses/LICENSE-2.0.
#
# Any modifications or derivative works of this code must retain this
# copyright notice, and modified files need to carry a notice indicating
# that they have been altered from the originals.

"""A module for visualizing device coupling maps"""

import math
import numpy as np
from qiskit.exceptions import QiskitError
from .matplotlib import HAS_MATPLOTLIB
from .exceptions import VisualizationError


class _GraphDist():
    """Transform the circles properly for non-square axes.
    """

    def __init__(self, size, ax, x=True):
        self.size = size
        self.ax = ax  # pylint: disable=invalid-name
        self.x = x

    @property
    def dist_real(self):
        """Compute distance.
        """
        x0, y0 = self.ax.transAxes.transform(
            (0, 0))
        x1, y1 = self.ax.transAxes.transform(
            (1, 1))
        value = x1 - x0 if self.x else y1 - y0
        return value

    @property
    def dist_abs(self):
        """Distance abs
        """
        bounds = self.ax.get_xlim() if self.x else self.ax.get_ylim()
        return bounds[0] - bounds[1]

    @property
    def value(self):
        """Return value.
        """
        return (self.size / self.dist_real) * self.dist_abs

    def __mul__(self, obj):
        return self.value * obj


def plot_gate_map(backend, figsize=None,
                  plot_directed=False,
                  label_qubits=True,
                  qubit_size=24,
                  line_width=4,
                  font_size=12,
                  qubit_color=None,
                  qubit_labels=None,
                  line_color=None,
                  font_color='w',
                  ax=None):
    """Plots the gate map of a device.

    Args:
        backend (BaseBackend): A backend instance,
        figsize (tuple): Output figure size (wxh) in inches.
        plot_directed (bool): Plot directed coupling map.
        label_qubits (bool): Label the qubits.
        qubit_size (float): Size of qubit marker.
        line_width (float): Width of lines.
        font_size (int): Font size of qubit labels.
        qubit_color (list): A list of colors for the qubits
        qubit_labels (list): A list of qubit labels
        line_color (list): A list of colors for each line from coupling_map.
        font_color (str): The font color for the qubit labels.
        ax (Axes): A Matplotlib axes instance.

    Returns:
        Figure: A Matplotlib figure instance.

    Raises:
        QiskitError: if tried to pass a simulator.
        ImportError: if matplotlib not installed.

    Example:
        .. jupyter-execute::
            :hide-code:
            :hide-output:

            from qiskit.test.ibmq_mock import mock_get_backend
            mock_get_backend('FakeVigo')

        .. jupyter-execute::

           from qiskit import QuantumCircuit, execute, IBMQ
           from qiskit.visualization import plot_gate_map
           %matplotlib inline

           provider = IBMQ.load_account()
           accountProvider = IBMQ.get_provider(hub='ibm-q')
           backend = accountProvider.get_backend('ibmq_vigo')
           plot_gate_map(backend)
    """
    if not HAS_MATPLOTLIB:
        raise ImportError('Must have Matplotlib installed. To install, '
                          'run "pip install matplotlib".')
    from matplotlib import get_backend
    import matplotlib.pyplot as plt  # pylint: disable=import-error
    import matplotlib.patches as mpatches

    if backend.configuration().simulator:
        raise QiskitError('Requires a device backend, not simulator.')

    input_axes = False
    if ax:
        input_axes = True

    mpl_data = {}

    mpl_data[1] = [[0, 0]]

    mpl_data[5] = [[1, 0], [0, 1], [1, 1], [1, 2], [2, 1]]

    mpl_data[7] = [[0, 0], [0, 1], [0, 2],
                   [1, 1],
                   [2, 0], [2, 1], [2, 2]]

    mpl_data[20] = [[0, 0], [0, 1], [0, 2], [0, 3], [0, 4],
                    [1, 0], [1, 1], [1, 2], [1, 3], [1, 4],
                    [2, 0], [2, 1], [2, 2], [2, 3], [2, 4],
                    [3, 0], [3, 1], [3, 2], [3, 3], [3, 4]]

    mpl_data[15] = [[0, 0], [0, 1], [0, 2], [0, 3], [0, 4],
                    [0, 5], [0, 6], [1, 7], [1, 6], [1, 5],
                    [1, 4], [1, 3], [1, 2], [1, 1], [1, 0]]

    mpl_data[16] = [[1, 0], [0, 0], [0, 1], [0, 2], [0, 3],
                    [0, 4], [0, 5], [0, 6], [0, 7], [1, 7],
                    [1, 6], [1, 5], [1, 4], [1, 3], [1, 2], [1, 1]]

    mpl_data[27] = [[1, 0], [1, 1], [2, 1], [3, 1], [1, 2],
                    [3, 2], [0, 3], [1, 3], [3, 3], [4, 3],
                    [1, 4], [3, 4], [1, 5], [2, 5], [3, 5],
                    [1, 6], [3, 6], [0, 7], [1, 7], [3, 7],
                    [4, 7], [1, 8], [3, 8], [1, 9], [2, 9],
                    [3, 9], [3, 10]]

    mpl_data[28] = [[0, 2], [0, 3], [0, 4], [0, 5], [0, 6],
                    [1, 2], [1, 6],
                    [2, 0], [2, 1], [2, 2], [2, 3], [2, 4],
                    [2, 5], [2, 6], [2, 7], [2, 8],
                    [3, 0], [3, 4], [3, 8],
                    [4, 0], [4, 1], [4, 2], [4, 3], [4, 4],
                    [4, 5], [4, 6], [4, 7], [4, 8]]

    mpl_data[53] = [[0, 2], [0, 3], [0, 4], [0, 5], [0, 6],
                    [1, 2], [1, 6],
                    [2, 0], [2, 1], [2, 2], [2, 3], [2, 4],
                    [2, 5], [2, 6], [2, 7], [2, 8],
                    [3, 0], [3, 4], [3, 8],
                    [4, 0], [4, 1], [4, 2], [4, 3], [4, 4],
                    [4, 5], [4, 6], [4, 7], [4, 8],
                    [5, 2], [5, 6],
                    [6, 0], [6, 1], [6, 2], [6, 3], [6, 4],
                    [6, 5], [6, 6], [6, 7], [6, 8],
                    [7, 0], [7, 4], [7, 8],
                    [8, 0], [8, 1], [8, 2], [8, 3], [8, 4],
                    [8, 5], [8, 6], [8, 7], [8, 8],
                    [9, 2], [9, 6]]

    mpl_data[65] = [[0, 0], [0, 1], [0, 2], [0, 3], [0, 4],
                    [0, 5], [0, 6], [0, 7], [0, 8], [0, 9],
                    [1, 0], [1, 4], [1, 8],
                    [2, 0], [2, 1], [2, 2], [2, 3], [2, 4],
                    [2, 5], [2, 6], [2, 7], [2, 8], [2, 9], [2, 10],
                    [3, 2], [3, 6], [3, 10],
                    [4, 0], [4, 1], [4, 2], [4, 3], [4, 4],
                    [4, 5], [4, 6], [4, 7], [4, 8], [4, 9], [4, 10],
                    [5, 0], [5, 4], [5, 8],
                    [6, 0], [6, 1], [6, 2], [6, 3], [6, 4],
                    [6, 5], [6, 6], [6, 7], [6, 8], [6, 9], [6, 10],
                    [7, 2], [7, 6], [7, 10],
                    [8, 1], [8, 2], [8, 3], [8, 4],
                    [8, 5], [8, 6], [8, 7], [8, 8], [8, 9], [8, 10]]

    config = backend.configuration()
    num_qubits = config.n_qubits
    cmap = config.coupling_map

    if qubit_labels is None:
        qubit_labels = list(range(num_qubits))
    else:
        if len(qubit_labels) != num_qubits:
            raise QiskitError('Length of qubit labels '
                              'does not equal number '
                              'of qubits.')

    if num_qubits in mpl_data.keys():
        grid_data = mpl_data[num_qubits]
    else:
        if not input_axes:
            fig, ax = plt.subplots(figsize=(5, 5))
            ax.axis('off')
            return fig

    x_max = max([d[1] for d in grid_data])
    y_max = max([d[0] for d in grid_data])
    max_dim = max(x_max, y_max)

    if figsize is None:
        if num_qubits == 1 or (x_max / max_dim > 0.33 and y_max / max_dim > 0.33):
            figsize = (5, 5)
        else:
            figsize = (9, 3)

    if ax is None:
        fig, ax = plt.subplots(figsize=figsize)
        ax.axis('off')

    # set coloring
    if qubit_color is None:
        qubit_color = ['#648fff'] * config.n_qubits
    if line_color is None:
        line_color = ['#648fff'] * len(cmap) if cmap else []

    # Add lines for couplings
    if num_qubits != 1:
        for ind, edge in enumerate(cmap):
            is_symmetric = False
            if edge[::-1] in cmap:
                is_symmetric = True
            y_start = grid_data[edge[0]][0]
            x_start = grid_data[edge[0]][1]
            y_end = grid_data[edge[1]][0]
            x_end = grid_data[edge[1]][1]

            if is_symmetric:
                if y_start == y_end:
                    x_end = (x_end - x_start) / 2 + x_start

                elif x_start == x_end:
                    y_end = (y_end - y_start) / 2 + y_start

                else:
                    x_end = (x_end - x_start) / 2 + x_start
                    y_end = (y_end - y_start) / 2 + y_start
            ax.add_artist(plt.Line2D([x_start, x_end], [-y_start, -y_end],
                                     color=line_color[ind], linewidth=line_width,
                                     zorder=0))
            if plot_directed:
                dx = x_end - x_start
                dy = y_end - y_start
                if is_symmetric:
                    x_arrow = x_start + dx * 0.95
                    y_arrow = -y_start - dy * 0.95
                    dx_arrow = dx * 0.01
                    dy_arrow = -dy * 0.01
                    head_width = 0.15
                else:
                    x_arrow = x_start + dx * 0.5
                    y_arrow = -y_start - dy * 0.5
                    dx_arrow = dx * 0.2
                    dy_arrow = -dy * 0.2
                    head_width = 0.2
                ax.add_patch(mpatches.FancyArrow(x_arrow,
                                                 y_arrow,
                                                 dx_arrow,
                                                 dy_arrow,
                                                 head_width=head_width,
                                                 length_includes_head=True,
                                                 edgecolor=None,
                                                 linewidth=0,
                                                 facecolor=line_color[ind],
                                                 zorder=1))

    # Add circles for qubits
    for var, idx in enumerate(grid_data):
        _idx = [idx[1], -idx[0]]
        width = _GraphDist(qubit_size, ax, True)
        height = _GraphDist(qubit_size, ax, False)
        ax.add_artist(mpatches.Ellipse(
            _idx, width, height, color=qubit_color[var], zorder=1))
        if label_qubits:
            ax.text(*_idx, s=qubit_labels[var],
                    horizontalalignment='center',
                    verticalalignment='center',
                    color=font_color, size=font_size, weight='bold')
    ax.set_xlim([-1, x_max + 1])
    ax.set_ylim([-(y_max + 1), 1])
    if not input_axes:
        if get_backend() in ['module://ipykernel.pylab.backend_inline',
                             'nbAgg']:
            plt.close(fig)
        return fig
    return None


def plot_circuit_layout(circuit, backend, view='virtual'):
    """Plot the layout of a circuit transpiled for a given
    target backend.

    Args:
        circuit (QuantumCircuit): Input quantum circuit.
        backend (BaseBackend): Target backend.
        view (str): Layout view: either 'virtual' or 'physical'.

    Returns:
        Figure: A matplotlib figure showing layout.

    Raises:
        QiskitError: Invalid view type given.
        VisualizationError: Circuit has no layout attribute.

    Example:
        .. jupyter-execute::
            :hide-code:
            :hide-output:

            from qiskit.test.ibmq_mock import mock_get_backend
            mock_get_backend('FakeVigo')

        .. jupyter-execute::

            import numpy as np
            from qiskit import QuantumCircuit, IBMQ, transpile
            from qiskit.visualization import plot_histogram, plot_gate_map, plot_circuit_layout
            from qiskit.tools.monitor import job_monitor
            import matplotlib.pyplot as plt
            %matplotlib inline

            IBMQ.load_account()

            ghz = QuantumCircuit(3, 3)
            ghz.h(0)
            for idx in range(1,3):
                ghz.cx(0,idx)
            ghz.measure(range(3), range(3))

            provider = IBMQ.get_provider(hub='ibm-q')
            backend = provider.get_backend('ibmq_vigo')
            new_circ_lv3 = transpile(ghz, backend=backend, optimization_level=3)
            plot_circuit_layout(new_circ_lv3, backend)
    """
    if circuit._layout is None:
        raise QiskitError('Circuit has no layout. '
                          'Perhaps it has not been transpiled.')

    num_qubits = backend.configuration().n_qubits

    qubits = []
    qubit_labels = [None] * num_qubits

    if view == 'virtual':
        for key, val in circuit._layout.get_virtual_bits().items():
            if key.register.name != 'ancilla':
                qubits.append(val)
                qubit_labels[val] = key.index

    elif view == 'physical':
        for key, val in circuit._layout.get_physical_bits().items():
            if val.register.name != 'ancilla':
                qubits.append(key)
                qubit_labels[key] = key

    else:
        raise VisualizationError("Layout view must be 'virtual' or 'physical'.")

    qcolors = ['#648fff'] * num_qubits
    for k in qubits:
        qcolors[k] = 'k'

    cmap = backend.configuration().coupling_map

    lcolors = ['#648fff'] * len(cmap)

    for idx, edge in enumerate(cmap):
        if edge[0] in qubits and edge[1] in qubits:
            lcolors[idx] = 'k'

    fig = plot_gate_map(backend,
                        qubit_color=qcolors,
                        qubit_labels=qubit_labels,
                        line_color=lcolors)
    return fig


def plot_error_map(backend, figsize=(12, 9), show_title=True):
    """Plots the error map of a given backend.

    Args:
        backend (IBMQBackend): Given backend.
        figsize (tuple): Figure size in inches.
        show_title (bool): Show the title or not.

    Returns:
        Figure: A matplotlib figure showing error map.

    Raises:
        VisualizationError: Input is not IBMQ backend.
        ImportError: If seaborn is not installed

    Example:
        .. jupyter-execute::
            :hide-code:
            :hide-output:

            from qiskit.test.ibmq_mock import mock_get_backend
            mock_get_backend('FakeVigo')

        .. jupyter-execute::

            from qiskit import QuantumCircuit, execute, IBMQ
            from qiskit.visualization import plot_error_map
            %matplotlib inline

            IBMQ.load_account()
            provider = IBMQ.get_provider(hub='ibm-q')
            backend = provider.get_backend('ibmq_vigo')
            plot_error_map(backend)
    """
    try:
        import seaborn as sns
    except ImportError as ex:
        raise ImportError('Must have seaborn installed to use plot_error_map. '
<<<<<<< HEAD
                          'To install, run "pip install seaborn".') from ex
=======
                          'To install, run "pip install seaborn".')
    if not HAS_MATPLOTLIB:
        raise ImportError('Must have Matplotlib installed. To install, '
                          'run "pip install matplotlib".')
    import matplotlib
    from matplotlib import get_backend
    import matplotlib.pyplot as plt  # pylint: disable=import-error
    import matplotlib.gridspec as gridspec
    from matplotlib import ticker
>>>>>>> 00c05181

    color_map = sns.cubehelix_palette(reverse=True, as_cmap=True)

    props = backend.properties().to_dict()
    config = backend.configuration().to_dict()

    num_qubits = config['n_qubits']

    # U2 error rates
    single_gate_errors = [0]*num_qubits
    for gate in props['gates']:
        if gate['gate'] == 'u2':
            _qubit = gate['qubits'][0]
            single_gate_errors[_qubit] = gate['parameters'][0]['value']

    # Convert to percent
    single_gate_errors = 100 * np.asarray(single_gate_errors)
    avg_1q_err = np.mean(single_gate_errors)

    single_norm = matplotlib.colors.Normalize(
        vmin=min(single_gate_errors), vmax=max(single_gate_errors))
    q_colors = [color_map(single_norm(err)) for err in single_gate_errors]

    cmap = config['coupling_map']

    directed = False
    line_colors = []
    if cmap:
        directed = False
        if num_qubits < 20:
            for edge in cmap:
                if not [edge[1], edge[0]] in cmap:
                    directed = True
                    break

        cx_errors = []
        for line in cmap:
            for item in props['gates']:
                if item['qubits'] == line:
                    cx_errors.append(item['parameters'][0]['value'])
                    break
            else:
                continue

        # Convert to percent
        cx_errors = 100 * np.asarray(cx_errors)
        avg_cx_err = np.mean(cx_errors)

        cx_norm = matplotlib.colors.Normalize(
            vmin=min(cx_errors), vmax=max(cx_errors))
        line_colors = [color_map(cx_norm(err)) for err in cx_errors]

    # Measurement errors

    read_err = []

    for qubit in range(num_qubits):
        for item in props['qubits'][qubit]:
            if item['name'] == 'readout_error':
                read_err.append(item['value'])

    read_err = 100 * np.asarray(read_err)
    avg_read_err = np.mean(read_err)
    max_read_err = np.max(read_err)

    fig = plt.figure(figsize=figsize)
    gridspec.GridSpec(nrows=2, ncols=3)

    grid_spec = gridspec.GridSpec(12, 12, height_ratios=[1] * 11 + [0.5],
                                  width_ratios=[2, 1, 1, 1, 1, 1, 1, 1, 1, 1, 1, 2])

    left_ax = plt.subplot(grid_spec[2:10, :1])
    main_ax = plt.subplot(grid_spec[:11, 1:11])
    right_ax = plt.subplot(grid_spec[2:10, 11:])
    bleft_ax = plt.subplot(grid_spec[-1, :5])
    if cmap:
        bright_ax = plt.subplot(grid_spec[-1, 7:])

    plot_gate_map(backend, qubit_color=q_colors,
                  line_color=line_colors,
                  qubit_size=28,
                  line_width=5,
                  plot_directed=directed,
                  ax=main_ax)
    main_ax.axis('off')
    main_ax.set_aspect(1)
    if cmap:
        single_cb = matplotlib.colorbar.ColorbarBase(bleft_ax, cmap=color_map,
                                                     norm=single_norm,
                                                     orientation='horizontal')
        tick_locator = ticker.MaxNLocator(nbins=5)
        single_cb.locator = tick_locator
        single_cb.update_ticks()
        single_cb.update_ticks()
        bleft_ax.set_title('H error rate (%) [Avg. = {}]'.format(round(avg_1q_err, 3)))

    if cmap is None:
        bleft_ax.axis('off')
        bleft_ax.set_title('H error rate (%) = {}'.format(round(avg_1q_err, 3)))

    if cmap:
        cx_cb = matplotlib.colorbar.ColorbarBase(bright_ax, cmap=color_map,
                                                 norm=cx_norm,
                                                 orientation='horizontal')
        tick_locator = ticker.MaxNLocator(nbins=5)
        cx_cb.locator = tick_locator
        cx_cb.update_ticks()
        bright_ax.set_title('CNOT error rate (%) [Avg. = {}]'.format(round(avg_cx_err, 3)))

    if num_qubits < 10:
        num_left = num_qubits
        num_right = 0
    else:
        num_left = math.ceil(num_qubits / 2)
        num_right = num_qubits - num_left

    left_ax.barh(range(num_left), read_err[:num_left], align='center', color='#DDBBBA')
    left_ax.axvline(avg_read_err, linestyle='--', color='#212121')
    left_ax.set_yticks(range(num_left))
    left_ax.set_xticks([0, round(avg_read_err, 2), round(max_read_err, 2)])
    left_ax.set_yticklabels([str(kk) for kk in range(num_left)], fontsize=12)
    left_ax.invert_yaxis()
    left_ax.set_title('Readout Error (%)', fontsize=12)

    for spine in left_ax.spines.values():
        spine.set_visible(False)

    if num_right:
        right_ax.barh(range(num_left, num_qubits), read_err[num_left:],
                      align='center', color='#DDBBBA')
        right_ax.axvline(avg_read_err, linestyle='--', color='#212121')
        right_ax.set_yticks(range(num_left, num_qubits))
        right_ax.set_xticks([0, round(avg_read_err, 2), round(max_read_err, 2)])
        right_ax.set_yticklabels([str(kk) for kk in range(num_left, num_qubits)],
                                 fontsize=12)
        right_ax.invert_yaxis()
        right_ax.invert_xaxis()
        right_ax.yaxis.set_label_position("right")
        right_ax.yaxis.tick_right()
        right_ax.set_title('Readout Error (%)', fontsize=12)
    else:
        right_ax.axis('off')

    for spine in right_ax.spines.values():
        spine.set_visible(False)

    if show_title:
        fig.suptitle('{name} Error Map'.format(name=backend.name()),
                     fontsize=24, y=0.9)
    if get_backend() in ['module://ipykernel.pylab.backend_inline',
                         'nbAgg']:
        plt.close(fig)
    return fig<|MERGE_RESOLUTION|>--- conflicted
+++ resolved
@@ -430,10 +430,7 @@
         import seaborn as sns
     except ImportError as ex:
         raise ImportError('Must have seaborn installed to use plot_error_map. '
-<<<<<<< HEAD
                           'To install, run "pip install seaborn".') from ex
-=======
-                          'To install, run "pip install seaborn".')
     if not HAS_MATPLOTLIB:
         raise ImportError('Must have Matplotlib installed. To install, '
                           'run "pip install matplotlib".')
@@ -442,7 +439,6 @@
     import matplotlib.pyplot as plt  # pylint: disable=import-error
     import matplotlib.gridspec as gridspec
     from matplotlib import ticker
->>>>>>> 00c05181
 
     color_map = sns.cubehelix_palette(reverse=True, as_cmap=True)
 
