# This code is part of Qiskit.
#
# (C) Copyright IBM 2017, 2021.
#
# This code is licensed under the Apache License, Version 2.0. You may
# obtain a copy of this license in the LICENSE.txt file in the root directory
# of this source tree or at http://www.apache.org/licenses/LICENSE-2.0.
#
# Any modifications or derivative works of this code must retain this
# copyright notice, and modified files need to carry a notice indicating
# that they have been altered from the originals.

"""latex visualization backends."""

import io
import math
import re

import numpy as np
from qiskit.circuit import Gate, Instruction, Clbit, BooleanExpression
from qiskit.circuit.controlledgate import ControlledGate
from qiskit.circuit.library.standard_gates import SwapGate, XGate, ZGate, RZZGate, U1Gate, PhaseGate
from qiskit.circuit.measure import Measure
from qiskit.visualization.qcstyle import DefaultStyle
from qiskit.visualization import exceptions
from qiskit.circuit.tools.pi_check import pi_check
from .utils import generate_latex_label


class QCircuitImage:
    """This class contains methods to create \\LaTeX circuit images.

    The class targets the \\LaTeX package Q-circuit
    (https://arxiv.org/pdf/quant-ph/0406003).

    Thanks to Eric Sabo for the initial implementation for Qiskit.
    """

    def __init__(
        self,
        qubits,
        clbits,
        ops,
        scale,
        reverse_bits=False,
        plot_barriers=True,
        layout=None,
        initial_state=False,
        cregbundle=False,
        global_phase=None,
        qregs=None,
        cregs=None,
    ):
        """QCircuitImage initializer.

        Args:
            qubits (list[Qubit]): list of qubits
            clbits (list[Clbit]): list of clbits
            ops (list[list[DAGNode]]): list of circuit instructions, grouped by layer
            scale (float): image scaling
            reverse_bits (bool): when True, reverse the bit ordering of the registers
            plot_barriers (bool): Enable/disable drawing barriers in the output
               circuit. Defaults to True.
            layout (Layout or None): If present, the layout information will be
               included.
            initial_state (bool): Optional. Adds |0> in the beginning of the line. Default: `False`.
            cregbundle (bool): Optional. If set True bundle classical registers. Default: `False`.
            global_phase (float): Optional, the global phase for the circuit.
            qregs (list): List qregs present in the circuit.
            cregs (list): List of cregs present in the circuit.
        Raises:
            ImportError: If pylatexenc is not installed
        """
        # list of lists corresponding to layers of the circuit
        self.ops = ops

        # image scaling
        self.scale = 0.7 if scale is None else scale

        # Map of qregs to sizes
        self.qregs = {}

        # Map of cregs to sizes
        self.cregs = {}

        # List of qubits and cbits in order of appearance in code and image
        # May also include ClassicalRegisters if cregbundle=True
        self.ordered_bits = []

        # Map from registers to the list they appear in the image
        self.img_regs = {}

        # Array to hold the \\LaTeX commands to generate a circuit image.
        self._latex = []

        # Variable to hold image depth (width)
        self.img_depth = 0

        # Variable to hold image width (height)
        self.img_width = 0

        # Variable to hold total circuit depth
        self.sum_column_widths = 0

        # Variable to hold total circuit width
        self.sum_wire_heights = 0

        # em points of separation between circuit columns
        self.column_separation = 1

        # em points of separation between circuit wire
        self.wire_separation = 0

        # presence of "box" or "target" determines wire spacing
        self.has_box = False
        self.has_target = False
        self.layout = layout
        self.initial_state = initial_state
        self.reverse_bits = reverse_bits
        self.plot_barriers = plot_barriers

        #################################
        self.qubit_list = qubits
        self.ordered_bits = qubits + clbits
        self.cregs = {reg: reg.size for reg in cregs}

        self.bit_locations = {
            bit: {"register": register, "index": index}
            for register in cregs + qregs
            for index, bit in enumerate(register)
        }
        for index, bit in list(enumerate(qubits)) + list(enumerate(clbits)):
            if bit not in self.bit_locations:
                self.bit_locations[bit] = {"register": None, "index": index}

        self.cregbundle = cregbundle
        # If there is any custom instruction that uses clasiscal bits
        # then cregbundle is forced to be False.
        for layer in self.ops:
            for op in layer:
                if op.name not in {"measure"} and op.cargs:
                    self.cregbundle = False

        self.cregs_bits = [self.bit_locations[bit]["register"] for bit in clbits]
        self.img_regs = {bit: ind for ind, bit in enumerate(self.ordered_bits)}

        if self.cregbundle:
            self.img_width = len(qubits) + len(self.cregs)
        else:
            self.img_width = len(self.img_regs)
        self.global_phase = global_phase

        self._style = DefaultStyle().style

    def latex(self):
        """Return LaTeX string representation of circuit."""

        self._initialize_latex_array()
        self._build_latex_array()
        header_1 = r"""% \documentclass[preview]{standalone}
% If the image is too large to fit on this documentclass use
\documentclass[draft]{beamer}
"""
        beamer_line = "\\usepackage[size=custom,height=%d,width=%d,scale=%.1f]{beamerposter}\n"
        header_2 = r"""% instead and customize the height and width (in cm) to fit.
% Large images may run out of memory quickly.
% To fix this use the LuaLaTeX compiler, which dynamically
% allocates memory.
\usepackage[braket, qm]{qcircuit}
\usepackage{amsmath}
\pdfmapfile{+sansmathaccent.map}
% \usepackage[landscape]{geometry}
% Comment out the above line if using the beamer documentclass.
\begin{document}
"""
        qcircuit_line = r"""
\begin{equation*}
    \Qcircuit @C=%.1fem @R=%.1fem @!R {
"""
        output = io.StringIO()
        output.write(header_1)
        output.write("%% img_width = %d, img_depth = %d\n" % (self.img_width, self.img_depth))
        output.write(beamer_line % self._get_beamer_page())
        output.write(header_2)
        if self.global_phase:
            output.write(
                r"""{$\mathrm{%s} \mathrm{%s}$}"""
                % ("global\\,phase:\\,", pi_check(self.global_phase, output="latex"))
            )
        output.write(qcircuit_line % (self.column_separation, self.wire_separation))
        for i in range(self.img_width):
            output.write("\t \t")
            for j in range(self.img_depth + 1):
                output.write(self._latex[i][j])
                if j != self.img_depth:
                    output.write(" & ")
                else:
                    output.write(r"\\" + "\n")
        output.write("\t }\n")
        output.write("\\end{equation*}\n\n")
        output.write("\\end{document}")
        contents = output.getvalue()
        output.close()
        return contents

    def _initialize_latex_array(self):
        """Initialize qubit and clbit labels and set wire separation"""
        self.img_depth, self.sum_column_widths = self._get_image_depth()
        self.sum_wire_heights = self.img_width
        # choose the most compact wire spacing, while not squashing them
        if self.has_box:
            self.wire_separation = 0.2
        elif self.has_target:
            self.wire_separation = 0.8
        else:
            self.wire_separation = 1.0
        self._latex = [
            [
                "\\cw" if isinstance(self.ordered_bits[j], Clbit) else "\\qw"
                for _ in range(self.img_depth + 1)
            ]
            for j in range(self.img_width)
        ]
        self._latex.append([" "] * (self.img_depth + 1))
        if self.cregbundle:
            offset = 0
        for i in range(self.img_width):
            if isinstance(self.ordered_bits[i], Clbit):
                if self.cregbundle:
                    reg = self.bit_locations[self.ordered_bits[i + offset]]["register"]
                    self._latex[i][0] = "\\lstick{" + reg.name + ":"
                    clbitsize = self.cregs[reg]
                    self._latex[i][1] = "\\lstick{/_{_{" + str(clbitsize) + "}}} \\cw"
                    offset += clbitsize - 1
                else:
                    self._latex[i][0] = (
                        "\\lstick{"
                        + self.bit_locations[self.ordered_bits[i]]["register"].name
                        + "_{"
                        + str(self.bit_locations[self.ordered_bits[i]]["index"])
                        + "}:"
                    )
                if self.initial_state:
                    self._latex[i][0] += "0"
                self._latex[i][0] += "}"
            else:
                if self.layout is None:
                    label = "\\lstick{{ {{{}}}_{{{}}} : ".format(
                        self.bit_locations[self.ordered_bits[i]]["register"].name,
                        self.bit_locations[self.ordered_bits[i]]["index"],
                    )
                else:
                    bit_location = self.bit_locations[self.ordered_bits[i]]
                    if bit_location and self.layout[bit_location["index"]]:
                        virt_bit = self.layout[bit_location["index"]]
                        try:
                            virt_reg = next(
                                reg for reg in self.layout.get_registers() if virt_bit in reg
                            )
                            label = "\\lstick{{ {{{}}}_{{{}}}\\mapsto{{{}}} : ".format(
                                virt_reg.name, virt_reg[:].index(virt_bit), bit_location["index"]
                            )
                        except StopIteration:
                            label = "\\lstick{{ {{{}}} : ".format(bit_location["index"])
                    else:
                        label = "\\lstick{{ {{{}}} : ".format(bit_location["index"])
                if self.initial_state:
                    label += "\\ket{{0}}"
                label += " }"
                self._latex[i][0] = label

    def _get_image_depth(self):
        """Get depth information for the circuit."""
        max_column_widths = []
        # Determine wire spacing before image depth
        for layer in self.ops:
            for op in layer:
                # useful information for determining wire spacing
                boxed_gates = [
                    "u1",
                    "u2",
                    "u3",
                    "u",
                    "p",
                    "x",
                    "y",
                    "z",
                    "h",
                    "s",
                    "sdg",
                    "t",
                    "tdg",
                    "sx",
                    "sxdg",
                    "rx",
                    "ry",
                    "rz",
                    "ch",
                    "cy",
                    "crz",
                    "cu2",
                    "cu3",
                    "cu",
                    "id",
                ]
                target_gates = ["cx", "ccx", "cu1", "cp", "rzz"]
                if op.name in boxed_gates:
                    self.has_box = True
                elif op.name in target_gates:
                    self.has_target = True
                elif isinstance(op.op, ControlledGate):
                    self.has_box = True

        for layer in self.ops:

            current_max = 0
            for op in layer:
                arg_str_len = 0

                # the wide gates
                for arg in op.op.params:
                    if not any(isinstance(param, np.ndarray) for param in op.op.params):
                        arg_str = re.sub(r"[-+]?\d*\.\d{2,}|\d{2,}", self._truncate_float, str(arg))
                        arg_str_len += len(arg_str)

                # the width of the column is the max of all the gates in the column
                current_max = max(arg_str_len, current_max)

            max_column_widths.append(current_max)

        # wires in the beginning and end
        columns = 2
        if self.cregbundle and (
            self.ops
            and self.ops[0]
            and (self.ops[0][0].name == "measure" or self.ops[0][0].op.condition)
        ):
            columns += 1

        # all gates take up 1 column except from those with side labels (ie cu1, cp, rzz)
        # which take 4 columns
        for layer in self.ops:
            column_width = 1
            for op in layer:
                base_type = None if not hasattr(op.op, "base_gate") else op.op.base_gate
                if isinstance(op.op, RZZGate) or isinstance(
                    base_type, (U1Gate, PhaseGate, RZZGate)
                ):
                    column_width = 4
            columns += column_width

        # every 3 characters is roughly one extra 'unit' of width in the cell
        # the gate name is 1 extra 'unit'
        # the qubit/cbit labels plus initial states is 2 more
        # the wires poking out at the ends is 2 more
        sum_column_widths = sum(1 + v / 3 for v in max_column_widths)

        max_reg_name = 3
        for reg in self.ordered_bits:
            max_reg_name = max(max_reg_name, len(self.bit_locations[reg]["register"].name))
        sum_column_widths += 5 + max_reg_name / 3

        # could be a fraction so ceil
        return columns, math.ceil(sum_column_widths)

    def _get_beamer_page(self):
        """Get height, width & scale attributes for the beamer page."""

        # PIL python package limits image size to around a quarter gigabyte
        # this means the beamer image should be limited to < 50000
        # if you want to avoid a "warning" too, set it to < 25000
        pil_limit = 40000

        # the beamer latex template limits each dimension to < 19 feet
        # (i.e. 575cm)
        beamer_limit = 550

        # columns are roughly twice as big as wires
        aspect_ratio = self.sum_wire_heights / self.sum_column_widths

        # choose a page margin so circuit is not cropped
        margin_factor = 1.5
        height = min(self.sum_wire_heights * margin_factor, beamer_limit)
        width = min(self.sum_column_widths * margin_factor, beamer_limit)

        # if too large, make it fit
        if height * width > pil_limit:
            height = min(np.sqrt(pil_limit * aspect_ratio), beamer_limit)
            width = min(np.sqrt(pil_limit / aspect_ratio), beamer_limit)

        # if too small, give it a minimum size
        height = max(height, 10)
        width = max(width, 10)

        return (height, width, self.scale)

    def _get_gate_ctrl_text(self, op):
        """Load the gate_text and ctrl_text strings based on names and labels"""
        op_label = getattr(op.op, "label", None)
        op_type = type(op.op)
        base_name = base_label = base_type = None
        if hasattr(op.op, "base_gate"):
            base_name = op.op.base_gate.name
            base_label = op.op.base_gate.label
            base_type = type(op.op.base_gate)
        ctrl_text = None

        if base_label:
            gate_text = base_label
            ctrl_text = op_label
        elif op_label and isinstance(op.op, ControlledGate):
            gate_text = base_name
            ctrl_text = op_label
        elif op_label:
            gate_text = op_label
        elif base_name:
            gate_text = base_name
        else:
            gate_text = op.name

        if gate_text in self._style["disptex"]:
            gate_text = self._style["disptex"][gate_text]
            # Only add mathmode formatting if not already mathmode in disptex
            if gate_text[0] != "$" and gate_text[-1] != "$":
                gate_text = f"$\\mathrm{{{gate_text}}}$"
        elif (gate_text == op.name and op_type is BooleanExpression) or (
            gate_text == base_name and base_type is BooleanExpression
        ):
            gate_text = gate_text.replace("~", "$\\neg$").replace("&", "\\&")
            gate_text = f"$\\texttt{{{gate_text}}}$"
        # Only captitalize internally-created gate or instruction names
        elif (gate_text == op.name and op_type not in (Gate, Instruction)) or (
            gate_text == base_name and base_type not in (Gate, Instruction)
        ):
            gate_text = f"$\\mathrm{{{gate_text.capitalize()}}}$"
        else:
            gate_text = f"$\\mathrm{{{gate_text}}}$"
            # Remove mathmode _, ^, and - formatting from user names and labels
            gate_text = gate_text.replace("_", "\\_")
            gate_text = gate_text.replace("^", "\\string^")
            gate_text = gate_text.replace("-", "\\mbox{-}")

        ctrl_text = f"$\\mathrm{{{ctrl_text}}}$"
        return gate_text, ctrl_text

    def _build_latex_array(self):
        """Returns an array of strings containing \\LaTeX for this circuit."""

        column = 1
        # Leave a column to display number of classical registers if needed
        if self.cregbundle and (
            self.ops
            and self.ops[0]
            and (self.ops[0][0].name == "measure" or self.ops[0][0].op.condition)
        ):
            column += 1

        for layer in self.ops:
            num_cols_layer = 1

            for op in layer:
                num_cols_op = 1
                if isinstance(op.op, Measure):
                    self._build_measure(op, column)

                elif op.op._directive:  # barrier, snapshot, etc.
                    self._build_barrier(op, column)

                else:
                    gate_text, _ = self._get_gate_ctrl_text(op)
                    gate_text = self._add_params_to_gate_text(op, gate_text)
                    gate_text = generate_latex_label(gate_text)
                    wire_list = [self.img_regs[qarg] for qarg in op.qargs]
                    if op.cargs:
                        cwire_list = [self.img_regs[carg] for carg in op.cargs]
                    else:
                        cwire_list = []

                    if op.op.condition:
                        self._add_condition(op, wire_list, column)

                    if len(wire_list) == 1 and not op.cargs:
                        self._latex[wire_list[0]][column] = "\\gate{%s}" % gate_text

                    elif isinstance(op.op, ControlledGate):
                        num_cols_op = self._build_ctrl_gate(op, gate_text, wire_list, column)
                    else:
                        num_cols_op = self._build_multi_gate(
                            op, gate_text, wire_list, cwire_list, column
                        )

                num_cols_layer = max(num_cols_layer, num_cols_op)

            column += num_cols_layer

    def _build_multi_gate(self, op, gate_text, wire_list, cwire_list, col):
        """Add a multiple wire gate to the _latex list"""
        cwire_start = len(self.qubit_list)
        num_cols_op = 1
        if isinstance(op.op, (SwapGate, RZZGate)):
            num_cols_op = self._build_symmetric_gate(op, gate_text, wire_list, col)
        else:
            wire_min = min(wire_list)
            wire_max = max(wire_list)
            if cwire_list and not self.cregbundle:
                wire_max = max(cwire_list)
            wire_ind = wire_list.index(wire_min)
            self._latex[wire_min][col] = (
                "\\multigate{%s}{%s}_" % (wire_max - wire_min, gate_text)
                + "<" * (len(str(wire_ind)) + 2)
                + "{%s}" % wire_ind
            )
            for wire in range(wire_min + 1, wire_max + 1):
                if wire < cwire_start:
                    ghost_box = "\\ghost{%s}" % gate_text
                    if wire in wire_list:
                        wire_ind = wire_list.index(wire)
                else:
                    ghost_box = "\\cghost{%s}" % gate_text
                    if wire in cwire_list:
                        wire_ind = cwire_list.index(wire)
                if wire in wire_list + cwire_list:
                    self._latex[wire][col] = (
                        ghost_box + "_" + "<" * (len(str(wire_ind)) + 2) + "{%s}" % wire_ind
                    )
                else:
                    self._latex[wire][col] = ghost_box
        return num_cols_op

    def _build_ctrl_gate(self, op, gate_text, wire_list, col):
        """Add a gate with multiple controls to the _latex list"""
        num_cols_op = 1
        num_ctrl_qubits = op.op.num_ctrl_qubits
        wireqargs = wire_list[num_ctrl_qubits:]
        ctrlqargs = wire_list[:num_ctrl_qubits]
        wire_min = min(wireqargs)
        wire_max = max(wireqargs)
        ctrl_state = "{:b}".format(op.op.ctrl_state).rjust(num_ctrl_qubits, "0")[::-1]

        # First do single qubit target gates
        if len(wireqargs) == 1:
            self._add_controls(wire_list, ctrlqargs, ctrl_state, col)

            # Check for cx, cz, cu1 and cp first, then do standard gate
            if isinstance(op.op.base_gate, XGate):
                self._latex[wireqargs[0]][col] = "\\targ"
            elif isinstance(op.op.base_gate, ZGate):
                self._latex[wireqargs[0]][col] = "\\control\\qw"
            elif isinstance(op.op.base_gate, (U1Gate, PhaseGate)):
                num_cols_op = self._build_symmetric_gate(op, gate_text, wire_list, col)
            else:
                self._latex[wireqargs[0]][col] = "\\gate{%s}" % gate_text
        else:
            # Treat special cases of swap and rzz gates
            if isinstance(op.op.base_gate, (SwapGate, RZZGate)):
                self._add_controls(wire_list, ctrlqargs, ctrl_state, col)
                num_cols_op = self._build_symmetric_gate(op, gate_text, wire_list, col)
            else:
                # If any controls appear in the span of the multiqubit
                # gate just treat the whole thing as a big gate
                for ctrl in ctrlqargs:
                    if ctrl in range(wire_min, wire_max):
                        wireqargs = wire_list
                        break
                else:
                    self._add_controls(wire_list, ctrlqargs, ctrl_state, col)

                self._build_multi_gate(op, gate_text, wireqargs, [], col)
        return num_cols_op

    def _build_symmetric_gate(self, op, gate_text, wire_list, col):
        """Add symmetric gates for cu1, cp, swap, and rzz"""
        wire_max = max(wire_list)
        # The last and next to last in the wire list are the gate wires without added controls
        wire_next_last = wire_list[-2]
        wire_last = wire_list[-1]
        base_op = None if not hasattr(op.op, "base_gate") else op.op.base_gate

        if isinstance(op.op, SwapGate) or (base_op and isinstance(base_op, SwapGate)):
            self._latex[wire_next_last][col] = "\\qswap"
            self._latex[wire_last][col] = "\\qswap \\qwx[" + str(wire_next_last - wire_last) + "]"
            return 1  # num_cols

        if isinstance(op.op, RZZGate) or (base_op and isinstance(base_op, RZZGate)):
            ctrl_bit = "1"
        else:
            ctrl_bit = "{:b}".format(op.op.ctrl_state).rjust(1, "0")[::-1]

        control = "\\ctrlo" if ctrl_bit == "0" else "\\ctrl"
        self._latex[wire_next_last][col] = f"{control}" + (
            "{" + str(wire_last - wire_next_last) + "}"
        )
        self._latex[wire_last][col] = "\\control \\qw"
        # Put side text to the right between bottom wire in wire_list and the one above it
        self._latex[wire_max - 1][col + 1] = "\\dstick{\\hspace{2.0em}%s} \\qw" % gate_text
        return 4  # num_cols for side text gates

    def _build_measure(self, op, col):
        """Build a meter and the lines to the creg"""
        if op.op.condition:
            raise exceptions.VisualizationError("If controlled measures currently not supported.")

        wire1 = self.img_regs[op.qargs[0]]
        if self.cregbundle:
            wire2 = len(self.qubit_list)
            cregindex = self.img_regs[op.cargs[0]] - wire2
            for creg_size in self.cregs.values():
                if cregindex >= creg_size:
                    cregindex -= creg_size
                    wire2 += 1
                else:
                    break
        else:
            wire2 = self.img_regs[op.cargs[0]]

        self._latex[wire1][col] = "\\meter"
        if self.cregbundle:
            self._latex[wire2][col] = "\\dstick{_{_{%s}}} \\cw \\cwx[-%s]" % (
                str(cregindex),
                str(wire2 - wire1),
            )
        else:
            self._latex[wire2][col] = "\\control \\cw \\cwx[-" + str(wire2 - wire1) + "]"

    def _build_barrier(self, op, col):
        """Build a partial or full barrier if plot_barriers set"""
        if self.plot_barriers:
            indexes = [self.img_regs[qarg] for qarg in op.qargs]
            indexes.sort()
            first = last = indexes[0]
            for index in indexes[1:]:
                if index - 1 == last:
                    last = index
                else:
                    pos = self.img_regs[self.qubit_list[first]]
                    self._latex[pos][col - 1] += " \\barrier[0em]{" + str(last - first) + "}"
                    self._latex[pos][col] = "\\qw"
                    first = last = index
            pos = self.img_regs[self.qubit_list[first]]
            self._latex[pos][col - 1] += " \\barrier[0em]{" + str(last - first) + "}"
            self._latex[pos][col] = "\\qw"

    def _add_controls(self, wire_list, ctrlqargs, ctrl_state, col):
        """Add one or more controls to a gate"""
        for index, ctrl_item in enumerate(zip(ctrlqargs, ctrl_state)):
            pos = ctrl_item[0]
            nxt = wire_list[index]
            if wire_list[index] > wire_list[-1]:
                nxt -= 1
                while nxt not in wire_list:
                    nxt -= 1
            else:
                nxt += 1
                while nxt not in wire_list:
                    nxt += 1

            # ctrl_item[1] is ctrl_state for this bit
            control = "\\ctrlo" if ctrl_item[1] == "0" else "\\ctrl"
            self._latex[pos][col] = f"{control}" + "{" + str(nxt - wire_list[index]) + "}"

    def _add_params_to_gate_text(self, op, gate_text):
        """Add the params to the end of the current gate_text"""

        # Must limit to 4 params or may get dimension too large error
        # from xy-pic xymatrix command
        if len(op.op.params) > 0 and not any(
            isinstance(param, np.ndarray) for param in op.op.params
        ):
            gate_text += "\\,\\mathrm{(}"
            for param_count, param in enumerate(op.op.params):
                if param_count > 3:
                    gate_text += "...,"
                    break
                gate_text += "\\mathrm{%s}," % pi_check(param, output="latex", ndigits=4)
            gate_text = gate_text[:-1] + "\\mathrm{)}"
        return gate_text

    def _add_condition(self, op, wire_list, col):
        """Add a condition to the _latex list"""
        # if_value - a bit string for the condition
        # cwire - the wire number for the first wire for the condition register
        #         or if cregbundle, wire number of the condition register itself
        # gap - the number of wires from cwire to the bottom gate qubit

<<<<<<< HEAD
        if isinstance(op.op.condition[0], Clbit):
            cond_reg = self.bit_locations[op.op.condition[0]]['register']
        else:
            cond_reg = op.op.condition[0]
        cond_is_bit = isinstance(op.op.condition[0], Clbit)
        creg_size = self.cregs[cond_reg]
        if cond_is_bit:
            if_value = str(op.op.condition[1])
        else:
            if_value = format(op.op.condition[1], 'b').zfill(creg_size)
        if not cond_is_bit:
            if not self.reverse_bits:
                if_value = if_value[::-1]
=======
        creg_size = self.cregs[op.op.condition[0]]
        if_value = format(op.op.condition[1], "b").zfill(creg_size)
        if not self.reverse_bits:
            if_value = if_value[::-1]
>>>>>>> eda331ae

        cwire = len(self.qubit_list)
        iter_cregs = iter(list(self.cregs)) if self.cregbundle else iter(self.cregs_bits)
        for creg in iter_cregs:
            if creg == cond_reg:
                break
            cwire += 1

        gap = cwire - max(wire_list)
        if self.cregbundle:
            # Print the condition value at the bottom
<<<<<<< HEAD
            if cond_is_bit:
                ctrl_bit = str(cond_reg.name) + "_" + str(
                    self.bit_locations[op.op.condition[0]]['index'])
                self._latex[cwire][col] = \
                    "\\dstick{_{_{%s=%s}}} \\cw \\cwx[-%s]" % (ctrl_bit, str(if_value), str(gap))
            else:
                self._latex[cwire][col] = \
                    "\\dstick{_{_{=%s}}} \\cw \\cwx[-%s]" % (str(op.op.condition[1]), str(gap))
        else:
            # Add the open and closed buttons to indicate the condition value
            if cond_is_bit:
                extra_gap = list(cond_reg).index(op.op.condition[0])
                gap += extra_gap
                control = "\\control" if if_value == '1' else "\\controlo"
                self._latex[cwire + extra_gap][col] = f"{control} \\cw \\cwx[-" + str(gap) + "]"
            else:
                for i in range(creg_size):
                    control = "\\control" if if_value[i] == '1' else "\\controlo"
                    self._latex[cwire + i][col] = f"{control} \\cw \\cwx[-" + str(gap) + "]"
                    gap = 1
=======
            self._latex[cwire][col] = "\\dstick{_{_{=%s}}} \\cw \\cwx[-%s]" % (
                str(op.op.condition[1]),
                str(gap),
            )
        else:
            # Add the open and closed buttons to indicate the condition value
            for i in range(creg_size):
                control = "\\control" if if_value[i] == "1" else "\\controlo"
                self._latex[cwire + i][col] = f"{control} \\cw \\cwx[-" + str(gap) + "]"
                gap = 1
>>>>>>> eda331ae

    def _truncate_float(self, matchobj, ndigits=4):
        """Truncate long floats."""
        if matchobj.group(0):
            return "%.{}g".format(ndigits) % float(matchobj.group(0))
        return ""<|MERGE_RESOLUTION|>--- conflicted
+++ resolved
@@ -682,9 +682,8 @@
         #         or if cregbundle, wire number of the condition register itself
         # gap - the number of wires from cwire to the bottom gate qubit
 
-<<<<<<< HEAD
         if isinstance(op.op.condition[0], Clbit):
-            cond_reg = self.bit_locations[op.op.condition[0]]['register']
+            cond_reg = self.bit_locations[op.op.condition[0]]["register"]
         else:
             cond_reg = op.op.condition[0]
         cond_is_bit = isinstance(op.op.condition[0], Clbit)
@@ -692,16 +691,10 @@
         if cond_is_bit:
             if_value = str(op.op.condition[1])
         else:
-            if_value = format(op.op.condition[1], 'b').zfill(creg_size)
+            if_value = format(op.op.condition[1], "b").zfill(creg_size)
         if not cond_is_bit:
             if not self.reverse_bits:
                 if_value = if_value[::-1]
-=======
-        creg_size = self.cregs[op.op.condition[0]]
-        if_value = format(op.op.condition[1], "b").zfill(creg_size)
-        if not self.reverse_bits:
-            if_value = if_value[::-1]
->>>>>>> eda331ae
 
         cwire = len(self.qubit_list)
         iter_cregs = iter(list(self.cregs)) if self.cregbundle else iter(self.cregs_bits)
@@ -713,39 +706,32 @@
         gap = cwire - max(wire_list)
         if self.cregbundle:
             # Print the condition value at the bottom
-<<<<<<< HEAD
             if cond_is_bit:
-                ctrl_bit = str(cond_reg.name) + "_" + str(
-                    self.bit_locations[op.op.condition[0]]['index'])
-                self._latex[cwire][col] = \
-                    "\\dstick{_{_{%s=%s}}} \\cw \\cwx[-%s]" % (ctrl_bit, str(if_value), str(gap))
+                ctrl_bit = (
+                    str(cond_reg.name) + "_" + str(self.bit_locations[op.op.condition[0]]["index"])
+                )
+                self._latex[cwire][col] = "\\dstick{_{_{%s=%s}}} \\cw \\cwx[-%s]" % (
+                    ctrl_bit,
+                    str(if_value),
+                    str(gap),
+                )
             else:
-                self._latex[cwire][col] = \
-                    "\\dstick{_{_{=%s}}} \\cw \\cwx[-%s]" % (str(op.op.condition[1]), str(gap))
+                self._latex[cwire][col] = "\\dstick{_{_{=%s}}} \\cw \\cwx[-%s]" % (
+                    str(op.op.condition[1]),
+                    str(gap),
+                )
         else:
             # Add the open and closed buttons to indicate the condition value
             if cond_is_bit:
                 extra_gap = list(cond_reg).index(op.op.condition[0])
                 gap += extra_gap
-                control = "\\control" if if_value == '1' else "\\controlo"
+                control = "\\control" if if_value == "1" else "\\controlo"
                 self._latex[cwire + extra_gap][col] = f"{control} \\cw \\cwx[-" + str(gap) + "]"
             else:
                 for i in range(creg_size):
-                    control = "\\control" if if_value[i] == '1' else "\\controlo"
+                    control = "\\control" if if_value[i] == "1" else "\\controlo"
                     self._latex[cwire + i][col] = f"{control} \\cw \\cwx[-" + str(gap) + "]"
                     gap = 1
-=======
-            self._latex[cwire][col] = "\\dstick{_{_{=%s}}} \\cw \\cwx[-%s]" % (
-                str(op.op.condition[1]),
-                str(gap),
-            )
-        else:
-            # Add the open and closed buttons to indicate the condition value
-            for i in range(creg_size):
-                control = "\\control" if if_value[i] == "1" else "\\controlo"
-                self._latex[cwire + i][col] = f"{control} \\cw \\cwx[-" + str(gap) + "]"
-                gap = 1
->>>>>>> eda331ae
 
     def _truncate_float(self, matchobj, ndigits=4):
         """Truncate long floats."""
