--- conflicted
+++ resolved
@@ -426,13 +426,8 @@
             for node in layer:
                 op = node.op
                 num_cols_op = 1
-<<<<<<< HEAD
-                wire_list = [self._wire_map[qarg] for qarg in node.qargs]
+                wire_list = [self._wire_map[qarg] for qarg in node.qargs if qarg in self._qubits]
                 if getattr(op, "condition", None):
-=======
-                wire_list = [self._wire_map[qarg] for qarg in node.qargs if qarg in self._qubits]
-                if op.condition:
->>>>>>> 316eaf5d
                     self._add_condition(op, wire_list, column)
 
                 if isinstance(op, Measure):
