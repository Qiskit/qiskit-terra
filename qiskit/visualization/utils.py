--- conflicted
+++ resolved
@@ -12,368 +12,6 @@
 
 """Common visualization utilities."""
 
-<<<<<<< HEAD
-from qiskit.utils import optionals as _optionals
-=======
-import re
-from collections import OrderedDict
-from warnings import warn
-
-import numpy as np
-
-from qiskit.circuit import (
-    BooleanExpression,
-    Clbit,
-    ControlledGate,
-    Delay,
-    Gate,
-    Instruction,
-    Measure,
-    ControlFlowOp,
-)
-from qiskit.circuit.library import PauliEvolutionGate
-from qiskit.circuit import ClassicalRegister
-from qiskit.circuit.tools import pi_check
-from qiskit.converters import circuit_to_dag
-from qiskit.quantum_info.operators.symplectic import PauliList, SparsePauliOp
-from qiskit.quantum_info.states import DensityMatrix
-from qiskit.utils import optionals as _optionals
-from qiskit.visualization.exceptions import VisualizationError
-
-
-def get_gate_ctrl_text(op, drawer, style=None, calibrations=None):
-    """Load the gate_text and ctrl_text strings based on names and labels"""
-    op_label = getattr(op, "label", None)
-    op_type = type(op)
-    base_name = base_label = base_type = None
-    if hasattr(op, "base_gate"):
-        base_name = op.base_gate.name
-        base_label = op.base_gate.label
-        base_type = type(op.base_gate)
-    ctrl_text = None
-
-    if base_label:
-        gate_text = base_label
-        ctrl_text = op_label
-    elif op_label and isinstance(op, ControlledGate):
-        gate_text = base_name
-        ctrl_text = op_label
-    elif op_label:
-        gate_text = op_label
-    elif base_name:
-        gate_text = base_name
-    else:
-        gate_text = op.name
-
-    # raw_gate_text is used in color selection in mpl instead of op.name, since
-    # if it's a controlled gate, the color will likely not be the base_name color
-    raw_gate_text = op.name if gate_text == base_name else gate_text
-
-    # For mpl and latex drawers, check style['disptex'] in qcstyle.py
-    if drawer != "text" and gate_text in style["disptex"]:
-        # First check if this entry is in the old style disptex that
-        # included "$\\mathrm{  }$". If so, take it as is.
-        if style["disptex"][gate_text][0] == "$" and style["disptex"][gate_text][-1] == "$":
-            gate_text = style["disptex"][gate_text]
-        else:
-            gate_text = f"$\\mathrm{{{style['disptex'][gate_text]}}}$"
-
-    elif drawer == "latex":
-        # Special formatting for Booleans in latex (due to '~' causing crash)
-        if (gate_text == op.name and op_type is BooleanExpression) or (
-            gate_text == base_name and base_type is BooleanExpression
-        ):
-            gate_text = gate_text.replace("~", "$\\neg$").replace("&", "\\&")
-            gate_text = f"$\\texttt{{{gate_text}}}$"
-        # Capitalize if not a user-created gate or instruction
-        elif (
-            (gate_text == op.name and op_type not in (Gate, Instruction))
-            or (gate_text == base_name and base_type not in (Gate, Instruction))
-        ) and (op_type is not PauliEvolutionGate):
-            gate_text = f"$\\mathrm{{{gate_text.capitalize()}}}$"
-        else:
-            gate_text = f"$\\mathrm{{{gate_text}}}$"
-            # Remove mathmode _, ^, and - formatting from user names and labels
-            gate_text = gate_text.replace("_", "\\_")
-            gate_text = gate_text.replace("^", "\\string^")
-            gate_text = gate_text.replace("-", "\\mbox{-}")
-        ctrl_text = f"$\\mathrm{{{ctrl_text}}}$"
-
-    # Only captitalize internally-created gate or instruction names
-    elif (
-        (gate_text == op.name and op_type not in (Gate, Instruction))
-        or (gate_text == base_name and base_type not in (Gate, Instruction))
-    ) and (op_type is not PauliEvolutionGate):
-        gate_text = gate_text.capitalize()
-
-    if drawer == "mpl" and op.name in calibrations:
-        if isinstance(op, ControlledGate):
-            ctrl_text = "" if ctrl_text is None else ctrl_text
-            ctrl_text = "(cal)\n" + ctrl_text
-        else:
-            gate_text = gate_text + "\n(cal)"
-
-    return gate_text, ctrl_text, raw_gate_text
-
-
-def get_param_str(op, drawer, ndigits=3):
-    """Get the params as a string to add to the gate text display"""
-    if not hasattr(op, "params") or any(isinstance(param, np.ndarray) for param in op.params):
-        return ""
-
-    if isinstance(op, ControlFlowOp):
-        return ""
-
-    if isinstance(op, Delay):
-        param_list = [f"{op.params[0]}[{op.unit}]"]
-    else:
-        param_list = []
-        for count, param in enumerate(op.params):
-            # Latex drawer will cause an xy-pic error and mpl drawer will overwrite
-            # the right edge if param string too long, so limit params.
-            if (drawer == "latex" and count > 3) or (drawer == "mpl" and count > 15):
-                param_list.append("...")
-                break
-            try:
-                param_list.append(pi_check(param, output=drawer, ndigits=ndigits))
-            except TypeError:
-                param_list.append(str(param))
-
-    param_str = ""
-    if param_list:
-        if drawer == "latex":
-            param_str = f"\\,(\\mathrm{{{','.join(param_list)}}})"
-        elif drawer == "mpl":
-            param_str = f"{', '.join(param_list)}".replace("-", "$-$")
-        else:
-            param_str = f"({','.join(param_list)})"
-
-    return param_str
-
-
-def get_wire_map(circuit, bits, cregbundle):
-    """Map the bits and registers to the index from the top of the drawing.
-    The key to the dict is either the (Qubit, Clbit) or if cregbundle True,
-    the register that is being bundled.
-
-    Args:
-        circuit (QuantumCircuit): the circuit being drawn
-        bits (list(Qubit, Clbit)): the Qubit's and Clbit's in the circuit
-        cregbundle (bool): if True bundle classical registers. Default: ``True``.
-
-    Returns:
-        dict((Qubit, Clbit, ClassicalRegister): index): map of bits/registers
-            to index
-    """
-    prev_reg = None
-    wire_index = 0
-    wire_map = {}
-    for bit in bits:
-        register = get_bit_register(circuit, bit)
-        if register is None or not isinstance(bit, Clbit) or not cregbundle:
-            wire_map[bit] = wire_index
-            wire_index += 1
-        elif register is not None and cregbundle and register != prev_reg:
-            prev_reg = register
-            wire_map[register] = wire_index
-            wire_index += 1
-
-    return wire_map
-
-
-def get_bit_register(circuit, bit):
-    """Get the register for a bit if there is one
-
-    Args:
-        circuit (QuantumCircuit): the circuit being drawn
-        bit (Qubit, Clbit): the bit to use to find the register and indexes
-
-    Returns:
-        ClassicalRegister: register associated with the bit
-    """
-    bit_loc = circuit.find_bit(bit)
-    return bit_loc.registers[0][0] if bit_loc.registers else None
-
-
-def get_bit_reg_index(circuit, bit, reverse_bits=None):
-    """Get the register for a bit if there is one, and the index of the bit
-    from the top of the circuit, or the index of the bit within a register.
-
-    Args:
-        circuit (QuantumCircuit): the circuit being drawn
-        bit (Qubit, Clbit): the bit to use to find the register and indexes
-        reverse_bits (bool): deprecated option to reverse order of the bits
-
-    Returns:
-        (ClassicalRegister, None): register associated with the bit
-        int: index of the bit from the top of the circuit
-        int: index of the bit within the register, if there is a register
-    """
-    if reverse_bits is not None:
-        warn(
-            "The 'reverse_bits' kwarg to the function "
-            "~qiskit.visualization.utils.get_bit_reg_index "
-            "is deprecated as of 0.22.0 and will be removed no earlier than 3 months "
-            "after the release date.",
-            DeprecationWarning,
-            2,
-        )
-    bit_loc = circuit.find_bit(bit)
-    bit_index = bit_loc.index
-    register, reg_index = bit_loc.registers[0] if bit_loc.registers else (None, None)
-    return register, bit_index, reg_index
-
-
-def get_wire_label(drawer, register, index, layout=None, cregbundle=True):
-    """Get the bit labels to display to the left of the wires.
-
-    Args:
-        drawer (str): which drawer is calling ("text", "mpl", or "latex")
-        register (QuantumRegister or ClassicalRegister): get wire_label for this register
-        index (int): index of bit in register
-        layout (Layout): Optional. mapping of virtual to physical bits
-        cregbundle (bool): Optional. if set True bundle classical registers.
-            Default: ``True``.
-
-    Returns:
-        str: label to display for the register/index
-    """
-    index_str = f"{index}" if drawer == "text" else f"{{{index}}}"
-    if register is None:
-        wire_label = index_str
-        return wire_label
-
-    if drawer == "text":
-        reg_name = f"{register.name}"
-        reg_name_index = f"{register.name}_{index}"
-    else:
-        reg_name = f"{{{fix_special_characters(register.name)}}}"
-        reg_name_index = f"{reg_name}_{{{index}}}"
-
-    # Clbits
-    if isinstance(register, ClassicalRegister):
-        if cregbundle and drawer != "latex":
-            wire_label = f"{register.name}"
-            return wire_label
-
-        if register.size == 1 or cregbundle:
-            wire_label = reg_name
-        else:
-            wire_label = reg_name_index
-        return wire_label
-
-    # Qubits
-    if register.size == 1:
-        wire_label = reg_name
-    elif layout is None:
-        wire_label = reg_name_index
-    elif layout[index]:
-        virt_bit = layout[index]
-        try:
-            virt_reg = next(reg for reg in layout.get_registers() if virt_bit in reg)
-            if drawer == "text":
-                wire_label = f"{virt_reg.name}_{virt_reg[:].index(virt_bit)} -> {index}"
-            else:
-                wire_label = (
-                    f"{{{virt_reg.name}}}_{{{virt_reg[:].index(virt_bit)}}} \\mapsto {{{index}}}"
-                )
-        except StopIteration:
-            if drawer == "text":
-                wire_label = f"{virt_bit} -> {index}"
-            else:
-                wire_label = f"{{{virt_bit}}} \\mapsto {{{index}}}"
-        if drawer != "text":
-            wire_label = wire_label.replace(" ", "\\;")  # use wider spaces
-    else:
-        wire_label = index_str
-
-    return wire_label
-
-
-def get_condition_label_val(condition, circuit, cregbundle, reverse_bits=None):
-    """Get the label and value list to display a condition
-
-    Args:
-        condition (Union[Clbit, ClassicalRegister], int): classical condition
-        circuit (QuantumCircuit): the circuit that is being drawn
-        cregbundle (bool): if set True bundle classical registers
-        reverse_bits (bool): deprecated option to reverse order of the bits
-
-    Returns:
-        str: label to display for the condition
-        list(str): list of 1's and 0's indicating values of condition
-    """
-    if reverse_bits is not None:
-        warn(
-            "The 'reverse_bits' kwarg to the function "
-            "~qiskit.visualization.utils.get_condition_label_val "
-            "is deprecated as of 0.22.0 and will be removed no earlier than 3 months "
-            "after the release date.",
-            DeprecationWarning,
-            2,
-        )
-    cond_is_bit = bool(isinstance(condition[0], Clbit))
-    cond_val = int(condition[1])
-
-    # if condition on a register, return list of 1's and 0's indicating
-    # closed or open, else only one element is returned
-    if isinstance(condition[0], ClassicalRegister) and not cregbundle:
-        val_bits = list(f"{cond_val:0{condition[0].size}b}")[::-1]
-    else:
-        val_bits = list(str(cond_val))
-
-    label = ""
-    if cond_is_bit and cregbundle:
-        register, _, reg_index = get_bit_reg_index(circuit, condition[0])
-        if register is not None:
-            label = f"{register.name}_{reg_index}={hex(cond_val)}"
-    elif not cond_is_bit:
-        label = hex(cond_val)
-
-    return label, val_bits
-
-
-def fix_special_characters(label):
-    """
-    Convert any special characters for mpl and latex drawers.
-    Currently only checks for multiple underscores in register names
-    and uses wider space for mpl and latex drawers.
-
-    Args:
-        label (str): the label to fix
-
-    Returns:
-        str: label to display
-    """
-    label = label.replace("_", r"\_").replace(" ", "\\;")
-    return label
-
-
-@_optionals.HAS_PYLATEX.require_in_call("the latex and latex_source circuit drawers")
-def generate_latex_label(label):
-    """Convert a label to a valid latex string."""
-    from pylatexenc.latexencode import utf8tolatex
-
-    regex = re.compile(r"(?<!\\)\$(.*)(?<!\\)\$")
-    match = regex.search(label)
-    if not match:
-        label = label.replace(r"\$", "$")
-        final_str = utf8tolatex(label, non_ascii_only=True)
-    else:
-        mathmode_string = match.group(1).replace(r"\$", "$")
-        before_match = label[: match.start()]
-        before_match = before_match.replace(r"\$", "$")
-        after_match = label[match.end() :]
-        after_match = after_match.replace(r"\$", "$")
-        final_str = (
-            utf8tolatex(before_match, non_ascii_only=True)
-            + mathmode_string
-            + utf8tolatex(after_match, non_ascii_only=True)
-        )
-    return final_str.replace(" ", "\\,")  # Put in proper spaces
->>>>>>> 81abc384
-
-
 @_optionals.HAS_PIL.require_in_call("the latex circuit drawer")
 def _trim(image):
     """Trim a PIL image and remove white space."""
@@ -387,326 +25,6 @@
         image = image.crop(bbox)
     return image
 
-
-<<<<<<< HEAD
-=======
-def _get_layered_instructions(
-    circuit, reverse_bits=False, justify=None, idle_wires=True, wire_order=None
-):
-    """
-    Given a circuit, return a tuple (qubits, clbits, nodes) where
-    qubits and clbits are the quantum and classical registers
-    in order (based on reverse_bits or wire_order) and nodes
-    is a list of DAGOpNodes.
-
-    Args:
-        circuit (QuantumCircuit): From where the information is extracted.
-        reverse_bits (bool): If true the order of the bits in the registers is
-            reversed.
-        justify (str) : `left`, `right` or `none`. Defaults to `left`. Says how
-            the circuit should be justified.
-        idle_wires (bool): Include idle wires. Default is True.
-        wire_order (list): A list of ints that modifies the order of the bits
-
-    Returns:
-        Tuple(list,list,list): To be consumed by the visualizer directly.
-
-    Raises:
-        VisualizationError: if both reverse_bits and wire_order are entered.
-    """
-    if justify:
-        justify = justify.lower()
-
-    # default to left
-    justify = justify if justify in ("right", "none") else "left"
-
-    qubits = circuit.qubits
-    clbits = circuit.clbits
-    nodes = []
-
-    # Create a mapping of each register to the max layer number for all measure ops
-    # with that register as the target. Then when an op with condition is seen,
-    # it will be placed to the right of the measure op if the register matches.
-    measure_map = OrderedDict([(c, -1) for c in clbits])
-
-    if reverse_bits and wire_order is not None:
-        raise VisualizationError("Cannot set both reverse_bits and wire_order in the same drawing.")
-
-    if reverse_bits:
-        qubits.reverse()
-        clbits.reverse()
-    elif wire_order is not None:
-        new_qubits = []
-        new_clbits = []
-        for bit in wire_order:
-            if bit < len(qubits):
-                new_qubits.append(qubits[bit])
-            else:
-                new_clbits.append(clbits[bit - len(qubits)])
-        qubits = new_qubits
-        clbits = new_clbits
-
-    dag = circuit_to_dag(circuit)
-    dag.qubits = qubits
-    dag.clbits = clbits
-
-    if justify == "none":
-        for node in dag.topological_op_nodes():
-            nodes.append([node])
-    else:
-        nodes = _LayerSpooler(dag, justify, measure_map)
-
-    # Optionally remove all idle wires and instructions that are on them and
-    # on them only.
-    if not idle_wires:
-        for wire in dag.idle_wires(ignore=["barrier", "delay"]):
-            if wire in qubits:
-                qubits.remove(wire)
-            if wire in clbits:
-                clbits.remove(wire)
-
-    nodes = [[node for node in layer if any(q in qubits for q in node.qargs)] for layer in nodes]
-
-    return qubits, clbits, nodes
-
-
-def _sorted_nodes(dag_layer):
-    """Convert DAG layer into list of nodes sorted by node_id
-    qiskit-terra #2802
-    """
-    nodes = dag_layer["graph"].op_nodes()
-    # sort into the order they were input
-    nodes.sort(key=lambda nd: nd._node_id)
-    return nodes
-
-
-def _get_gate_span(qubits, node):
-    """Get the list of qubits drawing this gate would cover
-    qiskit-terra #2802
-    """
-    min_index = len(qubits)
-    max_index = 0
-    for qreg in node.qargs:
-        index = qubits.index(qreg)
-
-        if index < min_index:
-            min_index = index
-        if index > max_index:
-            max_index = index
-
-    if node.cargs or node.op.condition:
-        return qubits[min_index : len(qubits)]
-
-    return qubits[min_index : max_index + 1]
-
-
-def _any_crossover(qubits, node, nodes):
-    """Return True .IFF. 'node' crosses over any 'nodes'."""
-    gate_span = _get_gate_span(qubits, node)
-    all_indices = []
-    for check_node in nodes:
-        if check_node != node:
-            all_indices += _get_gate_span(qubits, check_node)
-    return any(i in gate_span for i in all_indices)
-
-
-class _LayerSpooler(list):
-    """Manipulate list of layer dicts for _get_layered_instructions."""
-
-    def __init__(self, dag, justification, measure_map):
-        """Create spool"""
-        super().__init__()
-        self.dag = dag
-        self.qubits = dag.qubits
-        self.clbits = dag.clbits
-        self.justification = justification
-        self.measure_map = measure_map
-        self.cregs = [self.dag.cregs[reg] for reg in self.dag.cregs]
-
-        if self.justification == "left":
-            for dag_layer in dag.layers():
-                current_index = len(self) - 1
-                dag_nodes = _sorted_nodes(dag_layer)
-                for node in dag_nodes:
-                    self.add(node, current_index)
-        else:
-            dag_layers = []
-            for dag_layer in dag.layers():
-                dag_layers.append(dag_layer)
-
-            # going right to left!
-            dag_layers.reverse()
-
-            for dag_layer in dag_layers:
-                current_index = 0
-                dag_nodes = _sorted_nodes(dag_layer)
-                for node in dag_nodes:
-                    self.add(node, current_index)
-
-    def is_found_in(self, node, nodes):
-        """Is any qreq in node found in any of nodes?"""
-        all_qargs = []
-        for a_node in nodes:
-            for qarg in a_node.qargs:
-                all_qargs.append(qarg)
-        return any(i in node.qargs for i in all_qargs)
-
-    def insertable(self, node, nodes):
-        """True .IFF. we can add 'node' to layer 'nodes'"""
-        return not _any_crossover(self.qubits, node, nodes)
-
-    def slide_from_left(self, node, index):
-        """Insert node into first layer where there is no conflict going l > r"""
-        measure_layer = None
-        if isinstance(node.op, Measure):
-            measure_bit = next(bit for bit in self.measure_map if node.cargs[0] == bit)
-
-        if not self:
-            inserted = True
-            self.append([node])
-        else:
-            inserted = False
-            curr_index = index
-            last_insertable_index = -1
-            index_stop = -1
-            if node.op.condition:
-                if isinstance(node.op.condition[0], Clbit):
-                    cond_bit = [clbit for clbit in self.clbits if node.op.condition[0] == clbit]
-                    index_stop = self.measure_map[cond_bit[0]]
-                else:
-                    for bit in node.op.condition[0]:
-                        max_index = -1
-                        if bit in self.measure_map:
-                            if self.measure_map[bit] > max_index:
-                                index_stop = max_index = self.measure_map[bit]
-            if node.cargs:
-                for carg in node.cargs:
-                    try:
-                        carg_bit = next(bit for bit in self.measure_map if carg == bit)
-                        if self.measure_map[carg_bit] > index_stop:
-                            index_stop = self.measure_map[carg_bit]
-                    except StopIteration:
-                        pass
-            while curr_index > index_stop:
-                if self.is_found_in(node, self[curr_index]):
-                    break
-                if self.insertable(node, self[curr_index]):
-                    last_insertable_index = curr_index
-                curr_index = curr_index - 1
-
-            if last_insertable_index >= 0:
-                inserted = True
-                self[last_insertable_index].append(node)
-                measure_layer = last_insertable_index
-            else:
-                inserted = False
-                curr_index = index
-                while curr_index < len(self):
-                    if self.insertable(node, self[curr_index]):
-                        self[curr_index].append(node)
-                        measure_layer = curr_index
-                        inserted = True
-                        break
-                    curr_index = curr_index + 1
-
-        if not inserted:
-            self.append([node])
-
-        if isinstance(node.op, Measure):
-            if not measure_layer:
-                measure_layer = len(self) - 1
-            if measure_layer > self.measure_map[measure_bit]:
-                self.measure_map[measure_bit] = measure_layer
-
-    def slide_from_right(self, node, index):
-        """Insert node into rightmost layer as long there is no conflict."""
-        if not self:
-            self.insert(0, [node])
-            inserted = True
-        else:
-            inserted = False
-            curr_index = index
-            last_insertable_index = None
-
-            while curr_index < len(self):
-                if self.is_found_in(node, self[curr_index]):
-                    break
-                if self.insertable(node, self[curr_index]):
-                    last_insertable_index = curr_index
-                curr_index = curr_index + 1
-
-            if last_insertable_index:
-                self[last_insertable_index].append(node)
-                inserted = True
-            else:
-                curr_index = index
-                while curr_index > -1:
-                    if self.insertable(node, self[curr_index]):
-                        self[curr_index].append(node)
-                        inserted = True
-                        break
-                    curr_index = curr_index - 1
-
-        if not inserted:
-            self.insert(0, [node])
-
-    def add(self, node, index):
-        """Add 'node' where it belongs, starting the try at 'index'."""
-        if self.justification == "left":
-            self.slide_from_left(node, index)
-        else:
-            self.slide_from_right(node, index)
-
-
-def _bloch_multivector_data(state):
-    """Return list of Bloch vectors for each qubit
-
-    Args:
-        state (DensityMatrix or Statevector): an N-qubit state.
-
-    Returns:
-        list: list of Bloch vectors (x, y, z) for each qubit.
-
-    Raises:
-        VisualizationError: if input is not an N-qubit state.
-    """
-    rho = DensityMatrix(state)
-    num = rho.num_qubits
-    if num is None:
-        raise VisualizationError("Input is not a multi-qubit quantum state.")
-    pauli_singles = PauliList(["X", "Y", "Z"])
-    bloch_data = []
-    for i in range(num):
-        if num > 1:
-            paulis = PauliList.from_symplectic(
-                np.zeros((3, (num - 1)), dtype=bool), np.zeros((3, (num - 1)), dtype=bool)
-            ).insert(i, pauli_singles, qubit=True)
-        else:
-            paulis = pauli_singles
-        bloch_state = [np.real(np.trace(np.dot(mat, rho.data))) for mat in paulis.matrix_iter()]
-        bloch_data.append(bloch_state)
-    return bloch_data
-
-
-def _paulivec_data(state):
-    """Return paulivec data for plotting.
-
-    Args:
-        state (DensityMatrix or Statevector): an N-qubit state.
-
-    Returns:
-        tuple: (labels, values) for Pauli vector.
-
-    Raises:
-        VisualizationError: if input is not an N-qubit state.
-    """
-    rho = SparsePauliOp.from_operator(DensityMatrix(state))
-    if rho.num_qubits is None:
-        raise VisualizationError("Input is not a multi-qubit quantum state.")
-    return rho.paulis.to_labels(), np.real(rho.coeffs)
-
-
->>>>>>> 81abc384
 MATPLOTLIB_INLINE_BACKENDS = {
     "module://ipykernel.pylab.backend_inline",
     "module://matplotlib_inline.backend_inline",
