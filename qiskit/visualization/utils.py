--- conflicted
+++ resolved
@@ -281,26 +281,17 @@
     return wire_label
 
 
-<<<<<<< HEAD
-def get_condition_label_val(condition, circuit, cregbundle):
-    """Get the label and value list to display a condition
-
-    Args:
-        condition (Union[Clbit, ClassicalRegister, list[Clbit]], int): classical condition
-=======
 def get_condition_label_val(condition, circuit, cregbundle, reverse_bits):
     """Get the label and value list to display a condition
 
     Args:
-        condition (Union[Clbit, ClassicalRegister], int): classical condition
->>>>>>> 1ae663d8
+        condition (Union[Clbit, ClassicalRegister, list[Clbit]], int): classical condition
         circuit (QuantumCircuit): the circuit that is being drawn
         cregbundle (bool): if set True bundle classical registers
         reverse_bits (bool): if set True reverse the bit order
 
     Returns:
         str: label to display for the condition
-<<<<<<< HEAD
         list(tuple(Union[Clbit, ClassicalRegister]), str)) List of tuples containing
             condition bits or registers and 1 or 0 indicating condition value
     """
@@ -337,31 +328,6 @@
         cond_label = hex(cond_val)
 
     return cond_label, cond_list
-=======
-        list(str): list of 1's and 0's indicating values of condition
-    """
-    cond_is_bit = bool(isinstance(condition[0], Clbit))
-    cond_val = int(condition[1])
-
-    # if condition on a register, return list of 1's and 0's indicating
-    # closed or open, else only one element is returned
-    if isinstance(condition[0], ClassicalRegister) and not cregbundle:
-        val_bits = list(f"{cond_val:0{condition[0].size}b}")
-        if not reverse_bits:
-            val_bits = val_bits[::-1]
-    else:
-        val_bits = list(str(cond_val))
-
-    label = ""
-    if cond_is_bit and cregbundle:
-        register, _, reg_index = get_bit_reg_index(circuit, condition[0], False)
-        if register is not None:
-            label = f"{register.name}_{reg_index}={hex(cond_val)}"
-    elif not cond_is_bit:
-        label = hex(cond_val)
-
-    return label, val_bits
->>>>>>> 1ae663d8
 
 
 def fix_special_characters(label):
