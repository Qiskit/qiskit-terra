--- conflicted
+++ resolved
@@ -283,13 +283,8 @@
             style_name = config.get("circuit_mpl_style", "default")
         elif not isinstance(style, (str, dict)):
             warn(
-<<<<<<< HEAD
-                "style parameter '{}' must be a str or a dictionary."
-                " Will use default style.".format(style),
-=======
                 f"style parameter '{style}' must be a str or a dictionary."
                 " Will use default style.",
->>>>>>> f3ee10d1
                 UserWarning,
                 2,
             )
@@ -319,38 +314,24 @@
                     break
                 except json.JSONDecodeError as err:
                     warn(
-<<<<<<< HEAD
-                        "Could not decode JSON in file '{}': {}. ".format(path, str(err))
-                        + "Will use default style.",
-=======
                         f"Could not decode JSON in file '{path}': {str(err)}. "
                         "Will use default style.",
->>>>>>> f3ee10d1
                         UserWarning,
                         2,
                     )
                     break
                 except (OSError, FileNotFoundError):
                     warn(
-<<<<<<< HEAD
-                        "Error loading JSON file '{}'. Will use default style.".format(path),
-=======
                         f"Error loading JSON file '{path}'. Will use default style.",
->>>>>>> f3ee10d1
                         UserWarning,
                         2,
                     )
                     break
         else:
             warn(
-<<<<<<< HEAD
-                "Style JSON file '{}' not found in any of these locations: {}. Will use"
-                " default style.".format(style_name, ", ".join(style_path)),
-=======
                 f"Style JSON file '{style_name}' not found in any of these locations: "
                 f"{', '.join(style_path)}. "
                 "Will use default style.",
->>>>>>> f3ee10d1
                 UserWarning,
                 2,
             )
