--- conflicted
+++ resolved
@@ -337,16 +337,9 @@
 
         return axis_breaks
 
-<<<<<<< HEAD
-    def set_time_range(self,
-                       t_start: float,
-                       t_end: float,
-                       seconds: bool = True):
-=======
     def set_time_range(
-        self, t_start: Union[int, float], t_end: Union[int, float], seconds: bool = True
+        self, t_start: float, t_end: float, seconds: bool = True
     ):
->>>>>>> d5ab2640
         """Set time range to draw.
 
         All child chart instances are updated when time range is updated.
