--- conflicted
+++ resolved
@@ -117,13 +117,8 @@
 
     Example:
         .. plot::
-<<<<<<< HEAD
             :include-source:
             :nofigs:
-=======
-           :include-source:
-           :nofigs:
->>>>>>> dffc2df6
 
             from qiskit import QuantumRegister, ClassicalRegister, QuantumCircuit
             from qiskit.converters import circuit_to_dag
