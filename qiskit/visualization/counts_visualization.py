# This code is part of Qiskit.
#
# (C) Copyright IBM 2017, 2018.
#
# This code is licensed under the Apache License, Version 2.0. You may
# obtain a copy of this license in the LICENSE.txt file in the root directory
# of this source tree or at http://www.apache.org/licenses/LICENSE-2.0.
#
# Any modifications or derivative works of this code must retain this
# copyright notice, and modified files need to carry a notice indicating
# that they have been altered from the originals.

"""
Visualization functions for measurement counts.
"""

from collections import OrderedDict
import functools

import numpy as np

from qiskit.utils import optionals as _optionals
from qiskit.utils.deprecation import deprecate_arg
from qiskit.result import QuasiDistribution, ProbDistribution
from .exceptions import VisualizationError
from .utils import matplotlib_close_if_inline


def hamming_distance(str1, str2):
    """Calculate the Hamming distance between two bit strings

    Args:
        str1 (str): First string.
        str2 (str): Second string.
    Returns:
        int: Distance between strings.
    Raises:
        VisualizationError: Strings not same length
    """
    if len(str1) != len(str2):
        raise VisualizationError("Strings not same length.")
    return sum(s1 != s2 for s1, s2 in zip(str1, str2))


VALID_SORTS = ["asc", "desc", "hamming", "value", "value_desc"]
DIST_MEAS = {"hamming": hamming_distance}


def _is_deprecated_data_format(data) -> bool:
    if not isinstance(data, list):
        data = [data]
    for dat in data:
        if isinstance(dat, (QuasiDistribution, ProbDistribution)) or isinstance(
            next(iter(dat.values())), float
        ):
            return True
    return False


<<<<<<< HEAD
=======
@deprecate_arg(
    "data",
    deprecation_description=(
        "Using plot_histogram() ``data`` argument with QuasiDistribution, ProbDistribution, or a "
        "distribution dictionary"
    ),
    since="0.22.0",
    additional_msg="Instead, use ``plot_distribution()``.",
    predicate=_is_deprecated_data_format,
    pending=True,
    package_name="qiskit-terra",
)
>>>>>>> 1f8a40f6
def plot_histogram(
    data,
    figsize=(7, 5),
    color=None,
    number_to_keep=None,
    sort="asc",
    target_string=None,
    legend=None,
    bar_labels=True,
    title=None,
    ax=None,
    filename=None,
):
    """Plot a histogram of input counts data.

    Args:
        data (list or dict): This is either a list of dictionaries or a single
            dict containing the values to represent (ex ``{'001': 130}``)
            Note: Passing `QuasiDistribution`, `ProbDistribution`, or a distribution dictionary
            to the `data` argument is deprecated.

            Migration Guide:
            ----------------
            If you used `QuasiDistribution`, `ProbDistribution`, or a distribution dictionary
            with `plot_histogram`, you should now use `plot_distribution()`.

            Example:
            ```python
            # Old way using plot_histogram with a hypothetical QuasiDistribution
            quasi_data = QuasiDistribution(...)
            plot_histogram(quasi_data)

            # New recommended way
            plot_distribution(quasi_data)
            ```

            For other data types, continue using `plot_histogram` as usual.

        figsize (tuple): Figure size in inches.
        color (list or str): String or list of strings for histogram bar colors.
        number_to_keep (int): The number of terms to plot per dataset.  The rest is made into a
            single bar called 'rest'.  If multiple datasets are given, the ``number_to_keep``
            applies to each dataset individually, which may result in more bars than
            ``number_to_keep + 1``.  The ``number_to_keep`` applies to the total values, rather than
            the x-axis sort.
        sort (string): Could be `'asc'`, `'desc'`, `'hamming'`, `'value'`, or
            `'value_desc'`. If set to `'value'` or `'value_desc'` the x axis
            will be sorted by the number of counts for each bitstring.
            Defaults to `'asc'`.
        target_string (str): Target string if 'sort' is a distance measure.
        legend(list): A list of strings to use for labels of the data.
            The number of entries must match the length of data (if data is a
            list or 1 if it's a dict)
        bar_labels (bool): Label each bar in histogram with counts value.
        title (str): A string to use for the plot title
        ax (matplotlib.axes.Axes): An optional Axes object to be used for
            the visualization output. If none is specified a new matplotlib
            Figure will be created and used. Additionally, if specified there
            will be no returned Figure since it is redundant.
        filename (str): file path to save image to.

    Returns:
        matplotlib.Figure:
            A figure for the rendered histogram, if the ``ax``
            kwarg is not set.

    Raises:
        MissingOptionalLibraryError: Matplotlib not available.
        VisualizationError: When legend is provided and the length doesn't
            match the input data.
        VisualizationError: Input must be Counts or a dict

    Examples:
        .. plot::
           :include-source:

            # Plot two counts in the same figure with legends and colors specified.

            from qiskit.visualization import plot_histogram

            counts1 = {'00': 525, '11': 499}
            counts2 = {'00': 511, '11': 514}

            legend = ['First execution', 'Second execution']

            plot_histogram([counts1, counts2], legend=legend, color=['crimson','midnightblue'],
                            title="New Histogram")

            # You can sort the bitstrings using different methods.

            counts = {'001': 596, '011': 211, '010': 50, '000': 117, '101': 33, '111': 8,
                    '100': 6, '110': 3}

            # Sort by the counts in descending order
            hist1 = plot_histogram(counts, sort='value_desc')

            # Sort by the hamming distance (the number of bit flips to change from
            # one bitstring to the other) from a target string.
            hist2 = plot_histogram(counts, sort='hamming', target_string='001')
    """
    if not isinstance(data, list):
        data = [data]

    kind = "counts"
    for dat in data:
        if isinstance(dat, (QuasiDistribution, ProbDistribution)) or isinstance(
            next(iter(dat.values())), float
        ):
            kind = "distribution"
    return _plotting_core(
        data,
        figsize,
        color,
        number_to_keep,
        sort,
        target_string,
        legend,
        bar_labels,
        title,
        ax,
        filename,
        kind=kind,
    )


def plot_distribution(
    data,
    figsize=(7, 5),
    color=None,
    number_to_keep=None,
    sort="asc",
    target_string=None,
    legend=None,
    bar_labels=True,
    title=None,
    ax=None,
    filename=None,
):
    """Plot a distribution from input sampled data.

    Args:
        data (list or dict): This is either a list of dictionaries or a single
            dict containing the values to represent (ex {'001': 130})
        figsize (tuple): Figure size in inches.
        color (list or str): String or list of strings for distribution bar colors.
        number_to_keep (int): The number of terms to plot per dataset.  The rest is made into a
            single bar called 'rest'.  If multiple datasets are given, the ``number_to_keep``
            applies to each dataset individually, which may result in more bars than
            ``number_to_keep + 1``.  The ``number_to_keep`` applies to the total values, rather than
            the x-axis sort.
        sort (string): Could be `'asc'`, `'desc'`, `'hamming'`, `'value'`, or
            `'value_desc'`. If set to `'value'` or `'value_desc'` the x axis
            will be sorted by the maximum probability for each bitstring.
            Defaults to `'asc'`.
        target_string (str): Target string if 'sort' is a distance measure.
        legend(list): A list of strings to use for labels of the data.
            The number of entries must match the length of data (if data is a
            list or 1 if it's a dict)
        bar_labels (bool): Label each bar in histogram with probability value.
        title (str): A string to use for the plot title
        ax (matplotlib.axes.Axes): An optional Axes object to be used for
            the visualization output. If none is specified a new matplotlib
            Figure will be created and used. Additionally, if specified there
            will be no returned Figure since it is redundant.
        filename (str): file path to save image to.

    Returns:
        matplotlib.Figure:
            A figure for the rendered distribution, if the ``ax``
            kwarg is not set.

    Raises:
        MissingOptionalLibraryError: Matplotlib not available.
        VisualizationError: When legend is provided and the length doesn't
            match the input data.

    Examples:
        .. plot::
           :include-source:

            # Plot two counts in the same figure with legends and colors specified.

            from qiskit.visualization import plot_distribution

            counts1 = {'00': 525, '11': 499}
            counts2 = {'00': 511, '11': 514}

            legend = ['First execution', 'Second execution']

            plot_distribution([counts1, counts2], legend=legend, color=['crimson','midnightblue'],
                            title="New Distribution")

            # You can sort the bitstrings using different methods.

            counts = {'001': 596, '011': 211, '010': 50, '000': 117, '101': 33, '111': 8,
                    '100': 6, '110': 3}

            # Sort by the counts in descending order
            dist1 = plot_distribution(counts, sort='value_desc')

            # Sort by the hamming distance (the number of bit flips to change from
            # one bitstring to the other) from a target string.
            dist2 = plot_distribution(counts, sort='hamming', target_string='001')

    """
    return _plotting_core(
        data,
        figsize,
        color,
        number_to_keep,
        sort,
        target_string,
        legend,
        bar_labels,
        title,
        ax,
        filename,
        kind="distribution",
    )


@_optionals.HAS_MATPLOTLIB.require_in_call
def _plotting_core(
    data,
    figsize=(7, 5),
    color=None,
    number_to_keep=None,
    sort="asc",
    target_string=None,
    legend=None,
    bar_labels=True,
    title=None,
    ax=None,
    filename=None,
    kind="counts",
):
    import matplotlib.pyplot as plt
    from matplotlib.ticker import MaxNLocator

    if sort not in VALID_SORTS:
        raise VisualizationError(
            "Value of sort option, %s, isn't a "
            "valid choice. Must be 'asc', "
            "'desc', 'hamming', 'value', 'value_desc'"
        )
    if sort in DIST_MEAS and target_string is None:
        err_msg = "Must define target_string when using distance measure."
        raise VisualizationError(err_msg)

    if isinstance(data, dict):
        data = [data]

    if legend and len(legend) != len(data):
        raise VisualizationError(
            f"Length of legend ({len(legend)}) doesn't match number of input executions ({len(data)})."
        )

    # Set bar colors
    if color is None:
        color = ["#648fff", "#dc267f", "#785ef0", "#ffb000", "#fe6100"]
    elif isinstance(color, str):
        color = [color]

    if ax is None:
        fig, ax = plt.subplots(figsize=figsize)
    else:
        fig = None

    labels = sorted(functools.reduce(lambda x, y: x.union(y.keys()), data, set()))
    if number_to_keep is not None:
        labels.append("rest")

    if sort in DIST_MEAS:
        dist = []
        for item in labels:
            dist.append(DIST_MEAS[sort](item, target_string) if item != "rest" else 0)

        labels = [list(x) for x in zip(*sorted(zip(dist, labels), key=lambda pair: pair[0]))][1]
    elif "value" in sort:
        combined_counts = {}
        if isinstance(data, dict):
            combined_counts = data
        else:
            for counts in data:
                for count in counts:
                    prev_count = combined_counts.get(count, 0)
                    combined_counts[count] = max(prev_count, counts[count])
        labels = sorted(combined_counts.keys(), key=lambda key: combined_counts[key])

    length = len(data)
    width = 1 / (len(data) + 1)  # the width of the bars

    labels_dict, all_pvalues, all_inds = _plot_data(data, labels, number_to_keep, kind=kind)
    rects = []
    for item, _ in enumerate(data):
        label = None
        for idx, val in enumerate(all_pvalues[item]):
            if not idx and legend:
                label = legend[item]
            if val > 0:
                rects.append(
                    ax.bar(
                        idx + item * width,
                        val,
                        width,
                        label=label,
                        color=color[item % len(color)],
                        zorder=2,
                    )
                )
                label = None
        bar_center = (width / 2) * (length - 1)
        ax.set_xticks(all_inds[item] + bar_center)
        ax.set_xticklabels(labels_dict.keys(), fontsize=14, rotation=70)
        # attach some text labels
        if bar_labels:
            for rect in rects:
                for rec in rect:
                    height = rec.get_height()
                    if kind == "distribution":
                        height = round(height, 3)
                    if height >= 1e-3:
                        ax.text(
                            rec.get_x() + rec.get_width() / 2.0,
                            1.05 * height,
                            str(height),
                            ha="center",
                            va="bottom",
                            zorder=3,
                        )
                    else:
                        ax.text(
                            rec.get_x() + rec.get_width() / 2.0,
                            1.05 * height,
                            "0",
                            ha="center",
                            va="bottom",
                            zorder=3,
                        )

    # add some text for labels, title, and axes ticks
    if kind == "counts":
        ax.set_ylabel("Count", fontsize=14)
    else:
        ax.set_ylabel("Quasi-probability", fontsize=14)
    all_vals = np.concatenate(all_pvalues).ravel()
    min_ylim = 0.0
    if kind == "distribution":
        min_ylim = min(0.0, min(1.1 * val for val in all_vals))
    ax.set_ylim([min_ylim, min([1.1 * sum(all_vals), max(1.1 * val for val in all_vals)])])
    if "desc" in sort:
        ax.invert_xaxis()

    ax.yaxis.set_major_locator(MaxNLocator(5))
    for tick in ax.yaxis.get_major_ticks():
        tick.label1.set_fontsize(14)
    plt.grid(which="major", axis="y", zorder=0, linestyle="--")
    if title:
        plt.title(title)

    if legend:
        ax.legend(
            loc="upper left",
            bbox_to_anchor=(1.01, 1.0),
            ncol=1,
            borderaxespad=0,
            frameon=True,
            fontsize=12,
        )
    if fig:
        matplotlib_close_if_inline(fig)
    if filename is None:
        return fig
    else:
        return fig.savefig(filename)


def _keep_largest_items(execution, number_to_keep):
    """Keep only the largest values in a dictionary, and sum the rest into a new key 'rest'."""
    sorted_counts = sorted(execution.items(), key=lambda p: p[1])
    rest = sum(count for key, count in sorted_counts[:-number_to_keep])
    return dict(sorted_counts[-number_to_keep:], rest=rest)


def _unify_labels(data):
    """Make all dictionaries in data have the same set of keys, using 0 for missing values."""
    data = tuple(data)
    all_labels = set().union(*(execution.keys() for execution in data))
    base = {label: 0 for label in all_labels}
    out = []
    for execution in data:
        new_execution = base.copy()
        new_execution.update(execution)
        out.append(new_execution)
    return out


def _plot_data(data, labels, number_to_keep, kind="counts"):
    """Generate the data needed for plotting counts.

    Parameters:
        data (list or dict): This is either a list of dictionaries or a single
            dict containing the values to represent (ex {'001': 130})
        labels (list): The list of bitstring labels for the plot.
        number_to_keep (int): The number of terms to plot and rest
            is made into a single bar called 'rest'.
        kind (str): One of 'counts' or 'distribution`

    Returns:
        tuple: tuple containing:
            (dict): The labels actually used in the plotting.
            (list): List of ndarrays for the bars in each experiment.
            (list): Indices for the locations of the bars for each
                    experiment.
    """
    labels_dict = OrderedDict()
    all_pvalues = []
    all_inds = []

    if isinstance(data, dict):
        data = [data]
    if number_to_keep is not None:
        data = _unify_labels(_keep_largest_items(execution, number_to_keep) for execution in data)

    for execution in data:
        values = []
        for key in labels:
            if key not in execution:
                if number_to_keep is None:
                    labels_dict[key] = 1
                    values.append(0)
            else:
                labels_dict[key] = 1
                values.append(execution[key])
        if kind == "counts":
            pvalues = np.array(values, dtype=int)
        else:
            pvalues = np.array(values, dtype=float)
            pvalues /= np.sum(pvalues)
        all_pvalues.append(pvalues)
        numelem = len(values)
        ind = np.arange(numelem)  # the x locations for the groups
        all_inds.append(ind)

    return labels_dict, all_pvalues, all_inds<|MERGE_RESOLUTION|>--- conflicted
+++ resolved
@@ -20,7 +20,6 @@
 import numpy as np
 
 from qiskit.utils import optionals as _optionals
-from qiskit.utils.deprecation import deprecate_arg
 from qiskit.result import QuasiDistribution, ProbDistribution
 from .exceptions import VisualizationError
 from .utils import matplotlib_close_if_inline
@@ -57,21 +56,6 @@
     return False
 
 
-<<<<<<< HEAD
-=======
-@deprecate_arg(
-    "data",
-    deprecation_description=(
-        "Using plot_histogram() ``data`` argument with QuasiDistribution, ProbDistribution, or a "
-        "distribution dictionary"
-    ),
-    since="0.22.0",
-    additional_msg="Instead, use ``plot_distribution()``.",
-    predicate=_is_deprecated_data_format,
-    pending=True,
-    package_name="qiskit-terra",
-)
->>>>>>> 1f8a40f6
 def plot_histogram(
     data,
     figsize=(7, 5),
