# This code is part of Qiskit.
#
# (C) Copyright IBM 2019.
#
# This code is licensed under the Apache License, Version 2.0. You may
# obtain a copy of this license in the LICENSE.txt file in the root directory
# of this source tree or at http://www.apache.org/licenses/LICENSE-2.0.
#
# Any modifications or derivative works of this code must retain this
# copyright notice, and modified files need to carry a notice indicating
# that they have been altered from the originals.

"""
Visualization function for a pass manager. Passes are grouped based on their
flow controller, and coloured based on the type of pass.
"""
import os
import inspect
import tempfile

try:
    from PIL import Image

    HAS_PIL = True
except ImportError:
    HAS_PIL = False

from qiskit.visualization import utils
from qiskit.visualization.exceptions import VisualizationError
from qiskit.transpiler.basepasses import AnalysisPass, TransformationPass

DEFAULT_STYLE = {AnalysisPass: "red", TransformationPass: "blue"}


def pass_manager_drawer(pass_manager, filename=None, style=None, raw=False):
    """
    Draws the pass manager.

    This function needs `pydot <https://github.com/erocarrera/pydot>`, which in turn needs
    Graphviz <https://www.graphviz.org/>` to be installed.

    Args:
        pass_manager (PassManager): the pass manager to be drawn
        filename (str): file path to save image to
        style (dict or OrderedDict): keys are the pass classes and the values are
            the colors to make them. An example can be seen in the DEFAULT_STYLE. An ordered
            dict can be used to ensure a priority coloring when pass falls into multiple
            categories. Any values not included in the provided dict will be filled in from
            the default dict
        raw (Bool) : True if you want to save the raw Dot output not an image. The
            default is False.
    Returns:
        PIL.Image or None: an in-memory representation of the pass manager. Or None if
        no image was generated or PIL is not installed.
    Raises:
        ImportError: when nxpd or pydot not installed.
        VisualizationError: If raw=True and filename=None.

    Example:
        .. code-block::

             %matplotlib inline
            from qiskit import QuantumCircuit
            from qiskit.compiler import transpile
            from qiskit.transpiler import PassManager
            from qiskit.visualization import pass_manager_drawer
            from qiskit.transpiler.passes import Unroller

            circ = QuantumCircuit(3)
            circ.ccx(0, 1, 2)
            circ.draw()

            pass_ = Unroller(['u1', 'u2', 'u3', 'cx'])
            pm = PassManager(pass_)
            new_circ = pm.run(circ)
            new_circ.draw(output='mpl')

            pass_manager_drawer(pm, "passmanager.jpg")
    """

    try:
        import subprocess

<<<<<<< HEAD
        with subprocess.Popen(
            ["dot", "-V"], stdout=subprocess.PIPE, stderr=subprocess.PIPE
        ) as _proc:
            _proc.communicate()
            if _proc.returncode != 0:
                has_graphviz = False
            else:
                has_graphviz = True
=======
        _PROC = subprocess.Popen(  # pylint: disable=invalid-name
            ["dot", "-V"],
            stdout=subprocess.PIPE,
            stderr=subprocess.PIPE,
        )
        _PROC.communicate()
        if _PROC.returncode != 0:
            has_graphviz = False
        else:
            has_graphviz = True
>>>>>>> fff8ac88
    except Exception:  # pylint: disable=broad-except
        # this is raised when the dot command cannot be found, which means GraphViz
        # isn't installed
        has_graphviz = False

    HAS_GRAPHVIZ = has_graphviz  # pylint: disable=invalid-name

    try:
        import pydot

        if not HAS_GRAPHVIZ:
            raise ImportError
    except ImportError as ex:
        raise ImportError(
            "pass_manager_drawer requires pydot and graphviz. "
            "Run 'pip install pydot'. "
            "Graphviz can be installed using 'brew install graphviz' on Mac"
            " or by downloading it from the website."
        ) from ex

    passes = pass_manager.passes()

    if not style:
        style = DEFAULT_STYLE

    # create the overall graph
    graph = pydot.Dot()

    # identifiers for nodes need to be unique, so assign an id
    # can't just use python's id in case the exact same pass was
    # appended more than once
    component_id = 0

    prev_node = None

    for index, controller_group in enumerate(passes):

        # label is the name of the flow controller parameter
        label = "[%s] %s" % (index, ", ".join(controller_group["flow_controllers"]))

        # create the subgraph for this controller
        subgraph = pydot.Cluster(
            str(component_id), label=label, fontname="helvetica", labeljust="l"
        )
        component_id += 1

        for pass_ in controller_group["passes"]:

            # label is the name of the pass
            node = pydot.Node(
                str(component_id),
                label=str(type(pass_).__name__),
                color=_get_node_color(pass_, style),
                shape="rectangle",
                fontname="helvetica",
            )

            subgraph.add_node(node)
            component_id += 1

            # the arguments that were provided to the pass when it was created
            arg_spec = inspect.getfullargspec(pass_.__init__)
            # 0 is the args, 1: to remove the self arg
            args = arg_spec[0][1:]

            num_optional = len(arg_spec[3]) if arg_spec[3] else 0

            # add in the inputs to the pass
            for arg_index, arg in enumerate(args):
                nd_style = "solid"
                # any optional args are dashed
                # the num of optional counts from the end towards the start of the list
                if arg_index >= (len(args) - num_optional):
                    nd_style = "dashed"

                input_node = pydot.Node(
                    component_id,
                    label=arg,
                    color="black",
                    shape="ellipse",
                    fontsize=10,
                    style=nd_style,
                    fontname="helvetica",
                )
                subgraph.add_node(input_node)
                component_id += 1
                subgraph.add_edge(pydot.Edge(input_node, node))

            # if there is a previous node, add an edge between them
            if prev_node:
                subgraph.add_edge(pydot.Edge(prev_node, node))

            prev_node = node

        graph.add_subgraph(subgraph)

    if raw:
        if filename:
            graph.write(filename, format="raw")
            return None
        else:
            raise VisualizationError("if format=raw, then a filename is required.")

    if not HAS_PIL and filename:
        # pylint says this isn't a method - it is
        graph.write_png(filename)  # pylint: disable=no-member
        return None

    with tempfile.TemporaryDirectory() as tmpdirname:
        tmppath = os.path.join(tmpdirname, "pass_manager.png")

        # pylint says this isn't a method - it is
        graph.write_png(tmppath)  # pylint: disable=no-member

        image = Image.open(tmppath)
        image = utils._trim(image)
        os.remove(tmppath)
        if filename:
            image.save(filename, "PNG")
        return image


def _get_node_color(pss, style):
    # look in the user provided dict first
    for typ, color in style.items():
        if isinstance(pss, typ):
            return color

    # failing that, look in the default
    for typ, color in DEFAULT_STYLE.items():
        if isinstance(pss, typ):
            return color

    return "black"<|MERGE_RESOLUTION|>--- conflicted
+++ resolved
@@ -81,7 +81,6 @@
     try:
         import subprocess
 
-<<<<<<< HEAD
         with subprocess.Popen(
             ["dot", "-V"], stdout=subprocess.PIPE, stderr=subprocess.PIPE
         ) as _proc:
@@ -90,18 +89,6 @@
                 has_graphviz = False
             else:
                 has_graphviz = True
-=======
-        _PROC = subprocess.Popen(  # pylint: disable=invalid-name
-            ["dot", "-V"],
-            stdout=subprocess.PIPE,
-            stderr=subprocess.PIPE,
-        )
-        _PROC.communicate()
-        if _PROC.returncode != 0:
-            has_graphviz = False
-        else:
-            has_graphviz = True
->>>>>>> fff8ac88
     except Exception:  # pylint: disable=broad-except
         # this is raised when the dot command cannot be found, which means GraphViz
         # isn't installed
