--- conflicted
+++ resolved
@@ -67,11 +67,6 @@
         image.savefig(filename, dpi=drawer.style.dpi, bbox_inches='tight')
 
     _matplotlib.plt.close(image)
-<<<<<<< HEAD
-        
-=======
->>>>>>> ba30c00f
     if image and interactive:
         image.show()
-        
     return image