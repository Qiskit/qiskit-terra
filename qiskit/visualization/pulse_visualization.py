# This code is part of Qiskit.
#
# (C) Copyright IBM 2019.
#
# This code is licensed under the Apache License, Version 2.0. You may
# obtain a copy of this license in the LICENSE.txt file in the root directory
# of this source tree or at http://www.apache.org/licenses/LICENSE-2.0.
#
# Any modifications or derivative works of this code must retain this
# copyright notice, and modified files need to carry a notice indicating
# that they have been altered from the originals.

# pylint: disable=invalid-name

"""
matplotlib pulse visualization.
"""
import warnings

from typing import Union, Callable, List, Dict, Tuple

from qiskit.pulse import Schedule, Instruction, Waveform
from qiskit.pulse.channels import Channel
from qiskit.visualization.pulse.qcstyle import PulseStyle, SchedStyle
from qiskit.visualization.exceptions import VisualizationError
from qiskit.visualization.pulse import matplotlib as _matplotlib
from qiskit.visualization.matplotlib import HAS_MATPLOTLIB


def pulse_drawer(data: Union[Waveform, Union[Schedule, Instruction]],
                 dt: int = 1,
                 style: Union[PulseStyle, SchedStyle] = None,
                 filename: str = None,
                 interp_method: Callable = None,
                 scale: float = None,
                 channel_scales: Dict[Channel, float] = None,
                 plot_all: bool = False,
                 plot_range: Tuple[Union[int, float], Union[int, float]] = None,
                 interactive: bool = False,
                 table: bool = False,
                 label: bool = False,
                 framechange: bool = True,
                 channels: List[Channel] = None,
                 show_framechange_channels: bool = True,
                 draw_title: bool = False):
    """Deprecated.

    Plot the interpolated envelope of pulse and schedule.

    Args:
        data: Pulse or schedule object to plot.
        dt: Time interval of samples. Pulses are visualized in the unit of
            cycle time if not provided.
        style: A style sheet to configure plot appearance.
            See :mod:`~qiskit.visualization.pulse.qcstyle` for more information.
        filename: Name required to save pulse image. The drawer just returns
            `matplot.Figure` object if not provided.
        interp_method: Interpolation function. Interpolation is disabled in default.
            See :mod:`~qiskit.visualization.pulse.interpolation` for more information.
        scale: Scaling of waveform amplitude. Pulses are automatically
            scaled channel by channel if not provided.
        channel_scales: Dictionary of scale factor for specific channels.
            Scale of channels not specified here is overwritten by `scale`.
        plot_all: When set `True` plot empty channels.
        plot_range: A tuple of time range to plot.
        interactive: When set `True` show the circuit in a new window.
            This depends on the matplotlib backend being used supporting this.
        table: When set `True` draw event table for supported commands.
        label: When set `True` draw label for individual instructions.
        framechange: When set `True` draw framechange indicators.
        channels: A list of channel names to plot.
            All non-empty channels are shown if not provided.
        show_framechange_channels: When set `True` plot channels
            with only framechange instructions.
        draw_title: Add a title to the plot when set to ``True``.

    Returns:
        matplotlib.figure.Figure: A matplotlib figure object for the pulse envelope.

    Example:
        This example shows how to visualize your pulse schedule.
        Pulse names are added to the plot, unimportant channels are removed
        and the time window is truncated to draw out U3 pulse sequence of interest.

        .. jupyter-execute::

            import numpy as np
            import qiskit
            from qiskit import pulse
            from qiskit.test.mock.backends.almaden import FakeAlmaden

            inst_map = FakeAlmaden().defaults().instruction_schedule_map

            sched = pulse.Schedule()
            sched += inst_map.get('u3', 0, np.pi, 0, np.pi)
            sched += inst_map.get('measure', list(range(20))) << sched.duration

            channels = [pulse.DriveChannel(0), pulse.MeasureChannel(0)]
            scales = {pulse.DriveChannel(0): 10}

            qiskit.visualization.pulse_drawer(sched,
                                              channels=channels,
                                              plot_range=(0, 1000),
                                              label=True,
                                              channel_scales=scales)

        You are also able to call visualization module from the instance method::

            sched.draw(channels=channels, plot_range=(0, 1000), label=True, channel_scales=scales)

        To customize the format of the schedule plot, you can setup your style sheet.

        .. jupyter-execute::

            import numpy as np
            import qiskit
            from qiskit import pulse
            from qiskit.test.mock.backends.almaden import FakeAlmaden

            inst_map = FakeAlmaden().defaults().instruction_schedule_map

            sched = pulse.Schedule()
            sched += inst_map.get('u3', 0, np.pi, 0, np.pi)
            sched += inst_map.get('measure', list(range(20))) << sched.duration

            # setup style sheet
            my_style = qiskit.visualization.SchedStyle(
                figsize = (10, 5),
                bg_color='w',
                d_ch_color = ['#32cd32', '#556b2f'])

            channels = [pulse.DriveChannel(0), pulse.MeasureChannel(0)]
            scales = {pulse.DriveChannel(0): 10}

            qiskit.visualization.pulse_drawer(sched, style=my_style,
                                              channels=channels,
                                              plot_range=(0, 1000),
                                              label=True,
                                              channel_scales=scales)

    Raises:
        VisualizationError: when invalid data is given
        ImportError: when matplotlib is not installed
    """
    warnings.warn('This legacy pulse drawer is deprecated and will be removed no earlier than '
                  '3 months after the release date. Use `qiskit.visualization.pulse_drawer_v2` '
                  'instead. After the legacy drawer is removed, the import path of this module '
                  'will be dedicated to the v2 drawer. '
                  'New drawer will provide much more flexibility with richer stylesheets '
                  'and cleaner visualization.', DeprecationWarning)

    if not HAS_MATPLOTLIB:
        raise ImportError('Must have Matplotlib installed.')
<<<<<<< HEAD
    from matplotlib import get_backend
    if isinstance(data, (SamplePulse, Waveform)):
=======
    if isinstance(data, Waveform):
>>>>>>> 5a823320
        drawer = _matplotlib.WaveformDrawer(style=style)
        image = drawer.draw(data, dt=dt, interp_method=interp_method, scale=scale)
    elif isinstance(data, (Schedule, Instruction)):
        drawer = _matplotlib.ScheduleDrawer(style=style)
        image = drawer.draw(data, dt=dt, interp_method=interp_method, scale=scale,
                            channel_scales=channel_scales, plot_range=plot_range,
                            plot_all=plot_all, table=table, label=label,
                            framechange=framechange, channels=channels,
                            show_framechange_channels=show_framechange_channels,
                            draw_title=draw_title)
    else:
        raise VisualizationError('This data cannot be visualized.')

    if filename:
        image.savefig(filename, dpi=drawer.style.dpi, bbox_inches='tight')

    if get_backend() in ['module://ipykernel.pylab.backend_inline',
                         'nbAgg']:
        _matplotlib.plt.close(image)
    if image and interactive:
        image.show()
    return image<|MERGE_RESOLUTION|>--- conflicted
+++ resolved
@@ -151,12 +151,7 @@
 
     if not HAS_MATPLOTLIB:
         raise ImportError('Must have Matplotlib installed.')
-<<<<<<< HEAD
-    from matplotlib import get_backend
-    if isinstance(data, (SamplePulse, Waveform)):
-=======
     if isinstance(data, Waveform):
->>>>>>> 5a823320
         drawer = _matplotlib.WaveformDrawer(style=style)
         image = drawer.draw(data, dt=dt, interp_method=interp_method, scale=scale)
     elif isinstance(data, (Schedule, Instruction)):
