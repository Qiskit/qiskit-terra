# -*- coding: utf-8 -*-

# This code is part of Qiskit.
#
# (C) Copyright IBM 2019.
#
# This code is licensed under the Apache License, Version 2.0. You may
# obtain a copy of this license in the LICENSE.txt file in the root directory
# of this source tree or at http://www.apache.org/licenses/LICENSE-2.0.
#
# Any modifications or derivative works of this code must retain this
# copyright notice, and modified files need to carry a notice indicating
# that they have been altered from the originals.

# pylint: disable=invalid-name

"""
matplotlib pulse visualization.
"""
import warnings

from qiskit.pulse import Schedule, Instruction, SamplePulse
from qiskit.visualization.exceptions import VisualizationError
from qiskit.visualization.pulse import matplotlib as _matplotlib

if _matplotlib.HAS_MATPLOTLIB:
    from matplotlib import get_backend


def pulse_drawer(data, dt=1, style=None, filename=None,
                 interp_method=None, scaling=None, channels_to_plot=None,
                 plot_all=False, plot_range=None, interactive=False,
                 table=True, label=False, framechange=True,
                 channels=None):
    """Plot the interpolated envelope of pulse

    Args:
        data (ScheduleComponent or SamplePulse): Data to plot
        dt (float): Time interval of samples
        style (PulseStyle or SchedStyle): A style sheet to configure
            plot appearance
        filename (str): Name required to save pulse image
        interp_method (Callable): interpolation function
            See `qiskit.visualization.interpolation` for more information
        scaling (float): scaling of waveform amplitude
        channels_to_plot (list): Deprecated, see `channels`
        plot_all (bool): Plot empty channels
        plot_range (tuple): A tuple of time range to plot
        interactive (bool): When set true show the circuit in a new window
            (this depends on the matplotlib backend being used supporting this)
        table (bool): Draw event table for supported commands
        label (bool): Label individual instructions
        framechange (bool): Add framechange indicators
<<<<<<< HEAD
        channels (list): A list of channel names to plot
=======

>>>>>>> 86103724
    Returns:
        matplotlib.figure: A matplotlib figure object for the pulse envelope

    Raises:
        VisualizationError: when invalid data is given or lack of information
        ImportError: when matplotlib is not installed
    """
    if channels_to_plot:
        warnings.warn('The parameter "channels_to_plot" is being replaced by "channels"'
                      '', DeprecationWarning, 3)
        channels = channels_to_plot

    if not _matplotlib.HAS_MATPLOTLIB:
        raise ImportError('Must have Matplotlib installed.')
    if isinstance(data, SamplePulse):
        drawer = _matplotlib.SamplePulseDrawer(style=style)
        image = drawer.draw(data, dt=dt, interp_method=interp_method, scaling=scaling)
    elif isinstance(data, (Schedule, Instruction)):
        drawer = _matplotlib.ScheduleDrawer(style=style)
        image = drawer.draw(data, dt=dt, interp_method=interp_method, scaling=scaling,
                            plot_range=plot_range, channels_to_plot=channels,
                            plot_all=plot_all, table=table, label=label,
                            framechange=framechange)
    else:
        raise VisualizationError('This data cannot be visualized.')

    if filename:
        image.savefig(filename, dpi=drawer.style.dpi, bbox_inches='tight')

    if get_backend() in ['module://ipykernel.pylab.backend_inline',
                         'nbAgg']:
        _matplotlib.plt.close(image)
    if image and interactive:
        image.show()
    return image<|MERGE_RESOLUTION|>--- conflicted
+++ resolved
@@ -51,11 +51,8 @@
         table (bool): Draw event table for supported commands
         label (bool): Label individual instructions
         framechange (bool): Add framechange indicators
-<<<<<<< HEAD
         channels (list): A list of channel names to plot
-=======
 
->>>>>>> 86103724
     Returns:
         matplotlib.figure: A matplotlib figure object for the pulse envelope
 
