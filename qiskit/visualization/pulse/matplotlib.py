--- conflicted
+++ resolved
@@ -32,14 +32,9 @@
 from qiskit.pulse.channels import (DriveChannel, ControlChannel,
                                    MeasureChannel, AcquireChannel,
                                    SnapshotChannel)
-<<<<<<< HEAD
-from qiskit.pulse import (SamplePulse, FrameChange, SetFrequency, PersistentValue,
-                          Snapshot, Acquire, PulseError)
-=======
 from qiskit.pulse.commands import FrameChangeInstruction
 from qiskit.pulse import (SamplePulse, FrameChange, PersistentValue, Snapshot,
-                          Acquire, PulseError, ParametricPulse)
->>>>>>> a37edbc0
+                          Acquire, PulseError, ParametricPulse, SetFrequency)
 
 
 class EventsOutputChannels:
@@ -539,13 +534,8 @@
                 ax.axvline(tf*dt, -1, 1, color=color,
                            linestyle=linestyle, alpha=alpha)
 
-<<<<<<< HEAD
-    def _draw_channels(self, ax, output_channels, interp_method, t0, tf, dt, v_max,
+    def _draw_channels(self, ax, output_channels, interp_method, t0, tf, dt, scale_dict,
                        label=False, framechange=True, frequencychange=True):
-=======
-    def _draw_channels(self, ax, output_channels, interp_method, t0, tf, dt, scale_dict,
-                       label=False, framechange=True):
->>>>>>> a37edbc0
         y0 = 0
         prev_labels = []
         for channel, events in output_channels.items():
@@ -587,7 +577,7 @@
                 # plot frequency changes
                 sf = events.frequencychanges
                 if sf and frequencychange:
-                    self._draw_frequency_changes(ax, sf, dt, y0 + v_max)
+                    self._draw_frequency_changes(ax, sf, dt, y0 + scale)
                 # plot labels
                 labels = events.labels
                 if labels and label:
