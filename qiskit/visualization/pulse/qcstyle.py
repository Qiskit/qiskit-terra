# This code is part of Qiskit.
#
# (C) Copyright IBM 2019.
#
# This code is licensed under the Apache License, Version 2.0. You may
# obtain a copy of this license in the LICENSE.txt file in the root directory
# of this source tree or at http://www.apache.org/licenses/LICENSE-2.0.
#
# Any modifications or derivative works of this code must retain this
# copyright notice, and modified files need to carry a notice indicating
# that they have been altered from the originals.

"""
Deprecated.

Style sheets for pulse visualization.
"""
<<<<<<< HEAD
import logging
=======
from __future__ import annotations
import warnings

>>>>>>> 0b67d1b3
from collections import namedtuple

from qiskit.utils.deprecation import deprecate_func

logger = logging.getLogger(__name__)
ComplexColors = namedtuple("ComplexColors", ["real", "imaginary"])
SchedTableColors = namedtuple("SchedTableColors", ["time", "channel", "event"])


class SchedStyle:
    """Style sheet for Qiskit-Pulse schedule drawer."""

    @deprecate_func(
        additional_msg=(
            "In addition to this stylesheet being deprecated, the legacy pulse drawer is too. "
            "Instead, use the new drawer ``qiskit.visualization.pulse_drawer`` "
            "with new stylesheet classes provided by ``qiskit.visualization.pulse_v2``. "
            "You can choose one of ``IQXStandard``, ``IQXSimple``, ``IQXDebugging``."
        ),
        since="0.23.0",
    )
    def __init__(
        self,
        figsize: tuple[float, float] | None = (10.0, 12.0),
        fig_unit_h_table: float = 0.4,
        use_table: bool = True,
        table_columns: int = 2,
        table_font_size: int = 10,
        axis_font_size: int = 18,
        label_font_size: int = 10,
        icon_font_size: int = 18,
        title_font_size: int | None = 25,
        label_ch_linestyle: str = "--",
        label_ch_color: str = "#222222",
        label_ch_alpha: float = 0.3,
        d_ch_color: ComplexColors = ComplexColors("#648fff", "#002999"),
        u_ch_color: ComplexColors = ComplexColors("#ffb000", "#994A00"),
        m_ch_color: ComplexColors = ComplexColors("#dc267f", "#760019"),
        s_ch_color: str = "#7da781",
        s_ch_linestyle: str = "-",
        table_color: SchedTableColors = SchedTableColors("#e0e0e0", "#f6f6f6", "#f6f6f6"),
        bg_color: str = "#f2f3f4",
        num_points: int = 1000,
        dpi: int | None = 150,
        remove_spacing: bool = True,
        max_table_ratio: float = 0.5,
        vertical_span: float = 0.2,
        axis_formatter: str = "%s",
    ):
        """Deprecated.

        Create new style sheet.

        For any of the Optional fields, if that field is None then it will revert to its
        matplotlib.rcParams counterpart. See for usage on rcParams.  Each argument that
        is optional also describes it's mapped rcParam key below.

        Args:
            figsize: Size of the figure.
                If ``None``, will default to the figure size of the drawing backend.
                If the output is ``matplotlib``, the default
                parameter is ``rcParams['figure.figsize']``.
            fig_unit_h_table: Height of row of event table. See Example.
            use_table: When set `True` use event table.
            table_columns: Number of event table columns.
            table_font_size: Font size of event table.
            axis_font_size: Font size of channel aliases.
                If ``None``, will revert to the axis label size of the drawing backend.
                If the output is ``matplotlib``, the default parameter is
                ``rcParams['axes.titlesize']``.
            label_font_size: Font size of labels in canvas.
            icon_font_size: Size of symbols.
            title_font_size: Font size of schedule name in title.
                If ``None``, will default to the title font size of the drawing backend.
                If the output is ``matplotlib``, the default
                parameter is ``rcParams['figure.titlesize']``.
            label_ch_linestyle: Line style for channel pulse label line.
            label_ch_color: Color code or name of color for channel pulse label line.
            label_ch_alpha: Transparency for channel pulse label line from 0 to 1.
            d_ch_color: Color code or name of colors for real and imaginary part
                of waveform at d channels.
            u_ch_color: Color code or name of colors for real and imaginary part
                of waveform at u channels.
            m_ch_color: Color code or name of colors for real and imaginary part
                of waveform at m channels.
            s_ch_color: Color code or name of color for snapshot channel line.
            s_ch_linestyle: Line style for snapshot line.
            table_color: Color code or name of color for event table columns of
                time, channel, event information.
            bg_color: Color code or name of color for canvas background.
            num_points: Number of points for interpolation of each channel.
            dpi: Resolution in the unit of dot per inch to save image.
                If ``None``, will revert to the DPI setting of the drawing backend.
                If the output is ``matplotlib``, the default
                parameter is ``rcParams['figure.dpi']``.
            remove_spacing: Remove redundant spacing
                when the waveform has no negative values.
            max_table_ratio: Maximum portion of the plot the table can take up.
                Limited to range between 0 and 1.
            vertical_span: Spacing on top and bottom of pulse canvas.
            axis_formatter: Format of horizontal axis of the plot. This is convenient when
                you set ``dt`` option for the drawer. For example, formatter of ``%.3e`` gives you
                horizontal axis values in the scientific notation with 3 digits.

        Example:
            Height of the event table is decided by multiple parameters.::

                figsize = (10.0, 12.0)
                fig_unit_h_table = 0.4
                table_columns = 2
                max_table_ratio = 0.5

            With this setup, events are shown in double-column style with
            each line height of 0.4 inch and the table cannot exceed 5 inch.
            Thus 12 lines are maximum and up to 24 events can be shown.
            If you want to show more events, increase figure height or
            reduce size of line height and table font size.
        """
        self.figsize = figsize
        self.fig_unit_h_table = fig_unit_h_table
        self.use_table = use_table
        self.table_columns = table_columns
        self.table_font_size = table_font_size
        self.axis_font_size = axis_font_size
        self.label_font_size = label_font_size
        self.icon_font_size = icon_font_size
        self.title_font_size = title_font_size
        self.d_ch_color = d_ch_color
        self.label_ch_linestyle = label_ch_linestyle
        self.label_ch_color = label_ch_color
        self.label_ch_alpha = label_ch_alpha
        self.u_ch_color = u_ch_color
        self.m_ch_color = m_ch_color
        self.a_ch_color = m_ch_color
        self.s_ch_color = s_ch_color
        self.s_ch_linestyle = s_ch_linestyle
        self.table_color = table_color
        self.bg_color = bg_color
        self.num_points = num_points
        self.dpi = dpi
        self.remove_spacing = remove_spacing

        if max_table_ratio < 0.0 or max_table_ratio > 1.0:
            logger.warning(
                "max_table_ratio of %.2f is not in range [0.0, 1.0], clamping...", max_table_ratio
            )

        self.max_table_ratio = max(min(max_table_ratio, 0.0), 1.0)
        self.vertical_span = vertical_span
        self.axis_formatter = axis_formatter


class PulseStyle:
    """Deprecated.

    Style sheet for Qiskit-Pulse sample pulse drawer."""

    @deprecate_func(
        additional_msg=(
            "In addition to this stylesheet being deprecated, the legacy pulse drawer is too. "
            "Instead, use the new drawer ``qiskit.visualization.pulse_drawer`` "
            "with new stylesheet classes provided by ``qiskit.visualization.pulse_v2``. "
            "You can choose one of ``IQXStandard``, ``IQXSimple``, ``IQXDebugging``."
        ),
        since="0.23.0",
    )
    def __init__(
        self,
        figsize: tuple[float, float] | None = (7.0, 5.0),
        title_font_size: int | None = 18,
        wave_color: ComplexColors = ComplexColors("#ff0000", "#0000ff"),
        bg_color: str = "#f2f3f4",
        num_points: int = 1000,
        dpi: int | None = None,
    ):
        """Create new style sheet.

        For any of the Optional fields, if that field is None then it will revert to its
        matplotlib.rcParams counterpart. See for usage on rcParams.  Each argument that
        is optional also describes it's mapped rcParam key below.

        Args:
            figsize: Size of the figure.
                If ``None``, will default to the figure size of the drawing backend.
                If the output is ``matplotlib``, the default
                parameter is ``rcParams['figure.figsize']``.
            title_font_size: Font size of schedule name in title.
                If ``None``, will default to the title font size of the drawing backend.
                If the output is ``matplotlib``, the default
                parameter is ``rcParams['figure.titlesize']``.
            wave_color: Color code or name of colors for
                the real and imaginary parts of the waveform.
            bg_color: Color code or name of color for pulse canvas background.
            num_points: Number of points for interpolation.
            dpi: Resolution in the unit of dot per inch to save image.
                If ``None``, will revert to the DPI setting of the drawing backend.
                If the output is ``matplotlib``, the default
                parameter is ``rcParams['figure.dpi']``.
        """
        self.figsize = figsize
        self.title_font_size = title_font_size
        self.wave_color = wave_color
        self.bg_color = bg_color
        self.num_points = num_points
        self.dpi = dpi<|MERGE_RESOLUTION|>--- conflicted
+++ resolved
@@ -15,13 +15,8 @@
 
 Style sheets for pulse visualization.
 """
-<<<<<<< HEAD
+from __future__ import annotations
 import logging
-=======
-from __future__ import annotations
-import warnings
-
->>>>>>> 0b67d1b3
 from collections import namedtuple
 
 from qiskit.utils.deprecation import deprecate_func
