# This code is part of Qiskit.
#
# (C) Copyright IBM 2017, 2018.
#
# This code is licensed under the Apache License, Version 2.0. You may
# obtain a copy of this license in the LICENSE.txt file in the root directory
# of this source tree or at http://www.apache.org/licenses/LICENSE-2.0.
#
# Any modifications or derivative works of this code must retain this
# copyright notice, and modified files need to carry a notice indicating
# that they have been altered from the originals.

# pylint: disable=invalid-name,inconsistent-return-statements

"""mpl circuit visualization backend."""

import collections
import itertools
import json
import re
import os
from warnings import warn

import numpy as np


try:
    from pylatexenc.latex2text import LatexNodes2Text

    HAS_PYLATEX = True
except ImportError:
    HAS_PYLATEX = False

from qiskit.circuit import ControlledGate, Gate, Instruction, Clbit
from qiskit.visualization.qcstyle import DefaultStyle, set_style
from qiskit.circuit import Delay
from qiskit import user_config
from qiskit.circuit.tools.pi_check import pi_check

# Default gate width and height
WID = 0.65
HIG = 0.65

BASE_SIZE = 3.01
PORDER_GATE = 5
PORDER_LINE = 3
PORDER_REGLINE = 2
PORDER_GRAY = 3
PORDER_TEXT = 6
PORDER_SUBP = 4


class Anchor:
    """Locate the anchors for the gates"""

    def __init__(self, reg_num, yind, fold):
        self.__yind = yind
        self.__fold = fold
        self.__reg_num = reg_num
        self.__gate_placed = []
        self.gate_anchor = 0

    def plot_coord(self, index, gate_width, x_offset):
        """Set the coord positions for an index"""
        h_pos = index % self.__fold + 1
        # check folding
        if self.__fold > 0:
            if h_pos + (gate_width - 1) > self.__fold:
                index += self.__fold - (h_pos - 1)
            x_pos = index % self.__fold + 0.5 * gate_width + 0.04
            y_pos = self.__yind - (index // self.__fold) * (self.__reg_num + 1)
        else:
            x_pos = index + 0.5 * gate_width + 0.04
            y_pos = self.__yind

        # could have been updated, so need to store
        self.gate_anchor = index
        return x_pos + x_offset, y_pos

    def is_locatable(self, index, gate_width):
        """Determine if a gate has been placed"""
        hold = [index + i for i in range(gate_width)]
        for p in hold:
            if p in self.__gate_placed:
                return False
        return True

    def set_index(self, index, gate_width):
        """Set the index for a gate"""
        if self.__fold < 2:
            _index = index
        else:
            h_pos = index % self.__fold + 1
            if h_pos + (gate_width - 1) > self.__fold:
                _index = index + self.__fold - (h_pos - 1) + 1
            else:
                _index = index
        for ii in range(gate_width):
            if _index + ii not in self.__gate_placed:
                self.__gate_placed.append(_index + ii)
        self.__gate_placed.sort()

    def get_index(self):
        """Getter for the index"""
        if self.__gate_placed:
            return self.__gate_placed[-1] + 1
        return 0


class MatplotlibDrawer:
    """Matplotlib drawer class called from circuit_drawer"""

    _mathmode_regex = re.compile(r"(?<!\\)\$(.*)(?<!\\)\$")

    def __init__(
        self,
        qubits,
        clbits,
        ops,
        scale=None,
        style=None,
        plot_barriers=True,
        layout=None,
        fold=25,
        ax=None,
        initial_state=False,
        cregbundle=True,
        global_phase=None,
        qregs=None,
        cregs=None,
    ):

        if not HAS_MATPLOTLIB:
            raise ImportError(
                "The class MatplotlibDrawer needs matplotlib. "
                'To install, run "pip install matplotlib".'
            )
        from matplotlib import patches

        self.patches_mod = patches
        from matplotlib import pyplot as plt

        self.plt_mod = plt
        if not HAS_PYLATEX:
            raise ImportError(
                "The class MatplotlibDrawer needs pylatexenc. "
                'to install, run "pip install pylatexenc".'
            )
        self._clbit = []
        self._qubit = []
        self._registers(clbits, qubits)
        self._bit_locations = {
            bit: {"register": register, "index": index}
            for register in cregs + qregs
            for index, bit in enumerate(register)
        }
        for index, bit in list(enumerate(qubits)) + list(enumerate(clbits)):
            if bit not in self._bit_locations:
                self._bit_locations[bit] = {"register": None, "index": index}

        self._qubit_dict = collections.OrderedDict()
        self._clbit_dict = collections.OrderedDict()
        self._ops = ops
        self._scale = 1.0 if scale is None else scale
        self._style = self._load_style(style)
        self._plot_barriers = plot_barriers
        self._layout = layout
        self._fold = fold
        if self._fold < 2:
            self._fold = -1
        if ax is None:
            self._return_fig = True
            self._figure = plt.figure()
            self._figure.patch.set_facecolor(color=self._style["bg"])
            self._ax = self._figure.add_subplot(111)
        else:
            self._return_fig = False
            self._ax = ax
            self._figure = ax.get_figure()
        self._ax.axis("off")
        self._ax.set_aspect("equal")
        self._ax.tick_params(labelbottom=False, labeltop=False, labelleft=False, labelright=False)
        self._initial_state = initial_state
        self._cregbundle = cregbundle
        self._global_phase = global_phase

        self._ast = None
        self._n_lines = 0
        self._xmax = 0
        self._ymax = 0
        self._x_offset = 0
        self._reg_long_text = 0
        self._style["fs"] *= self._scale
        self._style["sfs"] *= self._scale
        self._lwidth15 = 1.5 * self._scale
        self._lwidth2 = 2.0 * self._scale

        # default is to use character table for text width,
        # but get_renderer will work with some mpl backends
        """fig = plt.figure()
        if hasattr(fig.canvas, 'get_renderer'):
            self._renderer = fig.canvas.get_renderer()
        else:
            self._renderer = None"""
        self._renderer = None

        # these char arrays are for finding text_width when not
        # using get_renderer method for the matplotlib backend
        self._char_list = {
            " ": (0.0958, 0.0583),
            "!": (0.1208, 0.0729),
            '"': (0.1396, 0.0875),
            "#": (0.2521, 0.1562),
            "$": (0.1917, 0.1167),
            "%": (0.2854, 0.1771),
            "&": (0.2333, 0.1458),
            "'": (0.0833, 0.0521),
            "(": (0.1167, 0.0729),
            ")": (0.1167, 0.0729),
            "*": (0.15, 0.0938),
            "+": (0.25, 0.1562),
            ",": (0.0958, 0.0583),
            "-": (0.1083, 0.0667),
            ".": (0.0958, 0.0604),
            "/": (0.1021, 0.0625),
            "0": (0.1875, 0.1167),
            "1": (0.1896, 0.1167),
            "2": (0.1917, 0.1188),
            "3": (0.1917, 0.1167),
            "4": (0.1917, 0.1188),
            "5": (0.1917, 0.1167),
            "6": (0.1896, 0.1167),
            "7": (0.1917, 0.1188),
            "8": (0.1896, 0.1188),
            "9": (0.1917, 0.1188),
            ":": (0.1021, 0.0604),
            ";": (0.1021, 0.0604),
            "<": (0.25, 0.1542),
            "=": (0.25, 0.1562),
            ">": (0.25, 0.1542),
            "?": (0.1583, 0.0979),
            "@": (0.2979, 0.1854),
            "A": (0.2062, 0.1271),
            "B": (0.2042, 0.1271),
            "C": (0.2083, 0.1292),
            "D": (0.2312, 0.1417),
            "E": (0.1875, 0.1167),
            "F": (0.1708, 0.1062),
            "G": (0.2312, 0.1438),
            "H": (0.225, 0.1396),
            "I": (0.0875, 0.0542),
            "J": (0.0875, 0.0542),
            "K": (0.1958, 0.1208),
            "L": (0.1667, 0.1042),
            "M": (0.2583, 0.1604),
            "N": (0.225, 0.1396),
            "O": (0.2354, 0.1458),
            "P": (0.1812, 0.1125),
            "Q": (0.2354, 0.1458),
            "R": (0.2083, 0.1292),
            "S": (0.1896, 0.1188),
            "T": (0.1854, 0.1125),
            "U": (0.2208, 0.1354),
            "V": (0.2062, 0.1271),
            "W": (0.2958, 0.1833),
            "X": (0.2062, 0.1271),
            "Y": (0.1833, 0.1125),
            "Z": (0.2042, 0.1271),
            "[": (0.1167, 0.075),
            "\\": (0.1021, 0.0625),
            "]": (0.1167, 0.0729),
            "^": (0.2521, 0.1562),
            "_": (0.1521, 0.0938),
            "`": (0.15, 0.0938),
            "a": (0.1854, 0.1146),
            "b": (0.1917, 0.1167),
            "c": (0.1646, 0.1021),
            "d": (0.1896, 0.1188),
            "e": (0.1854, 0.1146),
            "f": (0.1042, 0.0667),
            "g": (0.1896, 0.1188),
            "h": (0.1896, 0.1188),
            "i": (0.0854, 0.0521),
            "j": (0.0854, 0.0521),
            "k": (0.1729, 0.1083),
            "l": (0.0854, 0.0521),
            "m": (0.2917, 0.1812),
            "n": (0.1896, 0.1188),
            "o": (0.1833, 0.1125),
            "p": (0.1917, 0.1167),
            "q": (0.1896, 0.1188),
            "r": (0.125, 0.0771),
            "s": (0.1562, 0.0958),
            "t": (0.1167, 0.0729),
            "u": (0.1896, 0.1188),
            "v": (0.1771, 0.1104),
            "w": (0.2458, 0.1521),
            "x": (0.1771, 0.1104),
            "y": (0.1771, 0.1104),
            "z": (0.1562, 0.0979),
            "{": (0.1917, 0.1188),
            "|": (0.1, 0.0604),
            "}": (0.1896, 0.1188),
        }

    def _registers(self, clbit, qubit):
        self._clbit = []
        for r in clbit:
            self._clbit.append(r)
        self._qubit = []
        for r in qubit:
            self._qubit.append(r)

    @property
    def ast(self):
        """AST getter"""
        return self._ast

    def _load_style(self, style):
        current_style = DefaultStyle().style
        style_name = "default"
        def_font_ratio = current_style["fs"] / current_style["sfs"]

        config = user_config.get_config()
        if style is not None:
            if style is False:
                style_name = "bw"
            elif isinstance(style, dict) and "name" in style:
                style_name = style["name"]
            elif isinstance(style, str):
                style_name = style
            elif config:
                style_name = config.get("circuit_mpl_style", "default")
            elif not isinstance(style, (str, dict)):
                warn(
                    "style parameter '{}' must be a str or a dictionary."
                    " Will use default style.".format(style),
                    UserWarning,
                    2,
                )
        if style_name.endswith(".json"):
            style_name = style_name[:-5]

        # Search for file in 'styles' dir, then config_path, and finally 'cwd'
        style_path = []
        if style_name != "default":
            style_name = style_name + ".json"
            spath = os.path.dirname(os.path.abspath(__file__))
            style_path.append(os.path.join(spath, "styles", style_name))
            if config:
                config_path = config.get("circuit_mpl_style_path", "")
                if config_path:
                    for path in config_path:
                        style_path.append(os.path.normpath(os.path.join(path, style_name)))
            style_path.append(os.path.normpath(os.path.join("", style_name)))

            for path in style_path:
                exp_user = os.path.expanduser(path)
                if os.path.isfile(exp_user):
                    try:
                        with open(exp_user) as infile:
                            json_style = json.load(infile)
                        set_style(current_style, json_style)
                        break
                    except json.JSONDecodeError as e:
                        warn(
                            "Could not decode JSON in file '{}': {}. ".format(path, str(e))
                            + "Will use default style.",
                            UserWarning,
                            2,
                        )
                        break
                    except (OSError, FileNotFoundError):
                        warn(
                            "Error loading JSON file '{}'. Will use default style.".format(path),
                            UserWarning,
                            2,
                        )
                        break
            else:
                warn(
                    "Style JSON file '{}' not found in any of these locations: {}. Will use"
                    " default style.".format(style_name, ", ".join(style_path)),
                    UserWarning,
                    2,
                )

        if isinstance(style, dict):
            set_style(current_style, style)

        # If font/subfont ratio changes from default, have to scale width calculations for
        # subfont. Font change is auto scaled in the self._figure.set_size_inches call in draw()
        self._subfont_factor = current_style["sfs"] * def_font_ratio / current_style["fs"]

        return current_style

    # This computes the width of a string in the default font
    def _get_text_width(self, text, fontsize, param=False):
        if not text:
            return 0.0

        if self._renderer:
            t = self.plt_mod.text(0.5, 0.5, text, fontsize=fontsize)
            return t.get_window_extent(renderer=self._renderer).width / 60.0
        else:
            math_mode_match = self._mathmode_regex.search(text)
            num_underscores = 0
            num_carets = 0
            if math_mode_match:
                math_mode_text = math_mode_match.group(1)
                num_underscores = math_mode_text.count("_")
                num_carets = math_mode_text.count("^")
            text = LatexNodes2Text().latex_to_text(text.replace("$$", ""))

            # If there are subscripts or superscripts in mathtext string
            # we need to account for that spacing by manually removing
            # from text string for text length
            if num_underscores:
                text = text.replace("_", "", num_underscores)
            if num_carets:
                text = text.replace("^", "", num_carets)

            # This changes hyphen to + to match width of math mode minus sign.
            if param:
                text = text.replace("-", "+")

            f = 0 if fontsize == self._style["fs"] else 1
            sum_text = 0.0
            for c in text:
                try:
                    sum_text += self._char_list[c][f]
                except KeyError:
                    # if non-ASCII char, use width of 'c', an average size
                    sum_text += self._char_list["c"][f]
            if f == 1:
                sum_text *= self._subfont_factor
            return sum_text

    def _param_parse(self, params):
        param_parts = []
        for i, param in enumerate(params):
            if i > 16:
                param_parts.append("...")
                break
            try:
                param_parts.append(pi_check(param, output="mpl", ndigits=3))
            except TypeError:
                param_parts.append(str(param))
        param_parts = ", ".join(param_parts).replace("-", "$-$")
        return param_parts

    def _get_gate_ctrl_text(self, op):
        op_label = getattr(op.op, "label", None)
        base_name = None if not hasattr(op.op, "base_gate") else op.op.base_gate.name
        base_label = None if not hasattr(op.op, "base_gate") else op.op.base_gate.label
        ctrl_text = None
        if base_label:
            gate_text = base_label
            ctrl_text = op_label
        elif op_label and isinstance(op.op, ControlledGate):
            gate_text = base_name
            ctrl_text = op_label
        elif op_label:
            gate_text = op_label
        elif base_name:
            gate_text = base_name
        else:
            gate_text = op.name

        if gate_text in self._style["disptex"]:
            gate_text = "{}".format(self._style["disptex"][gate_text])
        elif gate_text in (op.name, base_name) and not isinstance(op.op, (Gate, Instruction)):
            gate_text = gate_text.capitalize()

        return gate_text, ctrl_text

    def _get_colors(self, op):
        base_name = None if not hasattr(op.op, "base_gate") else op.op.base_gate.name
        if op.name in self._style["dispcol"]:
            color = self._style["dispcol"][op.name]
            # Backward compatibility for style dict using 'displaycolor' with
            # gate color and no text color, so test for str first
            if isinstance(color, str):
                fc = color
                gt = self._style["gt"]
            else:
                fc = color[0]
                gt = color[1]
        # Treat special case of classical gates in iqx style by making all
        # controlled gates of x, dcx, and swap the classical gate color
        elif self._style["name"] == "iqx" and base_name in ["x", "dcx", "swap"]:
            color = self._style["dispcol"][base_name]
            if isinstance(color, str):
                fc = color
                gt = self._style["gt"]
            else:
                fc = color[0]
                gt = color[1]
        else:
            fc = self._style["gc"]
            gt = self._style["gt"]

        if self._style["name"] == "bw":
            ec = self._style["ec"]
            lc = self._style["lc"]
        else:
            ec = fc
            lc = fc
        # Subtext needs to be same color as gate text
        sc = gt
        return fc, ec, gt, self._style["tc"], sc, lc

    def _multiqubit_gate(self, xy, fc=None, ec=None, gt=None, sc=None, text="", subtext=""):
        xpos = min([x[0] for x in xy])
        ypos = min([y[1] for y in xy])
        ypos_max = max([y[1] for y in xy])
        fs = self._style["fs"]
        sfs = self._style["sfs"]

        # added .21 is for qubit numbers on the left side
        text_width = self._get_text_width(text, fs) + 0.21
        sub_width = self._get_text_width(subtext, sfs, param=True) + 0.21
        wid = max((text_width, sub_width, WID))

        qubit_span = abs(ypos) - abs(ypos_max) + 1
        height = HIG + (qubit_span - 1)
        box = self.patches_mod.Rectangle(
            xy=(xpos - 0.5 * wid, ypos - 0.5 * HIG),
            width=wid,
            height=height,
            fc=fc,
            ec=ec,
            linewidth=self._lwidth15,
            zorder=PORDER_GATE,
        )
        self._ax.add_patch(box)

        # annotate inputs
        for bit, y in enumerate([x[1] for x in xy]):
            self._ax.text(
                xpos + 0.07 - 0.5 * wid,
                y,
                str(bit),
                ha="left",
                va="center",
                fontsize=fs,
                color=gt,
                clip_on=True,
                zorder=PORDER_TEXT,
            )
        if text:
            if subtext:
                self._ax.text(
                    xpos + 0.11,
                    ypos + 0.4 * height,
                    text,
                    ha="center",
                    va="center",
                    fontsize=fs,
                    color=gt,
                    clip_on=True,
                    zorder=PORDER_TEXT,
                )
                self._ax.text(
                    xpos + 0.11,
                    ypos + 0.2 * height,
                    subtext,
                    ha="center",
                    va="center",
                    fontsize=sfs,
                    color=sc,
                    clip_on=True,
                    zorder=PORDER_TEXT,
                )
            else:
                self._ax.text(
                    xpos + 0.11,
                    ypos + 0.5 * (qubit_span - 1),
                    text,
                    ha="center",
                    va="center",
                    fontsize=fs,
                    color=gt,
                    clip_on=True,
                    zorder=PORDER_TEXT,
                    wrap=True,
                )

    def _gate(self, xy, fc=None, ec=None, gt=None, sc=None, text="", subtext=""):
        xpos, ypos = xy
        fs = self._style["fs"]
        sfs = self._style["sfs"]

        text_width = self._get_text_width(text, fs)
        sub_width = self._get_text_width(subtext, sfs, param=True)
        wid = max((text_width, sub_width, WID))

        box = self.patches_mod.Rectangle(
            xy=(xpos - 0.5 * wid, ypos - 0.5 * HIG),
            width=wid,
            height=HIG,
            fc=fc,
            ec=ec,
            linewidth=self._lwidth15,
            zorder=PORDER_GATE,
        )
        self._ax.add_patch(box)

        if text:
            if subtext:
                self._ax.text(
                    xpos,
                    ypos + 0.15 * HIG,
                    text,
                    ha="center",
                    va="center",
                    fontsize=fs,
                    color=gt,
                    clip_on=True,
                    zorder=PORDER_TEXT,
                )
                self._ax.text(
                    xpos,
                    ypos - 0.3 * HIG,
                    subtext,
                    ha="center",
                    va="center",
                    fontsize=sfs,
                    color=sc,
                    clip_on=True,
                    zorder=PORDER_TEXT,
                )
            else:
                self._ax.text(
                    xpos,
                    ypos,
                    text,
                    ha="center",
                    va="center",
                    fontsize=fs,
                    color=gt,
                    clip_on=True,
                    zorder=PORDER_TEXT,
                )

    def _sidetext(self, xy, tc=None, text=""):
        xpos, ypos = xy

        # 0.11 = the initial gap, add 1/2 text width to place on the right
        text_width = self._get_text_width(text, self._style["sfs"])
        xp = xpos + 0.11 + text_width / 2
        self._ax.text(
            xp,
            ypos + HIG,
            text,
            ha="center",
            va="top",
            fontsize=self._style["sfs"],
            color=tc,
            clip_on=True,
            zorder=PORDER_TEXT,
        )

    def _line(self, xy0, xy1, lc=None, ls=None, zorder=PORDER_LINE):
        x0, y0 = xy0
        x1, y1 = xy1
        linecolor = self._style["lc"] if lc is None else lc
        linestyle = "solid" if ls is None else ls

        if linestyle == "doublet":
            theta = np.arctan2(np.abs(x1 - x0), np.abs(y1 - y0))
            dx = 0.05 * WID * np.cos(theta)
            dy = 0.05 * WID * np.sin(theta)
            self._ax.plot(
                [x0 + dx, x1 + dx],
                [y0 + dy, y1 + dy],
                color=linecolor,
                linewidth=self._lwidth2,
                linestyle="solid",
                zorder=zorder,
            )
            self._ax.plot(
                [x0 - dx, x1 - dx],
                [y0 - dy, y1 - dy],
                color=linecolor,
                linewidth=self._lwidth2,
                linestyle="solid",
                zorder=zorder,
            )
        else:
            self._ax.plot(
                [x0, x1],
                [y0, y1],
                color=linecolor,
                linewidth=self._lwidth2,
                linestyle=linestyle,
                zorder=zorder,
            )

    def _measure(self, qxy, cxy, cid, fc=None, ec=None, gt=None, sc=None):
        qx, qy = qxy
        cx, cy = cxy

        # draw gate box
        self._gate(qxy, fc=fc, ec=ec, gt=gt, sc=sc)

        # add measure symbol
        arc = self.patches_mod.Arc(
            xy=(qx, qy - 0.15 * HIG),
            width=WID * 0.7,
            height=HIG * 0.7,
            theta1=0,
            theta2=180,
            fill=False,
            ec=gt,
            linewidth=self._lwidth2,
            zorder=PORDER_GATE,
        )
        self._ax.add_patch(arc)
        self._ax.plot(
            [qx, qx + 0.35 * WID],
            [qy - 0.15 * HIG, qy + 0.20 * HIG],
            color=gt,
            linewidth=self._lwidth2,
            zorder=PORDER_GATE,
        )
        # arrow
        self._line(qxy, [cx, cy + 0.35 * WID], lc=self._style["cc"], ls=self._style["cline"])
        arrowhead = self.patches_mod.Polygon(
            (
                (cx - 0.20 * WID, cy + 0.35 * WID),
                (cx + 0.20 * WID, cy + 0.35 * WID),
                (cx, cy + 0.04),
            ),
            fc=self._style["cc"],
            ec=None,
        )
        self._ax.add_artist(arrowhead)
        # target
        if self._cregbundle:
            self._ax.text(
                cx + 0.25,
                cy + 0.1,
                str(cid),
                ha="left",
                va="bottom",
                fontsize=0.8 * self._style["fs"],
                color=self._style["tc"],
                clip_on=True,
                zorder=PORDER_TEXT,
            )

    def _conditional(self, xy, istrue=False):
        xpos, ypos = xy

        fc = self._style["lc"] if istrue else self._style["bg"]
        box = self.patches_mod.Circle(
            xy=(xpos, ypos),
            radius=WID * 0.15,
            fc=fc,
            ec=self._style["lc"],
            linewidth=self._lwidth15,
            zorder=PORDER_GATE,
        )
        self._ax.add_patch(box)

    def _ctrl_qubit(self, xy, fc=None, ec=None, tc=None, text="", text_top=None):
        xpos, ypos = xy
        box = self.patches_mod.Circle(
            xy=(xpos, ypos),
            radius=WID * 0.15,
            fc=fc,
            ec=ec,
            linewidth=self._lwidth15,
            zorder=PORDER_GATE,
        )
        self._ax.add_patch(box)
        # display the control label at the top or bottom if there is one
        if text_top is True:
            self._ax.text(
                xpos,
                ypos + 0.7 * HIG,
                text,
                ha="center",
                va="top",
                fontsize=self._style["sfs"],
                color=tc,
                clip_on=True,
                zorder=PORDER_TEXT,
            )
        elif text_top is False:
            self._ax.text(
                xpos,
                ypos - 0.3 * HIG,
                text,
                ha="center",
                va="top",
                fontsize=self._style["sfs"],
                color=tc,
                clip_on=True,
                zorder=PORDER_TEXT,
            )

    def _set_ctrl_bits(
        self, ctrl_state, num_ctrl_qubits, qbit, ec=None, tc=None, text="", qargs=None
    ):
        # place the control label at the top or bottom of controls
        if text:
            qlist = [self._bit_locations[qubit]["index"] for qubit in qargs]
            ctbits = qlist[:num_ctrl_qubits]
            qubits = qlist[num_ctrl_qubits:]
            max_ctbit = max(ctbits)
            min_ctbit = min(ctbits)
            top = min(qubits) > min_ctbit

        # display the control qubits as open or closed based on ctrl_state
        cstate = "{:b}".format(ctrl_state).rjust(num_ctrl_qubits, "0")[::-1]
        for i in range(num_ctrl_qubits):
            fc_open_close = ec if cstate[i] == "1" else self._style["bg"]
            text_top = None
            if text:
                if top and qlist[i] == min_ctbit:
                    text_top = True
                elif not top and qlist[i] == max_ctbit:
                    text_top = False
            self._ctrl_qubit(qbit[i], fc=fc_open_close, ec=ec, tc=tc, text=text, text_top=text_top)

    def _x_tgt_qubit(self, xy, ec=None, ac=None):
        linewidth = self._lwidth2
        xpos, ypos = xy
        box = self.patches_mod.Circle(
            xy=(xpos, ypos),
            radius=HIG * 0.35,
            fc=ec,
            ec=ec,
            linewidth=linewidth,
            zorder=PORDER_GATE,
        )
        self._ax.add_patch(box)

        # add '+' symbol
        self._ax.plot(
            [xpos, xpos],
            [ypos - 0.2 * HIG, ypos + 0.2 * HIG],
            color=ac,
            linewidth=linewidth,
            zorder=PORDER_GATE + 1,
        )
        self._ax.plot(
            [xpos - 0.2 * HIG, xpos + 0.2 * HIG],
            [ypos, ypos],
            color=ac,
            linewidth=linewidth,
            zorder=PORDER_GATE + 1,
        )

    def _swap(self, xy, color=None):
        xpos, ypos = xy

        self._ax.plot(
            [xpos - 0.20 * WID, xpos + 0.20 * WID],
            [ypos - 0.20 * WID, ypos + 0.20 * WID],
            color=color,
            linewidth=self._lwidth2,
            zorder=PORDER_LINE + 1,
        )
        self._ax.plot(
            [xpos - 0.20 * WID, xpos + 0.20 * WID],
            [ypos + 0.20 * WID, ypos - 0.20 * WID],
            color=color,
            linewidth=self._lwidth2,
            zorder=PORDER_LINE + 1,
        )

    def _barrier(self, config):
        xys = config["coord"]
        for xy in xys:
            xpos, ypos = xy
            self._ax.plot(
                [xpos, xpos],
                [ypos + 0.5, ypos - 0.5],
                linewidth=self._scale,
                linestyle="dashed",
                color=self._style["lc"],
                zorder=PORDER_TEXT,
            )
            box = self.patches_mod.Rectangle(
                xy=(xpos - (0.3 * WID), ypos - 0.5),
                width=0.6 * WID,
                height=1,
                fc=self._style["bc"],
                ec=None,
                alpha=0.6,
                linewidth=self._lwidth15,
                zorder=PORDER_GRAY,
            )
            self._ax.add_patch(box)

    def draw(self, filename=None, verbose=False):
        """Draw method called from circuit_drawer"""
        self._draw_regs()
        self._draw_ops(verbose)
        _xl = -self._style["margin"][0]
        _xr = self._xmax + self._style["margin"][1]
        _yb = -self._ymax - self._style["margin"][2] + 1 - 0.5
        _yt = self._style["margin"][3] + 0.5
        self._ax.set_xlim(_xl, _xr)
        self._ax.set_ylim(_yb, _yt)

        # update figure size
        fig_w = _xr - _xl
        fig_h = _yt - _yb
        if self._style["figwidth"] < 0.0:
            self._style["figwidth"] = fig_w * BASE_SIZE * self._style["fs"] / 72 / WID
        self._figure.set_size_inches(
            self._style["figwidth"], self._style["figwidth"] * fig_h / fig_w
        )
        if self._global_phase:
            self.plt_mod.text(
                _xl, _yt, "Global Phase: %s" % pi_check(self._global_phase, output="mpl")
            )

        if filename:
            self._figure.savefig(
                filename,
                dpi=self._style["dpi"],
                bbox_inches="tight",
                facecolor=self._figure.get_facecolor(),
            )
        if self._return_fig:
            from matplotlib import get_backend

            if get_backend() in ["module://ipykernel.pylab.backend_inline", "nbAgg"]:
                self.plt_mod.close(self._figure)
            return self._figure

    def _draw_regs(self):
        longest_reg_name_width = 0
        initial_qbit = " |0>" if self._initial_state else ""
        initial_cbit = " 0" if self._initial_state else ""

        def _fix_double_script(reg_name):
            words = reg_name.split(" ")
            words = [word.replace("_", r"\_") if word.count("_") > 1 else word for word in words]
            words = [
                word.replace("^", r"\^{\ }") if word.count("^") > 1 else word for word in words
            ]
            reg_name = " ".join(words).replace(" ", "\\;")
            return reg_name

        # quantum register
        fs = self._style["fs"]
        for ii, reg in enumerate(self._qubit):
            register = self._bit_locations[reg]["register"]
            index = self._bit_locations[reg]["index"]

            if len(self._qubit) > 1:
                if self._layout is None:
                    qubit_name = "${{{name}}}_{{{index}}}$".format(name=register.name, index=index)
                else:
                    if self._layout[index]:
                        virt_bit = self._layout[index]
                        try:
                            virt_reg = next(
                                reg for reg in self._layout.get_registers() if virt_bit in reg
                            )
                            qubit_name = "${{{name}}}_{{{index}}} \\mapsto {{{physical}}}$".format(
                                name=virt_reg.name,
                                index=virt_reg[:].index(virt_bit),
                                physical=index,
                            )

                        except StopIteration:
                            qubit_name = "${{{name}}} \\mapsto {{{physical}}}$".format(
                                name=virt_bit, physical=index
                            )
                    else:
                        qubit_name = "${{{physical}}}$".format(physical=index)
            else:
                qubit_name = "{name}".format(name=register.name)
            qubit_name = _fix_double_script(qubit_name) + initial_qbit
            text_width = self._get_text_width(qubit_name, fs) * 1.15

            if text_width > longest_reg_name_width:
                longest_reg_name_width = text_width
            pos = -ii
            self._qubit_dict[ii] = {
                "y": pos,
                "reg_name": qubit_name,
                "index": index,
                "group": register,
            }
            self._n_lines += 1

        # classical register
        if self._clbit:
            n_clbit = self._clbit.copy()
            n_clbit.pop(0)
            idx = 0
            y_off = -len(self._qubit)
            for ii, (reg, nreg) in enumerate(itertools.zip_longest(self._clbit, n_clbit)):
                pos = y_off - idx
                register = self._bit_locations[reg]["register"]
                index = self._bit_locations[reg]["index"]

                if self._cregbundle:
                    clbit_name = "{}".format(register.name)
                    clbit_name = _fix_double_script(clbit_name) + initial_cbit
                    text_width = self._get_text_width(register.name, fs) * 1.15
                    if text_width > longest_reg_name_width:
                        longest_reg_name_width = text_width
                    self._clbit_dict[ii] = {
                        "y": pos,
                        "reg_name": clbit_name,
                        "index": index,
                        "group": register,
                    }
                    if not (not nreg or register != self._bit_locations[nreg]["register"]):
                        continue
                else:
                    clbit_name = "${}_{{{}}}$".format(register.name, index)
                    clbit_name = _fix_double_script(clbit_name) + initial_cbit
                    text_width = self._get_text_width(register.name, fs) * 1.15
                    if text_width > longest_reg_name_width:
                        longest_reg_name_width = text_width
                    self._clbit_dict[ii] = {
                        "y": pos,
                        "reg_name": clbit_name,
                        "index": index,
                        "group": register,
                    }
                self._n_lines += 1
                idx += 1

        self._reg_long_text = longest_reg_name_width
        self._x_offset = -1.2 + self._reg_long_text

    def _draw_regs_sub(self, n_fold, feedline_l=False, feedline_r=False):
        # quantum register
        fs = self._style["fs"]
        for qubit in self._qubit_dict.values():
            qubit_name = qubit["reg_name"]
            y = qubit["y"] - n_fold * (self._n_lines + 1)
            self._ax.text(
                self._x_offset - 0.2,
                y,
                qubit_name,
                ha="right",
                va="center",
                fontsize=1.25 * fs,
                color=self._style["tc"],
                clip_on=True,
                zorder=PORDER_TEXT,
            )
            self._line([self._x_offset, y], [self._xmax, y], zorder=PORDER_REGLINE)

        # classical register
        this_clbit_dict = {}
        for clbit in self._clbit_dict.values():
            clbit_name = clbit["reg_name"]
            y = clbit["y"] - n_fold * (self._n_lines + 1)
            if y not in this_clbit_dict.keys():
                this_clbit_dict[y] = {"val": 1, "reg_name": clbit_name}
            else:
                this_clbit_dict[y]["val"] += 1
        for y, this_clbit in this_clbit_dict.items():
            # cregbundle
            if this_clbit["val"] > 1:
                self._ax.plot(
                    [self._x_offset + 0.2, self._x_offset + 0.3],
                    [y - 0.1, y + 0.1],
                    color=self._style["cc"],
                    zorder=PORDER_LINE,
                )
                self._ax.text(
                    self._x_offset + 0.1,
                    y + 0.1,
                    str(this_clbit["val"]),
                    ha="left",
                    va="bottom",
                    fontsize=0.8 * fs,
                    color=self._style["tc"],
                    clip_on=True,
                    zorder=PORDER_TEXT,
                )
            self._ax.text(
                self._x_offset - 0.2,
                y,
                this_clbit["reg_name"],
                ha="right",
                va="center",
                fontsize=1.25 * fs,
                color=self._style["tc"],
                clip_on=True,
                zorder=PORDER_TEXT,
            )
            self._line(
                [self._x_offset, y],
                [self._xmax, y],
                lc=self._style["cc"],
                ls=self._style["cline"],
                zorder=PORDER_REGLINE,
            )

        # lf vertical line at either end
        if feedline_l or feedline_r:
            xpos_l = self._x_offset - 0.01
            xpos_r = self._fold + self._x_offset + 0.1
            ypos1 = -n_fold * (self._n_lines + 1)
            ypos2 = -(n_fold + 1) * (self._n_lines) - n_fold + 1
            if feedline_l:
                self._ax.plot(
                    [xpos_l, xpos_l],
                    [ypos1, ypos2],
                    color=self._style["lc"],
                    linewidth=self._lwidth15,
                    zorder=PORDER_LINE,
                )
            if feedline_r:
                self._ax.plot(
                    [xpos_r, xpos_r],
                    [ypos1, ypos2],
                    color=self._style["lc"],
                    linewidth=self._lwidth15,
                    zorder=PORDER_LINE,
                )

    def _draw_ops(self, verbose=False):
        _standard_1q_gates = [
            "x",
            "y",
            "z",
            "id",
            "h",
            "r",
            "s",
            "sdg",
            "t",
            "tdg",
            "rx",
            "ry",
            "rz",
            "rxx",
            "ryy",
            "rzx",
            "u1",
            "u2",
            "u3",
            "u",
            "swap",
            "reset",
            "sx",
            "sxdg",
            "p",
        ]
        _barriers = {"coord": [], "group": []}

        #
        # generate coordinate manager
        #
        q_anchors = {}
        for key, qubit in self._qubit_dict.items():
            q_anchors[key] = Anchor(reg_num=self._n_lines, yind=qubit["y"], fold=self._fold)
        c_anchors = {}
        for key, clbit in self._clbit_dict.items():
            c_anchors[key] = Anchor(reg_num=self._n_lines, yind=clbit["y"], fold=self._fold)
        #
        # draw the ops
        #
        prev_anc = -1
        fs = self._style["fs"]
        sfs = self._style["sfs"]
        for layer in self._ops:
            widest_box = 0.0
            #
            # compute the layer_width for this layer
            #
            for op in layer:
                if op.op._directive or op.name == "measure":
                    continue

                base_name = None if not hasattr(op.op, "base_gate") else op.op.base_gate.name
                gate_text, ctrl_text = self._get_gate_ctrl_text(op)

                # if a standard_gate, no params, and no labels, layer_width is 1
                if not hasattr(op.op, "params") and (
                    (op.name in _standard_1q_gates or base_name in _standard_1q_gates)
                    and gate_text in (op.name, base_name)
                    and ctrl_text is None
                ):
                    continue

                # small increments at end of the 3 _get_text_width calls are for small
                # spacing adjustments between gates
                ctrl_width = self._get_text_width(ctrl_text, fontsize=sfs) - 0.05

                # get param_width, but 0 for gates with array params
                if (
                    hasattr(op.op, "params")
                    and not any(isinstance(param, np.ndarray) for param in op.op.params)
                    and len(op.op.params) > 0
                ):
                    param = self._param_parse(op.op.params)
                    if op.name == "initialize":
                        param = "[%s]" % param
                    param = "${}$".format(param)
                    param_width = self._get_text_width(param, fontsize=sfs, param=True) + 0.08
                else:
                    param_width = 0.0

                if op.name == "rzz" or base_name in ["u1", "p", "rzz"]:
                    if base_name == "u1":
                        tname = "U1"
                    elif base_name == "p":
                        tname = "P"
                    else:
                        tname = "ZZ"
                    gate_width = (
                        self._get_text_width(tname + " ()", fontsize=sfs) + param_width
                    ) * 1.5
                else:
                    gate_width = self._get_text_width(gate_text, fontsize=fs) + 0.10
                    # add .21 for the qubit numbers on the left of the multibit gates
                    if op.name not in _standard_1q_gates and base_name not in _standard_1q_gates:
                        gate_width += 0.21

                box_width = max(gate_width, ctrl_width, param_width, WID)
                if box_width > widest_box:
                    widest_box = box_width

            layer_width = int(widest_box) + 1
            this_anc = prev_anc + 1
            #
            # draw the gates in this layer
            #
            for op in layer:
                base_name = None if not hasattr(op.op, "base_gate") else op.op.base_gate.name
                gate_text, ctrl_text = self._get_gate_ctrl_text(op)
                fc, ec, gt, tc, sc, lc = self._get_colors(op)

                # get qubit index
                q_idxs = []
                for qarg in op.qargs:
                    for index, reg in self._qubit_dict.items():
                        if (
                            reg["group"] == self._bit_locations[qarg]["register"]
                            and reg["index"] == self._bit_locations[qarg]["index"]
                        ):
                            q_idxs.append(index)
                            break

                # get clbit index
                c_idxs = []
                for carg in op.cargs:
                    for index, reg in self._clbit_dict.items():
                        if (
                            reg["group"] == self._bit_locations[carg]["register"]
                            and reg["index"] == self._bit_locations[carg]["index"]
                        ):
                            c_idxs.append(index)
                            break

                # only add the gate to the anchors if it is going to be plotted.
                # this prevents additional blank wires at the end of the line if
                # the last instruction is a barrier type
                if self._plot_barriers or not op.op._directive:
                    for ii in q_idxs:
                        q_anchors[ii].set_index(this_anc, layer_width)

                # qubit coordinate
                q_xy = [
                    q_anchors[ii].plot_coord(this_anc, layer_width, self._x_offset) for ii in q_idxs
                ]
                # clbit coordinate
                c_xy = [
                    c_anchors[ii].plot_coord(this_anc, layer_width, self._x_offset) for ii in c_idxs
                ]
                # bottom and top point of qubit
                qubit_b = min(q_xy, key=lambda xy: xy[1])
                qubit_t = max(q_xy, key=lambda xy: xy[1])

                # update index based on the value from plotting
                this_anc = q_anchors[q_idxs[0]].gate_anchor

                if verbose:
                    print(op)

                # load param
                if (
                    op.type == "op"
                    and hasattr(op.op, "params")
                    and len(op.op.params) > 0
                    and not any(isinstance(param, np.ndarray) for param in op.op.params)
                ):
                    param = "{}".format(self._param_parse(op.op.params))
                else:
                    param = ""

                # conditional gate
<<<<<<< HEAD
                if op.type == 'op' and op.op.condition:
                    cond_is_bit = bool(isinstance(op.op.condition[0], Clbit))
                    c_xy = [c_anchors[ii].plot_coord(this_anc, layer_width, self._x_offset) for
                            ii in self._clbit_dict]
                    mask = 0
                    if cond_is_bit:
                        for index, cbit in enumerate(self._clbit):
                            if cbit == op.op.condition[0]:
                                mask = (1 << index)
                                break
                    else:
                        for index, cbit in enumerate(self._clbit):
                            if cbit in op.op.condition[0]:
                                mask |= (1 << index)
=======
                if op.type == "op" and op.op.condition:
                    c_xy = [
                        c_anchors[ii].plot_coord(this_anc, layer_width, self._x_offset)
                        for ii in self._clbit_dict
                    ]
                    mask = 0
                    for index, cbit in enumerate(self._clbit):
                        if self._bit_locations[cbit]["register"] == op.op.condition[0]:
                            mask |= 1 << index
>>>>>>> 57261183
                    val = op.op.condition[1]
                    # cbit list to consider
                    fmt_c = "{{:0{}b}}".format(len(c_xy))
                    cmask = list(fmt_c.format(mask))[::-1]
                    # value
                    fmt_v = "{{:0{}b}}".format(cmask.count("1"))
                    vlist = list(fmt_v.format(val))[::-1]
                    # plot conditionals
                    v_ind = 0
                    xy_plot = []
                    for xy, m in zip(c_xy, cmask):
                        if m == "1":
                            if xy not in xy_plot:
                                if vlist[v_ind] == "1" or self._cregbundle:
                                    self._conditional(xy, istrue=True)
                                else:
                                    self._conditional(xy, istrue=False)
                                xy_plot.append(xy)
                            v_ind += 1
                    clbit_b = sorted(xy_plot, key=lambda xy: xy[1])[0]
                    xpos, ypos = clbit_b
<<<<<<< HEAD
                    if cond_is_bit and self._cregbundle:
                        cond_reg = self._bit_locations[op.op.condition[0]]['register']
                        ctrl_bit = self._bit_locations[op.op.condition[0]]['index']
                        label = '%s_%s=%s' % (cond_reg.name, ctrl_bit, hex(val))
                    elif self._cregbundle:
                        label = hex(val)
                    else:
                        label = None
                    self._ax.text(xpos, ypos - 0.3 * HIG, label, ha='center', va='top',
                                  fontsize=sfs, color=self._style['tc'],
                                  clip_on=True, zorder=PORDER_TEXT)
                    self._line(qubit_t, clbit_b, lc=self._style['cc'],
                               ls=self._style['cline'])
=======
                    self._ax.text(
                        xpos,
                        ypos - 0.3 * HIG,
                        hex(val),
                        ha="center",
                        va="top",
                        fontsize=sfs,
                        color=self._style["tc"],
                        clip_on=True,
                        zorder=PORDER_TEXT,
                    )
                    self._line(qubit_t, clbit_b, lc=self._style["cc"], ls=self._style["cline"])
>>>>>>> 57261183
                #
                # draw special gates
                #
                if op.name == "measure":
                    vv = self._clbit_dict[c_idxs[0]]["index"]
                    self._measure(q_xy[0], c_xy[0], vv, fc=fc, ec=ec, gt=gt, sc=sc)

                elif op.op._directive:
                    _barriers = {"coord": [], "group": []}
                    for index, qbit in enumerate(q_idxs):
                        q_group = self._qubit_dict[qbit]["group"]
                        if q_group not in _barriers["group"]:
                            _barriers["group"].append(q_group)
                        _barriers["coord"].append(q_xy[index])
                    if self._plot_barriers:
                        self._barrier(_barriers)

                elif op.name == "initialize":
                    vec = "$[{}]$".format(param.replace("$", ""))
                    if len(q_xy) == 1:
                        self._gate(q_xy[0], fc=fc, ec=ec, gt=gt, sc=sc, text=gate_text, subtext=vec)
                    else:
                        self._multiqubit_gate(
                            q_xy, fc=fc, ec=ec, gt=gt, sc=sc, text=gate_text, subtext=vec
                        )
                elif isinstance(op.op, Delay):
                    param_text = "(%s)" % param
                    if op.op.unit:
                        param_text += "[%s]" % op.op.unit
                    self._gate(
                        q_xy[0], fc=fc, ec=ec, gt=gt, sc=sc, text=gate_text, subtext=param_text
                    )
                #
                # draw single qubit gates
                #
                elif len(q_xy) == 1:
                    self._gate(
                        q_xy[0], fc=fc, ec=ec, gt=gt, sc=sc, text=gate_text, subtext=str(param)
                    )
                #
                # draw controlled and special gates
                #
                # cz and mcz gates
                elif op.name != "z" and base_name == "z":
                    num_ctrl_qubits = op.op.num_ctrl_qubits
                    self._set_ctrl_bits(
                        op.op.ctrl_state,
                        num_ctrl_qubits,
                        q_xy,
                        ec=ec,
                        tc=tc,
                        text=ctrl_text,
                        qargs=op.qargs,
                    )
                    self._ctrl_qubit(q_xy[-1], fc=ec, ec=ec, tc=tc)
                    self._line(qubit_b, qubit_t, lc=lc, zorder=PORDER_LINE + 1)

                # cu1, cp, rzz, and controlled rzz gates (sidetext gates)
                elif op.name == "rzz" or base_name in ["u1", "p", "rzz"]:
                    num_ctrl_qubits = 0 if op.name == "rzz" else op.op.num_ctrl_qubits
                    if op.name != "rzz":
                        self._set_ctrl_bits(
                            op.op.ctrl_state,
                            num_ctrl_qubits,
                            q_xy,
                            ec=ec,
                            tc=tc,
                            text=ctrl_text,
                            qargs=op.qargs,
                        )
                    self._ctrl_qubit(q_xy[num_ctrl_qubits], fc=ec, ec=ec, tc=tc)
                    if base_name not in ["u1", "p"]:
                        self._ctrl_qubit(q_xy[num_ctrl_qubits + 1], fc=ec, ec=ec, tc=tc)
                    if base_name == "u1":
                        stext = self._style["disptex"]["u1"]
                    elif base_name == "p":
                        stext = "P"
                    else:
                        stext = "ZZ"
                    self._sidetext(
                        qubit_b, tc=tc, text="{}".format(stext) + " " + "({})".format(param)
                    )
                    self._line(qubit_b, qubit_t, lc=lc)

                # swap gate
                elif op.name == "swap":
                    self._swap(q_xy[0], color=lc)
                    self._swap(q_xy[1], color=lc)
                    self._line(qubit_b, qubit_t, lc=lc)

                # cswap gate
                elif op.name != "swap" and base_name == "swap":
                    num_ctrl_qubits = op.op.num_ctrl_qubits
                    self._set_ctrl_bits(
                        op.op.ctrl_state,
                        num_ctrl_qubits,
                        q_xy,
                        ec=ec,
                        tc=tc,
                        text=ctrl_text,
                        qargs=op.qargs,
                    )
                    self._swap(q_xy[num_ctrl_qubits], color=lc)
                    self._swap(q_xy[num_ctrl_qubits + 1], color=lc)
                    self._line(qubit_b, qubit_t, lc=lc)

                # all other controlled gates
                elif isinstance(op.op, ControlledGate):
                    num_ctrl_qubits = op.op.num_ctrl_qubits
                    num_qargs = len(q_xy) - num_ctrl_qubits
                    self._set_ctrl_bits(
                        op.op.ctrl_state,
                        num_ctrl_qubits,
                        q_xy,
                        ec=ec,
                        tc=tc,
                        text=ctrl_text,
                        qargs=op.qargs,
                    )
                    self._line(qubit_b, qubit_t, lc=lc)
                    if num_qargs == 1 and base_name == "x":
                        tgt_color = self._style["dispcol"]["target"]
                        tgt = tgt_color if isinstance(tgt_color, str) else tgt_color[0]
                        self._x_tgt_qubit(q_xy[num_ctrl_qubits], ec=ec, ac=tgt)
                    elif num_qargs == 1:
                        self._gate(
                            q_xy[num_ctrl_qubits],
                            fc=fc,
                            ec=ec,
                            gt=gt,
                            sc=sc,
                            text=gate_text,
                            subtext="{}".format(param),
                        )
                    else:
                        self._multiqubit_gate(
                            q_xy[num_ctrl_qubits:],
                            fc=fc,
                            ec=ec,
                            gt=gt,
                            sc=sc,
                            text=gate_text,
                            subtext="{}".format(param),
                        )

                # draw multi-qubit gate as final default
                else:
                    self._multiqubit_gate(
                        q_xy, fc=fc, ec=ec, gt=gt, sc=sc, text=gate_text, subtext="{}".format(param)
                    )

            # adjust the column if there have been barriers encountered, but not plotted
            barrier_offset = 0
            if not self._plot_barriers:
                # only adjust if everything in the layer wasn't plotted
                barrier_offset = -1 if all(op.op._directive for op in layer) else 0

            prev_anc = this_anc + layer_width + barrier_offset - 1
        #
        # adjust window size and draw horizontal lines
        #
        anchors = [q_anchors[ii].get_index() for ii in self._qubit_dict]
        max_anc = max(anchors) if anchors else 0
        n_fold = max(0, max_anc - 1) // self._fold if self._fold > 0 else 0

        # window size
        if max_anc > self._fold > 0:
            self._xmax = self._fold + 1 + self._x_offset - 0.9
            self._ymax = (n_fold + 1) * (self._n_lines + 1) - 1
        else:
            x_incr = 0.4 if not self._ops else 0.9
            self._xmax = max_anc + 1 + self._x_offset - x_incr
            self._ymax = self._n_lines

        # add horizontal lines
        for ii in range(n_fold + 1):
            feedline_r = n_fold > 0 and n_fold > ii
            feedline_l = ii > 0
            self._draw_regs_sub(ii, feedline_l, feedline_r)

        # draw anchor index number
        if self._style["index"]:
            for ii in range(max_anc):
                if self._fold > 0:
                    x_coord = ii % self._fold + self._reg_long_text - 0.67
                    y_coord = -(ii // self._fold) * (self._n_lines + 1) + 0.7
                else:
                    x_coord = ii + self._reg_long_text - 0.67
                    y_coord = 0.7
                self._ax.text(
                    x_coord,
                    y_coord,
                    str(ii + 1),
                    ha="center",
                    va="center",
                    fontsize=sfs,
                    color=self._style["tc"],
                    clip_on=True,
                    zorder=PORDER_TEXT,
                )


class HasMatplotlibWrapper:
    """Wrapper to lazily import matplotlib."""

    has_matplotlib = False

    # pylint: disable=unused-import
    def __bool__(self):
        if not self.has_matplotlib:
            try:
                from matplotlib import get_backend
                from matplotlib import patches
                from matplotlib import pyplot as plt

                self.has_matplotlib = True
            except ImportError:
                self.has_matplotlib = False
        return self.has_matplotlib


HAS_MATPLOTLIB = HasMatplotlibWrapper()<|MERGE_RESOLUTION|>--- conflicted
+++ resolved
@@ -1297,7 +1297,6 @@
                     param = ""
 
                 # conditional gate
-<<<<<<< HEAD
                 if op.type == 'op' and op.op.condition:
                     cond_is_bit = bool(isinstance(op.op.condition[0], Clbit))
                     c_xy = [c_anchors[ii].plot_coord(this_anc, layer_width, self._x_offset) for
@@ -1312,17 +1311,6 @@
                         for index, cbit in enumerate(self._clbit):
                             if cbit in op.op.condition[0]:
                                 mask |= (1 << index)
-=======
-                if op.type == "op" and op.op.condition:
-                    c_xy = [
-                        c_anchors[ii].plot_coord(this_anc, layer_width, self._x_offset)
-                        for ii in self._clbit_dict
-                    ]
-                    mask = 0
-                    for index, cbit in enumerate(self._clbit):
-                        if self._bit_locations[cbit]["register"] == op.op.condition[0]:
-                            mask |= 1 << index
->>>>>>> 57261183
                     val = op.op.condition[1]
                     # cbit list to consider
                     fmt_c = "{{:0{}b}}".format(len(c_xy))
@@ -1344,7 +1332,6 @@
                             v_ind += 1
                     clbit_b = sorted(xy_plot, key=lambda xy: xy[1])[0]
                     xpos, ypos = clbit_b
-<<<<<<< HEAD
                     if cond_is_bit and self._cregbundle:
                         cond_reg = self._bit_locations[op.op.condition[0]]['register']
                         ctrl_bit = self._bit_locations[op.op.condition[0]]['index']
@@ -1358,20 +1345,6 @@
                                   clip_on=True, zorder=PORDER_TEXT)
                     self._line(qubit_t, clbit_b, lc=self._style['cc'],
                                ls=self._style['cline'])
-=======
-                    self._ax.text(
-                        xpos,
-                        ypos - 0.3 * HIG,
-                        hex(val),
-                        ha="center",
-                        va="top",
-                        fontsize=sfs,
-                        color=self._style["tc"],
-                        clip_on=True,
-                        zorder=PORDER_TEXT,
-                    )
-                    self._line(qubit_t, clbit_b, lc=self._style["cc"], ls=self._style["cline"])
->>>>>>> 57261183
                 #
                 # draw special gates
                 #
