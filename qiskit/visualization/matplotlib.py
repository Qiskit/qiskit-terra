--- conflicted
+++ resolved
@@ -910,7 +910,6 @@
                 v_ind += 1
         clbit_b = min(xy_plot, key=lambda xy: xy[1])
         xpos, ypos = clbit_b
-<<<<<<< HEAD
         if cond_is_bit and self._cregbundle:
             cond_reg = self._bit_locations[node.op.condition[0]]["register"]
             ctrl_bit = self._bit_locations[node.op.condition[0]]["index"]
@@ -919,10 +918,8 @@
             label = hex(val)
         else:
             label = None
-=======
         if isinstance(node.op, Measure):
             xpos += 0.3
->>>>>>> 808e66d0
         self._ax.text(
             xpos,
             ypos - 0.3 * HIG,
