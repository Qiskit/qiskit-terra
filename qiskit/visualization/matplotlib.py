--- conflicted
+++ resolved
@@ -31,12 +31,8 @@
 except ImportError:
     HAS_PYLATEX = False
 
-<<<<<<< HEAD
 from qiskit.circuit import ControlledGate, Gate, Instruction, Clbit
-=======
-from qiskit.circuit import ControlledGate, Gate, Instruction
 from qiskit.exceptions import MissingOptionalLibraryError
->>>>>>> 33e7448a
 from qiskit.visualization.qcstyle import DefaultStyle, set_style
 from qiskit.circuit import Delay
 from qiskit import user_config
