# This code is part of Qiskit.
#
# (C) Copyright IBM 2017, 2018.
#
# This code is licensed under the Apache License, Version 2.0. You may
# obtain a copy of this license in the LICENSE.txt file in the root directory
# of this source tree or at http://www.apache.org/licenses/LICENSE-2.0.
#
# Any modifications or derivative works of this code must retain this
# copyright notice, and modified files need to carry a notice indicating
# that they have been altered from the originals.

# pylint: disable=invalid-name,inconsistent-return-statements

"""mpl circuit visualization backend."""

import itertools
import re

import numpy as np


try:
    from pylatexenc.latex2text import LatexNodes2Text

    HAS_PYLATEX = True
except ImportError:
    HAS_PYLATEX = False

from qiskit.circuit import ControlledGate, Gate
from qiskit.circuit import Measure
from qiskit.circuit.library.standard_gates import (
    SwapGate,
    RZZGate,
    U1Gate,
    PhaseGate,
    XGate,
    ZGate,
)
from qiskit.extensions import Initialize
from qiskit.visualization.qcstyle import load_style
from qiskit.visualization.utils import get_gate_ctrl_text, get_param_str
from qiskit.circuit.tools.pi_check import pi_check

# Default gate width and height
WID = 0.65
HIG = 0.65

BASE_SIZE = 3.01
PORDER_GATE = 5
PORDER_LINE = 3
PORDER_REGLINE = 2
PORDER_GRAY = 3
PORDER_TEXT = 6


class MatplotlibDrawer:
    """Matplotlib drawer class called from circuit_drawer"""

    _mathmode_regex = re.compile(r"(?<!\\)\$(.*)(?<!\\)\$")

    def __init__(
        self,
        qubits,
        clbits,
        nodes,
        scale=None,
        style=None,
        reverse_bits=False,
        plot_barriers=True,
        layout=None,
        fold=25,
        ax=None,
        initial_state=False,
        cregbundle=True,
        global_phase=None,
        qregs=None,
        cregs=None,
    ):

        if not HAS_MATPLOTLIB:
            raise ImportError(
                "The class MatplotlibDrawer needs matplotlib. "
                'To install, run "pip install matplotlib".'
            )
        from matplotlib import patches

        self._patches_mod = patches
        from matplotlib import pyplot as plt

        self._plt_mod = plt
        if not HAS_PYLATEX:
            raise ImportError(
                "The class MatplotlibDrawer needs pylatexenc. "
                'to install, run "pip install pylatexenc".'
            )

        # First load register and index info for the cregs and qregs,
        # then add any bits which don't have registers associated with them.
        self._bit_locations = {
            bit: {"register": register, "index": index}
            for register in cregs + qregs
            for index, bit in enumerate(register)
        }
        for index, bit in list(enumerate(qubits)) + list(enumerate(clbits)):
            if bit not in self._bit_locations:
                self._bit_locations[bit] = {"register": None, "index": index}

        self._qubit = qubits
        self._clbit = clbits
        self._qubit_dict = {}
        self._clbit_dict = {}
        self._nodes = nodes
        self._scale = 1.0 if scale is None else scale

        self._style, def_font_ratio = load_style(style)

        # If font/subfont ratio changes from default, have to scale width calculations for
        # subfont. Font change is auto scaled in the self._figure.set_size_inches call in draw()
        self._subfont_factor = self._style["sfs"] * def_font_ratio / self._style["fs"]

        self._reverse_bits = reverse_bits
        self._plot_barriers = plot_barriers
        self._layout = layout
        self._fold = fold
        if self._fold < 2:
            self._fold = -1

        if ax is None:
            self._user_ax = False
            self._figure = plt.figure()
            self._figure.patch.set_facecolor(color=self._style["bg"])
            self._ax = self._figure.add_subplot(111)
        else:
            self._user_ax = True
            self._ax = ax
            self._figure = ax.get_figure()
        self._ax.axis("off")
        self._ax.set_aspect("equal")
        self._ax.tick_params(labelbottom=False, labeltop=False, labelleft=False, labelright=False)

        self._initial_state = initial_state
        self._cregbundle = cregbundle
        self._global_phase = global_phase

        self._fs = self._style["fs"]
        self._sfs = self._style["sfs"]
        self._lwidth1 = 1.0
        self._lwidth15 = 1.5
        self._lwidth2 = 2.0
        self._x_offset = 0.0

        # _data per node with 'width', 'q_xy', 'c_xy', and 'c_indxs'
        self._data = {}
        self._layer_widths = []
        self._q_anchors = {}
        self._c_anchors = {}

        # _char_list for finding text_width of names, labels, and params
        self._char_list = {
            " ": (0.0958, 0.0583),
            "!": (0.1208, 0.0729),
            '"': (0.1396, 0.0875),
            "#": (0.2521, 0.1562),
            "$": (0.1917, 0.1167),
            "%": (0.2854, 0.1771),
            "&": (0.2333, 0.1458),
            "'": (0.0833, 0.0521),
            "(": (0.1167, 0.0729),
            ")": (0.1167, 0.0729),
            "*": (0.15, 0.0938),
            "+": (0.25, 0.1562),
            ",": (0.0958, 0.0583),
            "-": (0.1083, 0.0667),
            ".": (0.0958, 0.0604),
            "/": (0.1021, 0.0625),
            "0": (0.1875, 0.1167),
            "1": (0.1896, 0.1167),
            "2": (0.1917, 0.1188),
            "3": (0.1917, 0.1167),
            "4": (0.1917, 0.1188),
            "5": (0.1917, 0.1167),
            "6": (0.1896, 0.1167),
            "7": (0.1917, 0.1188),
            "8": (0.1896, 0.1188),
            "9": (0.1917, 0.1188),
            ":": (0.1021, 0.0604),
            ";": (0.1021, 0.0604),
            "<": (0.25, 0.1542),
            "=": (0.25, 0.1562),
            ">": (0.25, 0.1542),
            "?": (0.1583, 0.0979),
            "@": (0.2979, 0.1854),
            "A": (0.2062, 0.1271),
            "B": (0.2042, 0.1271),
            "C": (0.2083, 0.1292),
            "D": (0.2312, 0.1417),
            "E": (0.1875, 0.1167),
            "F": (0.1708, 0.1062),
            "G": (0.2312, 0.1438),
            "H": (0.225, 0.1396),
            "I": (0.0875, 0.0542),
            "J": (0.0875, 0.0542),
            "K": (0.1958, 0.1208),
            "L": (0.1667, 0.1042),
            "M": (0.2583, 0.1604),
            "N": (0.225, 0.1396),
            "O": (0.2354, 0.1458),
            "P": (0.1812, 0.1125),
            "Q": (0.2354, 0.1458),
            "R": (0.2083, 0.1292),
            "S": (0.1896, 0.1188),
            "T": (0.1854, 0.1125),
            "U": (0.2208, 0.1354),
            "V": (0.2062, 0.1271),
            "W": (0.2958, 0.1833),
            "X": (0.2062, 0.1271),
            "Y": (0.1833, 0.1125),
            "Z": (0.2042, 0.1271),
            "[": (0.1167, 0.075),
            "\\": (0.1021, 0.0625),
            "]": (0.1167, 0.0729),
            "^": (0.2521, 0.1562),
            "_": (0.1521, 0.0938),
            "`": (0.15, 0.0938),
            "a": (0.1854, 0.1146),
            "b": (0.1917, 0.1167),
            "c": (0.1646, 0.1021),
            "d": (0.1896, 0.1188),
            "e": (0.1854, 0.1146),
            "f": (0.1042, 0.0667),
            "g": (0.1896, 0.1188),
            "h": (0.1896, 0.1188),
            "i": (0.0854, 0.0521),
            "j": (0.0854, 0.0521),
            "k": (0.1729, 0.1083),
            "l": (0.0854, 0.0521),
            "m": (0.2917, 0.1812),
            "n": (0.1896, 0.1188),
            "o": (0.1833, 0.1125),
            "p": (0.1917, 0.1167),
            "q": (0.1896, 0.1188),
            "r": (0.125, 0.0771),
            "s": (0.1562, 0.0958),
            "t": (0.1167, 0.0729),
            "u": (0.1896, 0.1188),
            "v": (0.1771, 0.1104),
            "w": (0.2458, 0.1521),
            "x": (0.1771, 0.1104),
            "y": (0.1771, 0.1104),
            "z": (0.1562, 0.0979),
            "{": (0.1917, 0.1188),
            "|": (0.1, 0.0604),
            "}": (0.1896, 0.1188),
        }

    def draw(self, filename=None, verbose=False):
        """Draw method called from circuit_drawer"""

        # get layer widths
        self._get_layer_widths()

        # load the _qubit_dict and _clbit_dict with register info
        n_lines = self._get_reg_names_and_numbers()

        # load the coordinates for each gate and compute number of folds
        max_anc = self._get_coords(n_lines)
        num_folds = max(0, max_anc - 1) // self._fold if self._fold > 0 else 0

        # compute the window size
        if max_anc > self._fold > 0:
            xmax = self._fold + self._x_offset + 0.1
            ymax = (num_folds + 1) * (n_lines + 1) - 1
        else:
            x_incr = 0.4 if not self._nodes else 0.9
            xmax = max_anc + 1 + self._x_offset - x_incr
            ymax = n_lines

        xl = -self._style["margin"][0]
        xr = xmax + self._style["margin"][1]
        yb = -ymax - self._style["margin"][2] + 1 - 0.5
        yt = self._style["margin"][3] + 0.5
        self._ax.set_xlim(xl, xr)
        self._ax.set_ylim(yb, yt)

        # update figure size and for backward compatibility,
        # need to scale by a default value equal to (self._fs * 3.01 / 72 / 0.65)
        base_fig_w = (xr - xl) * 0.8361111
        base_fig_h = (yt - yb) * 0.8361111
        scale = self._scale

        # if user passes in an ax, this size takes priority over any other settings
        if self._user_ax:
            # from stackoverflow #19306510, get the bbox size for the ax and then reset scale
            bbox = self._ax.get_window_extent().transformed(self._figure.dpi_scale_trans.inverted())
            scale = bbox.width / base_fig_w / 0.8361111

        # if scale not 1.0, use this scale factor
        elif self._scale != 1.0:
            self._figure.set_size_inches(base_fig_w * self._scale, base_fig_h * self._scale)

        # if "figwidth" style param set, use this to scale
        elif self._style["figwidth"] > 0.0:
            # in order to get actual inches, need to scale by factor
            adj_fig_w = self._style["figwidth"] * 1.282736
            self._figure.set_size_inches(adj_fig_w, adj_fig_w * base_fig_h / base_fig_w)
            scale = adj_fig_w / base_fig_w

        # otherwise, display default size
        else:
            self._figure.set_size_inches(base_fig_w, base_fig_h)

        # drawing will scale with 'set_size_inches', but fonts and linewidths do not
        if scale != 1.0:
            self._fs *= scale
            self._sfs *= scale
            self._lwidth1 = 1.0 * scale
            self._lwidth15 = 1.5 * scale
            self._lwidth2 = 2.0 * scale

        # now draw global phase, register names and numbers, wires, and gates
        if self._global_phase:
            self._plt_mod.text(
                xl, yt, "Global Phase: %s" % pi_check(self._global_phase, output="mpl")
            )
        self._draw_regs_wires(num_folds, xmax, n_lines, max_anc)
        self._draw_ops(verbose)

        if filename:
            self._figure.savefig(
                filename,
                dpi=self._style["dpi"],
                bbox_inches="tight",
                facecolor=self._figure.get_facecolor(),
            )
        if not self._user_ax:
            from matplotlib import get_backend

            if get_backend() in ["module://ipykernel.pylab.backend_inline", "nbAgg"]:
                self._plt_mod.close(self._figure)
            return self._figure

    def _draw_regs_wires(self, num_folds, xmax, n_lines, max_anc):
        """Draw the register names and numbers, wires, and vertical lines at the ends"""

        for fold_num in range(num_folds + 1):
            # quantum registers
            for qubit in self._qubit_dict.values():
                qubit_name = qubit["reg_name"]
                y = qubit["y"] - fold_num * (n_lines + 1)
                self._ax.text(
                    self._x_offset - 0.2,
                    y,
                    qubit_name,
                    ha="right",
                    va="center",
                    fontsize=1.25 * self._fs,
                    color=self._style["tc"],
                    clip_on=True,
                    zorder=PORDER_TEXT,
                )
                # draw the qubit wire
                self._line([self._x_offset, y], [xmax, y], zorder=PORDER_REGLINE)

            # classical registers
            this_clbit_dict = {}
            for clbit in self._clbit_dict.values():
                clbit_name = clbit["reg_name"]
                y = clbit["y"] - fold_num * (n_lines + 1)
                if y not in this_clbit_dict.keys():
                    this_clbit_dict[y] = {"val": 1, "reg_name": clbit_name}
                else:
                    this_clbit_dict[y]["val"] += 1

            for y, this_clbit in this_clbit_dict.items():
                # cregbundle
                if this_clbit["val"] > 1:
                    self._ax.plot(
                        [self._x_offset + 0.2, self._x_offset + 0.3],
                        [y - 0.1, y + 0.1],
                        color=self._style["cc"],
                        zorder=PORDER_LINE,
                    )
                    self._ax.text(
                        self._x_offset + 0.1,
                        y + 0.1,
                        str(this_clbit["val"]),
                        ha="left",
                        va="bottom",
                        fontsize=0.8 * self._fs,
                        color=self._style["tc"],
                        clip_on=True,
                        zorder=PORDER_TEXT,
                    )
                self._ax.text(
                    self._x_offset - 0.2,
                    y,
                    this_clbit["reg_name"],
                    ha="right",
                    va="center",
                    fontsize=1.25 * self._fs,
                    color=self._style["tc"],
                    clip_on=True,
                    zorder=PORDER_TEXT,
                )
                # draw the clbit wire
                self._line(
                    [self._x_offset, y],
                    [xmax, y],
                    lc=self._style["cc"],
                    ls=self._style["cline"],
                    zorder=PORDER_REGLINE,
                )

            # lf vertical line at either end
            feedline_r = num_folds > 0 and num_folds > fold_num
            feedline_l = fold_num > 0
            if feedline_l or feedline_r:
                xpos_l = self._x_offset - 0.01
                xpos_r = self._fold + self._x_offset + 0.1
                ypos1 = -fold_num * (n_lines + 1)
                ypos2 = -(fold_num + 1) * (n_lines) - fold_num + 1
                if feedline_l:
                    self._ax.plot(
                        [xpos_l, xpos_l],
                        [ypos1, ypos2],
                        color=self._style["lc"],
                        linewidth=self._lwidth15,
                        zorder=PORDER_LINE,
                    )
                if feedline_r:
                    self._ax.plot(
                        [xpos_r, xpos_r],
                        [ypos1, ypos2],
                        color=self._style["lc"],
                        linewidth=self._lwidth15,
                        zorder=PORDER_LINE,
                    )

        # draw anchor index number
        if self._style["index"]:
            for layer_num in range(max_anc):
                if self._fold > 0:
                    x_coord = layer_num % self._fold + self._x_offset + 0.53
                    y_coord = -(layer_num // self._fold) * (n_lines + 1) + 0.7
                else:
                    x_coord = layer_num + self._x_offset + 0.53
                    y_coord = 0.7
                self._ax.text(
                    x_coord,
                    y_coord,
                    str(layer_num + 1),
                    ha="center",
                    va="center",
                    fontsize=self._sfs,
                    color=self._style["tc"],
                    clip_on=True,
                    zorder=PORDER_TEXT,
                )

    def _draw_ops(self, verbose=False):
        """Draw the gates in the circuit"""
        prev_anc = -1
        for i, layer in enumerate(self._nodes):
            layer_width = self._layer_widths[i]
            this_anc = prev_anc + 1

            # draw the gates in this layer
            for node in layer:
                fc, ec, gt, tc, sc, lc = self._get_colors(node, self._data[node]["raw_gate_text"])

                if verbose:
                    print(node.op)

                # add conditional
                if node.op.condition:
                    cond_xy = [
                        self._c_anchors[ii].plot_coord(this_anc, layer_width, self._x_offset)
                        for ii in self._clbit_dict
                    ]
                    self._condition(node, self._data[node]["q_xy"], cond_xy)

                # draw measure
                if isinstance(node.op, Measure):
                    self._measure(
                        node,
                        self._data[node]["q_xy"][0],
                        self._data[node]["c_xy"][0],
                        self._data[node]["c_indxs"],
                        fc=fc,
                        ec=ec,
                        gt=gt,
                        sc=sc,
                    )

                # draw barriers, snapshots, etc.
                elif node.op._directive:
                    if self._plot_barriers:
                        self._barrier(self._data[node]["q_xy"])

                # draw single qubit gates
                elif len(self._data[node]["q_xy"]) == 1:
                    self._gate(
                        node,
                        self._data[node]["q_xy"][0],
                        fc=fc,
                        ec=ec,
                        gt=gt,
                        sc=sc,
                        text=self._data[node]["gate_text"],
                        subtext=self._data[node]["param"],
                    )

                # draw controlled gates
                elif isinstance(node.op, ControlledGate):
                    self._control_gate(
                        node,
                        self._data[node]["q_xy"],
                        fc=fc,
                        ec=ec,
                        gt=gt,
                        sc=sc,
                        tc=tc,
                        lc=lc,
                        text=self._data[node]["gate_text"],
                        subtext=self._data[node]["param"],
                        ctrl_text=self._data[node]["ctrl_text"],
                    )

                # draw multi-qubit gate as final default
                else:
                    self._multiqubit_gate(
                        node,
                        self._data[node]["q_xy"],
                        fc=fc,
                        ec=ec,
                        gt=gt,
                        sc=sc,
                        tc=tc,
                        lc=lc,
                        text=self._data[node]["gate_text"],
                        subtext=self._data[node]["param"],
                    )

            # adjust the column if there have been barriers encountered, but not plotted
            barrier_offset = 0
            if not self._plot_barriers:
                # only adjust if everything in the layer wasn't plotted
                barrier_offset = -1 if all(nd.op._directive for nd in layer) else 0

            prev_anc = this_anc + layer_width + barrier_offset - 1

    def _get_layer_widths(self):
        """Compute the layer_widths for the layers"""
        for layer in self._nodes:
            widest_box = WID
            for node in layer:
                self._data[node] = {}
                self._data[node]["width"] = WID
                num_ctrl_qubits = (
                    0 if not hasattr(node.op, "num_ctrl_qubits") else node.op.num_ctrl_qubits
                )
                if node.op._directive or isinstance(node.op, Measure):
                    self._data[node]["raw_gate_text"] = node.op.name
                    continue

                base_type = None if not hasattr(node.op, "base_gate") else node.op.base_gate
                gate_text, ctrl_text, raw_gate_text = get_gate_ctrl_text(
                    node, "mpl", style=self._style
                )
                self._data[node]["gate_text"] = gate_text
                self._data[node]["ctrl_text"] = ctrl_text
                self._data[node]["raw_gate_text"] = raw_gate_text
                self._data[node]["param"] = ""

                # if single qubit, no params, and no labels, layer_width is 1
                if (
                    (
                        (len(node.qargs) - num_ctrl_qubits) == 1
                        and len(gate_text) < 3
                        and (not hasattr(node.op, "params") or len(node.op.params) == 0)
                        and ctrl_text is None
                    )
                    or isinstance(node.op, SwapGate)
                    or isinstance(base_type, SwapGate)
                ):
                    continue

                # small increments at end of the 3 _get_text_width calls are for small
                # spacing adjustments between gates
                ctrl_width = self._get_text_width(ctrl_text, fontsize=self._sfs) - 0.05

                # get param_width, but 0 for gates with array params
                if (
                    hasattr(node.op, "params")
                    and len(node.op.params) > 0
                    and not any(isinstance(param, np.ndarray) for param in node.op.params)
                ):
                    param = get_param_str(node, "mpl", ndigits=3)
                    if isinstance(node.op, Initialize):
                        param = "$[{}]$".format(param.replace("$", ""))
                    self._data[node]["param"] = param
                    raw_param_width = self._get_text_width(param, fontsize=self._sfs, param=True)
                    param_width = raw_param_width + 0.08
                else:
                    param_width = raw_param_width = 0.0

                # get gate_width for sidetext symmetric gates
                if isinstance(node.op, RZZGate) or isinstance(
                    base_type, (U1Gate, PhaseGate, RZZGate)
                ):
                    if isinstance(base_type, PhaseGate):
                        gate_text = "P"
                    raw_gate_width = (
                        self._get_text_width(gate_text + " ()", fontsize=self._sfs)
                        + raw_param_width
                    )
                    gate_width = (raw_gate_width + 0.08) * 1.5

                # otherwise, standard gate or multiqubit gate
                else:
                    raw_gate_width = self._get_text_width(gate_text, fontsize=self._fs)
                    gate_width = raw_gate_width + 0.10
                    # add .21 for the qubit numbers on the left of the multibit gates
                    if len(node.qargs) - num_ctrl_qubits > 1:
                        gate_width += 0.21

                box_width = max(gate_width, ctrl_width, param_width, WID)
                if box_width > widest_box:
                    widest_box = box_width
                self._data[node]["width"] = max(raw_gate_width, raw_param_width)

            self._layer_widths.append(int(widest_box) + 1)

    def _get_reg_names_and_numbers(self):
        """Get all the info for drawing reg names and numbers"""
        longest_reg_name_width = 0
        n_lines = 0
        initial_qbit = " |0>" if self._initial_state else ""
        initial_cbit = " 0" if self._initial_state else ""

        def _fix_double_script(reg_name):
            words = reg_name.split(" ")
            words = [word.replace("_", r"\_") if word.count("_") > 1 else word for word in words]
            words = [
                word.replace("^", r"\^{\ }") if word.count("^") > 1 else word for word in words
            ]
            reg_name = " ".join(words).replace(" ", "\\;")
            return reg_name

        # quantum register
        for ii, reg in enumerate(self._qubit):
            register = self._bit_locations[reg]["register"]
            index = self._bit_locations[reg]["index"]

            # show register name and number if more than 1 register
            if register.size > 1:
                if self._layout is None:
                    qubit_name = "${{{name}}}_{{{index}}}$".format(name=register.name, index=index)
                else:
                    if self._layout[index]:
                        virt_bit = self._layout[index]
                        try:
                            virt_reg = next(
                                reg for reg in self._layout.get_registers() if virt_bit in reg
                            )
                            qubit_name = "${{{name}}}_{{{index}}} \\mapsto {{{physical}}}$".format(
                                name=virt_reg.name,
                                index=virt_reg[:].index(virt_bit),
                                physical=index,
                            )

                        except StopIteration:
                            qubit_name = "${{{name}}} \\mapsto {{{physical}}}$".format(
                                name=virt_bit, physical=index
                            )
                    else:
                        qubit_name = "${{{physical}}}$".format(physical=index)

            # if only 1 register, just show the register name
            else:
<<<<<<< HEAD
                qubit_name = "{name}".format(name=register.name)
=======
                qubit_name = "${{{name}}}$".format(name=register.name)
>>>>>>> 257ee394

            qubit_name = _fix_double_script(qubit_name) + initial_qbit
            text_width = self._get_text_width(qubit_name, self._fs) * 1.15

            if text_width > longest_reg_name_width:
                longest_reg_name_width = text_width
            pos = -ii
            self._qubit_dict[ii] = {
                "y": pos,
                "reg_name": qubit_name,
                "index": index,
                "group": register,
            }
            n_lines += 1

        # classical register
        if self._clbit:
            n_clbit = self._clbit.copy()
            n_clbit.pop(0)
            idx = 0
            y_off = -len(self._qubit)
            for ii, (reg, nreg) in enumerate(itertools.zip_longest(self._clbit, n_clbit)):
                pos = y_off - idx
                register = self._bit_locations[reg]["register"]
                index = self._bit_locations[reg]["index"]

                # if cregbundle show non-math reg name, if only 1 clbit, show math name
                # else math name and number
                if self._cregbundle:
                    clbit_name = "{}".format(register.name)
                elif register.size == 1:
                    clbit_name = "${}$".format(register.name)
                else:
                    clbit_name = "${}_{{{}}}$".format(register.name, index)
                clbit_name = _fix_double_script(clbit_name) + initial_cbit
<<<<<<< HEAD
                text_width = self._get_text_width(register.name, self._fs) * 1.15
=======
                text_width = self._get_text_width(register.name, fs) * 1.15
>>>>>>> 257ee394
                if text_width > longest_reg_name_width:
                    longest_reg_name_width = text_width
                self._clbit_dict[ii] = {
                    "y": pos,
                    "reg_name": clbit_name,
                    "index": index,
                    "group": register,
                }
                if self._cregbundle and not (
                    not nreg or register != self._bit_locations[nreg]["register"]
                ):
                    continue

<<<<<<< HEAD
                n_lines += 1
=======
                self._n_lines += 1
>>>>>>> 257ee394
                idx += 1

        self._x_offset = -1.2 + longest_reg_name_width
        return n_lines

    def _get_coords(self, n_lines):
        """Load all the coordinate info needed to place the gates on the drawing"""

        # create the anchor arrays
        for key, qubit in self._qubit_dict.items():
            self._q_anchors[key] = Anchor(reg_num=n_lines, yind=qubit["y"], fold=self._fold)
        for key, clbit in self._clbit_dict.items():
            self._c_anchors[key] = Anchor(reg_num=n_lines, yind=clbit["y"], fold=self._fold)

        # get all the necessary coordinates for placing gates on the wires
        prev_anc = -1
        for i, layer in enumerate(self._nodes):
            layer_width = self._layer_widths[i]
            this_anc = prev_anc + 1
            for node in layer:
                # get qubit index
                q_indxs = []
                for qarg in node.qargs:
                    for index, reg in self._qubit_dict.items():
                        if (
                            reg["group"] == self._bit_locations[qarg]["register"]
                            and reg["index"] == self._bit_locations[qarg]["index"]
                        ):
                            q_indxs.append(index)
                            break

                # get clbit index
                c_indxs = []
                for carg in node.cargs:
                    for index, reg in self._clbit_dict.items():
                        if (
                            reg["group"] == self._bit_locations[carg]["register"]
                            and reg["index"] == self._bit_locations[carg]["index"]
                        ):
                            c_indxs.append(index)
                            break

                # only add the gate to the anchors if it is going to be plotted.
                if self._plot_barriers or not node.op._directive:
                    for ii in q_indxs:
                        self._q_anchors[ii].set_index(this_anc, layer_width)

                # qubit coordinate
                self._data[node]["q_xy"] = [
                    self._q_anchors[ii].plot_coord(this_anc, layer_width, self._x_offset)
                    for ii in q_indxs
                ]
                # clbit coordinate
                self._data[node]["c_xy"] = [
                    self._c_anchors[ii].plot_coord(this_anc, layer_width, self._x_offset)
                    for ii in c_indxs
                ]
                # update index based on the value from plotting
                this_anc = self._q_anchors[q_indxs[0]].gate_anchor
                self._data[node]["c_indxs"] = c_indxs

            # adjust the column if there have been barriers encountered, but not plotted
            barrier_offset = 0
            if not self._plot_barriers:
                # only adjust if everything in the layer wasn't plotted
                barrier_offset = -1 if all(nd.op._directive for nd in layer) else 0
            prev_anc = this_anc + layer_width + barrier_offset - 1

        anchors = [self._q_anchors[ii].get_index() for ii in self._qubit_dict]
        return max(anchors) if anchors else 0

    def _get_text_width(self, text, fontsize, param=False):
        """Compute the width of a string in the default font"""
        if not text:
            return 0.0

        math_mode_match = self._mathmode_regex.search(text)
        num_underscores = 0
        num_carets = 0
        if math_mode_match:
            math_mode_text = math_mode_match.group(1)
            num_underscores = math_mode_text.count("_")
            num_carets = math_mode_text.count("^")
        text = LatexNodes2Text().latex_to_text(text.replace("$$", ""))

        # If there are subscripts or superscripts in mathtext string
        # we need to account for that spacing by manually removing
        # from text string for text length
        if num_underscores:
            text = text.replace("_", "", num_underscores)
        if num_carets:
            text = text.replace("^", "", num_carets)

        # This changes hyphen to + to match width of math mode minus sign.
        if param:
            text = text.replace("-", "+")

        f = 0 if fontsize == self._fs else 1
        sum_text = 0.0
        for c in text:
            try:
                sum_text += self._char_list[c][f]
            except KeyError:
                # if non-ASCII char, use width of 'c', an average size
                sum_text += self._char_list["c"][f]
        if f == 1:
            sum_text *= self._subfont_factor
        return sum_text

    def _get_colors(self, node, gate_text):
        """Get all the colors needed for drawing the circuit"""
        base_name = None if not hasattr(node.op, "base_gate") else node.op.base_gate.name
        if gate_text in self._style["dispcol"]:
            color = self._style["dispcol"][gate_text]
            # Backward compatibility for style dict using 'displaycolor' with
            # gate color and no text color, so test for str first
            if isinstance(color, str):
                fc = color
                gt = self._style["gt"]
            else:
                fc = color[0]
                gt = color[1]
        # Treat special case of classical gates in iqx style by making all
        # controlled gates of x, dcx, and swap the classical gate color
        elif self._style["name"] == "iqx" and base_name in ["x", "dcx", "swap"]:
            color = self._style["dispcol"][base_name]
            if isinstance(color, str):
                fc = color
                gt = self._style["gt"]
            else:
                fc = color[0]
                gt = color[1]
        else:
            fc = self._style["gc"]
            gt = self._style["gt"]

        if self._style["name"] == "bw":
            ec = self._style["ec"]
            lc = self._style["lc"]
        else:
            ec = fc
            lc = fc
        # Subtext needs to be same color as gate text
        sc = gt
        return fc, ec, gt, self._style["tc"], sc, lc

    def _condition(self, node, q_xy, cond_xy):
        """Add a conditional to a gate"""
        mask = 0
        qubit_b = min(q_xy, key=lambda xy: xy[1])
        for index, cbit in enumerate(self._clbit):
            if self._bit_locations[cbit]["register"] == node.op.condition[0]:
                mask |= 1 << index
        val = node.op.condition[1]

        # cbit list to consider
        fmt_c = "{{:0{}b}}".format(len(cond_xy))
        cmask = list(fmt_c.format(mask))[::-1]

        # value
        fmt_v = "{{:0{}b}}".format(cmask.count("1"))
        vlist = list(fmt_v.format(val))
        if not self._reverse_bits:
            vlist = vlist[::-1]

        # plot conditionals
        v_ind = 0
        xy_plot = []
        for xy, m in zip(cond_xy, cmask):
            if m == "1":
                if xy not in xy_plot:
                    if vlist[v_ind] == "1" or self._cregbundle:
                        fc = self._style["lc"]
                    else:
                        fc = self._style["bg"]
                    box = self._patches_mod.Circle(
                        xy=xy,
                        radius=WID * 0.15,
                        fc=fc,
                        ec=self._style["lc"],
                        linewidth=self._lwidth15,
                        zorder=PORDER_GATE,
                    )
                    self._ax.add_patch(box)
                    xy_plot.append(xy)
                v_ind += 1
        clbit_b = min(xy_plot, key=lambda xy: xy[1])
        xpos, ypos = clbit_b
        self._ax.text(
            xpos,
            ypos - 0.3 * HIG,
            hex(val),
            ha="center",
            va="top",
            fontsize=self._sfs,
            color=self._style["tc"],
            clip_on=True,
            zorder=PORDER_TEXT,
        )
        self._line(qubit_b, clbit_b, lc=self._style["cc"], ls=self._style["cline"])

    def _measure(self, node, qxy, cxy, c_indxs, fc=None, ec=None, gt=None, sc=None):
        """Draw the measure symbol and the line to the clbit"""
        qx, qy = qxy
        cx, cy = cxy
        cid = self._clbit_dict[c_indxs[0]]["index"]

        # draw gate box
        self._gate(node, qxy, fc=fc, ec=ec, gt=gt, sc=sc)

        # add measure symbol
        arc = self._patches_mod.Arc(
            xy=(qx, qy - 0.15 * HIG),
            width=WID * 0.7,
            height=HIG * 0.7,
            theta1=0,
            theta2=180,
            fill=False,
            ec=gt,
            linewidth=self._lwidth2,
            zorder=PORDER_GATE,
        )
        self._ax.add_patch(arc)
        self._ax.plot(
            [qx, qx + 0.35 * WID],
            [qy - 0.15 * HIG, qy + 0.20 * HIG],
            color=gt,
            linewidth=self._lwidth2,
            zorder=PORDER_GATE,
        )
        # arrow
        self._line(qxy, [cx, cy + 0.35 * WID], lc=self._style["cc"], ls=self._style["cline"])
        arrowhead = self._patches_mod.Polygon(
            (
                (cx - 0.20 * WID, cy + 0.35 * WID),
                (cx + 0.20 * WID, cy + 0.35 * WID),
                (cx, cy + 0.04),
            ),
            fc=self._style["cc"],
            ec=None,
        )
        self._ax.add_artist(arrowhead)
        # target
        if self._cregbundle:
            self._ax.text(
                cx + 0.25,
                cy + 0.1,
                str(cid),
                ha="left",
                va="bottom",
                fontsize=0.8 * self._fs,
                color=self._style["tc"],
                clip_on=True,
                zorder=PORDER_TEXT,
            )

    def _barrier(self, q_xy):
        """Draw a barrier"""
        for xy in q_xy:
            xpos, ypos = xy
            self._ax.plot(
                [xpos, xpos],
                [ypos + 0.5, ypos - 0.5],
                linewidth=self._lwidth1,
                linestyle="dashed",
                color=self._style["lc"],
                zorder=PORDER_TEXT,
            )
            box = self._patches_mod.Rectangle(
                xy=(xpos - (0.3 * WID), ypos - 0.5),
                width=0.6 * WID,
                height=1,
                fc=self._style["bc"],
                ec=None,
                alpha=0.6,
                linewidth=self._lwidth15,
                zorder=PORDER_GRAY,
            )
            self._ax.add_patch(box)

    def _gate(self, node, xy, fc=None, ec=None, gt=None, sc=None, text="", subtext=""):
        """Draw a 1-qubit gate"""
        xpos, ypos = xy
        wid = max(self._data[node]["width"], WID)

        box = self._patches_mod.Rectangle(
            xy=(xpos - 0.5 * wid, ypos - 0.5 * HIG),
            width=wid,
            height=HIG,
            fc=fc,
            ec=ec,
            linewidth=self._lwidth15,
            zorder=PORDER_GATE,
        )
        self._ax.add_patch(box)

        if text:
            if subtext:
                self._ax.text(
                    xpos,
                    ypos + 0.15 * HIG,
                    text,
                    ha="center",
                    va="center",
                    fontsize=self._fs,
                    color=gt,
                    clip_on=True,
                    zorder=PORDER_TEXT,
                )
                self._ax.text(
                    xpos,
                    ypos - 0.3 * HIG,
                    subtext,
                    ha="center",
                    va="center",
                    fontsize=self._sfs,
                    color=sc,
                    clip_on=True,
                    zorder=PORDER_TEXT,
                )
            else:
                self._ax.text(
                    xpos,
                    ypos,
                    text,
                    ha="center",
                    va="center",
                    fontsize=self._fs,
                    color=gt,
                    clip_on=True,
                    zorder=PORDER_TEXT,
                )

    def _multiqubit_gate(
        self, node, xy, fc=None, ec=None, gt=None, sc=None, tc=None, lc=None, text="", subtext=""
    ):
        """Draw a gate covering more than one qubit"""

        # Swap gate
        if isinstance(node.op, SwapGate):
            self._swap(xy, lc)
            return

        # RZZ Gate
        elif isinstance(node.op, RZZGate):
            self._symmetric_gate(
                node,
                RZZGate,
                xy,
                ec=ec,
                tc=tc,
                lc=lc,
                gate_text=text,
                param=subtext,
            )
            return

        xpos = min([x[0] for x in xy])
        ypos = min([y[1] for y in xy])
        ypos_max = max([y[1] for y in xy])

        wid = max(self._data[node]["width"] + 0.21, WID)

        qubit_span = abs(ypos) - abs(ypos_max) + 1
        height = HIG + (qubit_span - 1)
        box = self._patches_mod.Rectangle(
            xy=(xpos - 0.5 * wid, ypos - 0.5 * HIG),
            width=wid,
            height=height,
            fc=fc,
            ec=ec,
            linewidth=self._lwidth15,
            zorder=PORDER_GATE,
        )
        self._ax.add_patch(box)

        # annotate inputs
        for bit, y in enumerate([x[1] for x in xy]):
            self._ax.text(
                xpos + 0.07 - 0.5 * wid,
                y,
                str(bit),
                ha="left",
                va="center",
                fontsize=self._fs,
                color=gt,
                clip_on=True,
                zorder=PORDER_TEXT,
            )
        if text:
            if subtext:
                self._ax.text(
                    xpos + 0.11,
                    ypos + 0.4 * height,
                    text,
                    ha="center",
                    va="center",
                    fontsize=self._fs,
                    color=gt,
                    clip_on=True,
                    zorder=PORDER_TEXT,
                )
                self._ax.text(
                    xpos + 0.11,
                    ypos + 0.2 * height,
                    subtext,
                    ha="center",
                    va="center",
                    fontsize=self._sfs,
                    color=sc,
                    clip_on=True,
                    zorder=PORDER_TEXT,
                )
            else:
                self._ax.text(
                    xpos + 0.11,
                    ypos + 0.5 * (qubit_span - 1),
                    text,
                    ha="center",
                    va="center",
                    fontsize=self._fs,
                    color=gt,
                    clip_on=True,
                    zorder=PORDER_TEXT,
                    wrap=True,
                )

    def _control_gate(
        self,
        node,
        xy,
        fc=None,
        ec=None,
        gt=None,
        sc=None,
        tc=None,
        lc=None,
        text="",
        subtext="",
        ctrl_text="",
    ):
        """Draw a controlled gate"""
        base_type = None if not hasattr(node.op, "base_gate") else node.op.base_gate
        qubit_b = min(xy, key=lambda xy: xy[1])
        qubit_t = max(xy, key=lambda xy: xy[1])
        num_ctrl_qubits = node.op.num_ctrl_qubits
        num_qargs = len(xy) - num_ctrl_qubits
        self._set_ctrl_bits(
            node.op.ctrl_state, num_ctrl_qubits, xy, ec=ec, tc=tc, text=ctrl_text, qargs=node.qargs
        )
        self._line(qubit_b, qubit_t, lc=lc)

        if isinstance(node.op, RZZGate) or isinstance(
            base_type, (U1Gate, PhaseGate, ZGate, RZZGate)
        ):
            self._symmetric_gate(
                node,
                base_type,
                xy,
                ec=ec,
                tc=tc,
                lc=lc,
                gate_text=text,
                param=subtext,
            )
        elif num_qargs == 1 and isinstance(base_type, XGate):
            tgt_color = self._style["dispcol"]["target"]
            tgt = tgt_color if isinstance(tgt_color, str) else tgt_color[0]
            self._x_tgt_qubit(xy[num_ctrl_qubits], ec=ec, ac=tgt)

        elif num_qargs == 1:
            self._gate(
                node, xy[num_ctrl_qubits], fc=fc, ec=ec, gt=gt, sc=sc, text=text, subtext=subtext
            )

        elif isinstance(base_type, SwapGate):
            self._swap(xy[num_ctrl_qubits:], lc)

        else:
            self._multiqubit_gate(
                node, xy[num_ctrl_qubits:], fc=fc, ec=ec, gt=gt, sc=sc, text=text, subtext=subtext
            )

    def _set_ctrl_bits(
        self, ctrl_state, num_ctrl_qubits, qbit, ec=None, tc=None, text="", qargs=None
    ):
        """Determine which qubits are controls and whether they are open or closed"""
        # place the control label at the top or bottom of controls
        if text:
            qlist = [self._bit_locations[qubit]["index"] for qubit in qargs]
            ctbits = qlist[:num_ctrl_qubits]
            qubits = qlist[num_ctrl_qubits:]
            max_ctbit = max(ctbits)
            min_ctbit = min(ctbits)
            top = min(qubits) > min_ctbit

        # display the control qubits as open or closed based on ctrl_state
        cstate = "{:b}".format(ctrl_state).rjust(num_ctrl_qubits, "0")[::-1]
        for i in range(num_ctrl_qubits):
            fc_open_close = ec if cstate[i] == "1" else self._style["bg"]
            text_top = None
            if text:
                if top and qlist[i] == min_ctbit:
                    text_top = True
                elif not top and qlist[i] == max_ctbit:
                    text_top = False
            self._ctrl_qubit(qbit[i], fc=fc_open_close, ec=ec, tc=tc, text=text, text_top=text_top)

    def _ctrl_qubit(self, xy, fc=None, ec=None, tc=None, text="", text_top=None):
        """Draw a control circle and if top or bottom control, draw control label"""
        xpos, ypos = xy
        box = self._patches_mod.Circle(
            xy=(xpos, ypos),
            radius=WID * 0.15,
            fc=fc,
            ec=ec,
            linewidth=self._lwidth15,
            zorder=PORDER_GATE,
        )
        self._ax.add_patch(box)

        # display the control label at the top or bottom if there is one
        if text_top is True:
            self._ax.text(
                xpos,
                ypos + 0.7 * HIG,
                text,
                ha="center",
                va="top",
                fontsize=self._sfs,
                color=tc,
                clip_on=True,
                zorder=PORDER_TEXT,
            )
        elif text_top is False:
            self._ax.text(
                xpos,
                ypos - 0.3 * HIG,
                text,
                ha="center",
                va="top",
                fontsize=self._sfs,
                color=tc,
                clip_on=True,
                zorder=PORDER_TEXT,
            )

    def _x_tgt_qubit(self, xy, ec=None, ac=None):
        """Draw the cnot target symbol"""
        linewidth = self._lwidth2
        xpos, ypos = xy
        box = self._patches_mod.Circle(
            xy=(xpos, ypos),
            radius=HIG * 0.35,
            fc=ec,
            ec=ec,
            linewidth=linewidth,
            zorder=PORDER_GATE,
        )
        self._ax.add_patch(box)

        # add '+' symbol
        self._ax.plot(
            [xpos, xpos],
            [ypos - 0.2 * HIG, ypos + 0.2 * HIG],
            color=ac,
            linewidth=linewidth,
            zorder=PORDER_GATE + 1,
        )
        self._ax.plot(
            [xpos - 0.2 * HIG, xpos + 0.2 * HIG],
            [ypos, ypos],
            color=ac,
            linewidth=linewidth,
            zorder=PORDER_GATE + 1,
        )

    def _symmetric_gate(
        self,
        node,
        base_type,
        xy,
        ec=None,
        tc=None,
        lc=None,
        gate_text="",
        param="",
    ):
        """Draw symmetric gates for cz, cu1, cp, and rzz"""
        qubit_b = min(xy, key=lambda xy: xy[1])
        qubit_t = max(xy, key=lambda xy: xy[1])
        base_type = None if not hasattr(node.op, "base_gate") else node.op.base_gate

        # cz and mcz gates
        if not isinstance(node.op, ZGate) and isinstance(base_type, ZGate):
            num_ctrl_qubits = node.op.num_ctrl_qubits
            self._ctrl_qubit(xy[-1], fc=ec, ec=ec, tc=tc)
            self._line(qubit_b, qubit_t, lc=lc, zorder=PORDER_LINE + 1)

        # cu1, cp, rzz, and controlled rzz gates (sidetext gates)
        elif isinstance(node.op, RZZGate) or isinstance(base_type, (U1Gate, PhaseGate, RZZGate)):
            num_ctrl_qubits = 0 if isinstance(node.op, RZZGate) else node.op.num_ctrl_qubits
            if isinstance(base_type, PhaseGate):
                gate_text = "P"
            self._ctrl_qubit(xy[num_ctrl_qubits], fc=ec, ec=ec, tc=tc)
            if not isinstance(base_type, (U1Gate, PhaseGate)):
                self._ctrl_qubit(xy[num_ctrl_qubits + 1], fc=ec, ec=ec, tc=tc)
            self._sidetext(
                node, qubit_b, tc=tc, text="{}".format(gate_text) + " " + "({})".format(param)
            )
            self._line(qubit_b, qubit_t, lc=lc)

    def _swap(self, xy, color=None):
        """Draw a Swap gate"""
        self._swap_cross(xy[0], color=color)
        self._swap_cross(xy[1], color=color)
        self._line(xy[0], xy[1], lc=color)

    def _swap_cross(self, xy, color=None):
        """Draw the Swap cross symbol"""
        xpos, ypos = xy

        self._ax.plot(
            [xpos - 0.20 * WID, xpos + 0.20 * WID],
            [ypos - 0.20 * WID, ypos + 0.20 * WID],
            color=color,
            linewidth=self._lwidth2,
            zorder=PORDER_LINE + 1,
        )
        self._ax.plot(
            [xpos - 0.20 * WID, xpos + 0.20 * WID],
            [ypos + 0.20 * WID, ypos - 0.20 * WID],
            color=color,
            linewidth=self._lwidth2,
            zorder=PORDER_LINE + 1,
        )

    def _sidetext(self, node, xy, tc=None, text=""):
        """Draw the sidetext for symmetric gates"""
        xpos, ypos = xy

        # 0.11 = the initial gap, add 1/2 text width to place on the right
        xp = xpos + 0.11 + self._data[node]["width"] / 2
        self._ax.text(
            xp,
            ypos + HIG,
            text,
            ha="center",
            va="top",
            fontsize=self._sfs,
            color=tc,
            clip_on=True,
            zorder=PORDER_TEXT,
        )

    def _line(self, xy0, xy1, lc=None, ls=None, zorder=PORDER_LINE):
        """Draw a line from xy0 to xy1"""
        x0, y0 = xy0
        x1, y1 = xy1
        linecolor = self._style["lc"] if lc is None else lc
        linestyle = "solid" if ls is None else ls

        if linestyle == "doublet":
            theta = np.arctan2(np.abs(x1 - x0), np.abs(y1 - y0))
            dx = 0.05 * WID * np.cos(theta)
            dy = 0.05 * WID * np.sin(theta)
            self._ax.plot(
                [x0 + dx, x1 + dx],
                [y0 + dy, y1 + dy],
                color=linecolor,
                linewidth=self._lwidth2,
                linestyle="solid",
                zorder=zorder,
            )
            self._ax.plot(
                [x0 - dx, x1 - dx],
                [y0 - dy, y1 - dy],
                color=linecolor,
                linewidth=self._lwidth2,
                linestyle="solid",
                zorder=zorder,
            )
        else:
            self._ax.plot(
                [x0, x1],
                [y0, y1],
                color=linecolor,
                linewidth=self._lwidth2,
                linestyle=linestyle,
                zorder=zorder,
            )


class Anchor:
    """Locate the anchors for the gates"""

    def __init__(self, reg_num, yind, fold):
        self._yind = yind
        self._fold = fold
        self._reg_num = reg_num
        self._gate_placed = []
        self.nxt_anchor_idx = 0
        self.gate_anchor = 0

    def plot_coord(self, index, gate_width, x_offset):
        """Set the coord positions for an index"""
        h_pos = index % self._fold + 1
        # check folding
        if self._fold > 0:
            if h_pos + (gate_width - 1) > self._fold:
                index += self._fold - (h_pos - 1)
            x_pos = index % self._fold + 0.5 * gate_width + 0.04
            y_pos = self._yind - (index // self._fold) * (self._reg_num + 1)
        else:
            x_pos = index + 0.5 * gate_width + 0.04
            y_pos = self._yind

        # could have been updated, so need to store
        self.gate_anchor = index
        return x_pos + x_offset, y_pos

    def set_index(self, index, layer_width):
        """Set the index for a gate"""
        if self._fold < 2:
            _index = index
        else:
            h_pos = index % self._fold + 1
            if h_pos + (layer_width - 1) > self._fold:
                _index = index + self._fold - (h_pos - 1) + 1
            else:
                _index = index
        for ii in range(layer_width):
            idx = _index + ii
            if idx not in self._gate_placed:
                self._gate_placed.append(idx)
                self.nxt_anchor_idx = idx + 1

    def get_index(self):
        """Getter for the index"""
        if self._gate_placed:
            return self._gate_placed[-1] + 1
        return 0


class HasMatplotlibWrapper:
    """Wrapper to lazily import matplotlib."""

    has_matplotlib = False

    # pylint: disable=unused-import
    def __bool__(self):
        if not self.has_matplotlib:
            try:
                from matplotlib import get_backend
                from matplotlib import patches
                from matplotlib import pyplot as plt

                self.has_matplotlib = True
            except ImportError:
                self.has_matplotlib = False
        return self.has_matplotlib


HAS_MATPLOTLIB = HasMatplotlibWrapper()<|MERGE_RESOLUTION|>--- conflicted
+++ resolved
@@ -679,11 +679,7 @@
 
             # if only 1 register, just show the register name
             else:
-<<<<<<< HEAD
-                qubit_name = "{name}".format(name=register.name)
-=======
                 qubit_name = "${{{name}}}$".format(name=register.name)
->>>>>>> 257ee394
 
             qubit_name = _fix_double_script(qubit_name) + initial_qbit
             text_width = self._get_text_width(qubit_name, self._fs) * 1.15
@@ -719,11 +715,7 @@
                 else:
                     clbit_name = "${}_{{{}}}$".format(register.name, index)
                 clbit_name = _fix_double_script(clbit_name) + initial_cbit
-<<<<<<< HEAD
                 text_width = self._get_text_width(register.name, self._fs) * 1.15
-=======
-                text_width = self._get_text_width(register.name, fs) * 1.15
->>>>>>> 257ee394
                 if text_width > longest_reg_name_width:
                     longest_reg_name_width = text_width
                 self._clbit_dict[ii] = {
@@ -737,11 +729,7 @@
                 ):
                     continue
 
-<<<<<<< HEAD
                 n_lines += 1
-=======
-                self._n_lines += 1
->>>>>>> 257ee394
                 idx += 1
 
         self._x_offset = -1.2 + longest_reg_name_width
