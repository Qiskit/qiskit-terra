# This code is part of Qiskit.
#
# (C) Copyright IBM 2017, 2018.
#
# This code is licensed under the Apache License, Version 2.0. You may
# obtain a copy of this license in the LICENSE.txt file in the root directory
# of this source tree or at http://www.apache.org/licenses/LICENSE-2.0.
#
# Any modifications or derivative works of this code must retain this
# copyright notice, and modified files need to carry a notice indicating
# that they have been altered from the originals.

# pylint: disable=invalid-name,inconsistent-return-statements

"""mpl circuit visualization backend."""

import collections
import itertools
import re
from warnings import warn

import numpy as np


try:
    from pylatexenc.latex2text import LatexNodes2Text

    HAS_PYLATEX = True
except ImportError:
    HAS_PYLATEX = False

from qiskit.circuit import ControlledGate
from qiskit.visualization.qcstyle import load_style
from qiskit.visualization.utils import get_gate_ctrl_text, get_param_str
from qiskit.exceptions import MissingOptionalLibraryError
from qiskit.circuit.tools.pi_check import pi_check

# Default gate width and height
WID = 0.65
HIG = 0.65

BASE_SIZE = 3.01
PORDER_GATE = 5
PORDER_LINE = 3
PORDER_REGLINE = 2
PORDER_GRAY = 3
PORDER_TEXT = 6
PORDER_SUBP = 4


class Anchor:
    """Locate the anchors for the gates"""

    def __init__(self, reg_num, yind, fold):
        self.__yind = yind
        self.__fold = fold
        self.__reg_num = reg_num
        self.__gate_placed = []
        self.gate_anchor = 0

    def plot_coord(self, index, gate_width, x_offset):
        """Set the coord positions for an index"""
        h_pos = index % self.__fold + 1
        # check folding
        if self.__fold > 0:
            if h_pos + (gate_width - 1) > self.__fold:
                index += self.__fold - (h_pos - 1)
            x_pos = index % self.__fold + 0.5 * gate_width + 0.04
            y_pos = self.__yind - (index // self.__fold) * (self.__reg_num + 1)
        else:
            x_pos = index + 0.5 * gate_width + 0.04
            y_pos = self.__yind

        # could have been updated, so need to store
        self.gate_anchor = index
        return x_pos + x_offset, y_pos

    def is_locatable(self, index, gate_width):
        """Determine if a gate has been placed"""
        hold = [index + i for i in range(gate_width)]
        for p in hold:
            if p in self.__gate_placed:
                return False
        return True

    def set_index(self, index, gate_width):
        """Set the index for a gate"""
        if self.__fold < 2:
            _index = index
        else:
            h_pos = index % self.__fold + 1
            if h_pos + (gate_width - 1) > self.__fold:
                _index = index + self.__fold - (h_pos - 1) + 1
            else:
                _index = index
        for ii in range(gate_width):
            if _index + ii not in self.__gate_placed:
                self.__gate_placed.append(_index + ii)
        self.__gate_placed.sort()

    def get_index(self):
        """Getter for the index"""
        if self.__gate_placed:
            return self.__gate_placed[-1] + 1
        return 0


class MatplotlibDrawer:
    """Matplotlib drawer class called from circuit_drawer"""

    _mathmode_regex = re.compile(r"(?<!\\)\$(.*)(?<!\\)\$")

    def __init__(
        self,
        qubits,
        clbits,
        nodes,
        scale=None,
        style=None,
        reverse_bits=False,
        plot_barriers=True,
        layout=None,
        fold=25,
        ax=None,
        initial_state=False,
        cregbundle=True,
        global_phase=None,
        qregs=None,
        cregs=None,
    ):

        if not HAS_MATPLOTLIB:
            raise MissingOptionalLibraryError(
                libname="Matplotlib",
                name="MatplotlibDrawer",
                pip_install="pip install matplotlib",
            )
        from matplotlib import patches

        self.patches_mod = patches
        from matplotlib import pyplot as plt

        self.plt_mod = plt
        if not HAS_PYLATEX:
            raise MissingOptionalLibraryError(
                libname="pylatexenc",
                name="MatplotlibDrawer",
                pip_install="pip install pylatexenc",
            )
        self._clbit = []
        self._qubit = []
        self._registers(clbits, qubits)
        self._bit_locations = {
            bit: {"register": register, "index": index}
            for register in cregs + qregs
            for index, bit in enumerate(register)
        }
        for index, bit in list(enumerate(qubits)) + list(enumerate(clbits)):
            if bit not in self._bit_locations:
                self._bit_locations[bit] = {"register": None, "index": index}

        self._qubit_dict = collections.OrderedDict()
        self._clbit_dict = collections.OrderedDict()
        self._nodes = nodes
        self._scale = 1.0 if scale is None else scale
        self._style, def_font_ratio = load_style(style)

        # If font/subfont ratio changes from default, have to scale width calculations for
        # subfont. Font change is auto scaled in the self._figure.set_size_inches call in draw()
        self._subfont_factor = self._style["sfs"] * def_font_ratio / self._style["fs"]

        self._reverse_bits = reverse_bits
        self._plot_barriers = plot_barriers
        self._layout = layout
        self._fold = fold
        if self._fold < 2:
            self._fold = -1
        if ax is None:
            self._return_fig = True
            self._figure = plt.figure()
            self._figure.patch.set_facecolor(color=self._style["bg"])
            self._ax = self._figure.add_subplot(111)
        else:
            self._return_fig = False
            self._ax = ax
            self._figure = ax.get_figure()
        self._ax.axis("off")
        self._ax.set_aspect("equal")
        self._ax.tick_params(labelbottom=False, labeltop=False, labelleft=False, labelright=False)
        self._initial_state = initial_state
        self._cregbundle = cregbundle
        self._set_cregbundle()
        self._global_phase = global_phase

        self._n_lines = 0
        self._xmax = 0
        self._ymax = 0
        self._x_offset = 0
        self._reg_long_text = 0
        self._style["fs"] *= self._scale
        self._style["sfs"] *= self._scale
        self._lwidth15 = 1.5 * self._scale
        self._lwidth2 = 2.0 * self._scale
        self._gate_width = {}

        # these char arrays are for finding text_width when not
        # using get_renderer method for the matplotlib backend
        self._char_list = {
            " ": (0.0958, 0.0583),
            "!": (0.1208, 0.0729),
            '"': (0.1396, 0.0875),
            "#": (0.2521, 0.1562),
            "$": (0.1917, 0.1167),
            "%": (0.2854, 0.1771),
            "&": (0.2333, 0.1458),
            "'": (0.0833, 0.0521),
            "(": (0.1167, 0.0729),
            ")": (0.1167, 0.0729),
            "*": (0.15, 0.0938),
            "+": (0.25, 0.1562),
            ",": (0.0958, 0.0583),
            "-": (0.1083, 0.0667),
            ".": (0.0958, 0.0604),
            "/": (0.1021, 0.0625),
            "0": (0.1875, 0.1167),
            "1": (0.1896, 0.1167),
            "2": (0.1917, 0.1188),
            "3": (0.1917, 0.1167),
            "4": (0.1917, 0.1188),
            "5": (0.1917, 0.1167),
            "6": (0.1896, 0.1167),
            "7": (0.1917, 0.1188),
            "8": (0.1896, 0.1188),
            "9": (0.1917, 0.1188),
            ":": (0.1021, 0.0604),
            ";": (0.1021, 0.0604),
            "<": (0.25, 0.1542),
            "=": (0.25, 0.1562),
            ">": (0.25, 0.1542),
            "?": (0.1583, 0.0979),
            "@": (0.2979, 0.1854),
            "A": (0.2062, 0.1271),
            "B": (0.2042, 0.1271),
            "C": (0.2083, 0.1292),
            "D": (0.2312, 0.1417),
            "E": (0.1875, 0.1167),
            "F": (0.1708, 0.1062),
            "G": (0.2312, 0.1438),
            "H": (0.225, 0.1396),
            "I": (0.0875, 0.0542),
            "J": (0.0875, 0.0542),
            "K": (0.1958, 0.1208),
            "L": (0.1667, 0.1042),
            "M": (0.2583, 0.1604),
            "N": (0.225, 0.1396),
            "O": (0.2354, 0.1458),
            "P": (0.1812, 0.1125),
            "Q": (0.2354, 0.1458),
            "R": (0.2083, 0.1292),
            "S": (0.1896, 0.1188),
            "T": (0.1854, 0.1125),
            "U": (0.2208, 0.1354),
            "V": (0.2062, 0.1271),
            "W": (0.2958, 0.1833),
            "X": (0.2062, 0.1271),
            "Y": (0.1833, 0.1125),
            "Z": (0.2042, 0.1271),
            "[": (0.1167, 0.075),
            "\\": (0.1021, 0.0625),
            "]": (0.1167, 0.0729),
            "^": (0.2521, 0.1562),
            "_": (0.1521, 0.0938),
            "`": (0.15, 0.0938),
            "a": (0.1854, 0.1146),
            "b": (0.1917, 0.1167),
            "c": (0.1646, 0.1021),
            "d": (0.1896, 0.1188),
            "e": (0.1854, 0.1146),
            "f": (0.1042, 0.0667),
            "g": (0.1896, 0.1188),
            "h": (0.1896, 0.1188),
            "i": (0.0854, 0.0521),
            "j": (0.0854, 0.0521),
            "k": (0.1729, 0.1083),
            "l": (0.0854, 0.0521),
            "m": (0.2917, 0.1812),
            "n": (0.1896, 0.1188),
            "o": (0.1833, 0.1125),
            "p": (0.1917, 0.1167),
            "q": (0.1896, 0.1188),
            "r": (0.125, 0.0771),
            "s": (0.1562, 0.0958),
            "t": (0.1167, 0.0729),
            "u": (0.1896, 0.1188),
            "v": (0.1771, 0.1104),
            "w": (0.2458, 0.1521),
            "x": (0.1771, 0.1104),
            "y": (0.1771, 0.1104),
            "z": (0.1562, 0.0979),
            "{": (0.1917, 0.1188),
            "|": (0.1, 0.0604),
            "}": (0.1896, 0.1188),
        }

    def _registers(self, clbit, qubit):
        self._clbit = []
        for r in clbit:
            self._clbit.append(r)
        self._qubit = []
        for r in qubit:
            self._qubit.append(r)

    def _set_cregbundle(self):
        """Sets the cregbundle to False if there is any instruction that
        needs access to individual clbit."""
        for layer in self._nodes:
            for node in layer:
                if node.cargs and node.op.name != "measure":
                    self._cregbundle = False
                    warn(
                        "Cregbundle set to False since an instruction needs to refer"
                        " to individual classical wire",
                        RuntimeWarning,
                        2,
                    )
                    break
            else:
                continue
            break

<<<<<<< HEAD
    def _load_style(self, style):
        current_style = DefaultStyle().style
        style_name = "default"
        def_font_ratio = current_style["fs"] / current_style["sfs"]

        config = user_config.get_config()
        if style is not None:
            if style is False:
                style_name = "bw"
            elif isinstance(style, dict) and "name" in style:
                style_name = style["name"]
            elif isinstance(style, str):
                style_name = style
            elif config:
                style_name = config.get("circuit_mpl_style", "default")
            elif not isinstance(style, (str, dict)):
                warn(
                    (
                        f"style parameter '{style}' must be a str or a dictionary. "
                        "Will use default style."
                    ),
                    UserWarning,
                    2,
                )
        if style_name.endswith(".json"):
            style_name = style_name[:-5]

        # Search for file in 'styles' dir, then config_path, and finally 'cwd'
        style_path = []
        if style_name != "default":
            style_name = style_name + ".json"
            spath = os.path.dirname(os.path.abspath(__file__))
            style_path.append(os.path.join(spath, "styles", style_name))
            if config:
                config_path = config.get("circuit_mpl_style_path", "")
                if config_path:
                    for path in config_path:
                        style_path.append(os.path.normpath(os.path.join(path, style_name)))
            style_path.append(os.path.normpath(os.path.join("", style_name)))

            for path in style_path:
                exp_user = os.path.expanduser(path)
                if os.path.isfile(exp_user):
                    try:
                        with open(exp_user) as infile:
                            json_style = json.load(infile)
                        set_style(current_style, json_style)
                        break
                    except json.JSONDecodeError as e:
                        warn(
                            f"Could not decode JSON in file '{path}': {str(e)}. "
                            + "Will use default style.",
                            UserWarning,
                            2,
                        )
                        break
                    except (OSError, FileNotFoundError):
                        warn(
                            f"Error loading JSON file '{path}'. Will use default style.",
                            UserWarning,
                            2,
                        )
                        break
            else:
                warn(
                    (
                        f"Style JSON file '{style.name}' not found in any of these locations: "
                        f"{', '.join(style_path)}. Will use default style."
                    ),
                    UserWarning,
                    2,
                )

        if isinstance(style, dict):
            set_style(current_style, style)

        # If font/subfont ratio changes from default, have to scale width calculations for
        # subfont. Font change is auto scaled in the self._figure.set_size_inches call in draw()
        self._subfont_factor = current_style["sfs"] * def_font_ratio / current_style["fs"]

        return current_style

=======
>>>>>>> 2ce08f55
    # This computes the width of a string in the default font
    def _get_text_width(self, text, fontsize, param=False):
        if not text:
            return 0.0

        math_mode_match = self._mathmode_regex.search(text)
        num_underscores = 0
        num_carets = 0
        if math_mode_match:
            math_mode_text = math_mode_match.group(1)
            num_underscores = math_mode_text.count("_")
            num_carets = math_mode_text.count("^")
        text = LatexNodes2Text().latex_to_text(text.replace("$$", ""))

        # If there are subscripts or superscripts in mathtext string
        # we need to account for that spacing by manually removing
        # from text string for text length
        if num_underscores:
            text = text.replace("_", "", num_underscores)
        if num_carets:
            text = text.replace("^", "", num_carets)

        # This changes hyphen to + to match width of math mode minus sign.
        if param:
            text = text.replace("-", "+")

        f = 0 if fontsize == self._style["fs"] else 1
        sum_text = 0.0
        for c in text:
            try:
                sum_text += self._char_list[c][f]
            except KeyError:
                # if non-ASCII char, use width of 'c', an average size
                sum_text += self._char_list["c"][f]
        if f == 1:
            sum_text *= self._subfont_factor
        return sum_text

<<<<<<< HEAD
    def _param_parse(self, params):
        param_parts = []
        for i, param in enumerate(params):
            if i > 16:
                param_parts.append("...")
                break
            try:
                param_parts.append(pi_check(param, output="mpl", ndigits=3))
            except TypeError:
                param_parts.append(str(param))
        param_parts = ", ".join(param_parts).replace("-", "$-$")
        return param_parts

    def _get_gate_ctrl_text(self, op):
        op_label = getattr(op.op, "label", None)
        base_name = None if not hasattr(op.op, "base_gate") else op.op.base_gate.name
        base_label = None if not hasattr(op.op, "base_gate") else op.op.base_gate.label
        ctrl_text = None
        if base_label:
            gate_text = base_label
            ctrl_text = op_label
        elif op_label and isinstance(op.op, ControlledGate):
            gate_text = base_name
            ctrl_text = op_label
        elif op_label:
            gate_text = op_label
        elif base_name:
            gate_text = base_name
        else:
            gate_text = op.name

        if gate_text in self._style["disptex"]:
            gate_text = f"{self._style['disptex'][gate_text]}"
        elif gate_text in (op.name, base_name) and not isinstance(op.op, (Gate, Instruction)):
            gate_text = gate_text.capitalize()

        return gate_text, ctrl_text

    def _get_colors(self, op):
        base_name = None if not hasattr(op.op, "base_gate") else op.op.base_gate.name
        if op.name in self._style["dispcol"]:
=======
    def _get_colors(self, op, gate_text):
        base_name = None if not hasattr(op, "base_gate") else op.base_gate.name
        color = None
        if gate_text in self._style["dispcol"]:
            color = self._style["dispcol"][gate_text]
        elif op.name in self._style["dispcol"]:
>>>>>>> 2ce08f55
            color = self._style["dispcol"][op.name]
        if color is not None:
            # Backward compatibility for style dict using 'displaycolor' with
            # gate color and no text color, so test for str first
            if isinstance(color, str):
                fc = color
                gt = self._style["gt"]
            else:
                fc = color[0]
                gt = color[1]
        # Treat special case of classical gates in iqx style by making all
        # controlled gates of x, dcx, and swap the classical gate color
        elif self._style["name"] == "iqx" and base_name in ["x", "dcx", "swap"]:
            color = self._style["dispcol"][base_name]
            if isinstance(color, str):
                fc = color
                gt = self._style["gt"]
            else:
                fc = color[0]
                gt = color[1]
        else:
            fc = self._style["gc"]
            gt = self._style["gt"]

        if self._style["name"] == "bw":
            ec = self._style["ec"]
            lc = self._style["lc"]
        else:
            ec = fc
            lc = fc
        # Subtext needs to be same color as gate text
        sc = gt
        return fc, ec, gt, self._style["tc"], sc, lc

    def _multiqubit_gate(
        self, node, xy, c_xy=None, fc=None, ec=None, gt=None, sc=None, text="", subtext=""
    ):
        xpos = min(x[0] for x in xy)
        ypos = min(y[1] for y in xy)
        ypos_max = max(y[1] for y in xy)
        if c_xy:
            cxpos = min(x[0] for x in c_xy)
            cypos = min(y[1] for y in c_xy)
            ypos = min(ypos, cypos)
        fs = self._style["fs"]
        sfs = self._style["sfs"]

        wid = max(self._gate_width[node] + 0.21, WID)

        qubit_span = abs(ypos) - abs(ypos_max) + 1
        height = HIG + (qubit_span - 1)
        box = self.patches_mod.Rectangle(
            xy=(xpos - 0.5 * wid, ypos - 0.5 * HIG),
            width=wid,
            height=height,
            fc=fc,
            ec=ec,
            linewidth=self._lwidth15,
            zorder=PORDER_GATE,
        )
        self._ax.add_patch(box)

        # annotate inputs
        for bit, y in enumerate([x[1] for x in xy]):
            self._ax.text(
                xpos + 0.07 - 0.5 * wid,
                y,
                str(bit),
                ha="left",
                va="center",
                fontsize=fs,
                color=gt,
                clip_on=True,
                zorder=PORDER_TEXT,
            )
        if c_xy:
            # annotate classical inputs
            for bit, y in enumerate([x[1] for x in c_xy]):
                self._ax.text(
                    cxpos + 0.07 - 0.5 * wid,
                    y,
                    str(bit),
                    ha="left",
                    va="center",
                    fontsize=fs,
                    color=gt,
                    clip_on=True,
                    zorder=PORDER_TEXT,
                )
        if text:
            if subtext:
                self._ax.text(
                    xpos + 0.11,
                    ypos + 0.4 * height,
                    text,
                    ha="center",
                    va="center",
                    fontsize=fs,
                    color=gt,
                    clip_on=True,
                    zorder=PORDER_TEXT,
                )
                self._ax.text(
                    xpos + 0.11,
                    ypos + 0.2 * height,
                    subtext,
                    ha="center",
                    va="center",
                    fontsize=sfs,
                    color=sc,
                    clip_on=True,
                    zorder=PORDER_TEXT,
                )
            else:
                self._ax.text(
                    xpos + 0.11,
                    ypos + 0.5 * (qubit_span - 1),
                    text,
                    ha="center",
                    va="center",
                    fontsize=fs,
                    color=gt,
                    clip_on=True,
                    zorder=PORDER_TEXT,
                    wrap=True,
                )

    def _gate(self, node, xy, fc=None, ec=None, gt=None, sc=None, text="", subtext=""):
        xpos, ypos = xy
        fs = self._style["fs"]
        sfs = self._style["sfs"]

        wid = max(self._gate_width[node], WID)

        box = self.patches_mod.Rectangle(
            xy=(xpos - 0.5 * wid, ypos - 0.5 * HIG),
            width=wid,
            height=HIG,
            fc=fc,
            ec=ec,
            linewidth=self._lwidth15,
            zorder=PORDER_GATE,
        )
        self._ax.add_patch(box)

        if text:
            if subtext:
                self._ax.text(
                    xpos,
                    ypos + 0.15 * HIG,
                    text,
                    ha="center",
                    va="center",
                    fontsize=fs,
                    color=gt,
                    clip_on=True,
                    zorder=PORDER_TEXT,
                )
                self._ax.text(
                    xpos,
                    ypos - 0.3 * HIG,
                    subtext,
                    ha="center",
                    va="center",
                    fontsize=sfs,
                    color=sc,
                    clip_on=True,
                    zorder=PORDER_TEXT,
                )
            else:
                self._ax.text(
                    xpos,
                    ypos,
                    text,
                    ha="center",
                    va="center",
                    fontsize=fs,
                    color=gt,
                    clip_on=True,
                    zorder=PORDER_TEXT,
                )

    def _sidetext(self, node, xy, tc=None, text=""):
        xpos, ypos = xy

        # 0.11 = the initial gap, add 1/2 text width to place on the right
        text_width = self._gate_width[node]
        xp = xpos + 0.11 + text_width / 2
        self._ax.text(
            xp,
            ypos + HIG,
            text,
            ha="center",
            va="top",
            fontsize=self._style["sfs"],
            color=tc,
            clip_on=True,
            zorder=PORDER_TEXT,
        )

    def _line(self, xy0, xy1, lc=None, ls=None, zorder=PORDER_LINE):
        x0, y0 = xy0
        x1, y1 = xy1
        linecolor = self._style["lc"] if lc is None else lc
        linestyle = "solid" if ls is None else ls

        if linestyle == "doublet":
            theta = np.arctan2(np.abs(x1 - x0), np.abs(y1 - y0))
            dx = 0.05 * WID * np.cos(theta)
            dy = 0.05 * WID * np.sin(theta)
            self._ax.plot(
                [x0 + dx, x1 + dx],
                [y0 + dy, y1 + dy],
                color=linecolor,
                linewidth=self._lwidth2,
                linestyle="solid",
                zorder=zorder,
            )
            self._ax.plot(
                [x0 - dx, x1 - dx],
                [y0 - dy, y1 - dy],
                color=linecolor,
                linewidth=self._lwidth2,
                linestyle="solid",
                zorder=zorder,
            )
        else:
            self._ax.plot(
                [x0, x1],
                [y0, y1],
                color=linecolor,
                linewidth=self._lwidth2,
                linestyle=linestyle,
                zorder=zorder,
            )

    def _measure(self, node, qxy, cxy, cid, fc=None, ec=None, gt=None, sc=None):
        qx, qy = qxy
        cx, cy = cxy

        # draw gate box
        self._gate(node, qxy, fc=fc, ec=ec, gt=gt, sc=sc)

        # add measure symbol
        arc = self.patches_mod.Arc(
            xy=(qx, qy - 0.15 * HIG),
            width=WID * 0.7,
            height=HIG * 0.7,
            theta1=0,
            theta2=180,
            fill=False,
            ec=gt,
            linewidth=self._lwidth2,
            zorder=PORDER_GATE,
        )
        self._ax.add_patch(arc)
        self._ax.plot(
            [qx, qx + 0.35 * WID],
            [qy - 0.15 * HIG, qy + 0.20 * HIG],
            color=gt,
            linewidth=self._lwidth2,
            zorder=PORDER_GATE,
        )
        # arrow
        self._line(qxy, [cx, cy + 0.35 * WID], lc=self._style["cc"], ls=self._style["cline"])
        arrowhead = self.patches_mod.Polygon(
            (
                (cx - 0.20 * WID, cy + 0.35 * WID),
                (cx + 0.20 * WID, cy + 0.35 * WID),
                (cx, cy + 0.04),
            ),
            fc=self._style["cc"],
            ec=None,
        )
        self._ax.add_artist(arrowhead)
        # target
        if self._cregbundle:
            self._ax.text(
                cx + 0.25,
                cy + 0.1,
                str(cid),
                ha="left",
                va="bottom",
                fontsize=0.8 * self._style["fs"],
                color=self._style["tc"],
                clip_on=True,
                zorder=PORDER_TEXT,
            )

    def _conditional(self, xy, istrue=False):
        xpos, ypos = xy

        fc = self._style["lc"] if istrue else self._style["bg"]
        box = self.patches_mod.Circle(
            xy=(xpos, ypos),
            radius=WID * 0.15,
            fc=fc,
            ec=self._style["lc"],
            linewidth=self._lwidth15,
            zorder=PORDER_GATE,
        )
        self._ax.add_patch(box)

    def _ctrl_qubit(self, xy, fc=None, ec=None, tc=None, text="", text_top=None):
        xpos, ypos = xy
        box = self.patches_mod.Circle(
            xy=(xpos, ypos),
            radius=WID * 0.15,
            fc=fc,
            ec=ec,
            linewidth=self._lwidth15,
            zorder=PORDER_GATE,
        )
        self._ax.add_patch(box)
        # display the control label at the top or bottom if there is one
        if text_top is True:
            self._ax.text(
                xpos,
                ypos + 0.7 * HIG,
                text,
                ha="center",
                va="top",
                fontsize=self._style["sfs"],
                color=tc,
                clip_on=True,
                zorder=PORDER_TEXT,
            )
        elif text_top is False:
            self._ax.text(
                xpos,
                ypos - 0.3 * HIG,
                text,
                ha="center",
                va="top",
                fontsize=self._style["sfs"],
                color=tc,
                clip_on=True,
                zorder=PORDER_TEXT,
            )

    def _set_ctrl_bits(
        self, ctrl_state, num_ctrl_qubits, qbit, ec=None, tc=None, text="", qargs=None
    ):
        # place the control label at the top or bottom of controls
        if text:
            qlist = [self._bit_locations[qubit]["index"] for qubit in qargs]
            ctbits = qlist[:num_ctrl_qubits]
            qubits = qlist[num_ctrl_qubits:]
            max_ctbit = max(ctbits)
            min_ctbit = min(ctbits)
            top = min(qubits) > min_ctbit

        # display the control qubits as open or closed based on ctrl_state
        cstate = f"{ctrl_state:b}".rjust(num_ctrl_qubits, "0")[::-1]
        for i in range(num_ctrl_qubits):
            fc_open_close = ec if cstate[i] == "1" else self._style["bg"]
            text_top = None
            if text:
                if top and qlist[i] == min_ctbit:
                    text_top = True
                elif not top and qlist[i] == max_ctbit:
                    text_top = False
            self._ctrl_qubit(qbit[i], fc=fc_open_close, ec=ec, tc=tc, text=text, text_top=text_top)

    def _x_tgt_qubit(self, xy, ec=None, ac=None):
        linewidth = self._lwidth2
        xpos, ypos = xy
        box = self.patches_mod.Circle(
            xy=(xpos, ypos),
            radius=HIG * 0.35,
            fc=ec,
            ec=ec,
            linewidth=linewidth,
            zorder=PORDER_GATE,
        )
        self._ax.add_patch(box)

        # add '+' symbol
        self._ax.plot(
            [xpos, xpos],
            [ypos - 0.2 * HIG, ypos + 0.2 * HIG],
            color=ac,
            linewidth=linewidth,
            zorder=PORDER_GATE + 1,
        )
        self._ax.plot(
            [xpos - 0.2 * HIG, xpos + 0.2 * HIG],
            [ypos, ypos],
            color=ac,
            linewidth=linewidth,
            zorder=PORDER_GATE + 1,
        )

    def _swap(self, xy, color=None):
        xpos, ypos = xy

        self._ax.plot(
            [xpos - 0.20 * WID, xpos + 0.20 * WID],
            [ypos - 0.20 * WID, ypos + 0.20 * WID],
            color=color,
            linewidth=self._lwidth2,
            zorder=PORDER_LINE + 1,
        )
        self._ax.plot(
            [xpos - 0.20 * WID, xpos + 0.20 * WID],
            [ypos + 0.20 * WID, ypos - 0.20 * WID],
            color=color,
            linewidth=self._lwidth2,
            zorder=PORDER_LINE + 1,
        )

    def _barrier(self, config):
        xys = config["coord"]
        for xy in xys:
            xpos, ypos = xy
            self._ax.plot(
                [xpos, xpos],
                [ypos + 0.5, ypos - 0.5],
                linewidth=self._scale,
                linestyle="dashed",
                color=self._style["lc"],
                zorder=PORDER_TEXT,
            )
            box = self.patches_mod.Rectangle(
                xy=(xpos - (0.3 * WID), ypos - 0.5),
                width=0.6 * WID,
                height=1,
                fc=self._style["bc"],
                ec=None,
                alpha=0.6,
                linewidth=self._lwidth15,
                zorder=PORDER_GRAY,
            )
            self._ax.add_patch(box)

    def draw(self, filename=None, verbose=False):
        """Draw method called from circuit_drawer"""
        self._draw_regs()
        self._draw_ops(verbose)
        _xl = -self._style["margin"][0]
        _xr = self._xmax + self._style["margin"][1]
        _yb = -self._ymax - self._style["margin"][2] + 1 - 0.5
        _yt = self._style["margin"][3] + 0.5
        self._ax.set_xlim(_xl, _xr)
        self._ax.set_ylim(_yb, _yt)

        # update figure size
        fig_w = _xr - _xl
        fig_h = _yt - _yb
        if self._style["figwidth"] < 0.0:
            self._style["figwidth"] = fig_w * BASE_SIZE * self._style["fs"] / 72 / WID
        self._figure.set_size_inches(
            self._style["figwidth"], self._style["figwidth"] * fig_h / fig_w
        )
        if self._global_phase:
            self.plt_mod.text(
                _xl, _yt, "Global Phase: %s" % pi_check(self._global_phase, output="mpl")
            )

        if filename:
            self._figure.savefig(
                filename,
                dpi=self._style["dpi"],
                bbox_inches="tight",
                facecolor=self._figure.get_facecolor(),
            )
        if self._return_fig:
            from matplotlib import get_backend

            if get_backend() in ["module://ipykernel.pylab.backend_inline", "nbAgg"]:
                self.plt_mod.close(self._figure)
            return self._figure

    def _draw_regs(self):
        longest_reg_name_width = 0
        initial_qbit = " |0>" if self._initial_state else ""
        initial_cbit = " 0" if self._initial_state else ""

        def _fix_double_script(reg_name):
            words = reg_name.split(" ")
            words = [word.replace("_", r"\_") if word.count("_") > 1 else word for word in words]
            words = [
                word.replace("^", r"\^{\ }") if word.count("^") > 1 else word for word in words
            ]
            reg_name = " ".join(words).replace(" ", "\\;")
            return reg_name

        # quantum register
        fs = self._style["fs"]
        for ii, reg in enumerate(self._qubit):
            register = self._bit_locations[reg]["register"]
            index = self._bit_locations[reg]["index"]

            # show register name and number if more than 1 bit in register
            if register.size > 1:
                if self._layout is None:
                    qubit_name = f"${{{register.name}}}_{{{index}}}$"
                else:
                    if self._layout[index]:
                        virt_bit = self._layout[index]
                        try:
                            virt_reg = next(
                                reg for reg in self._layout.get_registers() if virt_bit in reg
                            )
                            qubit_name = (
                                f"${virt_reg.name}_{virt_reg[:].index(virt_bit)}"
                                f" \\mapsto {index}$"
                            )
                        except StopIteration:
                            qubit_name = f"${virt_bit} \\mapsto {index}$"
                    else:
                        qubit_name = f"${index}$"

            # if only 1 bit, just show the register name
            else:
                qubit_name = f"${register.name}$"
            qubit_name = _fix_double_script(qubit_name) + initial_qbit
            text_width = self._get_text_width(qubit_name, fs) * 1.15

            if text_width > longest_reg_name_width:
                longest_reg_name_width = text_width
            pos = -ii
            self._qubit_dict[ii] = {
                "y": pos,
                "reg_name": qubit_name,
                "index": index,
                "group": register,
            }
            self._n_lines += 1

        # classical register
        if self._clbit:
            n_clbit = self._clbit.copy()
            n_clbit.pop(0)
            idx = 0
            y_off = -len(self._qubit)
            for ii, (reg, nreg) in enumerate(itertools.zip_longest(self._clbit, n_clbit)):
                pos = y_off - idx
                register = self._bit_locations[reg]["register"]
                index = self._bit_locations[reg]["index"]

                # if cregbundle show non-math reg name, if only 1 clbit, show math name
                # else math name and number
                if self._cregbundle:
                    clbit_name = f"{register.name}"
                elif register.size == 1:
                    clbit_name = f"${register.name}$"
                else:
                    clbit_name = f"${register.name}_{index}$"
                clbit_name = _fix_double_script(clbit_name) + initial_cbit
                text_width = self._get_text_width(register.name, fs) * 1.15
                if text_width > longest_reg_name_width:
                    longest_reg_name_width = text_width
                self._clbit_dict[ii] = {
                    "y": pos,
                    "reg_name": clbit_name,
                    "index": index,
                    "group": register,
                }
                if self._cregbundle and not (
                    not nreg or register != self._bit_locations[nreg]["register"]
                ):
                    continue

                self._n_lines += 1
                idx += 1

        self._reg_long_text = longest_reg_name_width
        self._x_offset = -1.2 + self._reg_long_text

    def _draw_regs_sub(self, n_fold, feedline_l=False, feedline_r=False):
        # quantum register
        fs = self._style["fs"]
        for qubit in self._qubit_dict.values():
            qubit_name = qubit["reg_name"]
            y = qubit["y"] - n_fold * (self._n_lines + 1)
            self._ax.text(
                self._x_offset - 0.2,
                y,
                qubit_name,
                ha="right",
                va="center",
                fontsize=1.25 * fs,
                color=self._style["tc"],
                clip_on=True,
                zorder=PORDER_TEXT,
            )
            self._line([self._x_offset, y], [self._xmax, y], zorder=PORDER_REGLINE)

        # classical register
        this_clbit_dict = {}
        for clbit in self._clbit_dict.values():
            clbit_name = clbit["reg_name"]
            y = clbit["y"] - n_fold * (self._n_lines + 1)
            if y not in this_clbit_dict.keys():
                this_clbit_dict[y] = {"val": 1, "reg_name": clbit_name}
            else:
                this_clbit_dict[y]["val"] += 1
        for y, this_clbit in this_clbit_dict.items():
            # cregbundle
            if self._cregbundle:
                self._ax.plot(
                    [self._x_offset + 0.2, self._x_offset + 0.3],
                    [y - 0.1, y + 0.1],
                    color=self._style["cc"],
                    zorder=PORDER_LINE,
                )
                self._ax.text(
                    self._x_offset + 0.1,
                    y + 0.1,
                    str(this_clbit["val"]),
                    ha="left",
                    va="bottom",
                    fontsize=0.8 * fs,
                    color=self._style["tc"],
                    clip_on=True,
                    zorder=PORDER_TEXT,
                )
            self._ax.text(
                self._x_offset - 0.2,
                y,
                this_clbit["reg_name"],
                ha="right",
                va="center",
                fontsize=1.25 * fs,
                color=self._style["tc"],
                clip_on=True,
                zorder=PORDER_TEXT,
            )
            self._line(
                [self._x_offset, y],
                [self._xmax, y],
                lc=self._style["cc"],
                ls=self._style["cline"],
                zorder=PORDER_REGLINE,
            )

        # lf vertical line at either end
        if feedline_l or feedline_r:
            xpos_l = self._x_offset - 0.01
            xpos_r = self._fold + self._x_offset + 0.1
            ypos1 = -n_fold * (self._n_lines + 1)
            ypos2 = -(n_fold + 1) * (self._n_lines) - n_fold + 1
            if feedline_l:
                self._ax.plot(
                    [xpos_l, xpos_l],
                    [ypos1, ypos2],
                    color=self._style["lc"],
                    linewidth=self._lwidth15,
                    zorder=PORDER_LINE,
                )
            if feedline_r:
                self._ax.plot(
                    [xpos_r, xpos_r],
                    [ypos1, ypos2],
                    color=self._style["lc"],
                    linewidth=self._lwidth15,
                    zorder=PORDER_LINE,
                )

    def _draw_ops(self, verbose=False):
        _standard_1q_gates = [
            "x",
            "y",
            "z",
            "id",
            "h",
            "r",
            "s",
            "sdg",
            "t",
            "tdg",
            "rx",
            "ry",
            "rz",
            "rxx",
            "ryy",
            "rzx",
            "u1",
            "u2",
            "u3",
            "u",
            "swap",
            "reset",
            "sx",
            "sxdg",
            "p",
        ]

        # generate coordinate manager
        q_anchors = {}
        for key, qubit in self._qubit_dict.items():
            q_anchors[key] = Anchor(reg_num=self._n_lines, yind=qubit["y"], fold=self._fold)
        c_anchors = {}
        for key, clbit in self._clbit_dict.items():
            c_anchors[key] = Anchor(reg_num=self._n_lines, yind=clbit["y"], fold=self._fold)
        #
        # draw the ops
        #
        prev_anc = -1
        fs = self._style["fs"]
        sfs = self._style["sfs"]
        for layer in self._nodes:
            widest_box = 0.0
            self._gate_width = {}
            #
            # compute the layer_width for this layer
            #
            for node in layer:
                op = node.op
                self._gate_width[node] = WID

                if op._directive or op.name == "measure":
                    continue

                base_name = None if not hasattr(op, "base_gate") else op.base_gate.name
                gate_text, ctrl_text, _ = get_gate_ctrl_text(op, "mpl", style=self._style)

                # if a standard_gate, no params, and no labels, layer_width is 1
                if not hasattr(op, "params") and (
                    (op.name in _standard_1q_gates or base_name in _standard_1q_gates)
                    and gate_text in (op.name, base_name)
                    and ctrl_text is None
                ):
                    continue

                # small increments at end of the 3 _get_text_width calls are for small
                # spacing adjustments between gates
                ctrl_width = self._get_text_width(ctrl_text, fontsize=sfs) - 0.05

                # get param_width, but 0 for gates with array params
                if (
                    hasattr(op, "params")
                    and not any(isinstance(param, np.ndarray) for param in op.params)
                    and len(op.params) > 0
                ):
                    param = get_param_str(op, "mpl", ndigits=3)
                    if op.name == "initialize":
                        param = f"[{param}]"
                    param = f"${param}$"
                    raw_param_width = self._get_text_width(param, fontsize=sfs, param=True)
                    param_width = raw_param_width + 0.08
                else:
                    param_width = raw_param_width = 0.0

                if op.name == "rzz" or base_name in ["u1", "p", "rzz"]:
                    if base_name == "u1":
                        tname = "U1"
                    elif base_name == "p":
                        tname = "P"
                    else:
                        tname = "ZZ"
                    raw_gate_width = (
                        self._get_text_width(tname + " ()", fontsize=sfs) + raw_param_width
                    )
                    gate_width = (raw_gate_width + 0.08) * 1.5
                else:
                    raw_gate_width = self._get_text_width(gate_text, fontsize=fs)
                    gate_width = raw_gate_width + 0.10
                    # add .21 for the qubit numbers on the left of the multibit gates
                    if op.name not in _standard_1q_gates and base_name not in _standard_1q_gates:
                        gate_width += 0.21

                box_width = max(gate_width, ctrl_width, param_width, WID)
                if box_width > widest_box:
                    widest_box = box_width
                self._gate_width[node] = max(raw_gate_width, raw_param_width)

            layer_width = int(widest_box) + 1
            this_anc = prev_anc + 1
            #
            # draw the gates in this layer
            #
            for node in layer:
                op = node.op
                base_name = None if not hasattr(op, "base_gate") else op.base_gate.name
                gate_text, ctrl_text, raw_gate_text = get_gate_ctrl_text(
                    op, "mpl", style=self._style
                )
                fc, ec, gt, tc, sc, lc = self._get_colors(op, raw_gate_text)

                # get qubit index
                q_idxs = []
                for qarg in node.qargs:
                    for index, reg in self._qubit_dict.items():
                        if (
                            reg["group"] == self._bit_locations[qarg]["register"]
                            and reg["index"] == self._bit_locations[qarg]["index"]
                        ):
                            q_idxs.append(index)
                            break

                # get clbit index
                c_idxs = []
                for carg in node.cargs:
                    for index, reg in self._clbit_dict.items():
                        if (
                            reg["group"] == self._bit_locations[carg]["register"]
                            and reg["index"] == self._bit_locations[carg]["index"]
                        ):
                            c_idxs.append(index)
                            break

                # only add the gate to the anchors if it is going to be plotted.
                # this prevents additional blank wires at the end of the line if
                # the last instruction is a barrier type
                if self._plot_barriers or not op._directive:
                    for ii in q_idxs:
                        q_anchors[ii].set_index(this_anc, layer_width)

                # qubit coordinate
                q_xy = [
                    q_anchors[ii].plot_coord(this_anc, layer_width, self._x_offset) for ii in q_idxs
                ]
                # clbit coordinate
                c_xy = [
                    c_anchors[ii].plot_coord(this_anc, layer_width, self._x_offset) for ii in c_idxs
                ]
                # bottom and top point of qubit
                qubit_b = min(q_xy, key=lambda xy: xy[1])
                qubit_t = max(q_xy, key=lambda xy: xy[1])

                # update index based on the value from plotting
                this_anc = q_anchors[q_idxs[0]].gate_anchor

                if verbose:
                    print(op)

                # load param
                if (
                    hasattr(op, "params")
                    and len(op.params) > 0
                    and not any(isinstance(param, np.ndarray) for param in op.params)
                ):
                    param = f"{get_param_str(op, 'mpl', ndigits=3)}"
                else:
                    param = ""

                # conditional gate
                if op.condition:
                    c_xy = [
                        c_anchors[ii].plot_coord(this_anc, layer_width, self._x_offset)
                        for ii in self._clbit_dict
                    ]
                    mask = 0
                    for index, cbit in enumerate(self._clbit):
                        if self._bit_locations[cbit]["register"] == op.condition[0]:
                            mask |= 1 << index
                    val = op.condition[1]
                    # cbit list to consider
                    fmt_c = f"{{:0{len(c_xy)}b}}"
                    cmask = list(fmt_c.format(mask))[::-1]
                    # value
                    fmt_v = f"{{:0{cmask.count('1')}b}}"
                    vlist = list(fmt_v.format(val))
                    if not self._reverse_bits:
                        vlist = vlist[::-1]

                    # plot conditionals
                    v_ind = 0
                    xy_plot = []
                    for xy, m in zip(c_xy, cmask):
                        if m == "1":
                            if xy not in xy_plot:
                                if vlist[v_ind] == "1" or self._cregbundle:
                                    self._conditional(xy, istrue=True)
                                else:
                                    self._conditional(xy, istrue=False)
                                xy_plot.append(xy)
                            v_ind += 1
                    clbit_b = sorted(xy_plot, key=lambda xy: xy[1])[0]
                    xpos, ypos = clbit_b
                    self._ax.text(
                        xpos,
                        ypos - 0.3 * HIG,
                        hex(val),
                        ha="center",
                        va="top",
                        fontsize=sfs,
                        color=self._style["tc"],
                        clip_on=True,
                        zorder=PORDER_TEXT,
                    )
                    self._line(qubit_t, clbit_b, lc=self._style["cc"], ls=self._style["cline"])
                #
                # draw special gates
                #
                if op.name == "measure":
                    vv = self._clbit_dict[c_idxs[0]]["index"]
                    self._measure(node, q_xy[0], c_xy[0], vv, fc=fc, ec=ec, gt=gt, sc=sc)

                elif op._directive:
                    _barriers = {"coord": [], "group": []}
                    for index, qbit in enumerate(q_idxs):
                        q_group = self._qubit_dict[qbit]["group"]
                        if q_group not in _barriers["group"]:
                            _barriers["group"].append(q_group)
                        _barriers["coord"].append(q_xy[index])
                    if self._plot_barriers:
                        self._barrier(_barriers)

                elif op.name == "initialize":
                    vec = f"$[{param.replace('$', '')}]$"
                    if len(q_xy) == 1:
                        self._gate(
                            node, q_xy[0], fc=fc, ec=ec, gt=gt, sc=sc, text=gate_text, subtext=vec
                        )
                    else:
                        self._multiqubit_gate(
                            node, q_xy, fc=fc, ec=ec, gt=gt, sc=sc, text=gate_text, subtext=vec
                        )
                #
                # draw single qubit gates
                #
                elif len(q_xy) == 1 and not node.cargs:
                    self._gate(
                        node,
                        q_xy[0],
                        fc=fc,
                        ec=ec,
                        gt=gt,
                        sc=sc,
                        text=gate_text,
                        subtext=str(param),
                    )
                #
                # draw controlled and special gates
                #
                # cz and mcz gates
                elif op.name != "z" and base_name == "z":
                    num_ctrl_qubits = op.num_ctrl_qubits
                    self._set_ctrl_bits(
                        op.ctrl_state,
                        num_ctrl_qubits,
                        q_xy,
                        ec=ec,
                        tc=tc,
                        text=ctrl_text,
                        qargs=node.qargs,
                    )
                    self._ctrl_qubit(q_xy[-1], fc=ec, ec=ec, tc=tc)
                    self._line(qubit_b, qubit_t, lc=lc, zorder=PORDER_LINE + 1)

                # cu1, cp, rzz, and controlled rzz gates (sidetext gates)
                elif op.name == "rzz" or base_name in ["u1", "p", "rzz"]:
                    num_ctrl_qubits = 0 if op.name == "rzz" else op.num_ctrl_qubits
                    if op.name != "rzz":
                        self._set_ctrl_bits(
                            op.ctrl_state,
                            num_ctrl_qubits,
                            q_xy,
                            ec=ec,
                            tc=tc,
                            text=ctrl_text,
                            qargs=node.qargs,
                        )
                    self._ctrl_qubit(q_xy[num_ctrl_qubits], fc=ec, ec=ec, tc=tc)
                    if base_name not in ["u1", "p"]:
                        self._ctrl_qubit(q_xy[num_ctrl_qubits + 1], fc=ec, ec=ec, tc=tc)
                    if base_name == "u1":
                        if self._style["disptex"]["u1"].find("\\mathrm") >= 0:
                            stext = self._style["disptex"]["u1"]
                        else:
                            stext = f"$\\mathrm{{{self._style['disptex']['u1']}}}$"
                    elif base_name == "p":
                        stext = "P"
                    else:
                        stext = "ZZ"
                    self._sidetext(node, qubit_b, tc=tc, text=f"{stext} ({param})")
                    self._line(qubit_b, qubit_t, lc=lc)

                # swap gate
                elif op.name == "swap":
                    self._swap(q_xy[0], color=lc)
                    self._swap(q_xy[1], color=lc)
                    self._line(qubit_b, qubit_t, lc=lc)

                # cswap gate
                elif op.name != "swap" and base_name == "swap":
                    num_ctrl_qubits = op.num_ctrl_qubits
                    self._set_ctrl_bits(
                        op.ctrl_state,
                        num_ctrl_qubits,
                        q_xy,
                        ec=ec,
                        tc=tc,
                        text=ctrl_text,
                        qargs=node.qargs,
                    )
                    self._swap(q_xy[num_ctrl_qubits], color=lc)
                    self._swap(q_xy[num_ctrl_qubits + 1], color=lc)
                    self._line(qubit_b, qubit_t, lc=lc)

                # all other controlled gates
                elif isinstance(op, ControlledGate):
                    num_ctrl_qubits = op.num_ctrl_qubits
                    num_qargs = len(q_xy) - num_ctrl_qubits
                    self._set_ctrl_bits(
                        op.ctrl_state,
                        num_ctrl_qubits,
                        q_xy,
                        ec=ec,
                        tc=tc,
                        text=ctrl_text,
                        qargs=node.qargs,
                    )
                    self._line(qubit_b, qubit_t, lc=lc)
                    if num_qargs == 1 and base_name == "x":
                        tgt_color = self._style["dispcol"]["target"]
                        tgt = tgt_color if isinstance(tgt_color, str) else tgt_color[0]
                        self._x_tgt_qubit(q_xy[num_ctrl_qubits], ec=ec, ac=tgt)
                    elif num_qargs == 1:
                        self._gate(
                            node,
                            q_xy[num_ctrl_qubits],
                            fc=fc,
                            ec=ec,
                            gt=gt,
                            sc=sc,
                            text=gate_text,
                            subtext=f"{param}",
                        )
                    else:
                        self._multiqubit_gate(
                            node,
                            q_xy[num_ctrl_qubits:],
                            fc=fc,
                            ec=ec,
                            gt=gt,
                            sc=sc,
                            text=gate_text,
                            subtext=f"{param}",
                        )

                # draw multi-qubit gate as final default
                else:
                    self._multiqubit_gate(
                        node,
                        q_xy,
                        c_xy,
                        fc=fc,
                        ec=ec,
                        gt=gt,
                        sc=sc,
                        text=gate_text,
                        subtext=f"{param}",
                    )

            # adjust the column if there have been barriers encountered, but not plotted
            barrier_offset = 0
            if not self._plot_barriers:
                # only adjust if everything in the layer wasn't plotted
                barrier_offset = -1 if all(op._directive for node in layer) else 0

            prev_anc = this_anc + layer_width + barrier_offset - 1
        #
        # adjust window size and draw horizontal lines
        #
        anchors = [q_anchors[ii].get_index() for ii in self._qubit_dict]
        max_anc = max(anchors) if anchors else 0
        n_fold = max(0, max_anc - 1) // self._fold if self._fold > 0 else 0

        # window size
        if max_anc > self._fold > 0:
            self._xmax = self._fold + 1 + self._x_offset - 0.9
            self._ymax = (n_fold + 1) * (self._n_lines + 1) - 1
        else:
            x_incr = 0.4 if not self._nodes else 0.9
            self._xmax = max_anc + 1 + self._x_offset - x_incr
            self._ymax = self._n_lines

        # add horizontal lines
        for ii in range(n_fold + 1):
            feedline_r = n_fold > 0 and n_fold > ii
            feedline_l = ii > 0
            self._draw_regs_sub(ii, feedline_l, feedline_r)

        # draw anchor index number
        if self._style["index"]:
            for ii in range(max_anc):
                if self._fold > 0:
                    x_coord = ii % self._fold + self._reg_long_text - 0.67
                    y_coord = -(ii // self._fold) * (self._n_lines + 1) + 0.7
                else:
                    x_coord = ii + self._reg_long_text - 0.67
                    y_coord = 0.7
                self._ax.text(
                    x_coord,
                    y_coord,
                    str(ii + 1),
                    ha="center",
                    va="center",
                    fontsize=sfs,
                    color=self._style["tc"],
                    clip_on=True,
                    zorder=PORDER_TEXT,
                )


class HasMatplotlibWrapper:
    """Wrapper to lazily import matplotlib."""

    has_matplotlib = False

    # pylint: disable=unused-import
    def __bool__(self):
        if not self.has_matplotlib:
            try:
                from matplotlib import get_backend
                from matplotlib import patches
                from matplotlib import pyplot as plt

                self.has_matplotlib = True
            except ImportError:
                self.has_matplotlib = False
        return self.has_matplotlib


HAS_MATPLOTLIB = HasMatplotlibWrapper()<|MERGE_RESOLUTION|>--- conflicted
+++ resolved
@@ -328,91 +328,6 @@
                 continue
             break
 
-<<<<<<< HEAD
-    def _load_style(self, style):
-        current_style = DefaultStyle().style
-        style_name = "default"
-        def_font_ratio = current_style["fs"] / current_style["sfs"]
-
-        config = user_config.get_config()
-        if style is not None:
-            if style is False:
-                style_name = "bw"
-            elif isinstance(style, dict) and "name" in style:
-                style_name = style["name"]
-            elif isinstance(style, str):
-                style_name = style
-            elif config:
-                style_name = config.get("circuit_mpl_style", "default")
-            elif not isinstance(style, (str, dict)):
-                warn(
-                    (
-                        f"style parameter '{style}' must be a str or a dictionary. "
-                        "Will use default style."
-                    ),
-                    UserWarning,
-                    2,
-                )
-        if style_name.endswith(".json"):
-            style_name = style_name[:-5]
-
-        # Search for file in 'styles' dir, then config_path, and finally 'cwd'
-        style_path = []
-        if style_name != "default":
-            style_name = style_name + ".json"
-            spath = os.path.dirname(os.path.abspath(__file__))
-            style_path.append(os.path.join(spath, "styles", style_name))
-            if config:
-                config_path = config.get("circuit_mpl_style_path", "")
-                if config_path:
-                    for path in config_path:
-                        style_path.append(os.path.normpath(os.path.join(path, style_name)))
-            style_path.append(os.path.normpath(os.path.join("", style_name)))
-
-            for path in style_path:
-                exp_user = os.path.expanduser(path)
-                if os.path.isfile(exp_user):
-                    try:
-                        with open(exp_user) as infile:
-                            json_style = json.load(infile)
-                        set_style(current_style, json_style)
-                        break
-                    except json.JSONDecodeError as e:
-                        warn(
-                            f"Could not decode JSON in file '{path}': {str(e)}. "
-                            + "Will use default style.",
-                            UserWarning,
-                            2,
-                        )
-                        break
-                    except (OSError, FileNotFoundError):
-                        warn(
-                            f"Error loading JSON file '{path}'. Will use default style.",
-                            UserWarning,
-                            2,
-                        )
-                        break
-            else:
-                warn(
-                    (
-                        f"Style JSON file '{style.name}' not found in any of these locations: "
-                        f"{', '.join(style_path)}. Will use default style."
-                    ),
-                    UserWarning,
-                    2,
-                )
-
-        if isinstance(style, dict):
-            set_style(current_style, style)
-
-        # If font/subfont ratio changes from default, have to scale width calculations for
-        # subfont. Font change is auto scaled in the self._figure.set_size_inches call in draw()
-        self._subfont_factor = current_style["sfs"] * def_font_ratio / current_style["fs"]
-
-        return current_style
-
-=======
->>>>>>> 2ce08f55
     # This computes the width of a string in the default font
     def _get_text_width(self, text, fontsize, param=False):
         if not text:
@@ -451,56 +366,12 @@
             sum_text *= self._subfont_factor
         return sum_text
 
-<<<<<<< HEAD
-    def _param_parse(self, params):
-        param_parts = []
-        for i, param in enumerate(params):
-            if i > 16:
-                param_parts.append("...")
-                break
-            try:
-                param_parts.append(pi_check(param, output="mpl", ndigits=3))
-            except TypeError:
-                param_parts.append(str(param))
-        param_parts = ", ".join(param_parts).replace("-", "$-$")
-        return param_parts
-
-    def _get_gate_ctrl_text(self, op):
-        op_label = getattr(op.op, "label", None)
-        base_name = None if not hasattr(op.op, "base_gate") else op.op.base_gate.name
-        base_label = None if not hasattr(op.op, "base_gate") else op.op.base_gate.label
-        ctrl_text = None
-        if base_label:
-            gate_text = base_label
-            ctrl_text = op_label
-        elif op_label and isinstance(op.op, ControlledGate):
-            gate_text = base_name
-            ctrl_text = op_label
-        elif op_label:
-            gate_text = op_label
-        elif base_name:
-            gate_text = base_name
-        else:
-            gate_text = op.name
-
-        if gate_text in self._style["disptex"]:
-            gate_text = f"{self._style['disptex'][gate_text]}"
-        elif gate_text in (op.name, base_name) and not isinstance(op.op, (Gate, Instruction)):
-            gate_text = gate_text.capitalize()
-
-        return gate_text, ctrl_text
-
-    def _get_colors(self, op):
-        base_name = None if not hasattr(op.op, "base_gate") else op.op.base_gate.name
-        if op.name in self._style["dispcol"]:
-=======
     def _get_colors(self, op, gate_text):
         base_name = None if not hasattr(op, "base_gate") else op.base_gate.name
         color = None
         if gate_text in self._style["dispcol"]:
             color = self._style["dispcol"][gate_text]
         elif op.name in self._style["dispcol"]:
->>>>>>> 2ce08f55
             color = self._style["dispcol"][op.name]
         if color is not None:
             # Backward compatibility for style dict using 'displaycolor' with
