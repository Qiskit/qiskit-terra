# This code is part of Qiskit.
#
# (C) Copyright IBM 2017, 2018.
#
# This code is licensed under the Apache License, Version 2.0. You may
# obtain a copy of this license in the LICENSE.txt file in the root directory
# of this source tree or at http://www.apache.org/licenses/LICENSE-2.0.
#
# Any modifications or derivative works of this code must retain this
# copyright notice, and modified files need to carry a notice indicating
# that they have been altered from the originals.

# pylint: disable=invalid-name,inconsistent-return-statements

"""mpl circuit visualization backend."""

import collections
import itertools
import json
import logging
import re
import os
from warnings import warn

import numpy as np

try:
    from matplotlib import get_backend
    from matplotlib import patches
    from matplotlib import pyplot as plt

    HAS_MATPLOTLIB = True
except ImportError:
    HAS_MATPLOTLIB = False

try:
    from pylatexenc.latex2text import LatexNodes2Text

    HAS_PYLATEX = True
except ImportError:
    HAS_PYLATEX = False

from qiskit.circuit import ControlledGate
from qiskit.visualization.qcstyle import DefaultStyle, set_style
from qiskit.circuit import Delay
from qiskit import user_config
from qiskit.circuit.tools.pi_check import pi_check

logger = logging.getLogger(__name__)

# Default gate width and height
WID = 0.65
HIG = 0.65

BASE_SIZE = 3.01
PORDER_GATE = 5
PORDER_LINE = 3
PORDER_REGLINE = 2
PORDER_GRAY = 3
PORDER_TEXT = 6
PORDER_SUBP = 4


class Anchor:
    """Locate the anchors for the gates"""
    def __init__(self, reg_num, yind, fold):
        self.__yind = yind
        self.__fold = fold
        self.__reg_num = reg_num
        self.__gate_placed = []
        self.gate_anchor = 0

    def plot_coord(self, index, gate_width, x_offset):
        """Set the coord positions for an index"""
        h_pos = index % self.__fold + 1
        # check folding
        if self.__fold > 0:
            if h_pos + (gate_width - 1) > self.__fold:
                index += self.__fold - (h_pos - 1)
            x_pos = index % self.__fold + 0.5 * gate_width + 0.04
            y_pos = self.__yind - (index // self.__fold) * (self.__reg_num + 1)
        else:
            x_pos = index + 0.5 * gate_width + 0.04
            y_pos = self.__yind

        # could have been updated, so need to store
        self.gate_anchor = index
        return x_pos + x_offset, y_pos

    def is_locatable(self, index, gate_width):
        """Determine if a gate has been placed"""
        hold = [index + i for i in range(gate_width)]
        for p in hold:
            if p in self.__gate_placed:
                return False
        return True

    def set_index(self, index, gate_width):
        """Set the index for a gate"""
        if self.__fold < 2:
            _index = index
        else:
            h_pos = index % self.__fold + 1
            if h_pos + (gate_width - 1) > self.__fold:
                _index = index + self.__fold - (h_pos - 1) + 1
            else:
                _index = index
        for ii in range(gate_width):
            if _index + ii not in self.__gate_placed:
                self.__gate_placed.append(_index + ii)
        self.__gate_placed.sort()

    def get_index(self):
        """Getter for the index"""
        if self.__gate_placed:
            return self.__gate_placed[-1] + 1
        return 0


class MatplotlibDrawer:
    """Matplotlib drawer class called from circuit_drawer"""

    _mathmode_regex = re.compile(r"(?<!\\)\$(.*)(?<!\\)\$")

    def __init__(self, qregs, cregs, ops,
                 scale=None, style=None, plot_barriers=True,
                 layout=None, fold=25, ax=None, initial_state=False,
                 cregbundle=True, global_phase=None):

        if not HAS_MATPLOTLIB:
            raise ImportError('The class MatplotlibDrawer needs matplotlib. '
                              'To install, run "pip install matplotlib".')
        if not HAS_PYLATEX:
            raise ImportError('The class MatplotlibDrawer needs pylatexenc. '
                              'to install, run "pip install pylatexenc".')
        self._creg = []
        self._qreg = []
        self._registers(cregs, qregs)
        self._qreg_dict = collections.OrderedDict()
        self._creg_dict = collections.OrderedDict()
        self._ops = ops
        self._scale = 1.0 if scale is None else scale
        self._style = self._load_style(style)
        self._plot_barriers = plot_barriers
        self._layout = layout
        self._fold = fold
        if self._fold < 2:
            self._fold = -1
        if ax is None:
            self._return_fig = True
            self._figure = plt.figure()
            self._figure.patch.set_facecolor(color=self._style['bg'])
            self._ax = self._figure.add_subplot(111)
        else:
            self._return_fig = False
            self._ax = ax
            self._figure = ax.get_figure()
        self._ax.axis('off')
        self._ax.set_aspect('equal')
        self._ax.tick_params(labelbottom=False, labeltop=False,
                             labelleft=False, labelright=False)
        self._initial_state = initial_state
        self._cregbundle = cregbundle
        self._global_phase = global_phase

        self._ast = None
        self._n_lines = 0
        self._xmax = 0
        self._ymax = 0
        self._x_offset = 0
        self._reg_long_text = 0
        self._style['fs'] *= self._scale
        self._style['sfs'] *= self._scale
        self._lwidth15 = 1.5 * self._scale
        self._lwidth2 = 2.0 * self._scale

        # default is to use character table for text width,
        # but get_renderer will work with some mpl backends
        """fig = plt.figure()
        if hasattr(fig.canvas, 'get_renderer'):
            self._renderer = fig.canvas.get_renderer()
        else:
            self._renderer = None"""
        self._renderer = None

        # these char arrays are for finding text_width when not
        # using get_renderer method for the matplotlib backend
        self._char_list = {' ': (0.0958, 0.0583), '!': (0.1208, 0.0729), '"': (0.1396, 0.0875),
                           '#': (0.2521, 0.1562), '$': (0.1917, 0.1167), '%': (0.2854, 0.1771),
                           '&': (0.2333, 0.1458), "'": (0.0833, 0.0521), '(': (0.1167, 0.0729),
                           ')': (0.1167, 0.0729), '*': (0.15, 0.0938), '+': (0.25, 0.1562),
                           ',': (0.0958, 0.0583), '-': (0.1083, 0.0667), '.': (0.0958, 0.0604),
                           '/': (0.1021, 0.0625), '0': (0.1875, 0.1167), '1': (0.1896, 0.1167),
                           '2': (0.1917, 0.1188), '3': (0.1917, 0.1167), '4': (0.1917, 0.1188),
                           '5': (0.1917, 0.1167), '6': (0.1896, 0.1167), '7': (0.1917, 0.1188),
                           '8': (0.1896, 0.1188), '9': (0.1917, 0.1188), ':': (0.1021, 0.0604),
                           ';': (0.1021, 0.0604), '<': (0.25, 0.1542), '=': (0.25, 0.1562),
                           '>': (0.25, 0.1542), '?': (0.1583, 0.0979), '@': (0.2979, 0.1854),
                           'A': (0.2062, 0.1271), 'B': (0.2042, 0.1271), 'C': (0.2083, 0.1292),
                           'D': (0.2312, 0.1417), 'E': (0.1875, 0.1167), 'F': (0.1708, 0.1062),
                           'G': (0.2312, 0.1438), 'H': (0.225, 0.1396), 'I': (0.0875, 0.0542),
                           'J': (0.0875, 0.0542), 'K': (0.1958, 0.1208), 'L': (0.1667, 0.1042),
                           'M': (0.2583, 0.1604), 'N': (0.225, 0.1396), 'O': (0.2354, 0.1458),
                           'P': (0.1812, 0.1125), 'Q': (0.2354, 0.1458), 'R': (0.2083, 0.1292),
                           'S': (0.1896, 0.1188), 'T': (0.1854, 0.1125), 'U': (0.2208, 0.1354),
                           'V': (0.2062, 0.1271), 'W': (0.2958, 0.1833), 'X': (0.2062, 0.1271),
                           'Y': (0.1833, 0.1125), 'Z': (0.2042, 0.1271), '[': (0.1167, 0.075),
                           '\\': (0.1021, 0.0625), ']': (0.1167, 0.0729), '^': (0.2521, 0.1562),
                           '_': (0.1521, 0.0938), '`': (0.15, 0.0938), 'a': (0.1854, 0.1146),
                           'b': (0.1917, 0.1167), 'c': (0.1646, 0.1021), 'd': (0.1896, 0.1188),
                           'e': (0.1854, 0.1146), 'f': (0.1042, 0.0667), 'g': (0.1896, 0.1188),
                           'h': (0.1896, 0.1188), 'i': (0.0854, 0.0521), 'j': (0.0854, 0.0521),
                           'k': (0.1729, 0.1083), 'l': (0.0854, 0.0521), 'm': (0.2917, 0.1812),
                           'n': (0.1896, 0.1188), 'o': (0.1833, 0.1125), 'p': (0.1917, 0.1167),
                           'q': (0.1896, 0.1188), 'r': (0.125, 0.0771), 's': (0.1562, 0.0958),
                           't': (0.1167, 0.0729), 'u': (0.1896, 0.1188), 'v': (0.1771, 0.1104),
                           'w': (0.2458, 0.1521), 'x': (0.1771, 0.1104), 'y': (0.1771, 0.1104),
                           'z': (0.1562, 0.0979), '{': (0.1917, 0.1188), '|': (0.1, 0.0604),
                           '}': (0.1896, 0.1188)}

    def _registers(self, creg, qreg):
        self._creg = []
        for r in creg:
            self._creg.append(r)
        self._qreg = []
        for r in qreg:
            self._qreg.append(r)

    @property
    def ast(self):
        """AST getter"""
        return self._ast

    def _load_style(self, style):
        current_style = DefaultStyle().style
        style_name = 'default'
        def_font_ratio = current_style['fs'] / current_style['sfs']

        config = user_config.get_config()
        if style is not None:
            if style is False:
                style_name = 'bw'
            elif isinstance(style, dict) and 'name' in style:
                style_name = style['name']
            elif isinstance(style, str):
                style_name = style
            elif config:
                style_name = config.get('circuit_mpl_style', 'default')
            elif not isinstance(style, (str, dict)):
                warn("style parameter '{}' must be a str or a dictionary."
                     " Will use default style.".format(style), UserWarning, 2)
        if style_name.endswith('.json'):
            style_name = style_name[:-5]

        # Search for file in 'styles' dir, then config_path, and finally 'cwd'
        style_path = []
        if style_name != 'default':
            style_name = style_name + '.json'
            spath = os.path.dirname(os.path.abspath(__file__))
            style_path.append(os.path.join(spath, 'styles', style_name))
            if config:
                config_path = config.get('circuit_mpl_style_path', '')
                if config_path:
                    for path in config_path:
                        style_path.append(os.path.normpath(os.path.join(path, style_name)))
            style_path.append(os.path.normpath(os.path.join('', style_name)))

            for path in style_path:
                exp_user = os.path.expanduser(path)
                if os.path.isfile(exp_user):
                    try:
                        with open(exp_user) as infile:
                            json_style = json.load(infile)
                        set_style(current_style, json_style)
                        break
                    except json.JSONDecodeError as e:
                        warn("Could not decode JSON in file '{}': {}. ".format(
                            path, str(e)) + "Will use default style.", UserWarning, 2)
                        break
                    except (OSError, FileNotFoundError):
                        warn("Error loading JSON file '{}'. Will use default style.".format(
                            path), UserWarning, 2)
                        break
            else:
                warn("Style JSON file '{}' not found in any of these locations: {}. Will use"
                     " default style.".format(style_name, ', '.join(style_path)), UserWarning, 2)

        if isinstance(style, dict):
            set_style(current_style, style)

        # If font/subfont ratio changes from default, have to scale width calculations for
        # subfont. Font change is auto scaled in the self._figure.set_size_inches call in draw()
        self._subfont_factor = current_style['sfs'] * def_font_ratio / current_style['fs']

        return current_style

    # This computes the width of a string in the default font
    def _get_text_width(self, text, fontsize, param=False):
        if not text:
            return 0.0

        if self._renderer:
            t = plt.text(0.5, 0.5, text, fontsize=fontsize)
            return t.get_window_extent(renderer=self._renderer).width / 60.0
        else:
            math_mode_match = self._mathmode_regex.search(text)
            num_underscores = 0
            num_carets = 0
            if math_mode_match:
                math_mode_text = math_mode_match.group(1)
                num_underscores = math_mode_text.count('_')
                num_carets = math_mode_text.count('^')
            text = LatexNodes2Text().latex_to_text(text.replace('$$', ''))

            # If there are subscripts or superscripts in mathtext string
            # we need to account for that spacing by manually removing
            # from text string for text length
            if num_underscores:
                text = text.replace('_', '', num_underscores)
            if num_carets:
                text = text.replace('^', '', num_carets)

            # This changes hyphen to + to match width of math mode minus sign.
            if param:
                text = text.replace('-', '+')

            f = 0 if fontsize == self._style['fs'] else 1
            sum_text = 0.0
            for c in text:
                try:
                    sum_text += self._char_list[c][f]
                except KeyError:
                    # if non-ASCII char, use width of 'c', an average size
                    sum_text += self._char_list['c'][f]
            if f == 1:
                sum_text *= self._subfont_factor
            return sum_text

    def _param_parse(self, v):
        param_parts = [None] * len(v)
        for i, e in enumerate(v):
            try:
                param_parts[i] = pi_check(e, output='mpl', ndigits=3)
            except TypeError:
                param_parts[i] = str(e)
        param_parts = ', '.join(param_parts).replace('-', '$-$')
        return param_parts

    def _get_gate_ctrl_text(self, op):
        op_label = getattr(op.op, 'label', None)
        base_name = None if not hasattr(op.op, 'base_gate') else op.op.base_gate.name
        base_label = None if not hasattr(op.op, 'base_gate') else op.op.base_gate.label
        ctrl_text = None
        if base_label:
            gate_text = base_label
            ctrl_text = op_label
        elif op_label and isinstance(op.op, ControlledGate):
            gate_text = base_name
            ctrl_text = op_label
        elif op_label:
            gate_text = op_label
        elif base_name:
            gate_text = base_name
        else:
            gate_text = op.name

        if gate_text in self._style['disptex']:
            gate_text = "{}".format(self._style['disptex'][gate_text])
        else:
            gate_text = "{}".format(gate_text[0].upper() + gate_text[1:])

        if ctrl_text:
            ctrl_text = "{}".format(ctrl_text[0].upper() + ctrl_text[1:])
        return gate_text, ctrl_text

    def _get_colors(self, op):
        base_name = None if not hasattr(op.op, 'base_gate') else op.op.base_gate.name
        if op.name in self._style['dispcol']:
            color = self._style['dispcol'][op.name]
            # Backward compatibility for style dict using 'displaycolor' with
            # gate color and no text color, so test for str first
            if isinstance(color, str):
                fc = color
                gt = self._style['gt']
            else:
                fc = color[0]
                gt = color[1]
        # Treat special case of classical gates in iqx style by making all
        # controlled gates of x, dcx, and swap the classical gate color
        elif self._style['name'] == 'iqx' and base_name in ['x', 'dcx', 'swap']:
            color = self._style['dispcol'][base_name]
            if isinstance(color, str):
                fc = color
                gt = self._style['gt']
            else:
                fc = color[0]
                gt = color[1]
        else:
            fc = self._style['gc']
            gt = self._style['gt']

        if self._style['name'] == 'bw':
            ec = self._style['ec']
            lc = self._style['lc']
        else:
            ec = fc
            lc = fc
        # Subtext needs to be same color as gate text
        sc = gt
        return fc, ec, gt, self._style['tc'], sc, lc

    def _multiqubit_gate(self, xy, fc=None, ec=None, gt=None, sc=None, text='', subtext=''):
        xpos = min([x[0] for x in xy])
        ypos = min([y[1] for y in xy])
        ypos_max = max([y[1] for y in xy])
        fs = self._style['fs']
        sfs = self._style['sfs']

        # added .21 is for qubit numbers on the left side
        text_width = self._get_text_width(text, fs) + .21
        sub_width = self._get_text_width(subtext, sfs, param=True) + .21
        wid = max((text_width, sub_width, WID))

        qubit_span = abs(ypos) - abs(ypos_max) + 1
        height = HIG + (qubit_span - 1)
        box = patches.Rectangle(
            xy=(xpos - 0.5 * wid, ypos - .5 * HIG), width=wid, height=height,
            fc=fc, ec=ec, linewidth=self._lwidth15, zorder=PORDER_GATE)
        self._ax.add_patch(box)

        # annotate inputs
        for bit, y in enumerate([x[1] for x in xy]):
            self._ax.text(xpos + .07 - 0.5 * wid, y, str(bit), ha='left', va='center',
                          fontsize=fs, color=gt,
                          clip_on=True, zorder=PORDER_TEXT)
        if text:
            if subtext:
                self._ax.text(xpos + .11, ypos + 0.4 * height, text, ha='center',
                              va='center', fontsize=fs,
                              color=gt, clip_on=True,
                              zorder=PORDER_TEXT)
                self._ax.text(xpos + .11, ypos + 0.2 * height, subtext, ha='center',
                              va='center', fontsize=sfs,
                              color=sc, clip_on=True,
                              zorder=PORDER_TEXT)
            else:
                self._ax.text(xpos + .11, ypos + .5 * (qubit_span - 1), text,
                              ha='center', va='center', fontsize=fs,
                              color=gt, clip_on=True,
                              zorder=PORDER_TEXT, wrap=True)

    def _gate(self, xy, fc=None, ec=None, gt=None, sc=None, text='', subtext=''):
        xpos, ypos = xy
        fs = self._style['fs']
        sfs = self._style['sfs']

        text_width = self._get_text_width(text, fs)
        sub_width = self._get_text_width(subtext, sfs, param=True)
        wid = max((text_width, sub_width, WID))

        box = patches.Rectangle(xy=(xpos - 0.5 * wid, ypos - 0.5 * HIG),
                                width=wid, height=HIG, fc=fc, ec=ec,
                                linewidth=self._lwidth15, zorder=PORDER_GATE)
        self._ax.add_patch(box)

        if text:
            if subtext:
                self._ax.text(xpos, ypos + 0.15 * HIG, text, ha='center',
                              va='center', fontsize=fs, color=gt,
                              clip_on=True, zorder=PORDER_TEXT)
                self._ax.text(xpos, ypos - 0.3 * HIG, subtext, ha='center',
                              va='center', fontsize=sfs, color=sc,
                              clip_on=True, zorder=PORDER_TEXT)
            else:
                self._ax.text(xpos, ypos, text, ha='center', va='center',
                              fontsize=fs, color=gt,
                              clip_on=True, zorder=PORDER_TEXT)

    def _sidetext(self, xy, tc=None, text=''):
        xpos, ypos = xy

        # 0.08 = the initial gap, add 1/2 text width to place on the right
        text_width = self._get_text_width(text, self._style['sfs'])
        xp = xpos + 0.08 + text_width / 2
        self._ax.text(xp, ypos + HIG, text, ha='center', va='top',
                      fontsize=self._style['sfs'], color=tc,
                      clip_on=True, zorder=PORDER_TEXT)

    def _line(self, xy0, xy1, lc=None, ls=None, zorder=PORDER_LINE):
        x0, y0 = xy0
        x1, y1 = xy1
        linecolor = self._style['lc'] if lc is None else lc
        linestyle = 'solid' if ls is None else ls

        if linestyle == 'doublet':
            theta = np.arctan2(np.abs(x1 - x0), np.abs(y1 - y0))
            dx = 0.05 * WID * np.cos(theta)
            dy = 0.05 * WID * np.sin(theta)
            self._ax.plot([x0 + dx, x1 + dx], [y0 + dy, y1 + dy],
                          color=linecolor, linewidth=self._lwidth2,
                          linestyle='solid', zorder=zorder)
            self._ax.plot([x0 - dx, x1 - dx], [y0 - dy, y1 - dy],
                          color=linecolor, linewidth=self._lwidth2,
                          linestyle='solid', zorder=zorder)
        else:
            self._ax.plot([x0, x1], [y0, y1],
                          color=linecolor, linewidth=self._lwidth2,
                          linestyle=linestyle, zorder=zorder)

    def _measure(self, qxy, cxy, cid, fc=None, ec=None, gt=None, sc=None, basis='z'):
        qx, qy = qxy
        cx, cy = cxy

        # draw gate box
        self._gate(qxy, fc=fc, ec=ec, gt=gt, sc=sc)

        # add measure symbol
        arc = patches.Arc(xy=(qx, qy - 0.15 * HIG), width=WID * 0.7,
                          height=HIG * 0.7, theta1=0, theta2=180, fill=False,
<<<<<<< HEAD
                          ec=self._style.not_gate_lc, linewidth=self._lwidth2, zorder=PORDER_GATE)
        self.ax.add_patch(arc)
        self.ax.plot([qx, qx + 0.35 * WID], [qy - 0.15 * HIG, qy + 0.20 * HIG],
                     color=self._style.not_gate_lc, linewidth=self._lwidth2, zorder=PORDER_GATE)

=======
                          ec=gt, linewidth=self._lwidth2, zorder=PORDER_GATE)
        self._ax.add_patch(arc)
        self._ax.plot([qx, qx + 0.35 * WID], [qy - 0.15 * HIG, qy + 0.20 * HIG],
                      color=gt, linewidth=self._lwidth2, zorder=PORDER_GATE)
>>>>>>> b5d5a3bb
        # arrow
        self._line(qxy, [cx, cy + 0.35 * WID], lc=self._style['cc'], ls=self._style['cline'])
        arrowhead = patches.Polygon(((cx - 0.20 * WID, cy + 0.35 * WID),
                                     (cx + 0.20 * WID, cy + 0.35 * WID),
                                     (cx, cy + 0.04)), fc=self._style['cc'], ec=None)
        self._ax.add_artist(arrowhead)
        # target
        if self._cregbundle:
            self._ax.text(cx + .25, cy + .1, str(cid), ha='left', va='bottom',
                          fontsize=0.8 * self._style['fs'], color=self._style['tc'],
                          clip_on=True, zorder=PORDER_TEXT)

<<<<<<< HEAD
        # measurement basis label
        if basis != 'z':
            self.ax.text(qx - 0.4 * WID, qy + 0.25 * HIG, basis.upper(),
                         color=self._style.not_gate_lc,
                         clip_on=True, zorder=PORDER_TEXT, fontsize=0.5 * self._style.fs,
                         fontweight='bold')

    def _conds(self, xy, istrue=False):
=======
    def _conditional(self, xy, istrue=False):
>>>>>>> b5d5a3bb
        xpos, ypos = xy

        fc = self._style['lc'] if istrue else self._style['bg']
        box = patches.Circle(xy=(xpos, ypos), radius=WID * 0.15, fc=fc,
                             ec=self._style['lc'], linewidth=self._lwidth15, zorder=PORDER_GATE)
        self._ax.add_patch(box)

    def _ctrl_qubit(self, xy, fc=None, ec=None, tc=None, text='', text_top=None):
        xpos, ypos = xy
        box = patches.Circle(xy=(xpos, ypos), radius=WID * 0.15,
                             fc=fc, ec=ec, linewidth=self._lwidth15, zorder=PORDER_GATE)
        self._ax.add_patch(box)
        # display the control label at the top or bottom if there is one
        if text_top is True:
            self._ax.text(xpos, ypos + 0.7 * HIG, text, ha='center', va='top',
                          fontsize=self._style['sfs'], color=tc,
                          clip_on=True, zorder=PORDER_TEXT)
        elif text_top is False:
            self._ax.text(xpos, ypos - 0.3 * HIG, text, ha='center', va='top',
                          fontsize=self._style['sfs'], color=tc,
                          clip_on=True, zorder=PORDER_TEXT)

    def _set_ctrl_bits(self, ctrl_state, num_ctrl_qubits, qbit, ec=None, tc=None,
                       text='', qargs=None):
        # place the control label at the top or bottom of controls
        if text:
            qlist = [qubit.index for qubit in qargs]
            ctbits = qlist[:num_ctrl_qubits]
            qubits = qlist[num_ctrl_qubits:]
            max_ctbit = max(ctbits)
            min_ctbit = min(ctbits)
            top = min(qubits) > min_ctbit

        # display the control qubits as open or closed based on ctrl_state
        cstate = "{:b}".format(ctrl_state).rjust(num_ctrl_qubits, '0')[::-1]
        for i in range(num_ctrl_qubits):
            fc_open_close = ec if cstate[i] == '1' else self._style['bg']
            text_top = None
            if text:
                if top and qlist[i] == min_ctbit:
                    text_top = True
                elif not top and qlist[i] == max_ctbit:
                    text_top = False
            self._ctrl_qubit(qbit[i], fc=fc_open_close, ec=ec, tc=tc,
                             text=text, text_top=text_top)

    def _x_tgt_qubit(self, xy, ec=None, ac=None):
        linewidth = self._lwidth2
        xpos, ypos = xy
        box = patches.Circle(xy=(xpos, ypos), radius=HIG * 0.35,
                             fc=ec, ec=ec, linewidth=linewidth,
                             zorder=PORDER_GATE)
        self._ax.add_patch(box)

        # add '+' symbol
        self._ax.plot([xpos, xpos], [ypos - 0.2 * HIG, ypos + 0.2 * HIG],
                      color=ac, linewidth=linewidth, zorder=PORDER_GATE + 1)
        self._ax.plot([xpos - 0.2 * HIG, xpos + 0.2 * HIG], [ypos, ypos],
                      color=ac, linewidth=linewidth, zorder=PORDER_GATE + 1)

    def _swap(self, xy, color=None):
        xpos, ypos = xy

        self._ax.plot([xpos - 0.20 * WID, xpos + 0.20 * WID],
                      [ypos - 0.20 * WID, ypos + 0.20 * WID],
                      color=color, linewidth=self._lwidth2, zorder=PORDER_LINE + 1)
        self._ax.plot([xpos - 0.20 * WID, xpos + 0.20 * WID],
                      [ypos + 0.20 * WID, ypos - 0.20 * WID],
                      color=color, linewidth=self._lwidth2, zorder=PORDER_LINE + 1)

    def _barrier(self, config):
        xys = config['coord']
        for xy in xys:
            xpos, ypos = xy
            self._ax.plot([xpos, xpos], [ypos + 0.5, ypos - 0.5],
                          linewidth=self._scale, linestyle="dashed",
                          color=self._style['lc'], zorder=PORDER_TEXT)
            box = patches.Rectangle(xy=(xpos - (0.3 * WID), ypos - 0.5),
                                    width=0.6 * WID, height=1,
                                    fc=self._style['bc'], ec=None, alpha=0.6,
                                    linewidth=self._lwidth15, zorder=PORDER_GRAY)
            self._ax.add_patch(box)

    def draw(self, filename=None, verbose=False):
        """Draw method called from circuit_drawer"""
        self._draw_regs()
        self._draw_ops(verbose)
        _xl = - self._style['margin'][0]
        _xr = self._xmax + self._style['margin'][1]
        _yb = - self._ymax - self._style['margin'][2] + 1 - 0.5
        _yt = self._style['margin'][3] + 0.5
        self._ax.set_xlim(_xl, _xr)
        self._ax.set_ylim(_yb, _yt)

        # update figure size
        fig_w = _xr - _xl
        fig_h = _yt - _yb
        if self._style['figwidth'] < 0.0:
            self._style['figwidth'] = fig_w * BASE_SIZE * self._style['fs'] / 72 / WID
        self._figure.set_size_inches(self._style['figwidth'],
                                     self._style['figwidth'] * fig_h / fig_w)
        if self._global_phase:
            plt.text(_xl, _yt, 'Global Phase: %s' % pi_check(self._global_phase,
                                                             output='mpl'))

        if filename:
            self._figure.savefig(filename, dpi=self._style['dpi'], bbox_inches='tight',
                                 facecolor=self._figure.get_facecolor())
        if self._return_fig:
            if get_backend() in ['module://ipykernel.pylab.backend_inline',
                                 'nbAgg']:
                plt.close(self._figure)
            return self._figure

    def _draw_regs(self):
        longest_reg_name_width = 0
        initial_qbit = ' |0>' if self._initial_state else ''
        initial_cbit = ' 0' if self._initial_state else ''

        def _fix_double_script(reg_name):
            words = reg_name.split(' ')
            words = [word.replace('_', r'\_') if word.count('_') > 1 else word
                     for word in words]
            words = [word.replace('^', r'\^{\ }') if word.count('^') > 1 else word
                     for word in words]
            reg_name = ' '.join(words).replace(' ', '\\;')
            return reg_name

        # quantum register
        fs = self._style['fs']
        for ii, reg in enumerate(self._qreg):
            if len(self._qreg) > 1:
                if self._layout is None:
                    qreg_name = '${{{name}}}_{{{index}}}$'.format(name=reg.register.name,
                                                                  index=reg.index)
                else:
                    if self._layout[reg.index]:
                        qreg_name = '${{{name}}}_{{{index}}} \\mapsto {{{physical}}}$'.format(
                            name=self._layout[reg.index].register.name,
                            index=self._layout[reg.index].index, physical=reg.index)
                    else:
                        qreg_name = '${{{physical}}}$'.format(physical=reg.index)
            else:
                qreg_name = '{name}'.format(name=reg.register.name)
            qreg_name = _fix_double_script(qreg_name) + initial_qbit
            text_width = self._get_text_width(qreg_name, fs) * 1.15

            if text_width > longest_reg_name_width:
                longest_reg_name_width = text_width
            pos = -ii
            self._qreg_dict[ii] = {
                'y': pos, 'reg_name': qreg_name, 'index': reg.index, 'group': reg.register}
            self._n_lines += 1

        # classical register
        if self._creg:
            n_creg = self._creg.copy()
            n_creg.pop(0)
            idx = 0
            y_off = -len(self._qreg)
            for ii, (reg, nreg) in enumerate(itertools.zip_longest(self._creg, n_creg)):
                pos = y_off - idx
                if self._cregbundle:
                    creg_name = '{}'.format(reg.register.name)
                    creg_name = _fix_double_script(creg_name) + initial_cbit
                    text_width = self._get_text_width(reg.register.name, fs) * 1.15
                    if text_width > longest_reg_name_width:
                        longest_reg_name_width = text_width
                    self._creg_dict[ii] = {'y': pos, 'reg_name': creg_name, 'index': reg.index,
                                           'group': reg.register}
                    if not (not nreg or reg.register != nreg.register):
                        continue
                else:
                    creg_name = '${}_{{{}}}$'.format(reg.register.name, reg.index)
                    creg_name = _fix_double_script(creg_name) + initial_cbit
                    text_width = self._get_text_width(reg.register.name, fs) * 1.15
                    if text_width > longest_reg_name_width:
                        longest_reg_name_width = text_width
                    self._creg_dict[ii] = {'y': pos, 'reg_name': creg_name, 'index': reg.index,
                                           'group': reg.register}
                self._n_lines += 1
                idx += 1

        self._reg_long_text = longest_reg_name_width
        self._x_offset = -1.2 + self._reg_long_text

    def _draw_regs_sub(self, n_fold, feedline_l=False, feedline_r=False):
        # quantum register
        fs = self._style['fs']
        for qreg in self._qreg_dict.values():
            qreg_name = qreg['reg_name']
            y = qreg['y'] - n_fold * (self._n_lines + 1)
            self._ax.text(self._x_offset - 0.2, y, qreg_name, ha='right', va='center',
                          fontsize=1.25 * fs, color=self._style['tc'],
                          clip_on=True, zorder=PORDER_TEXT)
            self._line([self._x_offset, y], [self._xmax, y],
                       zorder=PORDER_REGLINE)

        # classical register
        this_creg_dict = {}
        for creg in self._creg_dict.values():
            creg_name = creg['reg_name']
            y = creg['y'] - n_fold * (self._n_lines + 1)
            if y not in this_creg_dict.keys():
                this_creg_dict[y] = {'val': 1, 'reg_name': creg_name}
            else:
                this_creg_dict[y]['val'] += 1
        for y, this_creg in this_creg_dict.items():
            # cregbundle
            if this_creg['val'] > 1:
                self._ax.plot([self._x_offset + 0.2, self._x_offset + 0.3], [y - 0.1, y + 0.1],
                              color=self._style['cc'], zorder=PORDER_LINE)
                self._ax.text(self._x_offset + 0.1, y + 0.1, str(this_creg['val']), ha='left',
                              va='bottom', fontsize=0.8 * fs,
                              color=self._style['tc'], clip_on=True, zorder=PORDER_TEXT)
            self._ax.text(self._x_offset - 0.2, y, this_creg['reg_name'], ha='right', va='center',
                          fontsize=1.25 * fs, color=self._style['tc'],
                          clip_on=True, zorder=PORDER_TEXT)
            self._line([self._x_offset, y], [self._xmax, y], lc=self._style['cc'],
                       ls=self._style['cline'], zorder=PORDER_REGLINE)

        # lf vertical line at either end
        if feedline_l or feedline_r:
            xpos_l = self._x_offset - 0.01
            xpos_r = self._fold + self._x_offset + 0.1
            ypos1 = -n_fold * (self._n_lines + 1)
            ypos2 = -(n_fold + 1) * (self._n_lines) - n_fold + 1
            if feedline_l:
                self._ax.plot([xpos_l, xpos_l], [ypos1, ypos2], color=self._style['lc'],
                              linewidth=self._lwidth15, zorder=PORDER_LINE)
            if feedline_r:
                self._ax.plot([xpos_r, xpos_r], [ypos1, ypos2], color=self._style['lc'],
                              linewidth=self._lwidth15, zorder=PORDER_LINE)

    def _draw_ops(self, verbose=False):
        _standard_1q_gates = ['x', 'y', 'z', 'id', 'h', 'r', 's', 'sdg', 't', 'tdg', 'rx', 'ry',
                              'rz', 'rxx', 'ryy', 'rzx', 'u1', 'u2', 'u3', 'u', 'swap', 'reset',
                              'sx', 'sxdg', 'p']
        _barrier_gates = ['barrier', 'snapshot', 'load', 'save', 'noise']
        _barriers = {'coord': [], 'group': []}

        #
        # generate coordinate manager
        #
        q_anchors = {}
        for key, qreg in self._qreg_dict.items():
            q_anchors[key] = Anchor(reg_num=self._n_lines,
                                    yind=qreg['y'], fold=self._fold)
        c_anchors = {}
        for key, creg in self._creg_dict.items():
            c_anchors[key] = Anchor(reg_num=self._n_lines,
                                    yind=creg['y'], fold=self._fold)
        #
        # draw the ops
        #
        prev_anc = -1
        fs = self._style['fs']
        sfs = self._style['sfs']
        for layer in self._ops:
            widest_box = 0.0
            #
            # compute the layer_width for this layer
            #
            for op in layer:

                if op.name in [*_barrier_gates, 'measure', 'measure_x', 'measure_y', 'measure_z']:
                    continue

                base_name = None if not hasattr(op.op, 'base_gate') else op.op.base_gate.name
                gate_text, ctrl_text = self._get_gate_ctrl_text(op)

                # if a standard_gate, no params, and no labels, layer_width is 1
                if (not hasattr(op.op, 'params') and
                        ((op.name in _standard_1q_gates or base_name in _standard_1q_gates)
                         and gate_text in (op.name, base_name) and ctrl_text is None)):
                    continue

                # small increments at end of the 3 _get_text_width calls are for small
                # spacing adjustments between gates
                ctrl_width = self._get_text_width(ctrl_text, fontsize=sfs) - 0.05

                # get param_width, but 0 for gates with array params
                if (hasattr(op.op, 'params')
                        and not any([isinstance(param, np.ndarray) for param in op.op.params])
                        and len(op.op.params) > 0):
                    param = self._param_parse(op.op.params)
                    if op.name == 'initialize':
                        param = '[%s]' % param
                    param = "${}$".format(param)
                    param_width = self._get_text_width(param, fontsize=sfs,
                                                       param=True) + 0.08
                else:
                    param_width = 0.0

                if op.name == 'cu1' or op.name == 'rzz' or base_name == 'rzz':
                    tname = 'U1' if op.name == 'cu1' else 'zz'
                    gate_width = (self._get_text_width(tname + ' ()',
                                                       fontsize=sfs)
                                  + param_width) * 1.5
                else:
                    gate_width = self._get_text_width(gate_text, fontsize=fs) + 0.10
                    # add .21 for the qubit numbers on the left of the multibit gates
                    if (op.name not in _standard_1q_gates and base_name not in _standard_1q_gates):
                        gate_width += 0.21

                box_width = max(gate_width, ctrl_width, param_width, WID)
                if box_width > widest_box:
                    widest_box = box_width

            layer_width = int(widest_box) + 1
            this_anc = prev_anc + 1
            #
            # draw the gates in this layer
            #
            for op in layer:
                base_name = None if not hasattr(op.op, 'base_gate') else op.op.base_gate.name
                gate_text, ctrl_text = self._get_gate_ctrl_text(op)
                fc, ec, gt, tc, sc, lc = self._get_colors(op)

                # get qreg index
                q_idxs = []
                for qarg in op.qargs:
                    for index, reg in self._qreg_dict.items():
                        if (reg['group'] == qarg.register and
                                reg['index'] == qarg.index):
                            q_idxs.append(index)
                            break

                # get creg index
                c_idxs = []
                for carg in op.cargs:
                    for index, reg in self._creg_dict.items():
                        if (reg['group'] == carg.register and
                                reg['index'] == carg.index):
                            c_idxs.append(index)
                            break

                # only add the gate to the anchors if it is going to be plotted.
                # this prevents additional blank wires at the end of the line if
                # the last instruction is a barrier type
                if self._plot_barriers or op.name not in _barrier_gates:
                    for ii in q_idxs:
                        q_anchors[ii].set_index(this_anc, layer_width)

                # qreg coordinate
                q_xy = [q_anchors[ii].plot_coord(this_anc, layer_width, self._x_offset)
                        for ii in q_idxs]
                # creg coordinate
                c_xy = [c_anchors[ii].plot_coord(this_anc, layer_width, self._x_offset)
                        for ii in c_idxs]
                # bottom and top point of qreg
                qreg_b = min(q_xy, key=lambda xy: xy[1])
                qreg_t = max(q_xy, key=lambda xy: xy[1])

                # update index based on the value from plotting
                this_anc = q_anchors[q_idxs[0]].gate_anchor

                if verbose:
                    print(op)

                # load param
                if (op.type == 'op' and hasattr(op.op, 'params') and len(op.op.params) > 0
                        and not any([isinstance(param, np.ndarray) for param in op.op.params])):
                    param = "{}".format(self._param_parse(op.op.params))
                else:
                    param = ''

                # conditional gate
                if op.condition:
                    c_xy = [c_anchors[ii].plot_coord(this_anc, layer_width, self._x_offset) for
                            ii in self._creg_dict]
                    mask = 0
                    for index, cbit in enumerate(self._creg):
                        if cbit.register == op.condition[0]:
                            mask |= (1 << index)
                    val = op.condition[1]
                    # cbit list to consider
                    fmt_c = '{{:0{}b}}'.format(len(c_xy))
                    cmask = list(fmt_c.format(mask))[::-1]
                    # value
                    fmt_v = '{{:0{}b}}'.format(cmask.count('1'))
                    vlist = list(fmt_v.format(val))[::-1]
                    # plot conditionals
                    v_ind = 0
                    xy_plot = []
                    for xy, m in zip(c_xy, cmask):
                        if m == '1':
                            if xy not in xy_plot:
                                if vlist[v_ind] == '1' or self._cregbundle:
                                    self._conditional(xy, istrue=True)
                                else:
                                    self._conditional(xy, istrue=False)
                                xy_plot.append(xy)
                            v_ind += 1
                    creg_b = sorted(xy_plot, key=lambda xy: xy[1])[0]
                    xpos, ypos = creg_b
                    self._ax.text(xpos, ypos - 0.3 * HIG, hex(val), ha='center', va='top',
                                  fontsize=sfs, color=self._style['tc'],
                                  clip_on=True, zorder=PORDER_TEXT)
                    self._line(qreg_t, creg_b, lc=self._style['cc'],
                               ls=self._style['cline'])
                #
                # draw special gates
                #
                if op.name[:7] == 'measure':
                    if len(op.name) == 9:
                        basis = op.name[-1]
                    else:
                        basis = 'z'
                        
                    vv = self._creg_dict[c_idxs[0]]['index']
                    self._measure(q_xy[0], c_xy[0], vv, fc=fc, ec=ec, gt=gt, sc=sc, basis=basis)

                elif op.name in _barrier_gates:
                    _barriers = {'coord': [], 'group': []}
                    for index, qbit in enumerate(q_idxs):
                        q_group = self._qreg_dict[qbit]['group']
                        if q_group not in _barriers['group']:
                            _barriers['group'].append(q_group)
                        _barriers['coord'].append(q_xy[index])
                    if self._plot_barriers:
                        self._barrier(_barriers)

                elif op.name == 'initialize':
                    vec = "$[{}]$".format(param.replace('$', ''))
                    if len(q_xy) == 1:
                        self._gate(q_xy[0], fc=fc, ec=ec, gt=gt, sc=sc,
                                   text=gate_text, subtext=vec)
                    else:
                        self._multiqubit_gate(q_xy, fc=fc, ec=ec, gt=gt, sc=sc,
                                              text=gate_text, subtext=vec)
                elif isinstance(op.op, Delay):
                    param_text = "(%s)" % param
                    if op.op.unit:
                        param_text += "[%s]" % op.op.unit
                    self._gate(q_xy[0], fc=fc, ec=ec, gt=gt, sc=sc,
                               text=gate_text, subtext=param_text)
                #
                # draw single qubit gates
                #
                elif len(q_xy) == 1:
                    self._gate(q_xy[0], fc=fc, ec=ec, gt=gt, sc=sc,
                               text=gate_text, subtext=str(param))
                #
                # draw controlled and special gates
                #
                # cx gates
                elif isinstance(op.op, ControlledGate) and base_name == 'x':
                    num_ctrl_qubits = op.op.num_ctrl_qubits
                    self._set_ctrl_bits(op.op.ctrl_state, num_ctrl_qubits,
                                        q_xy, ec=ec, tc=tc, text=ctrl_text, qargs=op.qargs)
                    tgt_color = self._style['dispcol']['target']
                    tgt = tgt_color if isinstance(tgt_color, str) else tgt_color[0]
                    self._x_tgt_qubit(q_xy[num_ctrl_qubits], ec=ec, ac=tgt)
                    self._line(qreg_b, qreg_t, lc=lc)

                # cz gate
                elif op.name == 'cz':
                    num_ctrl_qubits = op.op.num_ctrl_qubits
                    self._set_ctrl_bits(op.op.ctrl_state, num_ctrl_qubits,
                                        q_xy, ec=ec, tc=tc, text=ctrl_text, qargs=op.qargs)
                    self._ctrl_qubit(q_xy[1], fc=ec, ec=ec, tc=tc)
                    self._line(qreg_b, qreg_t, lc=lc, zorder=PORDER_LINE + 1)

                # cu1, rzz, and controlled rzz gates (sidetext gates)
                elif (op.name == 'cu1' or op.name == 'rzz' or base_name == 'rzz'):
                    num_ctrl_qubits = 0 if op.name == 'rzz' else op.op.num_ctrl_qubits
                    if op.name != 'rzz':
                        self._set_ctrl_bits(op.op.ctrl_state, num_ctrl_qubits,
                                            q_xy, ec=ec, tc=tc, text=ctrl_text, qargs=op.qargs)
                    self._ctrl_qubit(q_xy[num_ctrl_qubits], fc=ec, ec=ec, tc=tc)
                    if op.name != 'cu1':
                        self._ctrl_qubit(q_xy[num_ctrl_qubits + 1], fc=ec, ec=ec, tc=tc)
                    stext = self._style['disptex']['u1'] if op.name == 'cu1' else 'zz'
                    self._sidetext(qreg_b, tc=tc,
                                   text='{}'.format(stext) + ' ' + '({})'.format(param))
                    self._line(qreg_b, qreg_t, lc=lc)

                # swap gate
                elif op.name == 'swap':
                    self._swap(q_xy[0], color=lc)
                    self._swap(q_xy[1], color=lc)
                    self._line(qreg_b, qreg_t, lc=lc)

                # cswap gate
                elif op.name != 'swap' and base_name == 'swap':
                    num_ctrl_qubits = op.op.num_ctrl_qubits
                    self._set_ctrl_bits(op.op.ctrl_state, num_ctrl_qubits,
                                        q_xy, ec=ec, tc=tc, text=ctrl_text, qargs=op.qargs)
                    self._swap(q_xy[num_ctrl_qubits], color=lc)
                    self._swap(q_xy[num_ctrl_qubits + 1], color=lc)
                    self._line(qreg_b, qreg_t, lc=lc)

                # all other controlled gates
                elif isinstance(op.op, ControlledGate):
                    num_ctrl_qubits = op.op.num_ctrl_qubits
                    num_qargs = len(q_xy) - num_ctrl_qubits
                    self._set_ctrl_bits(op.op.ctrl_state, num_ctrl_qubits,
                                        q_xy, ec=ec, tc=tc, text=ctrl_text, qargs=op.qargs)
                    self._line(qreg_b, qreg_t, lc=lc)
                    if num_qargs == 1:
                        self._gate(q_xy[num_ctrl_qubits], fc=fc, ec=ec, gt=gt, sc=sc,
                                   text=gate_text, subtext='{}'.format(param))
                    else:
                        self._multiqubit_gate(q_xy[num_ctrl_qubits:], fc=fc, ec=ec, gt=gt,
                                              sc=sc, text=gate_text, subtext='{}'.format(param))

                # draw multi-qubit gate as final default
                else:
                    self._multiqubit_gate(q_xy, fc=fc, ec=ec, gt=gt, sc=sc,
                                          text=gate_text, subtext='{}'.format(param))

            # adjust the column if there have been barriers encountered, but not plotted
            barrier_offset = 0
            if not self._plot_barriers:
                # only adjust if everything in the layer wasn't plotted
                barrier_offset = -1 if all([op.name in _barrier_gates for op in layer]) else 0

            prev_anc = this_anc + layer_width + barrier_offset - 1
        #
        # adjust window size and draw horizontal lines
        #
        anchors = [q_anchors[ii].get_index() for ii in self._qreg_dict]
        max_anc = max(anchors) if anchors else 0
        n_fold = max(0, max_anc - 1) // self._fold if self._fold > 0 else 0

        # window size
        if max_anc > self._fold > 0:
            self._xmax = self._fold + 1 + self._x_offset - 0.9
            self._ymax = (n_fold + 1) * (self._n_lines + 1) - 1
        else:
            self._xmax = max_anc + 1 + self._x_offset - 0.9
            self._ymax = self._n_lines

        # add horizontal lines
        for ii in range(n_fold + 1):
            feedline_r = (n_fold > 0 and n_fold > ii)
            feedline_l = (ii > 0)
            self._draw_regs_sub(ii, feedline_l, feedline_r)

        # draw anchor index number
        if self._style['index']:
            for ii in range(max_anc):
                if self._fold > 0:
                    x_coord = ii % self._fold + self._reg_long_text - 0.67
                    y_coord = - (ii // self._fold) * (self._n_lines + 1) + 0.7
                else:
                    x_coord = ii + self._reg_long_text - 0.67
                    y_coord = 0.7
                self._ax.text(x_coord, y_coord, str(ii + 1), ha='center',
                              va='center', fontsize=sfs,
                              color=self._style['tc'], clip_on=True, zorder=PORDER_TEXT)<|MERGE_RESOLUTION|>--- conflicted
+++ resolved
@@ -517,18 +517,10 @@
         # add measure symbol
         arc = patches.Arc(xy=(qx, qy - 0.15 * HIG), width=WID * 0.7,
                           height=HIG * 0.7, theta1=0, theta2=180, fill=False,
-<<<<<<< HEAD
-                          ec=self._style.not_gate_lc, linewidth=self._lwidth2, zorder=PORDER_GATE)
-        self.ax.add_patch(arc)
-        self.ax.plot([qx, qx + 0.35 * WID], [qy - 0.15 * HIG, qy + 0.20 * HIG],
-                     color=self._style.not_gate_lc, linewidth=self._lwidth2, zorder=PORDER_GATE)
-
-=======
                           ec=gt, linewidth=self._lwidth2, zorder=PORDER_GATE)
         self._ax.add_patch(arc)
         self._ax.plot([qx, qx + 0.35 * WID], [qy - 0.15 * HIG, qy + 0.20 * HIG],
                       color=gt, linewidth=self._lwidth2, zorder=PORDER_GATE)
->>>>>>> b5d5a3bb
         # arrow
         self._line(qxy, [cx, cy + 0.35 * WID], lc=self._style['cc'], ls=self._style['cline'])
         arrowhead = patches.Polygon(((cx - 0.20 * WID, cy + 0.35 * WID),
@@ -541,7 +533,6 @@
                           fontsize=0.8 * self._style['fs'], color=self._style['tc'],
                           clip_on=True, zorder=PORDER_TEXT)
 
-<<<<<<< HEAD
         # measurement basis label
         if basis != 'z':
             self.ax.text(qx - 0.4 * WID, qy + 0.25 * HIG, basis.upper(),
@@ -549,10 +540,7 @@
                          clip_on=True, zorder=PORDER_TEXT, fontsize=0.5 * self._style.fs,
                          fontweight='bold')
 
-    def _conds(self, xy, istrue=False):
-=======
     def _conditional(self, xy, istrue=False):
->>>>>>> b5d5a3bb
         xpos, ypos = xy
 
         fc = self._style['lc'] if istrue else self._style['bg']
