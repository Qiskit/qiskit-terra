--- conflicted
+++ resolved
@@ -1255,17 +1255,7 @@
                         self._multiqubit_gate(
                             op, q_xy, fc=fc, ec=ec, gt=gt, sc=sc, text=gate_text, subtext=vec
                         )
-<<<<<<< HEAD
-=======
-
-                elif isinstance(op.op, Delay):
-                    param_text = "(%s)" % param
-                    if op.op.unit:
-                        param_text += "[%s]" % op.op.unit
-                    self._gate(
-                        op, q_xy[0], fc=fc, ec=ec, gt=gt, sc=sc, text=gate_text, subtext=param_text
-                    )
->>>>>>> 2812ed13
+
                 #
                 # draw single qubit gates
                 #
