# This code is part of Qiskit.
#
# (C) Copyright IBM 2017, 2018.
#
# This code is licensed under the Apache License, Version 2.0. You may
# obtain a copy of this license in the LICENSE.txt file in the root directory
# of this source tree or at http://www.apache.org/licenses/LICENSE-2.0.
#
# Any modifications or derivative works of this code must retain this
# copyright notice, and modified files need to carry a notice indicating
# that they have been altered from the originals.

"""
A module for drawing circuits in ascii art or some other text representation
"""

from warnings import warn
from shutil import get_terminal_size
import sys

<<<<<<< HEAD
from qiskit.circuit import ControlledGate, Gate
=======
from qiskit.circuit import ControlledGate
>>>>>>> f3ee10d1
from qiskit.circuit import Reset
from qiskit.circuit import Measure
from qiskit.circuit.library.standard_gates import IGate, RZZGate, SwapGate, SXGate, SXdgGate
from qiskit.circuit.tools.pi_check import pi_check
from qiskit.visualization.utils import get_gate_ctrl_text, get_param_str
from .exceptions import VisualizationError


class TextDrawerCregBundle(VisualizationError):
    """The parameter "cregbundle" was set to True in an impossible situation. For example,
    a node needs to refer to individual classical wires'"""

    pass


class TextDrawerEncodingError(VisualizationError):
    """A problem with encoding"""

    pass


class DrawElement:
    """An element is an operation that needs to be drawn."""

    def __init__(self, label=None):
        self._width = None
        self.label = self.mid_content = label
        self.top_format = self.mid_format = self.bot_format = "%s"
        self.top_connect = self.bot_connect = " "
        self.top_pad = self._mid_padding = self.bot_pad = " "
        self.mid_bck = self.top_bck = self.bot_bck = " "
        self.bot_connector = {}
        self.top_connector = {}
        self.right_fill = self.left_fill = self.layer_width = 0
        self.wire_label = ""

    @property
    def top(self):
        """Constructs the top line of the element"""
        if (self.width % 2) == 0 and len(self.top_format) % 2 == 1 and len(self.top_connect) == 1:
            ret = self.top_format % (self.top_pad + self.top_connect).center(
                self.width, self.top_pad
            )
        else:
            ret = self.top_format % self.top_connect.center(self.width, self.top_pad)
        if self.right_fill:
            ret = ret.ljust(self.right_fill, self.top_pad)
        if self.left_fill:
            ret = ret.rjust(self.left_fill, self.top_pad)
        ret = ret.center(self.layer_width, self.top_bck)
        return ret

    @property
    def mid(self):
        """Constructs the middle line of the element"""
        ret = self.mid_format % self.mid_content.center(self.width, self._mid_padding)
        if self.right_fill:
            ret = ret.ljust(self.right_fill, self._mid_padding)
        if self.left_fill:
            ret = ret.rjust(self.left_fill, self._mid_padding)
        ret = ret.center(self.layer_width, self.mid_bck)
        return ret

    @property
    def bot(self):
        """Constructs the bottom line of the element"""
        if (self.width % 2) == 0 and len(self.top_format) % 2 == 1:
            ret = self.bot_format % (self.bot_pad + self.bot_connect).center(
                self.width, self.bot_pad
            )
        else:
            ret = self.bot_format % self.bot_connect.center(self.width, self.bot_pad)
        if self.right_fill:
            ret = ret.ljust(self.right_fill, self.bot_pad)
        if self.left_fill:
            ret = ret.rjust(self.left_fill, self.bot_pad)
        ret = ret.center(self.layer_width, self.bot_bck)
        return ret

    @property
    def length(self):
        """Returns the length of the element, including the box around."""
        return max(len(self.top), len(self.mid), len(self.bot))

    @property
    def width(self):
        """Returns the width of the label, including padding"""
        if self._width:
            return self._width
        return len(self.mid_content)

    @width.setter
    def width(self, value):
        self._width = value

    def connect(self, wire_char, where, label=None):
        """Connects boxes and elements using wire_char and setting proper connectors.

        Args:
            wire_char (char): For example '║' or '│'.
            where (list["top", "bot"]): Where the connector should be set.
            label (string): Some connectors have a label (see cu1, for example).
        """

        if "top" in where and self.top_connector:
            self.top_connect = self.top_connector[wire_char]

        if "bot" in where and self.bot_connector:
            self.bot_connect = self.bot_connector[wire_char]

        if label:
            self.top_format = self.top_format[:-1] + (label if label else "")


class BoxOnClWire(DrawElement):
    """Draws a box on the classical wire.

    ::

        top: ┌───┐   ┌───┐
        mid: ╡ A ╞ ══╡ A ╞══
        bot: └───┘   └───┘
    """

    def __init__(self, label="", top_connect="─", bot_connect="─"):
        super().__init__(label)
        self.top_format = "┌─%s─┐"
        self.mid_format = "╡ %s ╞"
        self.bot_format = "└─%s─┘"
        self.top_pad = self.bot_pad = "─"
        self.mid_bck = "═"
        self.top_connect = top_connect
        self.bot_connect = bot_connect
        self.mid_content = label


class BoxOnQuWire(DrawElement):
    """Draws a box on the quantum wire.

    ::

        top: ┌───┐   ┌───┐
        mid: ┤ A ├ ──┤ A ├──
        bot: └───┘   └───┘
    """

    def __init__(self, label="", top_connect="─", conditional=False):
        super().__init__(label)
        self.top_format = "┌─%s─┐"
        self.mid_format = "┤ %s ├"
        self.bot_format = "└─%s─┘"
        self.top_pad = self.bot_pad = self.mid_bck = "─"
        self.top_connect = top_connect
        self.bot_connect = "╥" if conditional else "─"
        self.mid_content = label
        self.top_connector = {"│": "┴"}
        self.bot_connector = {"│": "┬"}


class MeasureTo(DrawElement):
    """The element on the classic wire to which the measure is performed.

    ::

        top:  ║     ║
        mid: ═╩═ ═══╩═══
        bot:
    """

    def __init__(self, label=""):
        super().__init__()
        self.top_connect = " ║ "
        self.mid_content = "═╩═"
        self.bot_connect = label
        self.mid_bck = "═"


class MeasureFrom(BoxOnQuWire):
    """The element on the quantum wire in which the measure is performed.

    ::

        top: ┌─┐    ┌─┐
        mid: ┤M├ ───┤M├───
        bot: └╥┘    └╥┘
    """

    def __init__(self):
        super().__init__()
        self.top_format = self.mid_format = self.bot_format = "%s"
        self.top_connect = "┌─┐"
        self.mid_content = "┤M├"
        self.bot_connect = "└╥┘"

        self.top_pad = self.bot_pad = " "
        self._mid_padding = "─"


class MultiBox(DrawElement):
    """Elements that are drawn over multiple wires."""

    def center_label(self, input_length, order):
        """In multi-bit elements, the label is centered vertically.

        Args:
            input_length (int): Rhe amount of wires affected.
            order (int): Which middle element is this one?
        """
        if input_length == order == 0:
            self.top_connect = self.label
            return
        location_in_the_box = "*".center(input_length * 2 - 1).index("*") + 1
        top_limit = order * 2 + 2
        bot_limit = top_limit + 2
        if top_limit <= location_in_the_box < bot_limit:
            if location_in_the_box == top_limit:
                self.top_connect = self.label
            elif location_in_the_box == top_limit + 1:
                self.mid_content = self.label
            else:
                self.bot_connect = self.label

    @property
    def width(self):
        """Returns the width of the label, including padding"""
        if self._width:
            return self._width
        return len(self.label)


class BoxOnQuWireTop(MultiBox, BoxOnQuWire):
    """Draws the top part of a box that affects more than one quantum wire"""

    def __init__(self, label="", top_connect=None, wire_label=""):
        super().__init__(label)
        self.wire_label = wire_label
        self.bot_connect = self.bot_pad = " "
        self.mid_content = ""  # The label will be put by some other part of the box.
        self.left_fill = len(self.wire_label)
        self.top_format = "┌─" + "s".center(self.left_fill + 1, "─") + "─┐"
        self.top_format = self.top_format.replace("s", "%s")
        self.mid_format = f"┤{self.wire_label} %s ├"
        self.bot_format = f"│{self.bot_pad * self.left_fill} %s │"
        self.top_connect = top_connect if top_connect else "─"


class BoxOnWireMid(MultiBox):
    """A generic middle box"""

    def __init__(self, label, input_length, order, wire_label=""):
        super().__init__(label)
        self.top_pad = self.bot_pad = self.top_connect = self.bot_connect = " "
        self.wire_label = wire_label
        self.left_fill = len(self.wire_label)
        self.top_format = f"│{self.top_pad * self.left_fill} %s │"
        self.bot_format = f"│{self.bot_pad * self.left_fill} %s │"
        self.top_connect = self.bot_connect = self.mid_content = ""
        self.center_label(input_length, order)


class BoxOnQuWireMid(BoxOnWireMid, BoxOnQuWire):
    """Draws the middle part of a box that affects more than one quantum wire"""

    def __init__(self, label, input_length, order, wire_label="", control_label=None):
        super().__init__(label, input_length, order, wire_label=wire_label)
        if control_label:
            self.mid_format = f"{control_label}{self.wire_label} %s ├"
        else:
            self.mid_format = f"┤{self.wire_label} %s ├"


class BoxOnQuWireBot(MultiBox, BoxOnQuWire):
    """Draws the bottom part of a box that affects more than one quantum wire"""

    def __init__(self, label, input_length, bot_connect=None, wire_label="", conditional=False):
        super().__init__(label)
        self.wire_label = wire_label
        self.top_pad = " "
        self.left_fill = len(self.wire_label)
        self.top_format = f"│{self.top_pad * self.left_fill} %s │"
        self.mid_format = f"┤{self.wire_label} %s ├"
        self.bot_format = "└─" + "s".center(self.left_fill + 1, "─") + "─┘"
        self.bot_format = self.bot_format.replace("s", "%s")
        bot_connect = bot_connect if bot_connect else "─"
        self.bot_connect = "╥" if conditional else bot_connect

        self.mid_content = self.top_connect = ""
        if input_length <= 2:
            self.top_connect = label


class BoxOnClWireTop(MultiBox, BoxOnClWire):
    """Draws the top part of a conditional box that affects more than one classical wire"""

    def __init__(self, label="", top_connect=None, wire_label=""):
        super().__init__(label)
        self.wire_label = wire_label
        self.mid_content = ""  # The label will be put by some other part of the box.
        self.bot_format = "│ %s │"
        self.top_connect = top_connect if top_connect else "─"
        self.bot_connect = self.bot_pad = " "


class BoxOnClWireMid(BoxOnWireMid, BoxOnClWire):
    """Draws the middle part of a conditional box that affects more than one classical wire"""

    def __init__(self, label, input_length, order, wire_label="", **_):
        super().__init__(label, input_length, order, wire_label=wire_label)
        self.mid_format = f"╡{self.wire_label} %s ╞"


class BoxOnClWireBot(MultiBox, BoxOnClWire):
    """Draws the bottom part of a conditional box that affects more than one classical wire"""

    def __init__(self, label, input_length, bot_connect="─", wire_label="", **_):
        super().__init__(label)
        self.wire_label = wire_label
        self.left_fill = len(self.wire_label)
        self.top_pad = " "
        self.bot_pad = "─"
        self.top_format = f"│{self.top_pad * self.left_fill} %s │"
        self.mid_format = f"╡{self.wire_label} %s ╞"
        self.bot_format = "└─" + "s".center(self.left_fill + 1, "─") + "─┘"
        self.bot_format = self.bot_format.replace("s", "%s")
        bot_connect = bot_connect if bot_connect else "─"
        self.bot_connect = bot_connect

        self.mid_content = self.top_connect = ""
        if input_length <= 2:
            self.top_connect = label


class DirectOnQuWire(DrawElement):
    """
    Element to the wire (without the box).
    """

    def __init__(self, label=""):
        super().__init__(label)
        self.top_format = " %s "
        self.mid_format = "─%s─"
        self.bot_format = " %s "
        self._mid_padding = self.mid_bck = "─"
        self.top_connector = {"│": "│"}
        self.bot_connector = {"│": "│"}


class Barrier(DirectOnQuWire):
    """Draws a barrier.

    ::

        top:  ░     ░
        mid: ─░─ ───░───
        bot:  ░     ░
    """

    def __init__(self, label=""):
        super().__init__("░")
        self.top_connect = "░"
        self.bot_connect = "░"
        self.top_connector = {}
        self.bot_connector = {}


class Ex(DirectOnQuWire):
    """Draws an X (usually with a connector). E.g. the top part of a swap gate.

    ::

        top:
        mid: ─X─ ───X───
        bot:  │     │
    """

    def __init__(self, bot_connect=" ", top_connect=" ", conditional=False):
        super().__init__("X")
        self.bot_connect = "║" if conditional else bot_connect
        self.top_connect = top_connect


class ResetDisplay(DirectOnQuWire):
    """Draws a reset gate"""

    def __init__(self, conditional=False):
        super().__init__("|0>")
        if conditional:
            self.bot_connect = "║"


class Bullet(DirectOnQuWire):
    """Draws a bullet (usually with a connector). E.g. the top part of a CX gate.

    ::

        top:
        mid: ─■─  ───■───
        bot:  │      │
    """

    def __init__(self, top_connect="", bot_connect="", conditional=False, label=None, bottom=False):
        super().__init__("■")
        self.top_connect = top_connect
        self.bot_connect = "║" if conditional else bot_connect
        if label and bottom:
            self.bot_connect = label
        elif label:
            self.top_connect = label
        self.mid_bck = "─"


class OpenBullet(DirectOnQuWire):
    """Draws an open bullet (usually with a connector). E.g. the top part of a CX gate.

    ::

        top:
        mid: ─o─  ───o───
        bot:  │      │
    """

    def __init__(self, top_connect="", bot_connect="", conditional=False, label=None, bottom=False):
        super().__init__("o")
        self.top_connect = top_connect
        self.bot_connect = "║" if conditional else bot_connect
        if label and bottom:
            self.bot_connect = label
        elif label:
            self.top_connect = label
        self.mid_bck = "─"


class EmptyWire(DrawElement):
    """This element is just the wire, with no operations."""

    def __init__(self, wire):
        super().__init__(wire)
        self._mid_padding = self.mid_bck = wire

    @staticmethod
    def fillup_layer(layer, first_clbit):
        """Given a layer, replace the Nones in it with EmptyWire elements.

        Args:
            layer (list): The layer that contains Nones.
            first_clbit (int): The first wire that is classic.

        Returns:
            list: The new layer, with no Nones.
        """
        for nones in [i for i, x in enumerate(layer) if x is None]:
            layer[nones] = EmptyWire("═") if nones >= first_clbit else EmptyWire("─")
        return layer


class BreakWire(DrawElement):
    """This element is used to break the drawing in several pages."""

    def __init__(self, arrow_char):
        super().__init__()
        self.top_format = self.mid_format = self.bot_format = "%s"
        self.top_connect = arrow_char
        self.mid_content = arrow_char
        self.bot_connect = arrow_char

    @staticmethod
    def fillup_layer(layer_length, arrow_char):
        """Creates a layer with BreakWire elements.

        Args:
            layer_length (int): The length of the layer to create
            arrow_char (char): The char used to create the BreakWire element.

        Returns:
            list: The new layer.
        """
        breakwire_layer = []
        for _ in range(layer_length):
            breakwire_layer.append(BreakWire(arrow_char))
        return breakwire_layer


class InputWire(DrawElement):
    """This element is the label and the initial value of a wire."""

    def __init__(self, label):
        super().__init__(label)

    @staticmethod
    def fillup_layer(names):
        """Creates a layer with InputWire elements.

        Args:
            names (list): List of names for the wires.

        Returns:
            list: The new layer
        """
        longest = max(len(name) for name in names)
        inputs_wires = []
        for name in names:
            inputs_wires.append(InputWire(name.rjust(longest)))
        return inputs_wires


class TextDrawing:
    """The text drawing"""

    def __init__(
        self,
        qubits,
        clbits,
        nodes,
        plotbarriers=True,
        line_length=None,
        vertical_compression="high",
        layout=None,
        initial_state=True,
        cregbundle=False,
        global_phase=None,
        encoding=None,
        qregs=None,
        cregs=None,
    ):
        self.qubits = qubits
        self.clbits = clbits
        self.qregs = qregs
        self.cregs = cregs
        self.nodes = nodes
        self.layout = layout
        self.initial_state = initial_state
        self.cregbundle = cregbundle
        self.global_phase = global_phase
        self.plotbarriers = plotbarriers
        self.line_length = line_length
        if vertical_compression not in ["high", "medium", "low"]:
            raise ValueError("Vertical compression can only be 'high', 'medium', or 'low'")
        self.vertical_compression = vertical_compression

        if encoding:
            self.encoding = encoding
        else:
            if sys.stdout.encoding:
                self.encoding = sys.stdout.encoding
            else:
                self.encoding = "utf8"

        self.bit_locations = {
            bit: {"register": register, "index": index}
            for register in cregs + qregs
            for index, bit in enumerate(register)
        }
        for index, bit in list(enumerate(qubits)) + list(enumerate(clbits)):
            if bit not in self.bit_locations:
                self.bit_locations[bit] = {"register": None, "index": index}

    def __str__(self):
        return self.single_string()

    def _repr_html_(self):
        return (
            '<pre style="word-wrap: normal;'
            "white-space: pre;"
            "background: #fff0;"
            "line-height: 1.1;"
            'font-family: &quot;Courier New&quot;,Courier,monospace">'
            "%s</pre>" % self.single_string()
        )

    def __repr__(self):
        return self.single_string()

    def single_string(self):
        """Creates a long string with the ascii art.
        Returns:
            str: The lines joined by a newline (``\\n``)
        """
        try:
            return "\n".join(self.lines()).encode(self.encoding).decode(self.encoding)
        except (UnicodeEncodeError, UnicodeDecodeError):
            warn(
                "The encoding %s has a limited charset. Consider a different encoding in your "
                "environment. UTF-8 is being used instead" % self.encoding,
                RuntimeWarning,
            )
            self.encoding = "utf-8"
            return "\n".join(self.lines()).encode(self.encoding).decode(self.encoding)

    def dump(self, filename, encoding=None):
        """Dumps the ascii art in the file.

        Args:
            filename (str): File to dump the ascii art.
            encoding (str): Optional. Force encoding, instead of self.encoding.
        """
        with open(filename, mode="w", encoding=encoding or self.encoding) as text_file:
            text_file.write(self.single_string())

    def lines(self, line_length=None):
        """Generates a list with lines. These lines form the text drawing.

        Args:
            line_length (int): Optional. Breaks the circuit drawing to this length. This is
                               useful when the drawing does not fit in the console. If
                               None (default), it will try to guess the console width using
                               shutil.get_terminal_size(). If you don't want pagination
                               at all, set line_length=-1.

        Returns:
            list: A list of lines with the text drawing.
        """
        if line_length is None:
            line_length = self.line_length
        if not line_length:
            if ("ipykernel" in sys.modules) and ("spyder" not in sys.modules):
                line_length = 80
            else:
                line_length, _ = get_terminal_size()

        noqubits = len(self.qubits)

        try:
            layers = self.build_layers()
        except TextDrawerCregBundle:
            self.cregbundle = False
            warn(
                'The parameter "cregbundle" was disabled, since an instruction needs to refer to '
                "individual classical wires",
                RuntimeWarning,
                2,
            )
            layers = self.build_layers()

        layer_groups = [[]]
        rest_of_the_line = line_length
        for layerno, layer in enumerate(layers):
            # Replace the Nones with EmptyWire
            layers[layerno] = EmptyWire.fillup_layer(layer, noqubits)

            TextDrawing.normalize_width(layer)

            if line_length == -1:
                # Do not use pagination (aka line breaking. aka ignore line_length).
                layer_groups[-1].append(layer)
                continue

            # chop the layer to the line_length (pager)
            layer_length = layers[layerno][0].length

            if layer_length < rest_of_the_line:
                layer_groups[-1].append(layer)
                rest_of_the_line -= layer_length
            else:
                layer_groups[-1].append(BreakWire.fillup_layer(len(layer), "»"))

                # New group
                layer_groups.append([BreakWire.fillup_layer(len(layer), "«")])
                rest_of_the_line = line_length - layer_groups[-1][-1][0].length

                layer_groups[-1].append(
                    InputWire.fillup_layer(self.wire_names(with_initial_state=False))
                )
                rest_of_the_line -= layer_groups[-1][-1][0].length

                layer_groups[-1].append(layer)
                rest_of_the_line -= layer_groups[-1][-1][0].length

        lines = []

        if self.global_phase:
            lines.append("global phase: %s" % pi_check(self.global_phase, ndigits=5))

        for layer_group in layer_groups:
            wires = list(zip(*layer_group))
            lines += self.draw_wires(wires)

        return lines

    def wire_names(self, with_initial_state=False):
        """Returns a list of names for each wire.

        Args:
            with_initial_state (bool): Optional (Default: False). If true, adds
                the initial value to the name.

        Returns:
            List: The list of wire names.
        """
        if with_initial_state:
            initial_qubit_value = "|0>"
            initial_clbit_value = "0 "
        else:
            initial_qubit_value = ""
            initial_clbit_value = ""

        qubit_labels = []
        if self.layout is None:
            for bit in self.qubits:
                register = self.bit_locations[bit]["register"]
                label = "{name}_{index}: " + initial_qubit_value
                if self.bit_locations[bit]["register"] is not None:
                    if register.size > 1:
                        qubit_labels.append(
                            ("{name}_{index}: " + initial_qubit_value).format(
                                name=self.bit_locations[bit]["register"].name,
                                index=self.bit_locations[bit]["index"],
                            )
                        )
                    else:
                        qubit_labels.append(
                            ("{name}: " + initial_qubit_value).format(
                                name=self.bit_locations[bit]["register"].name,
                            )
                        )
                else:
                    qubit_labels.append(
                        label.format(name="", index=self.bit_locations[bit]["index"], physical="")
                    )

        else:
            for bit in self.qubits:
                bit_index = self.bit_locations[bit]["index"]
                if self.layout[bit_index]:
                    try:
                        layout_reg = next(
                            reg
                            for reg in self.layout.get_registers()
                            if self.layout[bit_index] in reg
                        )
                        label = "{name}_{index} -> {physical} " + initial_qubit_value
                        qubit_labels.append(
                            label.format(
                                name=layout_reg.name,
                                index=layout_reg[:].index(self.layout[bit_index]),
                                physical=bit_index,
                            )
                        )
                    except StopIteration:
                        label = "{name} -> {physical} " + initial_qubit_value
                        qubit_labels.append(label.format(name="", physical=bit_index))
                else:
                    qubit_labels.append("%s " % bit_index + initial_qubit_value)

        clbit_labels = []
        previous_creg = None
        for bit in self.clbits:
            register = self.bit_locations[bit]["register"]
            index = self.bit_locations[bit]["index"]
            if self.cregbundle and register is not None:
                if previous_creg and previous_creg == register:
                    continue
                previous_creg = register
                label = "{name}: {initial_value}{size}/"
                clbit_labels.append(
                    label.format(
                        name=register.name, initial_value=initial_clbit_value, size=register.size
                    )
                )
            elif register.size > 1:
                label = "{name}_{index}: " + initial_clbit_value
                clbit_labels.append(
                    label.format(name=register.name if register is not None else "", index=index)
                )
            else:
                label = "{name}: " + initial_clbit_value
                clbit_labels.append(
                    label.format(name=register.name if register is not None else "")
                )

        return qubit_labels + clbit_labels

    def should_compress(self, top_line, bot_line):
        """Decides if the top_line and bot_line should be merged,
        based on `self.vertical_compression`."""
        if self.vertical_compression == "high":
            return True
        if self.vertical_compression == "low":
            return False
        for top, bot in zip(top_line, bot_line):
            if top in ["┴", "╨"] and bot in ["┬", "╥"]:
                return False
        for line in (bot_line, top_line):
            no_spaces = line.replace(" ", "")
            if len(no_spaces) > 0 and all(c.isalpha() or c.isnumeric() for c in no_spaces):
                return False
        return True

    def draw_wires(self, wires):
        """Given a list of wires, creates a list of lines with the text drawing.

        Args:
            wires (list): A list of wires with nodes.
        Returns:
            list: A list of lines with the text drawing.
        """
        lines = []
        bot_line = None
        for wire in wires:
            # TOP
            top_line = ""
            for node in wire:
                top_line += node.top

            if bot_line is None:
                lines.append(top_line)
            else:
                if self.should_compress(top_line, bot_line):
                    lines.append(TextDrawing.merge_lines(lines.pop(), top_line))
                else:
                    lines.append(TextDrawing.merge_lines(lines[-1], top_line, icod="bot"))

            # MID
            mid_line = ""
            for node in wire:
                mid_line += node.mid
            lines.append(TextDrawing.merge_lines(lines[-1], mid_line, icod="bot"))

            # BOT
            bot_line = ""
            for node in wire:
                bot_line += node.bot
            lines.append(TextDrawing.merge_lines(lines[-1], bot_line, icod="bot"))

        return lines

    @staticmethod
    def label_for_conditional(node):
        """Creates the label for a conditional instruction."""
        return "= %s" % node.op.condition[1]

    @staticmethod
<<<<<<< HEAD
    def special_label(instruction):
        """Some instructions have special labels"""
        labels = {IGate: "I", SXGate: "√X", SXdgGate: "√XDG"}
        instruction_type = type(instruction)
        return labels.get(instruction_type, None)
=======
    def special_label(node):
        """Some instructions have special labels"""
        labels = {IGate: "I", SXGate: "√X", SXdgGate: "√Xdg"}
        node_type = type(node)
        return labels.get(node_type, None)
>>>>>>> f3ee10d1

    @staticmethod
    def merge_lines(top, bot, icod="top"):
        """Merges two lines (top and bot) in a way that the overlapping makes sense.

        Args:
            top (str): the top line
            bot (str): the bottom line
            icod (top or bot): in case of doubt, which line should have priority? Default: "top".
        Returns:
            str: The merge of both lines.
        """
        ret = ""
        for topc, botc in zip(top, bot):
            if topc == botc:
                ret += topc
            elif topc in "┼╪" and botc == " ":
                ret += "│"
            elif topc == " ":
                ret += botc
            elif topc in "┬╥" and botc in " ║│" and icod == "top":
                ret += topc
            elif topc in "┬" and botc == " " and icod == "bot":
                ret += "│"
            elif topc in "╥" and botc == " " and icod == "bot":
                ret += "║"
            elif topc in "┬│" and botc == "═":
                ret += "╪"
            elif topc in "┬│" and botc == "─":
                ret += "┼"
            elif topc in "└┘║│░" and botc == " " and icod == "top":
                ret += topc
            elif topc in "─═" and botc == " " and icod == "top":
                ret += topc
            elif topc in "─═" and botc == " " and icod == "bot":
                ret += botc
            elif topc in "║╥" and botc in "═":
                ret += "╬"
            elif topc in "║╥" and botc in "─":
                ret += "╫"
            elif topc in "║╫╬" and botc in " ":
                ret += "║"
            elif topc == "└" and botc == "┌" and icod == "top":
                ret += "├"
            elif topc == "┘" and botc == "┐":
                ret += "┤"
            elif botc in "┐┌" and icod == "top":
                ret += "┬"
            elif topc in "┘└" and botc in "─" and icod == "top":
                ret += "┴"
            elif botc == " " and icod == "top":
                ret += topc
            else:
                ret += botc
        return ret

    @staticmethod
    def normalize_width(layer):
        """
        When the elements of the layer have different widths, sets the width to the max elements.

        Args:
            layer (list): A list of elements.
        """
        nodes = list(filter(lambda x: x is not None, layer))
        longest = max(node.length for node in nodes)
        for node in nodes:
            node.layer_width = longest

    @staticmethod
    def controlled_wires(node, layer):
        """
        Analyzes the node in the layer and checks if the controlled arguments are in
        the box or out of the box.

        Args:
            node (DAGNode): node to analyse
            layer (Layer): The layer in which the node is inserted.

        Returns:
            Tuple(list, list, list):
              - tuple: controlled arguments on top of the "node box", and its status
              - tuple: controlled arguments on bottom of the "node box", and its status
              - tuple: controlled arguments in the "node box", and its status
              - the rest of the arguments
        """
        op = node.op
        num_ctrl_qubits = op.num_ctrl_qubits
        ctrl_qubits = node.qargs[:num_ctrl_qubits]
        args_qubits = node.qargs[num_ctrl_qubits:]
        ctrl_state = f"{op.ctrl_state:b}".rjust(num_ctrl_qubits, "0")[::-1]

        in_box = list()
        top_box = list()
        bot_box = list()

        qubit_index = sorted(i for i, x in enumerate(layer.qubits) if x in args_qubits)

        for ctrl_qubit in zip(ctrl_qubits, ctrl_state):
            if min(qubit_index) > layer.qubits.index(ctrl_qubit[0]):
                top_box.append(ctrl_qubit)
            elif max(qubit_index) < layer.qubits.index(ctrl_qubit[0]):
                bot_box.append(ctrl_qubit)
            else:
                in_box.append(ctrl_qubit)
        return (top_box, bot_box, in_box, args_qubits)

<<<<<<< HEAD
    def _set_ctrl_state(self, instruction, conditional, ctrl_text, bottom):
        """Takes the ctrl_state from instruction and appends Bullet or OpenBullet
=======
    def _set_ctrl_state(self, node, conditional, ctrl_text, bottom):
        """Takes the ctrl_state from node.op and appends Bullet or OpenBullet
>>>>>>> f3ee10d1
        to gates depending on whether the bit in ctrl_state is 1 or 0. Returns gates"""
        op = node.op
        gates = []
        num_ctrl_qubits = op.num_ctrl_qubits
        ctrl_qubits = node.qargs[:num_ctrl_qubits]
        cstate = f"{op.ctrl_state:b}".rjust(num_ctrl_qubits, "0")[::-1]
        for i in range(len(ctrl_qubits)):
            if cstate[i] == "1":
                gates.append(Bullet(conditional=conditional, label=ctrl_text, bottom=bottom))
            else:
                gates.append(OpenBullet(conditional=conditional, label=ctrl_text, bottom=bottom))
        return gates

    def _node_to_gate(self, node, layer):
        """Convert a dag op node into its corresponding Gate object, and establish
        any connections it introduces between qubits"""
        op = node.op
        current_cons = []
        connection_label = None
        conditional = False
<<<<<<< HEAD
        base_gate = getattr(instruction.op, "base_gate", None)

        params = get_param_str(instruction, "text", ndigits=5)
        if (
            not isinstance(instruction.op, (Measure, SwapGate, Reset))
            and not instruction.op._directive
        ):
            gate_text, ctrl_text, _ = get_gate_ctrl_text(instruction, "text")
            gate_text = TextDrawing.special_label(instruction.op) or gate_text
            gate_text = gate_text + params

        if instruction.op.condition is not None:
=======
        base_gate = getattr(op, "base_gate", None)

        params = get_param_str(op, "text", ndigits=5)
        if not isinstance(op, (Measure, SwapGate, Reset)) and not op._directive:
            gate_text, ctrl_text, _ = get_gate_ctrl_text(op, "text")
            gate_text = TextDrawing.special_label(op) or gate_text
            gate_text = gate_text + params

        if op.condition is not None:
>>>>>>> f3ee10d1
            # conditional
            cllabel = TextDrawing.label_for_conditional(node)
            layer.set_cl_multibox(op.condition[0], cllabel, top_connect="╨")
            conditional = True

        # add in a gate that operates over multiple qubits
        def add_connected_gate(node, gates, layer, current_cons):
            for i, gate in enumerate(gates):
                actual_index = self.qubits.index(node.qargs[i])
                if actual_index not in [i for i, j in current_cons]:
                    layer.set_qubit(node.qargs[i], gate)
                    current_cons.append((actual_index, gate))

<<<<<<< HEAD
        if isinstance(instruction.op, Measure):
=======
        if isinstance(op, Measure):
>>>>>>> f3ee10d1
            gate = MeasureFrom()
            layer.set_qubit(node.qargs[0], gate)
            if self.cregbundle:
                layer.set_clbit(
                    node.cargs[0],
                    MeasureTo(str(self.bit_locations[node.cargs[0]]["index"])),
                )
            else:
                layer.set_clbit(node.cargs[0], MeasureTo())

        elif op._directive:
            # barrier
            if not self.plotbarriers:
                return layer, current_cons, connection_label

            for qubit in node.qargs:
                if qubit in self.qubits:
                    layer.set_qubit(qubit, Barrier())

<<<<<<< HEAD
        elif isinstance(instruction.op, SwapGate):
=======
        elif isinstance(op, SwapGate):
>>>>>>> f3ee10d1
            # swap
            gates = [Ex(conditional=conditional) for _ in range(len(node.qargs))]
            add_connected_gate(node, gates, layer, current_cons)

<<<<<<< HEAD
        elif isinstance(instruction.op, Reset):
            # reset
            layer.set_qubit(instruction.qargs[0], ResetDisplay(conditional=conditional))
=======
        elif isinstance(op, Reset):
            # reset
            layer.set_qubit(node.qargs[0], ResetDisplay(conditional=conditional))
>>>>>>> f3ee10d1

        elif isinstance(op, RZZGate):
            # rzz
            connection_label = "ZZ%s" % params
            gates = [Bullet(conditional=conditional), Bullet(conditional=conditional)]
            add_connected_gate(node, gates, layer, current_cons)

        elif len(node.qargs) == 1 and not node.cargs:
            # unitary gate
<<<<<<< HEAD
            layer.set_qubit(instruction.qargs[0], BoxOnQuWire(gate_text, conditional=conditional))

        elif isinstance(instruction.op, ControlledGate):
            params_array = TextDrawing.controlled_wires(instruction, layer)
            controlled_top, controlled_bot, controlled_edge, rest = params_array
            gates = self._set_ctrl_state(instruction, conditional, ctrl_text, bool(controlled_bot))
=======
            layer.set_qubit(node.qargs[0], BoxOnQuWire(gate_text, conditional=conditional))

        elif isinstance(op, ControlledGate):
            params_array = TextDrawing.controlled_wires(node, layer)
            controlled_top, controlled_bot, controlled_edge, rest = params_array
            gates = self._set_ctrl_state(node, conditional, ctrl_text, bool(controlled_bot))
>>>>>>> f3ee10d1
            if base_gate.name == "z":
                # cz
                gates.append(Bullet(conditional=conditional))
            elif base_gate.name in ["u1", "p"]:
                # cu1
                connection_label = "%s%s" % (base_gate.name.upper(), params)
                gates.append(Bullet(conditional=conditional))
            elif base_gate.name == "swap":
                # cswap
                gates += [Ex(conditional=conditional), Ex(conditional=conditional)]
                add_connected_gate(node, gates, layer, current_cons)
            elif base_gate.name == "rzz":
                # crzz
                connection_label = "ZZ%s" % params
                gates += [Bullet(conditional=conditional), Bullet(conditional=conditional)]
            elif len(rest) > 1:
                top_connect = "┴" if controlled_top else None
                bot_connect = "┬" if controlled_bot else None
                indexes = layer.set_qu_multibox(
                    rest,
                    gate_text,
                    conditional=conditional,
                    controlled_edge=controlled_edge,
                    top_connect=top_connect,
                    bot_connect=bot_connect,
                )
                for index in range(min(indexes), max(indexes) + 1):
                    # Dummy element to connect the multibox with the bullets
                    current_cons.append((index, DrawElement("")))
            else:
                gates.append(BoxOnQuWire(gate_text, conditional=conditional))
<<<<<<< HEAD
            add_connected_gate(instruction, gates, layer, current_cons)

        elif len(instruction.qargs) >= 2 and not instruction.cargs:
            layer.set_qu_multibox(instruction.qargs, gate_text, conditional=conditional)

        elif instruction.qargs and instruction.cargs:
            if self.cregbundle and instruction.cargs:
                raise TextDrawerCregBundle("TODO")
            layer._set_multibox(
                gate_text,
                qubits=instruction.qargs,
                clbits=instruction.cargs,
=======
            add_connected_gate(node, gates, layer, current_cons)

        elif len(node.qargs) >= 2 and not node.cargs:
            layer.set_qu_multibox(node.qargs, gate_text, conditional=conditional)

        elif node.qargs and node.cargs:
            if self.cregbundle and node.cargs:
                raise TextDrawerCregBundle("TODO")
            layer._set_multibox(
                gate_text,
                qubits=node.qargs,
                clbits=node.cargs,
>>>>>>> f3ee10d1
                conditional=conditional,
            )
        else:
            raise VisualizationError(
                "Text visualizer does not know how to handle this node: ", op.name
            )

        # sort into the order they were declared in, to ensure that connected boxes have
        # lines in the right direction
        current_cons.sort(key=lambda tup: tup[0])
        current_cons = [g for q, g in current_cons]

        return layer, current_cons, connection_label

    def build_layers(self):
        """
        Constructs layers.
        Returns:
            list: List of DrawElements.
        Raises:
            VisualizationError: When the drawing is, for some reason, impossible to be drawn.
        """
        wire_names = self.wire_names(with_initial_state=self.initial_state)
        if not wire_names:
            return []

        layers = [InputWire.fillup_layer(wire_names)]

        for node_layer in self.nodes:
            layer = Layer(self.qubits, self.clbits, self.cregbundle, self.cregs)

            for node in node_layer:
                layer, current_connections, connection_label = self._node_to_gate(node, layer)

                layer.connections.append((connection_label, current_connections))
            layer.connect_with("│")
            layers.append(layer.full_layer)

        return layers


class Layer:
    """A layer is the "column" of the circuit."""

    def __init__(self, qubits, clbits, cregbundle=False, cregs=None):
        cregs = [] if cregs is None else cregs

        self.qubits = qubits

        self._clbit_locations = {
            bit: {"register": register, "index": index}
            for register in cregs
            for index, bit in enumerate(register)
        }
        for index, bit in enumerate(clbits):
            if bit not in self._clbit_locations:
                self._clbit_locations[bit] = {"register": None, "index": index}

        if cregbundle:
            self.clbits = []
            previous_creg = None
            for bit in clbits:
                if previous_creg and previous_creg == self._clbit_locations[bit]["register"]:
                    continue
                previous_creg = self._clbit_locations[bit]["register"]
                self.clbits.append(previous_creg)
        else:
            self.clbits = clbits
        self.qubit_layer = [None] * len(qubits)
        self.connections = []
        self.clbit_layer = [None] * len(clbits)
        self.cregbundle = cregbundle

    @property
    def full_layer(self):
        """
        Returns the composition of qubits and classic wires.
        Returns:
            String: self.qubit_layer + self.clbit_layer
        """
        return self.qubit_layer + self.clbit_layer

    def set_qubit(self, qubit, element):
        """Sets the qubit to the element.

        Args:
            qubit (qbit): Element of self.qubits.
            element (DrawElement): Element to set in the qubit
        """
        self.qubit_layer[self.qubits.index(qubit)] = element

    def set_clbit(self, clbit, element):
        """Sets the clbit to the element.

        Args:
            clbit (cbit): Element of self.clbits.
            element (DrawElement): Element to set in the clbit
        """
        if self.cregbundle:
            self.clbit_layer[self.clbits.index(self._clbit_locations[clbit]["register"])] = element
        else:
            self.clbit_layer[self.clbits.index(clbit)] = element

    def _set_multibox(
        self,
        label,
        qubits=None,
        clbits=None,
        top_connect=None,
        bot_connect=None,
        conditional=False,
        controlled_edge=None,
    ):
        if qubits is not None and clbits is not None:
            cbit_index = sorted(i for i, x in enumerate(self.clbits) if x in clbits)
            qbit_index = sorted(i for i, x in enumerate(self.qubits) if x in qubits)

            # Further below, indices are used as wire labels. Here, get the length of
            # the longest label, and pad all labels with spaces to this length.
            wire_label_len = max(len(str(len(qubits) - 1)), len(str(len(clbits) - 1)))
            qargs = [
                str(qubits.index(qbit)).ljust(wire_label_len, " ")
                for qbit in self.qubits
                if qbit in qubits
            ]
            cargs = [
                str(clbits.index(cbit)).ljust(wire_label_len, " ")
                for cbit in self.clbits
                if cbit in clbits
            ]

            qubits = sorted(qubits, key=self.qubits.index)
            clbits = sorted(clbits, key=self.clbits.index)

            box_height = len(self.qubits) - min(qbit_index) + max(cbit_index) + 1

            self.set_qubit(qubits.pop(0), BoxOnQuWireTop(label, wire_label=qargs.pop(0)))
            order = 0
            for order, bit_i in enumerate(range(min(qbit_index) + 1, len(self.qubits))):
                if bit_i in qbit_index:
                    named_bit = qubits.pop(0)
                    wire_label = qargs.pop(0)
                else:
                    named_bit = self.qubits[bit_i]
                    wire_label = " " * wire_label_len
                self.set_qubit(
                    named_bit, BoxOnQuWireMid(label, box_height, order, wire_label=wire_label)
                )
            for order, bit_i in enumerate(range(max(cbit_index)), order + 1):
                if bit_i in cbit_index:
                    named_bit = clbits.pop(0)
                    wire_label = cargs.pop(0)
                else:
                    named_bit = self.clbits[bit_i]
                    wire_label = " " * wire_label_len
                self.set_clbit(
                    named_bit, BoxOnClWireMid(label, box_height, order, wire_label=wire_label)
                )
            self.set_clbit(
                clbits.pop(0), BoxOnClWireBot(label, box_height, wire_label=cargs.pop(0))
            )
            return cbit_index
        if qubits is None and clbits is not None:
            bits = list(clbits)
            bit_index = sorted(i for i, x in enumerate(self.clbits) if x in bits)
            wire_label_len = len(str(len(bits) - 1))
            bits.sort(key=self.clbits.index)
            qargs = [""] * len(bits)
            set_bit = self.set_clbit
            OnWire = BoxOnClWire
            OnWireTop = BoxOnClWireTop
            OnWireMid = BoxOnClWireMid
            OnWireBot = BoxOnClWireBot
        elif clbits is None and qubits is not None:
            bits = list(qubits)
            bit_index = sorted(i for i, x in enumerate(self.qubits) if x in bits)
            wire_label_len = len(str(len(bits) - 1))
            qargs = [
                str(bits.index(qbit)).ljust(wire_label_len, " ")
                for qbit in self.qubits
                if qbit in bits
            ]
            bits.sort(key=self.qubits.index)
            set_bit = self.set_qubit
            OnWire = BoxOnQuWire
            OnWireTop = BoxOnQuWireTop
            OnWireMid = BoxOnQuWireMid
            OnWireBot = BoxOnQuWireBot
        else:
            raise VisualizationError("_set_multibox error!.")

        control_index = {}
        if controlled_edge:
            for index, qubit in enumerate(self.qubits):
                for qubit_in_edge, value in controlled_edge:
                    if qubit == qubit_in_edge:
                        control_index[index] = "■" if value == "1" else "o"
        if len(bit_index) == 1:
            set_bit(bits[0], OnWire(label, top_connect=top_connect))
        else:
            box_height = max(bit_index) - min(bit_index) + 1
            set_bit(bits.pop(0), OnWireTop(label, top_connect=top_connect, wire_label=qargs.pop(0)))
            for order, bit_i in enumerate(range(min(bit_index) + 1, max(bit_index))):
                if bit_i in bit_index:
                    named_bit = bits.pop(0)
                    wire_label = qargs.pop(0)
                else:
                    named_bit = (self.qubits + self.clbits)[bit_i]
                    wire_label = " " * wire_label_len

                control_label = control_index.get(bit_i)
                set_bit(
                    named_bit,
                    OnWireMid(
                        label, box_height, order, wire_label=wire_label, control_label=control_label
                    ),
                )
            set_bit(
                bits.pop(0),
                OnWireBot(
                    label,
                    box_height,
                    bot_connect=bot_connect,
                    wire_label=qargs.pop(0),
                    conditional=conditional,
                ),
            )
        return bit_index

    def set_cl_multibox(self, creg, label, top_connect="┴"):
        """Sets the multi clbit box.

        Args:
            creg (string): The affected classical register.
            label (string): The label for the multi clbit box.
            top_connect (char): The char to connect the box on the top.
        """
        if self.cregbundle:
            self.set_clbit(creg[0], BoxOnClWire(label=label, top_connect=top_connect))
        else:
            clbit = [bit for bit in self.clbits if self._clbit_locations[bit]["register"] == creg]
            self._set_multibox(label, clbits=clbit, top_connect=top_connect)

    def set_qu_multibox(
        self,
        bits,
        label,
        top_connect=None,
        bot_connect=None,
        conditional=False,
        controlled_edge=None,
    ):
        """Sets the multi qubit box.

        Args:
            bits (list[int]): A list of affected bits.
            label (string): The label for the multi qubit box.
            top_connect (char): None or a char connector on the top
            bot_connect (char): None or a char connector on the bottom
            conditional (bool): If the box has a conditional
            controlled_edge (list): A list of bit that are controlled (to draw them at the edge)
        Return:
            List: A list of indexes of the box.
        """
        return self._set_multibox(
            label,
            qubits=bits,
            top_connect=top_connect,
            bot_connect=bot_connect,
            conditional=conditional,
            controlled_edge=controlled_edge,
        )

    def connect_with(self, wire_char):
        """Connects the elements in the layer using wire_char.

        Args:
            wire_char (char): For example '║' or '│'.
        """

        if len([qbit for qbit in self.qubit_layer if qbit is not None]) == 1:
            # Nothing to connect
            return

        for label, affected_bits in self.connections:

            if not affected_bits:
                continue

            affected_bits[0].connect(wire_char, ["bot"])
            for affected_bit in affected_bits[1:-1]:
                affected_bit.connect(wire_char, ["bot", "top"])

            affected_bits[-1].connect(wire_char, ["top"], label)

            if label:
                for affected_bit in affected_bits:
                    affected_bit.right_fill = len(label) + len(affected_bit.mid)<|MERGE_RESOLUTION|>--- conflicted
+++ resolved
@@ -18,11 +18,7 @@
 from shutil import get_terminal_size
 import sys
 
-<<<<<<< HEAD
-from qiskit.circuit import ControlledGate, Gate
-=======
 from qiskit.circuit import ControlledGate
->>>>>>> f3ee10d1
 from qiskit.circuit import Reset
 from qiskit.circuit import Measure
 from qiskit.circuit.library.standard_gates import IGate, RZZGate, SwapGate, SXGate, SXdgGate
@@ -854,19 +850,11 @@
         return "= %s" % node.op.condition[1]
 
     @staticmethod
-<<<<<<< HEAD
-    def special_label(instruction):
-        """Some instructions have special labels"""
-        labels = {IGate: "I", SXGate: "√X", SXdgGate: "√XDG"}
-        instruction_type = type(instruction)
-        return labels.get(instruction_type, None)
-=======
     def special_label(node):
         """Some instructions have special labels"""
         labels = {IGate: "I", SXGate: "√X", SXdgGate: "√Xdg"}
         node_type = type(node)
         return labels.get(node_type, None)
->>>>>>> f3ee10d1
 
     @staticmethod
     def merge_lines(top, bot, icod="top"):
@@ -974,13 +962,8 @@
                 in_box.append(ctrl_qubit)
         return (top_box, bot_box, in_box, args_qubits)
 
-<<<<<<< HEAD
-    def _set_ctrl_state(self, instruction, conditional, ctrl_text, bottom):
-        """Takes the ctrl_state from instruction and appends Bullet or OpenBullet
-=======
     def _set_ctrl_state(self, node, conditional, ctrl_text, bottom):
         """Takes the ctrl_state from node.op and appends Bullet or OpenBullet
->>>>>>> f3ee10d1
         to gates depending on whether the bit in ctrl_state is 1 or 0. Returns gates"""
         op = node.op
         gates = []
@@ -1001,20 +984,6 @@
         current_cons = []
         connection_label = None
         conditional = False
-<<<<<<< HEAD
-        base_gate = getattr(instruction.op, "base_gate", None)
-
-        params = get_param_str(instruction, "text", ndigits=5)
-        if (
-            not isinstance(instruction.op, (Measure, SwapGate, Reset))
-            and not instruction.op._directive
-        ):
-            gate_text, ctrl_text, _ = get_gate_ctrl_text(instruction, "text")
-            gate_text = TextDrawing.special_label(instruction.op) or gate_text
-            gate_text = gate_text + params
-
-        if instruction.op.condition is not None:
-=======
         base_gate = getattr(op, "base_gate", None)
 
         params = get_param_str(op, "text", ndigits=5)
@@ -1022,9 +991,7 @@
             gate_text, ctrl_text, _ = get_gate_ctrl_text(op, "text")
             gate_text = TextDrawing.special_label(op) or gate_text
             gate_text = gate_text + params
-
         if op.condition is not None:
->>>>>>> f3ee10d1
             # conditional
             cllabel = TextDrawing.label_for_conditional(node)
             layer.set_cl_multibox(op.condition[0], cllabel, top_connect="╨")
@@ -1038,11 +1005,7 @@
                     layer.set_qubit(node.qargs[i], gate)
                     current_cons.append((actual_index, gate))
 
-<<<<<<< HEAD
-        if isinstance(instruction.op, Measure):
-=======
         if isinstance(op, Measure):
->>>>>>> f3ee10d1
             gate = MeasureFrom()
             layer.set_qubit(node.qargs[0], gate)
             if self.cregbundle:
@@ -1061,25 +1024,14 @@
             for qubit in node.qargs:
                 if qubit in self.qubits:
                     layer.set_qubit(qubit, Barrier())
-
-<<<<<<< HEAD
-        elif isinstance(instruction.op, SwapGate):
-=======
         elif isinstance(op, SwapGate):
->>>>>>> f3ee10d1
             # swap
             gates = [Ex(conditional=conditional) for _ in range(len(node.qargs))]
             add_connected_gate(node, gates, layer, current_cons)
 
-<<<<<<< HEAD
-        elif isinstance(instruction.op, Reset):
-            # reset
-            layer.set_qubit(instruction.qargs[0], ResetDisplay(conditional=conditional))
-=======
         elif isinstance(op, Reset):
             # reset
             layer.set_qubit(node.qargs[0], ResetDisplay(conditional=conditional))
->>>>>>> f3ee10d1
 
         elif isinstance(op, RZZGate):
             # rzz
@@ -1089,21 +1041,12 @@
 
         elif len(node.qargs) == 1 and not node.cargs:
             # unitary gate
-<<<<<<< HEAD
-            layer.set_qubit(instruction.qargs[0], BoxOnQuWire(gate_text, conditional=conditional))
-
-        elif isinstance(instruction.op, ControlledGate):
-            params_array = TextDrawing.controlled_wires(instruction, layer)
-            controlled_top, controlled_bot, controlled_edge, rest = params_array
-            gates = self._set_ctrl_state(instruction, conditional, ctrl_text, bool(controlled_bot))
-=======
             layer.set_qubit(node.qargs[0], BoxOnQuWire(gate_text, conditional=conditional))
 
         elif isinstance(op, ControlledGate):
             params_array = TextDrawing.controlled_wires(node, layer)
             controlled_top, controlled_bot, controlled_edge, rest = params_array
             gates = self._set_ctrl_state(node, conditional, ctrl_text, bool(controlled_bot))
->>>>>>> f3ee10d1
             if base_gate.name == "z":
                 # cz
                 gates.append(Bullet(conditional=conditional))
@@ -1135,20 +1078,6 @@
                     current_cons.append((index, DrawElement("")))
             else:
                 gates.append(BoxOnQuWire(gate_text, conditional=conditional))
-<<<<<<< HEAD
-            add_connected_gate(instruction, gates, layer, current_cons)
-
-        elif len(instruction.qargs) >= 2 and not instruction.cargs:
-            layer.set_qu_multibox(instruction.qargs, gate_text, conditional=conditional)
-
-        elif instruction.qargs and instruction.cargs:
-            if self.cregbundle and instruction.cargs:
-                raise TextDrawerCregBundle("TODO")
-            layer._set_multibox(
-                gate_text,
-                qubits=instruction.qargs,
-                clbits=instruction.cargs,
-=======
             add_connected_gate(node, gates, layer, current_cons)
 
         elif len(node.qargs) >= 2 and not node.cargs:
@@ -1161,7 +1090,6 @@
                 gate_text,
                 qubits=node.qargs,
                 clbits=node.cargs,
->>>>>>> f3ee10d1
                 conditional=conditional,
             )
         else:
