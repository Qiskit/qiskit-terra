# This code is part of Qiskit.
#
# (C) Copyright IBM 2017, 2018.
#
# This code is licensed under the Apache License, Version 2.0. You may
# obtain a copy of this license in the LICENSE.txt file in the root directory
# of this source tree or at http://www.apache.org/licenses/LICENSE-2.0.
#
# Any modifications or derivative works of this code must retain this
# copyright notice, and modified files need to carry a notice indicating
# that they have been altered from the originals.

"""
A module for drawing circuits in ascii art or some other text representation
"""

from warnings import warn
from shutil import get_terminal_size
import sys

from qiskit.circuit import ControlledGate
from qiskit.circuit import Reset
from qiskit.circuit import Measure
from qiskit.circuit.library.standard_gates import IGate, RZZGate, SwapGate, SXGate, SXdgGate
from qiskit.circuit.tools.pi_check import pi_check
from qiskit.visualization.utils import get_gate_ctrl_text, get_param_str
from .exceptions import VisualizationError


class TextDrawerCregBundle(VisualizationError):
    """The parameter "cregbundle" was set to True in an impossible situation. For example,
    a node needs to refer to individual classical wires'"""

    pass


class TextDrawerEncodingError(VisualizationError):
    """A problem with encoding"""

    pass


class DrawElement:
    """An element is an operation that needs to be drawn."""

    def __init__(self, label=None):
        self._width = None
        self.label = self.mid_content = label
        self.top_format = self.mid_format = self.bot_format = "%s"
        self.top_connect = self.bot_connect = " "
        self.top_pad = self._mid_padding = self.bot_pad = " "
        self.mid_bck = self.top_bck = self.bot_bck = " "
        self.bot_connector = {}
        self.top_connector = {}
        self.right_fill = self.left_fill = self.layer_width = 0
        self.wire_label = ""

    @property
    def top(self):
        """Constructs the top line of the element"""
        if (self.width % 2) == 0 and len(self.top_format) % 2 == 1 and len(self.top_connect) == 1:
            ret = self.top_format % (self.top_pad + self.top_connect).center(
                self.width, self.top_pad
            )
        else:
            ret = self.top_format % self.top_connect.center(self.width, self.top_pad)
        if self.right_fill:
            ret = ret.ljust(self.right_fill, self.top_pad)
        if self.left_fill:
            ret = ret.rjust(self.left_fill, self.top_pad)
        ret = ret.center(self.layer_width, self.top_bck)
        return ret

    @property
    def mid(self):
        """Constructs the middle line of the element"""
        ret = self.mid_format % self.mid_content.center(self.width, self._mid_padding)
        if self.right_fill:
            ret = ret.ljust(self.right_fill, self._mid_padding)
        if self.left_fill:
            ret = ret.rjust(self.left_fill, self._mid_padding)
        ret = ret.center(self.layer_width, self.mid_bck)
        return ret

    @property
    def bot(self):
        """Constructs the bottom line of the element"""
        if (self.width % 2) == 0 and len(self.top_format) % 2 == 1:
            ret = self.bot_format % (self.bot_pad + self.bot_connect).center(
                self.width, self.bot_pad
            )
        else:
            ret = self.bot_format % self.bot_connect.center(self.width, self.bot_pad)
        if self.right_fill:
            ret = ret.ljust(self.right_fill, self.bot_pad)
        if self.left_fill:
            ret = ret.rjust(self.left_fill, self.bot_pad)
        ret = ret.center(self.layer_width, self.bot_bck)
        return ret

    @property
    def length(self):
        """Returns the length of the element, including the box around."""
        return max(len(self.top), len(self.mid), len(self.bot))

    @property
    def width(self):
        """Returns the width of the label, including padding"""
        if self._width:
            return self._width
        return len(self.mid_content)

    @width.setter
    def width(self, value):
        self._width = value

    def connect(self, wire_char, where, label=None):
        """Connects boxes and elements using wire_char and setting proper connectors.

        Args:
            wire_char (char): For example '║' or '│'.
            where (list["top", "bot"]): Where the connector should be set.
            label (string): Some connectors have a label (see cu1, for example).
        """

        if "top" in where and self.top_connector:
            self.top_connect = self.top_connector[wire_char]

        if "bot" in where and self.bot_connector:
            self.bot_connect = self.bot_connector[wire_char]

        if label:
            self.top_format = self.top_format[:-1] + (label if label else "")


class BoxOnClWire(DrawElement):
    """Draws a box on the classical wire.

    ::

        top: ┌───┐   ┌───┐
        mid: ╡ A ╞ ══╡ A ╞══
        bot: └───┘   └───┘
    """

    def __init__(self, label="", top_connect="─", bot_connect="─"):
        super().__init__(label)
        self.top_format = "┌─%s─┐"
        self.mid_format = "╡ %s ╞"
        self.bot_format = "└─%s─┘"
        self.top_pad = self.bot_pad = "─"
        self.mid_bck = "═"
        self.top_connect = top_connect
        self.bot_connect = bot_connect
        self.mid_content = label


class BoxOnQuWire(DrawElement):
    """Draws a box on the quantum wire.

    ::

        top: ┌───┐   ┌───┐
        mid: ┤ A ├ ──┤ A ├──
        bot: └───┘   └───┘
    """

    def __init__(self, label="", top_connect="─", conditional=False):
        super().__init__(label)
        self.top_format = "┌─%s─┐"
        self.mid_format = "┤ %s ├"
        self.bot_format = "└─%s─┘"
        self.top_pad = self.bot_pad = self.mid_bck = "─"
        self.top_connect = top_connect
        self.bot_connect = "╥" if conditional else "─"
        self.mid_content = label
        self.top_connector = {"│": "┴"}
        self.bot_connector = {"│": "┬"}


class MeasureTo(DrawElement):
    """The element on the classic wire to which the measure is performed.

    ::

        top:  ║     ║
        mid: ═╩═ ═══╩═══
        bot:
    """

    def __init__(self, label=""):
        super().__init__()
        self.top_connect = " ║ "
        self.mid_content = "═╩═"
        self.bot_connect = label
        self.mid_bck = "═"


class MeasureFrom(BoxOnQuWire):
    """The element on the quantum wire in which the measure is performed.

    ::

        top: ┌─┐    ┌─┐
        mid: ┤M├ ───┤M├───
        bot: └╥┘    └╥┘
    """

    def __init__(self):
        super().__init__()
        self.top_format = self.mid_format = self.bot_format = "%s"
        self.top_connect = "┌─┐"
        self.mid_content = "┤M├"
        self.bot_connect = "└╥┘"

        self.top_pad = self.bot_pad = " "
        self._mid_padding = "─"


class MultiBox(DrawElement):
    """Elements that are drawn over multiple wires."""

    def center_label(self, input_length, order):
        """In multi-bit elements, the label is centered vertically.

        Args:
            input_length (int): Rhe amount of wires affected.
            order (int): Which middle element is this one?
        """
        if input_length == order == 0:
            self.top_connect = self.label
            return
        location_in_the_box = "*".center(input_length * 2 - 1).index("*") + 1
        top_limit = order * 2 + 2
        bot_limit = top_limit + 2
        if top_limit <= location_in_the_box < bot_limit:
            if location_in_the_box == top_limit:
                self.top_connect = self.label
            elif location_in_the_box == top_limit + 1:
                self.mid_content = self.label
            else:
                self.bot_connect = self.label

    @property
    def width(self):
        """Returns the width of the label, including padding"""
        if self._width:
            return self._width
        return len(self.label)


class BoxOnQuWireTop(MultiBox, BoxOnQuWire):
    """Draws the top part of a box that affects more than one quantum wire"""

    def __init__(self, label="", top_connect=None, wire_label=""):
        super().__init__(label)
        self.wire_label = wire_label
        self.bot_connect = self.bot_pad = " "
        self.mid_content = ""  # The label will be put by some other part of the box.
        self.left_fill = len(self.wire_label)
        self.top_format = "┌─" + "s".center(self.left_fill + 1, "─") + "─┐"
        self.top_format = self.top_format.replace("s", "%s")
        self.mid_format = f"┤{self.wire_label} %s ├"
        self.bot_format = f"│{self.bot_pad * self.left_fill} %s │"
        self.top_connect = top_connect if top_connect else "─"


class BoxOnWireMid(MultiBox):
    """A generic middle box"""

    def __init__(self, label, input_length, order, wire_label=""):
        super().__init__(label)
        self.top_pad = self.bot_pad = self.top_connect = self.bot_connect = " "
        self.wire_label = wire_label
        self.left_fill = len(self.wire_label)
        self.top_format = f"│{self.top_pad * self.left_fill} %s │"
        self.bot_format = f"│{self.bot_pad * self.left_fill} %s │"
        self.top_connect = self.bot_connect = self.mid_content = ""
        self.center_label(input_length, order)


class BoxOnQuWireMid(BoxOnWireMid, BoxOnQuWire):
    """Draws the middle part of a box that affects more than one quantum wire"""

    def __init__(self, label, input_length, order, wire_label="", control_label=None):
        super().__init__(label, input_length, order, wire_label=wire_label)
        if control_label:
            self.mid_format = f"{control_label}{self.wire_label} %s ├"
        else:
            self.mid_format = f"┤{self.wire_label} %s ├"


class BoxOnQuWireBot(MultiBox, BoxOnQuWire):
    """Draws the bottom part of a box that affects more than one quantum wire"""

    def __init__(self, label, input_length, bot_connect=None, wire_label="", conditional=False):
        super().__init__(label)
        self.wire_label = wire_label
        self.top_pad = " "
        self.left_fill = len(self.wire_label)
        self.top_format = f"│{self.top_pad * self.left_fill} %s │"
        self.mid_format = f"┤{self.wire_label} %s ├"
        self.bot_format = "└─" + "s".center(self.left_fill + 1, "─") + "─┘"
        self.bot_format = self.bot_format.replace("s", "%s")
        bot_connect = bot_connect if bot_connect else "─"
        self.bot_connect = "╥" if conditional else bot_connect

        self.mid_content = self.top_connect = ""
        if input_length <= 2:
            self.top_connect = label


class BoxOnClWireTop(MultiBox, BoxOnClWire):
    """Draws the top part of a conditional box that affects more than one classical wire"""

    def __init__(self, label="", top_connect=None, wire_label=""):
        super().__init__(label)
        self.wire_label = wire_label
        self.mid_content = ""  # The label will be put by some other part of the box.
        self.bot_format = "│ %s │"
        self.top_connect = top_connect if top_connect else "─"
        self.bot_connect = self.bot_pad = " "


class BoxOnClWireMid(BoxOnWireMid, BoxOnClWire):
    """Draws the middle part of a conditional box that affects more than one classical wire"""

    def __init__(self, label, input_length, order, wire_label="", **_):
        super().__init__(label, input_length, order, wire_label=wire_label)
        self.mid_format = f"╡{self.wire_label} %s ╞"


class BoxOnClWireBot(MultiBox, BoxOnClWire):
    """Draws the bottom part of a conditional box that affects more than one classical wire"""

    def __init__(self, label, input_length, bot_connect="─", wire_label="", **_):
        super().__init__(label)
        self.wire_label = wire_label
        self.left_fill = len(self.wire_label)
        self.top_pad = " "
        self.bot_pad = "─"
        self.top_format = f"│{self.top_pad * self.left_fill} %s │"
        self.mid_format = f"╡{self.wire_label} %s ╞"
        self.bot_format = "└─" + "s".center(self.left_fill + 1, "─") + "─┘"
        self.bot_format = self.bot_format.replace("s", "%s")
        bot_connect = bot_connect if bot_connect else "─"
        self.bot_connect = bot_connect

        self.mid_content = self.top_connect = ""
        if input_length <= 2:
            self.top_connect = label


class DirectOnQuWire(DrawElement):
    """
    Element to the wire (without the box).
    """

    def __init__(self, label=""):
        super().__init__(label)
        self.top_format = " %s "
        self.mid_format = "─%s─"
        self.bot_format = " %s "
        self._mid_padding = self.mid_bck = "─"
        self.top_connector = {"│": "│"}
        self.bot_connector = {"│": "│"}


class Barrier(DirectOnQuWire):
    """Draws a barrier.

    ::

        top:  ░     ░
        mid: ─░─ ───░───
        bot:  ░     ░
    """

    def __init__(self, label=""):
        super().__init__("░")
        self.top_connect = "░"
        self.bot_connect = "░"
        self.top_connector = {}
        self.bot_connector = {}


class Ex(DirectOnQuWire):
    """Draws an X (usually with a connector). E.g. the top part of a swap gate.

    ::

        top:
        mid: ─X─ ───X───
        bot:  │     │
    """

    def __init__(self, bot_connect=" ", top_connect=" ", conditional=False):
        super().__init__("X")
        self.bot_connect = "║" if conditional else bot_connect
        self.top_connect = top_connect


class ResetDisplay(DirectOnQuWire):
    """Draws a reset gate"""

    def __init__(self, conditional=False):
        super().__init__("|0>")
        if conditional:
            self.bot_connect = "║"


class Bullet(DirectOnQuWire):
    """Draws a bullet (usually with a connector). E.g. the top part of a CX gate.

    ::

        top:
        mid: ─■─  ───■───
        bot:  │      │
    """

    def __init__(self, top_connect="", bot_connect="", conditional=False, label=None, bottom=False):
        super().__init__("■")
        self.top_connect = top_connect
        self.bot_connect = "║" if conditional else bot_connect
        if label and bottom:
            self.bot_connect = label
        elif label:
            self.top_connect = label
        self.mid_bck = "─"


class OpenBullet(DirectOnQuWire):
    """Draws an open bullet (usually with a connector). E.g. the top part of a CX gate.

    ::

        top:
        mid: ─o─  ───o───
        bot:  │      │
    """

    def __init__(self, top_connect="", bot_connect="", conditional=False, label=None, bottom=False):
        super().__init__("o")
        self.top_connect = top_connect
        self.bot_connect = "║" if conditional else bot_connect
        if label and bottom:
            self.bot_connect = label
        elif label:
            self.top_connect = label
        self.mid_bck = "─"


class EmptyWire(DrawElement):
    """This element is just the wire, with no operations."""

    def __init__(self, wire):
        super().__init__(wire)
        self._mid_padding = self.mid_bck = wire

    @staticmethod
    def fillup_layer(layer, first_clbit):
        """Given a layer, replace the Nones in it with EmptyWire elements.

        Args:
            layer (list): The layer that contains Nones.
            first_clbit (int): The first wire that is classic.

        Returns:
            list: The new layer, with no Nones.
        """
        for nones in [i for i, x in enumerate(layer) if x is None]:
            layer[nones] = EmptyWire("═") if nones >= first_clbit else EmptyWire("─")
        return layer


class BreakWire(DrawElement):
    """This element is used to break the drawing in several pages."""

    def __init__(self, arrow_char):
        super().__init__()
        self.top_format = self.mid_format = self.bot_format = "%s"
        self.top_connect = arrow_char
        self.mid_content = arrow_char
        self.bot_connect = arrow_char

    @staticmethod
    def fillup_layer(layer_length, arrow_char):
        """Creates a layer with BreakWire elements.

        Args:
            layer_length (int): The length of the layer to create
            arrow_char (char): The char used to create the BreakWire element.

        Returns:
            list: The new layer.
        """
        breakwire_layer = []
        for _ in range(layer_length):
            breakwire_layer.append(BreakWire(arrow_char))
        return breakwire_layer


class InputWire(DrawElement):
    """This element is the label and the initial value of a wire."""

    def __init__(self, label):
        super().__init__(label)

    @staticmethod
    def fillup_layer(names):
        """Creates a layer with InputWire elements.

        Args:
            names (list): List of names for the wires.

        Returns:
            list: The new layer
        """
        longest = max(len(name) for name in names)
        inputs_wires = []
        for name in names:
            inputs_wires.append(InputWire(name.rjust(longest)))
        return inputs_wires


class TextDrawing:
    """The text drawing"""

    def __init__(
        self,
        qubits,
        clbits,
        nodes,
        plotbarriers=True,
        line_length=None,
        vertical_compression="high",
        layout=None,
        initial_state=True,
        cregbundle=False,
        global_phase=None,
        encoding=None,
        qregs=None,
        cregs=None,
    ):
        self.qubits = qubits
        self.clbits = clbits
        self.qregs = qregs
        self.cregs = cregs
        self.nodes = nodes
        self.layout = layout
        self.initial_state = initial_state
        self.cregbundle = cregbundle
        self.global_phase = global_phase
        self.plotbarriers = plotbarriers
        self.line_length = line_length
        if vertical_compression not in ["high", "medium", "low"]:
            raise ValueError("Vertical compression can only be 'high', 'medium', or 'low'")
        self.vertical_compression = vertical_compression

        if encoding:
            self.encoding = encoding
        else:
            if sys.stdout.encoding:
                self.encoding = sys.stdout.encoding
            else:
                self.encoding = "utf8"

        self.bit_locations = {
            bit: {"register": register, "index": index}
            for register in cregs + qregs
            for index, bit in enumerate(register)
        }
        for index, bit in list(enumerate(qubits)) + list(enumerate(clbits)):
            if bit not in self.bit_locations:
                self.bit_locations[bit] = {"register": None, "index": index}

    def __str__(self):
        return self.single_string()

    def _repr_html_(self):
        return (
            '<pre style="word-wrap: normal;'
            "white-space: pre;"
            "background: #fff0;"
            "line-height: 1.1;"
            'font-family: &quot;Courier New&quot;,Courier,monospace">'
            "%s</pre>" % self.single_string()
        )

    def __repr__(self):
        return self.single_string()

    def single_string(self):
        """Creates a long string with the ascii art.
        Returns:
            str: The lines joined by a newline (``\\n``)
        """
        try:
            return "\n".join(self.lines()).encode(self.encoding).decode(self.encoding)
        except (UnicodeEncodeError, UnicodeDecodeError):
            warn(
                "The encoding %s has a limited charset. Consider a different encoding in your "
                "environment. UTF-8 is being used instead" % self.encoding,
                RuntimeWarning,
            )
            self.encoding = "utf-8"
            return "\n".join(self.lines()).encode(self.encoding).decode(self.encoding)

    def dump(self, filename, encoding=None):
        """Dumps the ascii art in the file.

        Args:
            filename (str): File to dump the ascii art.
            encoding (str): Optional. Force encoding, instead of self.encoding.
        """
        with open(filename, mode="w", encoding=encoding or self.encoding) as text_file:
            text_file.write(self.single_string())

    def lines(self, line_length=None):
        """Generates a list with lines. These lines form the text drawing.

        Args:
            line_length (int): Optional. Breaks the circuit drawing to this length. This
                               is useful when the drawing does not fit in the console. If
                               None (default), it will try to guess the console width using
                               shutil.get_terminal_size(). If you don't want pagination
                               at all, set line_length=-1.

        Returns:
            list: A list of lines with the text drawing.
        """
        if line_length is None:
            line_length = self.line_length
        if not line_length:
            if ("ipykernel" in sys.modules) and ("spyder" not in sys.modules):
                line_length = 80
            else:
                line_length, _ = get_terminal_size()

        noqubits = len(self.qubits)

        try:
            layers = self.build_layers()
        except TextDrawerCregBundle:
            self.cregbundle = False
            warn(
                'The parameter "cregbundle" was disabled, since an instruction needs to refer to '
                "individual classical wires",
                RuntimeWarning,
                2,
            )
            layers = self.build_layers()

        layer_groups = [[]]
        rest_of_the_line = line_length
        for layerno, layer in enumerate(layers):
            # Replace the Nones with EmptyWire
            layers[layerno] = EmptyWire.fillup_layer(layer, noqubits)

            TextDrawing.normalize_width(layer)

            if line_length == -1:
                # Do not use pagination (aka line breaking. aka ignore line_length).
                layer_groups[-1].append(layer)
                continue

            # chop the layer to the line_length (pager)
            layer_length = layers[layerno][0].length

            if layer_length < rest_of_the_line:
                layer_groups[-1].append(layer)
                rest_of_the_line -= layer_length
            else:
                layer_groups[-1].append(BreakWire.fillup_layer(len(layer), "»"))

                # New group
                layer_groups.append([BreakWire.fillup_layer(len(layer), "«")])
                rest_of_the_line = line_length - layer_groups[-1][-1][0].length

                layer_groups[-1].append(
                    InputWire.fillup_layer(self.wire_names(with_initial_state=False))
                )
                rest_of_the_line -= layer_groups[-1][-1][0].length

                layer_groups[-1].append(layer)
                rest_of_the_line -= layer_groups[-1][-1][0].length

        lines = []

        if self.global_phase:
            lines.append("global phase: %s" % pi_check(self.global_phase, ndigits=5))

        for layer_group in layer_groups:
            wires = list(zip(*layer_group))
            lines += self.draw_wires(wires)

        return lines

    def wire_names(self, with_initial_state=False):
        """Returns a list of names for each wire.

        Args:
            with_initial_state (bool): Optional (Default: False). If true, adds
                the initial value to the name.

        Returns:
            List: The list of wire names.
        """
        if with_initial_state:
            initial_qubit_value = "|0>"
            initial_clbit_value = "0 "
        else:
            initial_qubit_value = ""
            initial_clbit_value = ""

        qubit_labels = []
        if self.layout is None:
            for bit in self.qubits:
                label = "{name}_{index}: " + initial_qubit_value
                if self.bit_locations[bit]["register"] is not None:
                    qubit_labels.append(
                        label.format(
                            name=self.bit_locations[bit]["register"].name,
                            index=self.bit_locations[bit]["index"],
                            physical="",
                        )
                    )
                else:
                    qubit_labels.append(
                        label.format(name="", index=self.bit_locations[bit]["index"], physical="")
                    )

        else:
            for bit in self.qubits:
                bit_index = self.bit_locations[bit]["index"]
                if self.layout[bit_index]:
                    try:
                        layout_reg = next(
                            reg
                            for reg in self.layout.get_registers()
                            if self.layout[bit_index] in reg
                        )
                        label = "{name}_{index} -> {physical} " + initial_qubit_value
                        qubit_labels.append(
                            label.format(
                                name=layout_reg.name,
                                index=layout_reg[:].index(self.layout[bit_index]),
                                physical=bit_index,
                            )
                        )
                    except StopIteration:
                        label = "{name} -> {physical} " + initial_qubit_value
                        qubit_labels.append(label.format(name="", physical=bit_index))
                else:
                    qubit_labels.append("%s " % bit_index + initial_qubit_value)

        clbit_labels = []
        previous_creg = None
        for bit in self.clbits:
            register = self.bit_locations[bit]["register"]
            index = self.bit_locations[bit]["index"]
            if self.cregbundle and register is not None:
                if previous_creg and previous_creg == register:
                    continue
                previous_creg = register
                label = "{name}: {initial_value}{size}/"
                clbit_labels.append(
                    label.format(
                        name=register.name, initial_value=initial_clbit_value, size=register.size
                    )
                )
            else:
                label = "{name}_{index}: " + initial_clbit_value
                clbit_labels.append(
                    label.format(name=register.name if register is not None else "", index=index)
                )
        return qubit_labels + clbit_labels

    def should_compress(self, top_line, bot_line):
        """Decides if the top_line and bot_line should be merged,
        based on `self.vertical_compression`."""
        if self.vertical_compression == "high":
            return True
        if self.vertical_compression == "low":
            return False
        for top, bot in zip(top_line, bot_line):
            if top in ["┴", "╨"] and bot in ["┬", "╥"]:
                return False
        for line in (bot_line, top_line):
            no_spaces = line.replace(" ", "")
            if len(no_spaces) > 0 and all(c.isalpha() or c.isnumeric() for c in no_spaces):
                return False
        return True

    def draw_wires(self, wires):
        """Given a list of wires, creates a list of lines with the text drawing.

        Args:
            wires (list): A list of wires with nodes.
        Returns:
            list: A list of lines with the text drawing.
        """
        lines = []
        bot_line = None
        for wire in wires:
            # TOP
            top_line = ""
            for node in wire:
                top_line += node.top

            if bot_line is None:
                lines.append(top_line)
            else:
                if self.should_compress(top_line, bot_line):
                    lines.append(TextDrawing.merge_lines(lines.pop(), top_line))
                else:
                    lines.append(TextDrawing.merge_lines(lines[-1], top_line, icod="bot"))

            # MID
            mid_line = ""
            for node in wire:
                mid_line += node.mid
            lines.append(TextDrawing.merge_lines(lines[-1], mid_line, icod="bot"))

            # BOT
            bot_line = ""
            for node in wire:
                bot_line += node.bot
            lines.append(TextDrawing.merge_lines(lines[-1], bot_line, icod="bot"))

        return lines

    @staticmethod
    def label_for_conditional(node):
        """Creates the label for a conditional instruction."""
        return "= %s" % node.op.condition[1]

    @staticmethod
    def params_for_label(instruction):
        """Get the params and format them to add them to a label. None if there
        are no params or if the params are numpy.ndarrays."""
        op = instruction.op
        if not hasattr(op, "params"):
            return None
        if any(isinstance(param, ndarray) for param in op.params):
            return None

        ret = []
        for param in op.params:
            try:
                str_param = pi_check(param, ndigits=5)
                ret.append("%s" % str_param)
            except TypeError:
                ret.append("%s" % param)

        if len(",".join(ret)) > 100:
            ret = ret[0:2]
            ret.append("...")
        return ret

<<<<<<< HEAD
    @staticmethod
=======
>>>>>>> c91a114b
    def special_label(node):
        """Some instructions have special labels"""
        labels = {IGate: "I", SXGate: "√X", SXdgGate: "√Xdg"}
        node_type = type(node)
        return labels.get(node_type, None)

    @staticmethod
    def merge_lines(top, bot, icod="top"):
        """Merges two lines (top and bot) in a way that the overlapping makes sense.

        Args:
            top (str): the top line
            bot (str): the bottom line
            icod (top or bot): in case of doubt, which line should have priority? Default: "top".
        Returns:
            str: The merge of both lines.
        """
        ret = ""
        for topc, botc in zip(top, bot):
            if topc == botc:
                ret += topc
            elif topc in "┼╪" and botc == " ":
                ret += "│"
            elif topc == " ":
                ret += botc
            elif topc in "┬╥" and botc in " ║│" and icod == "top":
                ret += topc
            elif topc in "┬" and botc == " " and icod == "bot":
                ret += "│"
            elif topc in "╥" and botc == " " and icod == "bot":
                ret += "║"
            elif topc in "┬│" and botc == "═":
                ret += "╪"
            elif topc in "┬│" and botc == "─":
                ret += "┼"
            elif topc in "└┘║│░" and botc == " " and icod == "top":
                ret += topc
            elif topc in "─═" and botc == " " and icod == "top":
                ret += topc
            elif topc in "─═" and botc == " " and icod == "bot":
                ret += botc
            elif topc in "║╥" and botc in "═":
                ret += "╬"
            elif topc in "║╥" and botc in "─":
                ret += "╫"
            elif topc in "║╫╬" and botc in " ":
                ret += "║"
            elif topc == "└" and botc == "┌" and icod == "top":
                ret += "├"
            elif topc == "┘" and botc == "┐":
                ret += "┤"
            elif botc in "┐┌" and icod == "top":
                ret += "┬"
            elif topc in "┘└" and botc in "─" and icod == "top":
                ret += "┴"
            elif botc == " " and icod == "top":
                ret += topc
            else:
                ret += botc
        return ret

    @staticmethod
    def normalize_width(layer):
        """
        When the elements of the layer have different widths, sets the width to the max elements.

        Args:
            layer (list): A list of elements.
        """
        nodes = list(filter(lambda x: x is not None, layer))
        longest = max(node.length for node in nodes)
        for node in nodes:
            node.layer_width = longest

    @staticmethod
    def controlled_wires(node, layer):
        """
        Analyzes the node in the layer and checks if the controlled arguments are in
        the box or out of the box.

        Args:
            node (DAGNode): node to analyse
            layer (Layer): The layer in which the node is inserted.

        Returns:
            Tuple(list, list, list):
              - tuple: controlled arguments on top of the "node box", and its status
              - tuple: controlled arguments on bottom of the "node box", and its status
              - tuple: controlled arguments in the "node box", and its status
              - the rest of the arguments
        """
        op = node.op
        num_ctrl_qubits = op.num_ctrl_qubits
        ctrl_qubits = node.qargs[:num_ctrl_qubits]
        args_qubits = node.qargs[num_ctrl_qubits:]
        ctrl_state = f"{op.ctrl_state:b}".rjust(num_ctrl_qubits, "0")[::-1]

        in_box = list()
        top_box = list()
        bot_box = list()

        qubit_index = sorted(i for i, x in enumerate(layer.qubits) if x in args_qubits)

        for ctrl_qubit in zip(ctrl_qubits, ctrl_state):
            if min(qubit_index) > layer.qubits.index(ctrl_qubit[0]):
                top_box.append(ctrl_qubit)
            elif max(qubit_index) < layer.qubits.index(ctrl_qubit[0]):
                bot_box.append(ctrl_qubit)
            else:
                in_box.append(ctrl_qubit)
        return (top_box, bot_box, in_box, args_qubits)

    def _set_ctrl_state(self, node, conditional, ctrl_text, bottom):
        """Takes the ctrl_state from node.op and appends Bullet or OpenBullet
        to gates depending on whether the bit in ctrl_state is 1 or 0. Returns gates"""
        op = node.op
        gates = []
        num_ctrl_qubits = op.num_ctrl_qubits
        ctrl_qubits = node.qargs[:num_ctrl_qubits]
        cstate = f"{op.ctrl_state:b}".rjust(num_ctrl_qubits, "0")[::-1]
        for i in range(len(ctrl_qubits)):
            if cstate[i] == "1":
                gates.append(Bullet(conditional=conditional, label=ctrl_text, bottom=bottom))
            else:
                gates.append(OpenBullet(conditional=conditional, label=ctrl_text, bottom=bottom))
        return gates

    def _node_to_gate(self, node, layer):
        """Convert a dag op node into its corresponding Gate object, and establish
        any connections it introduces between qubits"""
        op = node.op
        current_cons = []
        connection_label = None
        conditional = False
        base_gate = getattr(op, "base_gate", None)

        params = get_param_str(op, "text", ndigits=5)
        if not isinstance(op, (Measure, SwapGate, Reset)) and not op._directive:
            gate_text, ctrl_text, _ = get_gate_ctrl_text(op, "text")
            gate_text = TextDrawing.special_label(op) or gate_text
            gate_text = gate_text + params

        if op.condition is not None:
            # conditional
            cllabel = TextDrawing.label_for_conditional(node)
            layer.set_cl_multibox(op.condition[0], cllabel, top_connect="╨")
            conditional = True

        # add in a gate that operates over multiple qubits
        def add_connected_gate(node, gates, layer, current_cons):
            for i, gate in enumerate(gates):
                actual_index = self.qubits.index(node.qargs[i])
                if actual_index not in [i for i, j in current_cons]:
                    layer.set_qubit(node.qargs[i], gate)
                    current_cons.append((actual_index, gate))

        if isinstance(op, Measure):
            gate = MeasureFrom()
            layer.set_qubit(node.qargs[0], gate)
            if self.cregbundle:
                layer.set_clbit(
                    node.cargs[0],
                    MeasureTo(str(self.bit_locations[node.cargs[0]]["index"])),
                )
            else:
                layer.set_clbit(node.cargs[0], MeasureTo())

        elif op._directive:
            # barrier
            if not self.plotbarriers:
                return layer, current_cons, connection_label

            for qubit in node.qargs:
                if qubit in self.qubits:
                    layer.set_qubit(qubit, Barrier())

        elif isinstance(op, SwapGate):
            # swap
            gates = [Ex(conditional=conditional) for _ in range(len(node.qargs))]
            add_connected_gate(node, gates, layer, current_cons)

        elif isinstance(op, Reset):
            # reset
            layer.set_qubit(node.qargs[0], ResetDisplay(conditional=conditional))

        elif isinstance(op, RZZGate):
            # rzz
            connection_label = "ZZ%s" % params
            gates = [Bullet(conditional=conditional), Bullet(conditional=conditional)]
            add_connected_gate(node, gates, layer, current_cons)

        elif len(node.qargs) == 1 and not node.cargs:
            # unitary gate
            layer.set_qubit(node.qargs[0], BoxOnQuWire(gate_text, conditional=conditional))

        elif isinstance(op, ControlledGate):
            params_array = TextDrawing.controlled_wires(node, layer)
            controlled_top, controlled_bot, controlled_edge, rest = params_array
            gates = self._set_ctrl_state(node, conditional, ctrl_text, bool(controlled_bot))
            if base_gate.name == "z":
                # cz
                gates.append(Bullet(conditional=conditional))
            elif base_gate.name in ["u1", "p"]:
                # cu1
                connection_label = "%s%s" % (base_gate.name.upper(), params)
                gates.append(Bullet(conditional=conditional))
            elif base_gate.name == "swap":
                # cswap
                gates += [Ex(conditional=conditional), Ex(conditional=conditional)]
                add_connected_gate(node, gates, layer, current_cons)
            elif base_gate.name == "rzz":
                # crzz
                connection_label = "ZZ%s" % params
                gates += [Bullet(conditional=conditional), Bullet(conditional=conditional)]
            elif len(rest) > 1:
                top_connect = "┴" if controlled_top else None
                bot_connect = "┬" if controlled_bot else None
                indexes = layer.set_qu_multibox(
                    rest,
                    gate_text,
                    conditional=conditional,
                    controlled_edge=controlled_edge,
                    top_connect=top_connect,
                    bot_connect=bot_connect,
                )
                for index in range(min(indexes), max(indexes) + 1):
                    # Dummy element to connect the multibox with the bullets
                    current_cons.append((index, DrawElement("")))
            else:
                gates.append(BoxOnQuWire(gate_text, conditional=conditional))
            add_connected_gate(node, gates, layer, current_cons)

        elif len(node.qargs) >= 2 and not node.cargs:
            layer.set_qu_multibox(node.qargs, gate_text, conditional=conditional)

        elif node.qargs and node.cargs:
            if self.cregbundle and node.cargs:
                raise TextDrawerCregBundle("TODO")
            layer._set_multibox(
                gate_text,
                qubits=node.qargs,
                clbits=node.cargs,
                conditional=conditional,
            )
        else:
            raise VisualizationError(
                "Text visualizer does not know how to handle this node: ", op.name
            )

        # sort into the order they were declared in, to ensure that connected boxes have
        # lines in the right direction
        current_cons.sort(key=lambda tup: tup[0])
        current_cons = [g for q, g in current_cons]

        return layer, current_cons, connection_label

    def build_layers(self):
        """
        Constructs layers.
        Returns:
            list: List of DrawElements.
        Raises:
            VisualizationError: When the drawing is, for some reason, impossible to be drawn.
        """
        wire_names = self.wire_names(with_initial_state=self.initial_state)
        if not wire_names:
            return []

        layers = [InputWire.fillup_layer(wire_names)]

        for node_layer in self.nodes:
            layer = Layer(self.qubits, self.clbits, self.cregbundle, self.cregs)

            for node in node_layer:
                layer, current_connections, connection_label = self._node_to_gate(node, layer)

                layer.connections.append((connection_label, current_connections))
            layer.connect_with("│")
            layers.append(layer.full_layer)

        return layers


class Layer:
    """A layer is the "column" of the circuit."""

    def __init__(self, qubits, clbits, cregbundle=False, cregs=None):
        cregs = [] if cregs is None else cregs

        self.qubits = qubits

        self._clbit_locations = {
            bit: {"register": register, "index": index}
            for register in cregs
            for index, bit in enumerate(register)
        }
        for index, bit in enumerate(clbits):
            if bit not in self._clbit_locations:
                self._clbit_locations[bit] = {"register": None, "index": index}

        if cregbundle:
            self.clbits = []
            previous_creg = None
            for bit in clbits:
                if previous_creg and previous_creg == self._clbit_locations[bit]["register"]:
                    continue
                previous_creg = self._clbit_locations[bit]["register"]
                self.clbits.append(previous_creg)
        else:
            self.clbits = clbits
        self.qubit_layer = [None] * len(qubits)
        self.connections = []
        self.clbit_layer = [None] * len(clbits)
        self.cregbundle = cregbundle

    @property
    def full_layer(self):
        """
        Returns the composition of qubits and classic wires.
        Returns:
            String: self.qubit_layer + self.clbit_layer
        """
        return self.qubit_layer + self.clbit_layer

    def set_qubit(self, qubit, element):
        """Sets the qubit to the element.

        Args:
            qubit (qbit): Element of self.qubits.
            element (DrawElement): Element to set in the qubit
        """
        self.qubit_layer[self.qubits.index(qubit)] = element

    def set_clbit(self, clbit, element):
        """Sets the clbit to the element.

        Args:
            clbit (cbit): Element of self.clbits.
            element (DrawElement): Element to set in the clbit
        """
        if self.cregbundle:
            self.clbit_layer[self.clbits.index(self._clbit_locations[clbit]["register"])] = element
        else:
            self.clbit_layer[self.clbits.index(clbit)] = element

    def _set_multibox(
        self,
        label,
        qubits=None,
        clbits=None,
        top_connect=None,
        bot_connect=None,
        conditional=False,
        controlled_edge=None,
    ):
        if qubits is not None and clbits is not None:
            cbit_index = sorted(i for i, x in enumerate(self.clbits) if x in clbits)
            qbit_index = sorted(i for i, x in enumerate(self.qubits) if x in qubits)

            # Further below, indices are used as wire labels. Here, get the length of
            # the longest label, and pad all labels with spaces to this length.
            wire_label_len = max(len(str(len(qubits) - 1)), len(str(len(clbits) - 1)))
            qargs = [
                str(qubits.index(qbit)).ljust(wire_label_len, " ")
                for qbit in self.qubits
                if qbit in qubits
            ]
            cargs = [
                str(clbits.index(cbit)).ljust(wire_label_len, " ")
                for cbit in self.clbits
                if cbit in clbits
            ]

            qubits = sorted(qubits, key=self.qubits.index)
            clbits = sorted(clbits, key=self.clbits.index)

            box_height = len(self.qubits) - min(qbit_index) + max(cbit_index) + 1

            self.set_qubit(qubits.pop(0), BoxOnQuWireTop(label, wire_label=qargs.pop(0)))
            order = 0
            for order, bit_i in enumerate(range(min(qbit_index) + 1, len(self.qubits))):
                if bit_i in qbit_index:
                    named_bit = qubits.pop(0)
                    wire_label = qargs.pop(0)
                else:
                    named_bit = self.qubits[bit_i]
                    wire_label = " " * wire_label_len
                self.set_qubit(
                    named_bit, BoxOnQuWireMid(label, box_height, order, wire_label=wire_label)
                )
            for order, bit_i in enumerate(range(max(cbit_index)), order + 1):
                if bit_i in cbit_index:
                    named_bit = clbits.pop(0)
                    wire_label = cargs.pop(0)
                else:
                    named_bit = self.clbits[bit_i]
                    wire_label = " " * wire_label_len
                self.set_clbit(
                    named_bit, BoxOnClWireMid(label, box_height, order, wire_label=wire_label)
                )
            self.set_clbit(
                clbits.pop(0), BoxOnClWireBot(label, box_height, wire_label=cargs.pop(0))
            )
            return cbit_index
        if qubits is None and clbits is not None:
            bits = list(clbits)
            bit_index = sorted(i for i, x in enumerate(self.clbits) if x in bits)
            wire_label_len = len(str(len(bits) - 1))
            bits.sort(key=self.clbits.index)
            qargs = [""] * len(bits)
            set_bit = self.set_clbit
            OnWire = BoxOnClWire
            OnWireTop = BoxOnClWireTop
            OnWireMid = BoxOnClWireMid
            OnWireBot = BoxOnClWireBot
        elif clbits is None and qubits is not None:
            bits = list(qubits)
            bit_index = sorted(i for i, x in enumerate(self.qubits) if x in bits)
            wire_label_len = len(str(len(bits) - 1))
            qargs = [
                str(bits.index(qbit)).ljust(wire_label_len, " ")
                for qbit in self.qubits
                if qbit in bits
            ]
            bits.sort(key=self.qubits.index)
            set_bit = self.set_qubit
            OnWire = BoxOnQuWire
            OnWireTop = BoxOnQuWireTop
            OnWireMid = BoxOnQuWireMid
            OnWireBot = BoxOnQuWireBot
        else:
            raise VisualizationError("_set_multibox error!.")

        control_index = {}
        if controlled_edge:
            for index, qubit in enumerate(self.qubits):
                for qubit_in_edge, value in controlled_edge:
                    if qubit == qubit_in_edge:
                        control_index[index] = "■" if value == "1" else "o"
        if len(bit_index) == 1:
            set_bit(bits[0], OnWire(label, top_connect=top_connect))
        else:
            box_height = max(bit_index) - min(bit_index) + 1
            set_bit(bits.pop(0), OnWireTop(label, top_connect=top_connect, wire_label=qargs.pop(0)))
            for order, bit_i in enumerate(range(min(bit_index) + 1, max(bit_index))):
                if bit_i in bit_index:
                    named_bit = bits.pop(0)
                    wire_label = qargs.pop(0)
                else:
                    named_bit = (self.qubits + self.clbits)[bit_i]
                    wire_label = " " * wire_label_len

                control_label = control_index.get(bit_i)
                set_bit(
                    named_bit,
                    OnWireMid(
                        label, box_height, order, wire_label=wire_label, control_label=control_label
                    ),
                )
            set_bit(
                bits.pop(0),
                OnWireBot(
                    label,
                    box_height,
                    bot_connect=bot_connect,
                    wire_label=qargs.pop(0),
                    conditional=conditional,
                ),
            )
        return bit_index

    def set_cl_multibox(self, creg, label, top_connect="┴"):
        """Sets the multi clbit box.

        Args:
            creg (string): The affected classical register.
            label (string): The label for the multi clbit box.
            top_connect (char): The char to connect the box on the top.
        """
        if self.cregbundle:
            self.set_clbit(creg[0], BoxOnClWire(label=label, top_connect=top_connect))
        else:
            clbit = [bit for bit in self.clbits if self._clbit_locations[bit]["register"] == creg]
            self._set_multibox(label, clbits=clbit, top_connect=top_connect)

    def set_qu_multibox(
        self,
        bits,
        label,
        top_connect=None,
        bot_connect=None,
        conditional=False,
        controlled_edge=None,
    ):
        """Sets the multi qubit box.

        Args:
            bits (list[int]): A list of affected bits.
            label (string): The label for the multi qubit box.
            top_connect (char): None or a char connector on the top
            bot_connect (char): None or a char connector on the bottom
            conditional (bool): If the box has a conditional
            controlled_edge (list): A list of bit that are controlled (to draw them at the edge)
        Return:
            List: A list of indexes of the box.
        """
        return self._set_multibox(
            label,
            qubits=bits,
            top_connect=top_connect,
            bot_connect=bot_connect,
            conditional=conditional,
            controlled_edge=controlled_edge,
        )

    def connect_with(self, wire_char):
        """Connects the elements in the layer using wire_char.

        Args:
            wire_char (char): For example '║' or '│'.
        """

        if len([qbit for qbit in self.qubit_layer if qbit is not None]) == 1:
            # Nothing to connect
            return

        for label, affected_bits in self.connections:

            if not affected_bits:
                continue

            affected_bits[0].connect(wire_char, ["bot"])
            for affected_bit in affected_bits[1:-1]:
                affected_bit.connect(wire_char, ["bot", "top"])

            affected_bits[-1].connect(wire_char, ["top"], label)

            if label:
                for affected_bit in affected_bits:
                    affected_bit.right_fill = len(label) + len(affected_bit.mid)<|MERGE_RESOLUTION|>--- conflicted
+++ resolved
@@ -621,8 +621,8 @@
         """Generates a list with lines. These lines form the text drawing.
 
         Args:
-            line_length (int): Optional. Breaks the circuit drawing to this length. This
-                               is useful when the drawing does not fit in the console. If
+            line_length (int): Optional. Breaks the circuit drawing to this length. This is
+                               useful when the drawing does not fit in the console. If
                                None (default), it will try to guess the console width using
                                shutil.get_terminal_size(). If you don't want pagination
                                at all, set line_length=-1.
@@ -837,32 +837,6 @@
         return "= %s" % node.op.condition[1]
 
     @staticmethod
-    def params_for_label(instruction):
-        """Get the params and format them to add them to a label. None if there
-        are no params or if the params are numpy.ndarrays."""
-        op = instruction.op
-        if not hasattr(op, "params"):
-            return None
-        if any(isinstance(param, ndarray) for param in op.params):
-            return None
-
-        ret = []
-        for param in op.params:
-            try:
-                str_param = pi_check(param, ndigits=5)
-                ret.append("%s" % str_param)
-            except TypeError:
-                ret.append("%s" % param)
-
-        if len(",".join(ret)) > 100:
-            ret = ret[0:2]
-            ret.append("...")
-        return ret
-
-<<<<<<< HEAD
-    @staticmethod
-=======
->>>>>>> c91a114b
     def special_label(node):
         """Some instructions have special labels"""
         labels = {IGate: "I", SXGate: "√X", SXdgGate: "√Xdg"}
