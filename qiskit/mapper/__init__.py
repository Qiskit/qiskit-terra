# -*- coding: utf-8 -*-

# Copyright 2017, IBM.
#
# This source code is licensed under the Apache License, Version 2.0 found in
# the LICENSE.txt file in the root directory of this source tree.

"""Utils for mapping."""

from ._compiling import two_qubit_kak, euler_angles_1q
<<<<<<< HEAD
from ._coupling import Coupling, coupling_dict2list, coupling_list2dict
from ._layout import Layout
=======
from ._coupling import Coupling
from ._couplingerror import CouplingError
>>>>>>> f57f633a
from ._mappererror import MapperError
from ._mapping import (swap_mapper, direction_mapper, cx_cancellation,
                       optimize_1q_gates, remove_last_measurements,
                       return_last_measurements)<|MERGE_RESOLUTION|>--- conflicted
+++ resolved
@@ -8,13 +8,9 @@
 """Utils for mapping."""
 
 from ._compiling import two_qubit_kak, euler_angles_1q
-<<<<<<< HEAD
-from ._coupling import Coupling, coupling_dict2list, coupling_list2dict
-from ._layout import Layout
-=======
 from ._coupling import Coupling
 from ._couplingerror import CouplingError
->>>>>>> f57f633a
+from ._layout import Layout
 from ._mappererror import MapperError
 from ._mapping import (swap_mapper, direction_mapper, cx_cancellation,
                        optimize_1q_gates, remove_last_measurements,
