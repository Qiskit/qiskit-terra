# -*- coding: utf-8 -*-
# pylint: disable=invalid-name

# Copyright 2017 IBM RESEARCH. All Rights Reserved.
#
# Licensed under the Apache License, Version 2.0 (the "License");
# you may not use this file except in compliance with the License.
# You may obtain a copy of the License at
#
#     http://www.apache.org/licenses/LICENSE-2.0
#
# Unless required by applicable law or agreed to in writing, software
# distributed under the License is distributed on an "AS IS" BASIS,
# WITHOUT WARRANTIES OR CONDITIONS OF ANY KIND, either express or implied.
# See the License for the specific language governing permissions and
# limitations under the License.
# =============================================================================

"""
Layout module to assist with mapping circuit qubits onto physical qubits.
"""
import sys
import copy
import logging
import math
import numpy as np
import networkx as nx
import pprint
from ._mappererror import MapperError
from qiskit.qasm import Qasm
import qiskit.unroll as unroll


logger = logging.getLogger(__name__)


# Notes:
# Measurements may occur and be followed by swaps that result in repeated
# measurement of the same qubit. Near-term experiments cannot implement
# these circuits, so we may need to modify the algorithm.
# It can happen that a swap in a deeper layer can be removed by permuting
# qubits in the layout. We don't do this.
# It can happen that initial swaps can be removed or partly simplified
# because the initial state is zero. We don't do this.


def layer_permutation(layer_partition, layout, qubit_subset, coupling, trials):
    """Find a swap circuit that implements a permutation for this layer.

    The goal is to swap qubits such that qubits in the same two-qubit gates
    are adjacent.

    Based on Sergey Bravyi's algorithm.

    The layer_partition is a list of (qu)bit lists and each qubit is a
    tuple (qreg, index).
    The layout is a dict mapping qubits in the circuit to qubits in the
    coupling graph and represents the current positions of the data.
    The qubit_subset is the subset of qubits in the coupling graph that
    we have chosen to map into.
    The coupling is a CouplingGraph.
    TRIALS is the number of attempts the randomized algorithm makes.

    Returns: success_flag, best_circ, best_d, best_layout, trivial_flag

    If success_flag is True, then best_circ contains an OPENQASM string with
    the swap circuit, best_d contains the depth of the swap circuit, and
    best_layout contains the new positions of the data qubits after the
    swap circuit has been applied. The trivial_flag is set if the layer
    has no multi-qubit gates.
    """
    logger.debug("layer_permutation: ----- enter -----")
    logger.debug("layer_permutation: layer_partition = %s",
                 pprint.pformat(layer_partition))
    logger.debug("layer_permutation: layout = %s",
                 pprint.pformat(layout))
    logger.debug("layer_permutation: qubit_subset = %s",
                 pprint.pformat(qubit_subset))
    logger.debug("layer_permutation: trials = %s", trials)
    rev_layout = {b: a for a, b in layout.items()}
    gates = []
    for layer in layer_partition:
        if len(layer) > 2:
            raise MapperError("Layer contains >2 qubit gates")
        elif len(layer) == 2:
            gates.append(tuple(layer))

    logger.debug("layer_permutation: gates = %s", pprint.pformat(gates))

    # Can we already apply the gates?
    dist = sum([coupling.distance(layout[g[0]],
                                  layout[g[1]]) for g in gates])
    logger.debug("layer_permutation: dist = %s", dist)
    if dist == len(gates):
        logger.debug("layer_permutation: done already")
        logger.debug("layer_permutation: ----- exit -----")
        return True, "", 0, layout, len(gates) == 0

    # Begin loop over trials of randomized algorithm
    n = coupling.size()
    best_d = sys.maxsize  # initialize best depth
    best_circ = None  # initialize best swap circuit
    best_layout = None  # initialize best final layout
    for trial in range(trials):

        logger.debug("layer_permutation: trial %s", trial)
        trial_layout = copy.deepcopy(layout)
        rev_trial_layout = copy.deepcopy(rev_layout)
        trial_circ = ""  # circuit produced in this trial

        # Compute Sergey's randomized distance
        xi = {}
        for i in coupling.get_qubits():
            xi[i] = {}
        for i in coupling.get_qubits():
            for j in coupling.get_qubits():
                scale = 1.0 + np.random.normal(0.0, 1.0 / n)
                xi[i][j] = scale * coupling.distance(i, j)**2
                xi[j][i] = xi[i][j]

        # Loop over depths d up to a max depth of 2n+1
        d = 1
        circ = ""  # circuit for this swap slice
        while d < 2*n+1:
            # Set of available qubits
            qubit_set = set(qubit_subset)
            # While there are still qubits available
            while qubit_set:
                # Compute the objective function
                min_cost = sum([xi[trial_layout[g[0]]][trial_layout[g[1]]]
                                for g in gates])
                # Try to decrease objective function
                progress_made = False
                # Loop over edges of coupling graph
                for e in coupling.get_edges():
                    # Are the qubits available?
                    if e[0] in qubit_set and e[1] in qubit_set:
                        # Try this edge to reduce the cost
                        new_layout = copy.deepcopy(trial_layout)
                        new_layout[rev_trial_layout[e[0]]] = e[1]
                        new_layout[rev_trial_layout[e[1]]] = e[0]
                        rev_new_layout = copy.deepcopy(rev_trial_layout)
                        rev_new_layout[e[0]] = rev_trial_layout[e[1]]
                        rev_new_layout[e[1]] = rev_trial_layout[e[0]]
                        # Compute the objective function
                        new_cost = sum([xi[new_layout[g[0]]][new_layout[g[1]]]
                                        for g in gates])
                        # Record progress if we succceed
                        if new_cost < min_cost:
                            logger.debug("layer_permutation: progress! "
                                         "min_cost = %s", min_cost)
                            progress_made = True
                            min_cost = new_cost
                            opt_layout = new_layout
                            rev_opt_layout = rev_new_layout
                            opt_edge = e

                # Were there any good choices?
                if progress_made:
                    qubit_set.remove(opt_edge[0])
                    qubit_set.remove(opt_edge[1])
                    trial_layout = opt_layout
                    rev_trial_layout = rev_opt_layout
                    circ += "swap %s[%d],%s[%d]; " % (opt_edge[0][0],
                                                      opt_edge[0][1],
                                                      opt_edge[1][0],
                                                      opt_edge[1][1])
                    logger.debug("layer_permutation: chose pair %s",
                                 pprint.pformat(opt_edge))
                else:
                    break

            # We have either run out of qubits or failed to improve
            # Compute the coupling graph distance
            dist = sum([coupling.distance(trial_layout[g[0]],
                                          trial_layout[g[1]]) for g in gates])
            logger.debug("layer_permutation: dist = %s", dist)
            # If all gates can be applied now, we are finished
            # Otherwise we need to consider a deeper swap circuit
            if dist == len(gates):
                logger.debug("layer_permutation: all can be applied now")
                trial_circ += circ
                break

            # Increment the depth
            d += 1
            logger.debug("layer_permutation: increment depth to %s", d)

        # Either we have succeeded at some depth d < dmax or failed
        dist = sum([coupling.distance(trial_layout[g[0]],
                                      trial_layout[g[1]]) for g in gates])
        logger.debug("layer_permutation: dist = %s", dist)
        if dist == len(gates):
            if d < best_d:
                logger.debug("layer_permutation: got circuit with depth %s", d)
                best_circ = trial_circ
                best_layout = trial_layout
            best_d = min(best_d, d)

    if best_circ is None:
        logger.debug("layer_permutation: failed!")
        logger.debug("layer_permutation: ----- exit -----")
        return False, None, None, None, False
    else:
        logger.debug("layer_permutation: done")
        logger.debug("layer_permutation: ----- exit -----")
        return True, best_circ, best_d, best_layout, False


def direction_mapper(circuit_graph, coupling_graph):
    """Change the direction of CNOT gates to conform to CouplingGraph.

    circuit_graph = input DAGCircuit
    coupling_graph = corresponding CouplingGraph

    Adds "h" to the circuit basis.

    Returns a DAGCircuit object containing a circuit equivalent to
    circuit_graph but with CNOT gate directions matching the edges
    of coupling_graph. Raises an exception if the circuit_graph
    does not conform to the coupling_graph.
    """
    if "cx" not in circuit_graph.basis:
        return circuit_graph
    if circuit_graph.basis["cx"] != (2, 0, 0):
        raise MapperError("cx gate has unexpected signature %s" %
                          circuit_graph.basis["cx"])
    flipped_qasm = "OPENQASM 2.0;\n" + \
                   "gate cx c,t { CX c,t; }\n" + \
                   "gate u2(phi,lambda) q { U(pi/2,phi,lambda) q; }\n" + \
                   "gate h a { u2(0,pi) a; }\n" + \
                   "gate cx_flipped a,b { h a; h b; cx b, a; h a; h b; }\n" + \
                   "qreg q[2];\n" + \
                   "cx_flipped q[0],q[1];\n"
    u = unroll.Unroller(Qasm(data=flipped_qasm).parse(),
                        unroll.DAGBackend(["cx", "h"]))
    flipped_cx_circuit = u.execute()
    cx_node_list = circuit_graph.get_named_nodes("cx")
    cg_edges = coupling_graph.get_edges()
    for cx_node in cx_node_list:
        nd = circuit_graph.multi_graph.node[cx_node]
        cxedge = tuple(nd["qargs"])
        if cxedge in cg_edges:
            logger.debug("cx %s[%d], %s[%d] -- OK",
                         cxedge[0][0], cxedge[0][1],
                         cxedge[1][0], cxedge[1][1])
            continue
        elif (cxedge[1], cxedge[0]) in cg_edges:
            circuit_graph.substitute_circuit_one(cx_node,
                                                 flipped_cx_circuit,
                                                 wires=[("q", 0), ("q", 1)])
            logger.debug("cx %s[%d], %s[%d] -FLIP",
                         cxedge[0][0], cxedge[0][1],
                         cxedge[1][0], cxedge[1][1])
        else:
            raise MapperError("circuit incompatible with CouplingGraph: "
                              "cx on %s", pprint.pformat(cxedge))
    return circuit_graph


def update_qasm(i, first_layer, best_layout, best_d,
                best_circ, circuit_graph, layer_list):
    """Update the QASM string for an iteration of swap_mapper.

    i = layer number
    first_layer = True if this is the first layer with multi-qubit gates
    best_layout = layout returned from swap algorithm
    best_d = depth returns from swap algorithm
    best_circ = swap circuit returned from swap algorithm
    circuit_graph = original input circuit
    layer_list = list of circuit objects for each layer

    Return openqasm_output, the QASM string to append.
    """
    openqasm_output = ""
    layout = best_layout

    # If this is the first layer with multi-qubit gates,
    # output all layers up to this point and ignore any
    # swap gates. Set the initial layout.
    if first_layer:
        logger.debug("update_qasm_and_layout: first multi-qubit gate layer")
        # Output all layers up to this point
        openqasm_output += circuit_graph.qasm(
            add_swap=True,
            decls_only=True,
            aliases=layout)
        for j in range(i+1):
            openqasm_output += layer_list[j]["graph"].qasm(
                no_decls=True,
                aliases=layout)
    # Otherwise, we output the current layer and the associated swap gates.
    else:
        # Output any swaps
        if best_d > 0:
            logger.debug("update_qasm_and_layout: swaps in this layer, "
                         "depth %d", best_d)
            openqasm_output += best_circ
        else:
            logger.debug("update_qasm_and_layout: no swaps in this layer")
        # Output this layer
        openqasm_output += layer_list[i]["graph"].qasm(
            no_decls=True,
            aliases=layout)
    return openqasm_output


def swap_mapper(circuit_graph, coupling_graph,
                initial_layout=None,
                basis="cx,u1,u2,u3,id", trials=20):
    """Map a DAGCircuit onto a CouplingGraph using swap gates.

    Args:
        circuit_graph (DAGCircuit): input DAG circuit
        coupling_graph (CouplingGraph): coupling graph to map onto
        initial_layout (dict): dict from qubits of circuit_graph to qubits
            of coupling_graph (optional)
        basis (str, optional): basis string specifying basis of output
            DAGCircuit

    Returns:
        Returns a DAGCircuit object containing a circuit equivalent to
        circuit_graph that respects couplings in coupling_graph, and
        a layout dict mapping qubits of circuit_graph into qubits
        of coupling_graph. The layout may differ from the initial_layout
        if the first layer of gates cannot be executed on the
        initial_layout.
    """
    if circuit_graph.width() > coupling_graph.size():
        raise MapperError("Not enough qubits in CouplingGraph")

    # Schedule the input circuit
    layerlist = circuit_graph.layers()
<<<<<<< HEAD
    if verbose:
        print("schedule:")
        for i,v in enumerate(layerlist):
            print("    %d: %s" % (i, v["partition"]))
=======
    logger.debug("schedule:")
    for i in range(len(layerlist)):
        logger.debug("    %d: %s", i, layerlist[i]["partition"])
>>>>>>> a7e076c8

    if initial_layout is not None:
        # Check the input layout
        circ_qubits = circuit_graph.get_qubits()
        coup_qubits = coupling_graph.get_qubits()
        qubit_subset = []
        for k, v in initial_layout.items():
            qubit_subset.append(v)
            if k not in circ_qubits:
                raise MapperError("initial_layout qubit %s[%d] not in input "
                                  "DAGCircuit" % (k[0], k[1]))
            if v not in coup_qubits:
                raise MapperError("initial_layout qubit %s[%d] not in input "
                                  "CouplingGraph" % (v[0], v[1]))
    else:
        # Supply a default layout
        qubit_subset = coupling_graph.get_qubits()
        qubit_subset = qubit_subset[0:circuit_graph.width()]
        initial_layout = {a: b for a, b in
                          zip(circuit_graph.get_qubits(), qubit_subset)}

    # Find swap circuit to preceed to each layer of input circuit
    layout = copy.deepcopy(initial_layout)
    openqasm_output = ""
    first_layer = True  # True until first layer is output
    logger.debug("initial_layout = %s", layout)

    # Iterate over layers
    for i, layer in enumerate(layerlist):

        # Attempt to find a permutation for this layer
        success_flag, best_circ, best_d, best_layout, trivial_flag \
            = layer_permutation(layer["partition"], layout,
                                qubit_subset, coupling_graph, trials)
        logger.debug("swap_mapper: layer %d", i)
        logger.debug("swap_mapper: success_flag=%s,best_d=%s,trivial_flag=%s",
                     success_flag, str(best_d), trivial_flag)

<<<<<<< HEAD
=======
        # If this layer is only single-qubit gates,
        # and we have yet to see multi-qubit gates,
        # continue to the next iteration
        if trivial_flag and first_layer:
            logger.debug("swap_mapper: skip to next layer")
            continue

>>>>>>> a7e076c8
        # If this fails, try one gate at a time in this layer
        if not success_flag:
            logger.debug("swap_mapper: failed, layer %d, "
                         "retrying sequentially", i)
            serial_layerlist = layer["graph"].serial_layers()

            # Go through each gate in the layer
            for j, serial_layer in enumerate(serial_layerlist):

                success_flag, best_circ, best_d, best_layout, trivial_flag \
                    = layer_permutation(serial_layer["partition"],
                                        layout, qubit_subset, coupling_graph,
                                        trials)
                logger.debug("swap_mapper: layer %d, sublayer %d", i, j)
                logger.debug("swap_mapper: success_flag=%s,best_d=%s,"
                             "trivial_flag=%s",
                             success_flag, str(best_d), trivial_flag)

                # Give up if we fail again
                if not success_flag:
                    raise MapperError("swap_mapper failed: " +
                                      "layer %d, sublayer %d" % (i, j) +
                                      ", \"%s\"" %
                                      serial_layer["graph"].qasm(
                                          no_decls=True,
                                          aliases=layout))

                # If this layer is only single-qubit gates,
                # and we have yet to see multi-qubit gates,
                # continue to the next inner iteration
                if trivial_flag and first_layer:
                    logger.debug("swap_mapper: skip to next sublayer")
                    continue

                # Update the record of qubit positions for each inner iteration
                layout = best_layout
                # Update the QASM
                openqasm_output += update_qasm(j, first_layer,
                                               best_layout, best_d,
                                               best_circ, circuit_graph,
                                               serial_layerlist)
                # Update initial layout
                if first_layer:
                    initial_layout = layout
                    first_layer = False

        else:
            # Update the record of qubit positions for each iteration
            layout = best_layout

            # Update the QASM
            openqasm_output += update_qasm(i, first_layer,
                                           best_layout, best_d,
                                           best_circ, circuit_graph,
                                           layerlist)
            # Update initial layout
            if first_layer:
                initial_layout = layout
                first_layer = False

    # If first_layer is still set, the circuit only has single-qubit gates
    # so we can use the initial layout to output the entire circuit
    if first_layer:
        layout = initial_layout
        openqasm_output += circuit_graph.qasm(
            add_swap=True,
            decls_only=True,
            aliases=layout)
        for i, layer in enumerate(layerlist):
            openqasm_output += layer["graph"].qasm(
                no_decls=True,
                aliases=layout)

    # Parse openqasm_output into DAGCircuit object
    basis += ",swap"
    ast = Qasm(data=openqasm_output).parse()
    u = unroll.Unroller(ast, unroll.DAGBackend(basis.split(",")))
    return u.execute(), initial_layout


def test_trig_solution(theta, phi, lamb, xi, theta1, theta2):
    r"""Test if arguments are a solution to a system of equations.

    .. math::
       \cos(\phi+\lambda) \cos(\\theta) = \cos(xi) * \cos(\\theta1+\\theta2)

       \sin(\phi+\lambda) \cos(\\theta) = \sin(xi) * \cos(\\theta1-\\theta2)

       \cos(\phi-\lambda) \sin(\\theta) = \cos(xi) * \sin(\\theta1+\\theta2)

       \sin(\phi-\lambda) \sin(\\theta) = \sin(xi) * \sin(-\\theta1+\\theta2)

    Returns the maximum absolute difference between right and left hand sides.
    """
    delta1 = math.cos(phi + lamb) * math.cos(theta) - \
        math.cos(xi) * math.cos(theta1 + theta2)
    delta2 = math.sin(phi + lamb) * math.cos(theta) - \
        math.sin(xi) * math.cos(theta1 - theta2)
    delta3 = math.cos(phi - lamb) * math.sin(theta) - \
        math.cos(xi) * math.sin(theta1 + theta2)
    delta4 = math.sin(phi - lamb) * math.sin(theta) - \
        math.sin(xi) * math.sin(-theta1 + theta2)
    return max(map(abs, [delta1, delta2, delta3, delta4]))


def yzy_to_zyz(xi, theta1, theta2, eps=1e-9):
    """Express a Y.Z.Y single qubit gate as a Z.Y.Z gate.

    Solve the equation

    .. math::

    Ry(2*theta1).Rz(2*xi).Ry(2*theta2) = Rz(2*phi).Ry(2*theta).Rz(2*lambda)

    for theta, phi, and lambda. This is equivalent to solving the system
    given in the comment for test_solution. Use eps for comparisons with zero.

    Return a solution theta, phi, and lambda.
    """
    solutions = []  # list of potential solutions
    # Four cases to avoid singularities
    if abs(math.cos(xi)) < eps / 10:
        solutions.append((theta2 - theta1, xi, 0.0))
    elif abs(math.sin(theta1 + theta2)) < eps / 10:
        phi_minus_lambda = [
            math.pi / 2,
            3 * math.pi / 2,
            math.pi / 2,
            3 * math.pi / 2]
        stheta_1 = math.asin(math.sin(xi) * math.sin(-theta1 + theta2))
        stheta_2 = math.asin(-math.sin(xi) * math.sin(-theta1 + theta2))
        stheta_3 = math.pi - stheta_1
        stheta_4 = math.pi - stheta_2
        stheta = [stheta_1, stheta_2, stheta_3, stheta_4]
        phi_plus_lambda = list(map(lambda x:
                                   math.acos(math.cos(theta1 + theta2) *
                                             math.cos(xi) / math.cos(x)),
                                   stheta))
        sphi = [(term[0] + term[1]) / 2 for term in
                zip(phi_plus_lambda, phi_minus_lambda)]
        slam = [(term[0] - term[1]) / 2 for term in
                zip(phi_plus_lambda, phi_minus_lambda)]
        solutions = list(zip(stheta, sphi, slam))
    elif abs(math.cos(theta1 + theta2)) < eps / 10:
        phi_plus_lambda = [
            math.pi / 2,
            3 * math.pi / 2,
            math.pi / 2,
            3 * math.pi / 2]
        stheta_1 = math.acos(math.sin(xi) * math.cos(theta1 - theta2))
        stheta_2 = math.acos(-math.sin(xi) * math.cos(theta1 - theta2))
        stheta_3 = -stheta_1
        stheta_4 = -stheta_2
        stheta = [stheta_1, stheta_2, stheta_3, stheta_4]
        phi_minus_lambda = list(map(lambda x:
                                    math.acos(math.sin(theta1 + theta2) *
                                              math.cos(xi) / math.sin(x)),
                                    stheta))
        sphi = [(term[0] + term[1]) / 2 for term in
                zip(phi_plus_lambda, phi_minus_lambda)]
        slam = [(term[0] - term[1]) / 2 for term in
                zip(phi_plus_lambda, phi_minus_lambda)]
        solutions = list(zip(stheta, sphi, slam))
    else:
        phi_plus_lambda = math.atan(math.sin(xi) * math.cos(theta1 - theta2) /
                                    (math.cos(xi) * math.cos(theta1 + theta2)))
        phi_minus_lambda = math.atan(math.sin(xi) * math.sin(-theta1 +
                                                             theta2) /
                                     (math.cos(xi) * math.sin(theta1 +
                                                              theta2)))
        sphi = (phi_plus_lambda + phi_minus_lambda) / 2
        slam = (phi_plus_lambda - phi_minus_lambda) / 2
        solutions.append((math.acos(math.cos(xi) * math.cos(theta1 + theta2) /
                                    math.cos(sphi + slam)), sphi, slam))
        solutions.append((math.acos(math.cos(xi) * math.cos(theta1 + theta2) /
                                    math.cos(sphi + slam + math.pi)),
                          sphi + math.pi / 2,
                          slam + math.pi / 2))
        solutions.append((math.acos(math.cos(xi) * math.cos(theta1 + theta2) /
                                    math.cos(sphi + slam)),
                          sphi + math.pi / 2, slam - math.pi / 2))
        solutions.append((math.acos(math.cos(xi) * math.cos(theta1 + theta2) /
                                    math.cos(sphi + slam + math.pi)),
                          sphi + math.pi, slam))
    # Select the first solution with the required accuracy
    deltas = list(map(lambda x: test_trig_solution(x[0], x[1], x[2],
                                                   xi, theta1, theta2),
                      solutions))
    for delta_sol in zip(deltas, solutions):
        if delta_sol[0] < eps:
            return delta_sol[1]
    logger.debug("xi=%s", xi)
    logger.debug("theta1=%s", theta1)
    logger.debug("theta2=%s", theta2)
    logger.debug("solutions=%s", pprint.pformat(solutions))
    logger.debug("deltas=%s", pprint.pformat(deltas))
    assert False, "Error! No solution found. This should not happen."


def compose_u3(theta1, phi1, lambda1, theta2, phi2, lambda2):
    """Return a triple theta, phi, lambda for the product.

    u3(theta, phi, lambda)
       = u3(theta1, phi1, lambda1).u3(theta2, phi2, lambda2)
       = Rz(phi1).Ry(theta1).Rz(lambda1+phi2).Ry(theta2).Rz(lambda2)
       = Rz(phi1).Rz(phi').Ry(theta').Rz(lambda').Rz(lambda2)
       = u3(theta', phi1 + phi', lambda2 + lambda')

    Return theta, phi, lambda.
    """
    # Careful with the factor of two in yzy_to_zyz
    thetap, phip, lambdap = yzy_to_zyz((lambda1 + phi2) / 2.0,
                                       theta1 / 2.0, theta2 / 2.0)
    return (2.0 * thetap, phi1 + 2.0 * phip, lambda2 + 2.0 * lambdap)


def cx_cancellation(circuit):
    """Cancel back-to-back "cx" gates in circuit."""
    runs = circuit.collect_runs(["cx"])
    for run in runs:
        # Partition the run into chunks with equal gate arguments
        partition = []
        chunk = []
        for i in range(len(run) - 1):
            chunk.append(run[i])
            qargs0 = circuit.multi_graph.node[run[i]]["qargs"]
            qargs1 = circuit.multi_graph.node[run[i + 1]]["qargs"]
            if qargs0 != qargs1:
                partition.append(chunk)
                chunk = []
        chunk.append(run[-1])
        partition.append(chunk)
        # Simplify each chunk in the partition
        for chunk in partition:
            if len(chunk) % 2 == 0:
                for n in chunk:
                    circuit._remove_op_node(n)
            else:
                for n in chunk[1:]:
                    circuit._remove_op_node(n)


def optimize_1q_gates(circuit):
    """Simplify runs of single qubit gates in the QX basis.

    Return a new circuit that has been optimized.
    """
    qx_basis = ["u1", "u2", "u3", "cx", "id"]
    urlr = unroll.Unroller(Qasm(data=circuit.qasm(qeflag=True)).parse(),
                           unroll.DAGBackend(qx_basis))
    unrolled = urlr.execute()

    runs = unrolled.collect_runs(["u1", "u2", "u3", "id"])
    for run in runs:
        qname = unrolled.multi_graph.node[run[0]]["qargs"][0]
        right_name = "u1"
        right_parameters = (0.0, 0.0, 0.0)  # (theta, phi, lambda)
        for node in run:
            nd = unrolled.multi_graph.node[node]
            assert nd["condition"] is None, "internal error"
            assert len(nd["qargs"]) == 1, "internal error"
            assert nd["qargs"][0] == qname, "internal error"
            left_name = nd["name"]
            assert left_name in ["u1", "u2", "u3", "id"], "internal error"
            if left_name == "u1":
                left_parameters = (0.0, 0.0, float(nd["params"][0]))
            elif left_name == "u2":
                left_parameters = (math.pi / 2, float(nd["params"][0]),
                                   float(nd["params"][1]))
            elif left_name == "u3":
                left_parameters = tuple(map(float, nd["params"]))
            else:
                left_name = "u1"  # replace id with u1
                left_parameters = (0.0, 0.0, 0.0)
            # Compose gates
            name_tuple = (left_name, right_name)
            if name_tuple == ("u1", "u1"):
                # u1(lambda1) * u1(lambda2) = u1(lambda1 + lambda2)
                right_parameters = (0.0, 0.0, right_parameters[2] +
                                    left_parameters[2])
            elif name_tuple == ("u1", "u2"):
                # u1(lambda1) * u2(phi2, lambda2) = u2(phi2 + lambda1, lambda2)
                right_parameters = (math.pi / 2, right_parameters[1] +
                                    left_parameters[2], right_parameters[2])
            elif name_tuple == ("u2", "u1"):
                # u2(phi1, lambda1) * u1(lambda2) = u2(phi1, lambda1 + lambda2)
                right_name = "u2"
                right_parameters = (math.pi / 2, left_parameters[1],
                                    right_parameters[2] + left_parameters[2])
            elif name_tuple == ("u1", "u3"):
                # u1(lambda1) * u3(theta2, phi2, lambda2) =
                #     u3(theta2, phi2 + lambda1, lambda2)
                right_parameters = (right_parameters[0], right_parameters[1] +
                                    left_parameters[2], right_parameters[2])
            elif name_tuple == ("u3", "u1"):
                # u3(theta1, phi1, lambda1) * u1(lambda2) =
                #     u3(theta1, phi1, lambda1 + lambda2)
                right_name = "u3"
                right_parameters = (left_parameters[0], left_parameters[1],
                                    right_parameters[2] + left_parameters[2])
            elif name_tuple == ("u2", "u2"):
                # Using Ry(pi/2).Rz(2*lambda).Ry(pi/2) =
                #    Rz(pi/2).Ry(pi-2*lambda).Rz(pi/2),
                # u2(phi1, lambda1) * u2(phi2, lambda2) =
                #    u3(pi - lambda1 - phi2, phi1 + pi/2, lambda2 + pi/2)
                right_name = "u3"
                right_parameters = (math.pi - left_parameters[2] -
                                    right_parameters[1], left_parameters[1] +
                                    math.pi / 2, right_parameters[2] +
                                    math.pi / 2)
            else:
                # For composing u3's or u2's with u3's, use
                # u2(phi, lambda) = u3(pi/2, phi, lambda)
                # together with the qiskit.mapper.compose_u3 method.
                right_name = "u3"
                right_parameters = compose_u3(left_parameters[0],
                                              left_parameters[1],
                                              left_parameters[2],
                                              right_parameters[0],
                                              right_parameters[1],
                                              right_parameters[2])
            # Here down, when we simplify, we add f(theta) to lambda to correct
            # the global phase when f(theta) is 2*pi. This isn't necessary but
            # the other steps preserve the global phase, so we continue.
            epsilon = 1e-9  # for comparison with zero
            # Y rotation is 0 mod 2*pi, so the gate is a u1
            if abs(right_parameters[0] % 2.0 * math.pi) < epsilon \
               and right_name != "u1":
                right_name = "u1"
                right_parameters = (0.0, 0.0, right_parameters[1] +
                                    right_parameters[2] +
                                    right_parameters[0])
            # Y rotation is pi/2 or -pi/2 mod 2*pi, so the gate is a u2
            if right_name == "u3":
                # theta = pi/2 + 2*k*pi
                if abs((right_parameters[0] - math.pi / 2) % 2.0 * math.pi) \
                   < epsilon:
                    right_name = "u2"
                    right_parameters = (math.pi / 2, right_parameters[1],
                                        right_parameters[2] +
                                        (right_parameters[0] - math.pi / 2))
                # theta = -pi/2 + 2*k*pi
                if abs((right_parameters[0] + math.pi / 2) % 2.0 * math.pi) \
                   < epsilon:
                    right_name = "u2"
                    right_parameters = (math.pi / 2, right_parameters[1] +
                                        math.pi, right_parameters[2] -
                                        math.pi + (right_parameters[0] +
                                                   math.pi / 2))
            # u1 and lambda is 0 mod 4*pi so gate is nop
            if right_name == "u1" and \
               abs(right_parameters[2] % 4.0 * math.pi) < epsilon:
                right_name = "nop"
        # Replace the data of the first node in the run
        new_params = []
        if right_name == "u1":
            new_params.append(right_parameters[2])
        if right_name == "u2":
            new_params = [right_parameters[1], right_parameters[2]]
        if right_name == "u3":
            new_params = list(right_parameters)
        nx.set_node_attributes(unrolled.multi_graph, 'name',
                               {run[0]: right_name})
        nx.set_node_attributes(unrolled.multi_graph, 'params',
                               {run[0]: tuple(map(str, new_params))})
        # Delete the other nodes in the run
        for node in run[1:]:
            unrolled._remove_op_node(node)
        if right_name == "nop":
            unrolled._remove_op_node(run[0])
    return unrolled<|MERGE_RESOLUTION|>--- conflicted
+++ resolved
@@ -331,16 +331,9 @@
 
     # Schedule the input circuit
     layerlist = circuit_graph.layers()
-<<<<<<< HEAD
-    if verbose:
-        print("schedule:")
-        for i,v in enumerate(layerlist):
-            print("    %d: %s" % (i, v["partition"]))
-=======
     logger.debug("schedule:")
-    for i in range(len(layerlist)):
-        logger.debug("    %d: %s", i, layerlist[i]["partition"])
->>>>>>> a7e076c8
+    for i,v in enumerate(layerlist):
+        logger.debug("    %d: %s", (i, v["partition"]))
 
     if initial_layout is not None:
         # Check the input layout
@@ -379,16 +372,6 @@
         logger.debug("swap_mapper: success_flag=%s,best_d=%s,trivial_flag=%s",
                      success_flag, str(best_d), trivial_flag)
 
-<<<<<<< HEAD
-=======
-        # If this layer is only single-qubit gates,
-        # and we have yet to see multi-qubit gates,
-        # continue to the next iteration
-        if trivial_flag and first_layer:
-            logger.debug("swap_mapper: skip to next layer")
-            continue
-
->>>>>>> a7e076c8
         # If this fails, try one gate at a time in this layer
         if not success_flag:
             logger.debug("swap_mapper: failed, layer %d, "
