--- conflicted
+++ resolved
@@ -21,12 +21,6 @@
 from qiskit.mapper import MapperError
 from qiskit.dagcircuit import DAGCircuit
 from qiskit.dagcircuit._dagcircuiterror import DAGCircuitError
-<<<<<<< HEAD
-from qiskit.unrollers._dagunroller import DagUnroller
-from qiskit.unrollers._dagbackend import DAGBackend
-=======
-from qiskit.quantum_info.operators.quaternion import quaternion_from_euler
->>>>>>> 3ee1e745
 from qiskit import QuantumRegister
 from qiskit.extensions.standard.h import HGate
 from qiskit.extensions.standard.cx import CnotGate
@@ -638,165 +632,6 @@
     return circuit
 
 
-<<<<<<< HEAD
-=======
-def optimize_1q_gates(circuit):
-    """Simplify runs of single qubit gates in the QX basis.
-
-    Return a new circuit that has been optimized.
-    """
-    from qiskit.transpiler.passes.mapping.unroller import Unroller
-    qx_basis = ["u1", "u2", "u3", "cx", "id"]
-    unrolled = Unroller(qx_basis).run(circuit)
-
-    runs = unrolled.collect_runs(["u1", "u2", "u3", "id"])
-    for run in runs:
-        run_qarg = unrolled.multi_graph.node[run[0]]["qargs"][0]
-        right_name = "u1"
-        right_parameters = (N(0), N(0), N(0))  # (theta, phi, lambda)
-        for current_node in run:
-            nd = unrolled.multi_graph.node[current_node]
-            left_name = nd["name"]
-            if (nd["condition"] is not None
-                    or len(nd["qargs"]) != 1
-                    or nd["qargs"][0] != run_qarg
-                    or left_name not in ["u1", "u2", "u3", "id"]):
-                raise MapperError("internal error")
-            if left_name == "u1":
-                left_parameters = (N(0), N(0), nd["op"].param[0])
-            elif left_name == "u2":
-                left_parameters = (sympy.pi / 2, nd["op"].param[0], nd["op"].param[1])
-            elif left_name == "u3":
-                left_parameters = tuple(nd["op"].param)
-            else:
-                left_name = "u1"  # replace id with u1
-                left_parameters = (N(0), N(0), N(0))
-            # Compose gates
-            name_tuple = (left_name, right_name)
-            if name_tuple == ("u1", "u1"):
-                # u1(lambda1) * u1(lambda2) = u1(lambda1 + lambda2)
-                right_parameters = (N(0), N(0), right_parameters[2] +
-                                    left_parameters[2])
-            elif name_tuple == ("u1", "u2"):
-                # u1(lambda1) * u2(phi2, lambda2) = u2(phi2 + lambda1, lambda2)
-                right_parameters = (sympy.pi / 2, right_parameters[1] +
-                                    left_parameters[2], right_parameters[2])
-            elif name_tuple == ("u2", "u1"):
-                # u2(phi1, lambda1) * u1(lambda2) = u2(phi1, lambda1 + lambda2)
-                right_name = "u2"
-                right_parameters = (sympy.pi / 2, left_parameters[1],
-                                    right_parameters[2] + left_parameters[2])
-            elif name_tuple == ("u1", "u3"):
-                # u1(lambda1) * u3(theta2, phi2, lambda2) =
-                #     u3(theta2, phi2 + lambda1, lambda2)
-                right_parameters = (right_parameters[0], right_parameters[1] +
-                                    left_parameters[2], right_parameters[2])
-            elif name_tuple == ("u3", "u1"):
-                # u3(theta1, phi1, lambda1) * u1(lambda2) =
-                #     u3(theta1, phi1, lambda1 + lambda2)
-                right_name = "u3"
-                right_parameters = (left_parameters[0], left_parameters[1],
-                                    right_parameters[2] + left_parameters[2])
-            elif name_tuple == ("u2", "u2"):
-                # Using Ry(pi/2).Rz(2*lambda).Ry(pi/2) =
-                #    Rz(pi/2).Ry(pi-2*lambda).Rz(pi/2),
-                # u2(phi1, lambda1) * u2(phi2, lambda2) =
-                #    u3(pi - lambda1 - phi2, phi1 + pi/2, lambda2 + pi/2)
-                right_name = "u3"
-                right_parameters = (sympy.pi - left_parameters[2] -
-                                    right_parameters[1], left_parameters[1] +
-                                    sympy.pi / 2, right_parameters[2] +
-                                    sympy.pi / 2)
-            elif name_tuple[1] == "nop":
-                right_name = left_name
-                right_parameters = left_parameters
-            else:
-                # For composing u3's or u2's with u3's, use
-                # u2(phi, lambda) = u3(pi/2, phi, lambda)
-                # together with the qiskit.mapper.compose_u3 method.
-                right_name = "u3"
-                # Evaluate the symbolic expressions for efficiency
-                left_parameters = tuple(map(lambda x: x.evalf(), list(left_parameters)))
-                right_parameters = tuple(map(lambda x: x.evalf(), list(right_parameters)))
-                right_parameters = compose_u3(left_parameters[0],
-                                              left_parameters[1],
-                                              left_parameters[2],
-                                              right_parameters[0],
-                                              right_parameters[1],
-                                              right_parameters[2])
-                # Why evalf()? This program:
-                #   OPENQASM 2.0;
-                #   include "qelib1.inc";
-                #   qreg q[2];
-                #   creg c[2];
-                #   u3(0.518016983430947*pi,1.37051598592907*pi,1.36816383603222*pi) q[0];
-                #   u3(1.69867232277986*pi,0.371448347747471*pi,0.461117217930936*pi) q[0];
-                #   u3(0.294319836336836*pi,0.450325871124225*pi,1.46804720442555*pi) q[0];
-                #   measure q -> c;
-                # took >630 seconds (did not complete) to optimize without
-                # calling evalf() at all, 19 seconds to optimize calling
-                # evalf() AFTER compose_u3, and 1 second to optimize
-                # calling evalf() BEFORE compose_u3.
-            # 1. Here down, when we simplify, we add f(theta) to lambda to
-            # correct the global phase when f(theta) is 2*pi. This isn't
-            # necessary but the other steps preserve the global phase, so
-            # we continue in that manner.
-            # 2. The final step will remove Z rotations by 2*pi.
-            # 3. Note that is_zero is true only if the expression is exactly
-            # zero. If the input expressions have already been evaluated
-            # then these final simplifications will not occur.
-            # TODO After we refactor, we should have separate passes for
-            # exact and approximate rewriting.
-
-            # Y rotation is 0 mod 2*pi, so the gate is a u1
-            if (right_parameters[0] % (2 * sympy.pi)).is_zero \
-                    and right_name != "u1":
-                right_name = "u1"
-                right_parameters = (0, 0, right_parameters[1] +
-                                    right_parameters[2] +
-                                    right_parameters[0])
-            # Y rotation is pi/2 or -pi/2 mod 2*pi, so the gate is a u2
-            if right_name == "u3":
-                # theta = pi/2 + 2*k*pi
-                if ((right_parameters[0] - sympy.pi / 2) % (2 * sympy.pi)).is_zero:
-                    right_name = "u2"
-                    right_parameters = (sympy.pi / 2, right_parameters[1],
-                                        right_parameters[2] +
-                                        (right_parameters[0] - sympy.pi / 2))
-                # theta = -pi/2 + 2*k*pi
-                if ((right_parameters[0] + sympy.pi / 2) % (2 * sympy.pi)).is_zero:
-                    right_name = "u2"
-                    right_parameters = (sympy.pi / 2, right_parameters[1] +
-                                        sympy.pi, right_parameters[2] -
-                                        sympy.pi + (right_parameters[0] +
-                                                    sympy.pi / 2))
-            # u1 and lambda is 0 mod 2*pi so gate is nop (up to a global phase)
-            if right_name == "u1" and (right_parameters[2] % (2 * sympy.pi)).is_zero:
-                right_name = "nop"
-            # Simplify the symbolic parameters
-            right_parameters = tuple(map(sympy.simplify, list(right_parameters)))
-        # Replace the data of the first node in the run
-        new_op = Instruction("", [], [], [])
-        if right_name == "u1":
-            new_op = U1Gate(right_parameters[2], run_qarg)
-        if right_name == "u2":
-            new_op = U2Gate(right_parameters[1], right_parameters[2], run_qarg)
-        if right_name == "u3":
-            new_op = U3Gate(*right_parameters, run_qarg)
-
-        nx.set_node_attributes(unrolled.multi_graph, name='name',
-                               values={run[0]: right_name})
-        nx.set_node_attributes(unrolled.multi_graph, name='op',
-                               values={run[0]: new_op})
-        # Delete the other nodes in the run
-        for current_node in run[1:]:
-            unrolled._remove_op_node(current_node)
-        if right_name == "nop":
-            unrolled._remove_op_node(run[0])
-    return unrolled
-
-
->>>>>>> 3ee1e745
 def remove_last_measurements(dag_circuit, perform_remove=True):
     """Removes all measurements that occur as the last operation
     on a given qubit for a DAG circuit.  Measurements that are followed by
