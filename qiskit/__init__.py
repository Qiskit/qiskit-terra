--- conflicted
+++ resolved
@@ -14,15 +14,10 @@
 
 """Main Qiskit public functionality."""
 
-<<<<<<< HEAD
-=======
-import pkgutil
->>>>>>> 9d1d6a1e
 import sys
 import warnings
 import os
 
-<<<<<<< HEAD
 # First, check for required Python and API version
 from . import util
 
@@ -55,8 +50,6 @@
 old_meta_path = sys.meta_path
 sys.meta_path = old_meta_path[:-1] + new_meta_path + [old_meta_path[-1]]
 
-=======
->>>>>>> 9d1d6a1e
 # qiskit errors operator
 from qiskit.exceptions import QiskitError  # noqa
 
@@ -80,41 +73,6 @@
 
 _config = _user_config.get_config()
 
-<<<<<<< HEAD
-from qiskit.execute import execute  # noqa
-from qiskit.compiler import transpile, assemble, schedule, sequence  # noqa
-
-from .version import __version__  # noqa
-from .version import _get_qiskit_versions  # noqa
-
-
-__qiskit_version__ = _get_qiskit_versions()
-
-# Try to import the Aer provider if installed.
-try:
-    import qiskit_aer
-    Aer = qiskit_aer.Aer
-except ImportError:
-    suppress_warnings = os.environ.get('QISKIT_SUPPRESS_PACKAGING_WARNINGS', '')
-    if suppress_warnings.upper() != 'Y':
-        if not _config.get('suppress_packaging_warnings') or suppress_warnings.upper() == 'N':
-            warnings.warn('Could not import the Aer provider from the qiskit-aer '
-                          'package. Install qiskit-aer or check your installation.',
-                          RuntimeWarning)
-
-# Try to import the IBMQ provider if installed.
-try:
-    import qiskit_ibmq_provider as ibmq
-    IBMQ = ibmq.IBMQ
-except ImportError:
-    suppress_warnings = os.environ.get('QISKIT_SUPPRESS_PACKAGING_WARNINGS', '')
-    if suppress_warnings.upper() != 'Y':
-        if not _config.get('suppress_packaging_warnings') or suppress_warnings.upper() == 'N':
-            warnings.warn('Could not import the IBMQ provider from the '
-                          'qiskit-ibmq-provider package. Install '
-                          'qiskit-ibmq-provider or check your installation.',
-                          RuntimeWarning)
-=======
 # Moved to after IBMQ and Aer imports due to import issues
 # with other modules that check for IBMQ (tools)
 from qiskit.execute_function import execute  # noqa
@@ -143,8 +101,8 @@
     def __bool__(self):
         if self.aer is None:
             try:
-                from qiskit.providers import aer
-                self.aer = aer.Aer
+                from qiskit_aer
+                self.aer = qiskit_aer.Aer
             except ImportError:
                 return False
         return True
@@ -152,8 +110,8 @@
     def __getattr__(self, attr):
         if not self.aer:
             try:
-                from qiskit.providers import aer
-                self.aer = aer.Aer
+                import qiskit_aer
+                self.aer = qiskit_aer.Aer
             except ImportError as exc:
                 raise ImportError('Could not import the Aer provider from the '
                                   'qiskit-aer package. Install qiskit-aer or '
@@ -170,7 +128,7 @@
     def __bool__(self):
         if self.ibmq is None:
             try:
-                from qiskit.providers import ibmq
+                from qiskit_ibmq_provider as ibmq
                 self.ibmq = ibmq.IBMQ
             except ImportError:
                 return False
@@ -179,7 +137,7 @@
     def __getattr__(self, attr):
         if not self.ibmq:
             try:
-                from qiskit.providers import ibmq
+                from qiskit_ibmq_provider as ibmq
                 self.ibmq = ibmq.IBMQ
             except ImportError as exc:
                 raise ImportError('Could not import the IBMQ provider from the '
@@ -190,5 +148,4 @@
 
 
 Aer = AerWrapper()
-IBMQ = IBMQWrapper()
->>>>>>> 9d1d6a1e
+IBMQ = IBMQWrapper()