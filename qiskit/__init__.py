--- conflicted
+++ resolved
@@ -14,11 +14,8 @@
 
 """Main Qiskit public functionality."""
 
-<<<<<<< HEAD
-import pkgutil
-=======
+
 import sys
->>>>>>> a0ee5240
 import warnings
 import os
 
