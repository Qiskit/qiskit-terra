# -*- coding: utf-8 -*-

# Copyright 2017, IBM.
#
# This source code is licensed under the Apache License, Version 2.0 found in
# the LICENSE.txt file in the root directory of this source tree.

# pylint: disable=wrong-import-order
# pylint: disable=redefined-builtin

"""Main QISKit public functionality."""

import os
import pkgutil

# First, check for required Python and API version
from . import _util

from ._qiskiterror import QISKitError
from ._classicalregister import ClassicalRegister
from ._quantumregister import QuantumRegister
from ._quantumcircuit import QuantumCircuit
from ._gate import Gate
from ._compositegate import CompositeGate
from ._instruction import Instruction
from ._instructionset import InstructionSet
from ._reset import Reset
from ._measure import Measure
from .result import Result

# The qiskit.extensions.x imports needs to be placed here due to the
# mechanism for adding gates dynamically.
import qiskit.extensions.standard
import qiskit.extensions.quantum_initializer

# Allow extending this namespace. Please note that currently this line needs
# to be placed *before* the wrapper imports or any non-import code.
__path__ = pkgutil.extend_path(__path__, __name__)

from .wrapper._wrapper import (
    available_backends, local_backends, remote_backends,
    get_backend, compile, execute, register, unregister,
    registered_providers,
    load_qasm_string, load_qasm_file, least_busy,
    store_credentials)

<<<<<<< HEAD
from .wrapper.credentials._configrc import (
    stored_credentials, get_credentials)
=======
# Import circuit drawing methods by default
# This is wrapped in a try because the Travis tests fail due to non-framework
# Python build since using pyenv
try:
    from qiskit.tools.visualization import (circuit_drawer, plot_histogram)
except (ImportError, RuntimeError) as expt:
    print("Error: {0}".format(expt))
>>>>>>> fc221f84

# Import the wrapper, to make it available when doing "import qiskit".
from . import wrapper

ROOT_DIR = os.path.dirname(os.path.abspath(__file__))
with open(os.path.join(ROOT_DIR, "VERSION.txt"), "r") as version_file:
    __version__ = version_file.read().strip()<|MERGE_RESOLUTION|>--- conflicted
+++ resolved
@@ -44,10 +44,11 @@
     load_qasm_string, load_qasm_file, least_busy,
     store_credentials)
 
-<<<<<<< HEAD
-from .wrapper.credentials._configrc import (
-    stored_credentials, get_credentials)
-=======
+from .wrapper.credentials._configrc import (stored_credentials, get_credentials)
+
+# Import the wrapper, to make it available when doing "import qiskit".
+from . import wrapper
+
 # Import circuit drawing methods by default
 # This is wrapped in a try because the Travis tests fail due to non-framework
 # Python build since using pyenv
@@ -55,10 +56,6 @@
     from qiskit.tools.visualization import (circuit_drawer, plot_histogram)
 except (ImportError, RuntimeError) as expt:
     print("Error: {0}".format(expt))
->>>>>>> fc221f84
-
-# Import the wrapper, to make it available when doing "import qiskit".
-from . import wrapper
 
 ROOT_DIR = os.path.dirname(os.path.abspath(__file__))
 with open(os.path.join(ROOT_DIR, "VERSION.txt"), "r") as version_file:
