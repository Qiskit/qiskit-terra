{
    "$schema": "http://json-schema.org/draft-04/schema#",
    "id": "http://www.qiskit.org/schemas/qobj_schema.json",
    "description": "OpenQuantum quantum object data structure for running experiments",
    "version": "1.0.0",
    "definitions": {
        "bfunc": {
            "properties": {
                "mask": {
                    "type": "string"
                },
                "memory": {
                    "minimum": 0,
                    "type": "integer"
                },
                "name": {
                    "enum": [
                        "bfunc"
                    ]
                },
                "register": {
                    "minimum": 0,
                    "type": "integer"
                },
                "relation": {
                    "type": "string"
                },
                "val": {
                    "type": "string"
                }
            },
            "required": [
                "mask",
                "relation",
                "val"
            ],
            "type": "object"
        },
        "complex": {
            "description": "JSON representation of a complex number",
            "items": {
                "type": "number"
            },
            "maxItems": 2,
            "minItems": 2,
            "type": "array"
        },
        "complex_array": {
            "description": "JSON representation of a complex vector",
            "items": {
                "$ref": "#/definitions/complex"
            },
            "minItems": 1,
            "type": "array"
        },
        "complex_matrix": {
            "description": "JSON representaiton of a complex matrix",
            "items": {
                "$ref": "#/definitions/complex_array"
            },
            "minItems": 1,
            "type": "array"
        },
        "copy": {
            "properties": {
                "name": {
                    "enum": [
                        "copy"
                    ]
                },
                "register_copy": {
                    "items": {
                        "minimum": 0,
                        "type": "integer"
                    },
                    "minItems": 1,
                    "type": "array"
                },
                "register_orig": {
                    "minimum": 0,
                    "type": "integer"
                }
            },
            "required": [
                "register_orig",
                "register_copy"
            ],
            "type": "object"
        },
        "openpulse_instructions": {
            "oneOf": [
                {
                    "properties": {
                        "name": {
                            "not": {
                                "enum": [
                                    "pv",
                                    "fc",
                                    "acquire"
                                ]
                            }
                        }
                    },
                    "required": [
                        "t0",
                        "ch"
                    ],
                    "title": "Standard pulse"
                },
                {
                    "properties": {
                        "name": {
                            "enum": [
                                "pv"
                            ]
                        },
                        "val": {
                            "items": {
                                "type": "number"
                            },
                            "maxItems": 2,
                            "minItems": 2,
                            "type": "array"
                        }
                    },
                    "required": [
                        "val",
                        "t0",
                        "ch"
                    ],
                    "title": "Persistent value pulse"
                },
                {
                    "properties": {
                        "name": {
                            "enum": [
                                "fc"
                            ]
                        },
                        "phase": {
                            "type": "number"
                        }
                    },
                    "required": [
                        "phase",
                        "t0",
                        "ch"
                    ],
                    "title": "Frame change pulse"
                },
                {
                    "properties": {
                        "discriminators": {
                            "type": "array"
                        },
                        "duration": {
                            "type": "number"
                        },
                        "kernels": {
                            "type": "array"
                        },
                        "memory_slot": {
                            "items": {
                                "minimum": 0,
                                "type": "integer"
                            },
                            "minItems": 1,
                            "type": "array"
                        },
                        "name": {
                            "enum": [
                                "acquire"
                            ]
                        },
                        "qubits": {
                            "items": {
                                "minimum": 0,
                                "type": "integer"
                            },
                            "minItems": 1,
                            "type": "array"
                        },
                        "register_slot": {
                            "items": {
                                "minimum": 0,
                                "type": "integer"
                            },
                            "minItems": 1,
                            "type": "array"
                        }
                    },
<<<<<<< HEAD
                    "_constraints": "sum(x[1] for x in clbit_labels) == number_of_clbits"

=======
                    "required": [
                        "t0",
                        "duration",
                        "qubits",
                        "memory_slot"
                    ],
                    "title": "Acquisition"
                },
                {
                    "properties": {
                        "label": {
                            "type": "string"
                        },
                        "name": {
                            "enum": [
                                "snapshot"
                            ]
                        },
                        "type": {
                            "type": "string"
                        }
>>>>>>> 50bb515d
                    },
                    "required": [
                        "t0",
                        "label",
                        "type"
                    ],
                    "title": "snapshot"
                },
                {
                    "$ref": "#/definitions/bfunc"
                },
                {
                    "$ref": "#/definitions/copy"
                }
            ],
            "properties": {
                "ch": {
                    "type": "string"
                },
                "conditional": {
                    "minimum": 0,
                    "type": "integer"
                },
                "name": {
                    "type": "string"
                },
                "params": {
                    "type": "array"
                },
                "t0": {
                    "minimum": 0,
                    "type": "integer"
                }
            },
            "required": [
                "name"
            ],
            "type": "object"
        },
        "openqasm_instructions": {
            "oneOf": [
                {
                    "properties": {
<<<<<<< HEAD
                        "memory_slots": {
                            "type": "integer",
                            "minimum": 0,
                            "description": "The number of measurement slots in the classical memory on the backend."},
                        "shots": {
                            "type": "integer",
                            "minimum": 1,
                            "description": "Number of repetitions of each experiment"},
                        "max_credits": {"type": "integer", "default": 3},
                        "seed": {"type": "integer", "default": 1}
                    }
=======
                        "memory": {
                            "maxItems": 0
                        },
                        "name": {
                            "enum": [
                                "u3",
                                "U"
                            ]
                        },
                        "params": {
                            "maxItems": 3,
                            "minItems": 3
                        },
                        "qubits": {
                            "maxItems": 1
                        },
                        "register": {
                            "maxItems": 0
                        },
                        "texparams": {
                            "maxItems": 3,
                            "minItems": 3
                        }
                    },
                    "required": [
                        "qubits",
                        "params"
                    ],
                    "title": "3-param 1Q op"
                },
                {
                    "properties": {
                        "memory": {
                            "maxItems": 0
                        },
                        "name": {
                            "enum": [
                                "reset",
                                "id",
                                "h",
                                "s",
                                "sdg",
                                "t",
                                "tdg",
                                "x",
                                "y",
                                "z"
                            ]
                        },
                        "params": {
                            "maxItems": 0
                        },
                        "qubits": {
                            "maxItems": 1,
                            "minItems": 1
                        },
                        "register": {
                            "maxItems": 0
                        },
                        "texparams": {
                            "maxItems": 0
                        }
                    },
                    "required": [
                        "qubits"
                    ],
                    "title": "fixed 1Q op"
                },
                {
                    "properties": {
                        "memory": {
                            "maxItems": 0
                        },
                        "name": {
                            "enum": [
                                "u1",
                                "u0",
                                "rx",
                                "ry",
                                "rz"
                            ]
                        },
                        "params": {
                            "maxItems": 1,
                            "minItems": 1
                        },
                        "qubits": {
                            "maxItems": 1,
                            "minItems": 1
                        },
                        "register": {
                            "maxItems": 0
                        },
                        "texparams": {
                            "maxItems": 1,
                            "minItems": 1
                        }
                    },
                    "required": [
                        "qubits",
                        "params"
                    ],
                    "title": "1-param 1Q op"
                },
                {
                    "properties": {
                        "memory": {
                            "maxItems": 0
                        },
                        "name": {
                            "enum": [
                                "u2"
                            ]
                        },
                        "params": {
                            "maxItems": 2,
                            "minItems": 2
                        },
                        "qubits": {
                            "maxItems": 1,
                            "minItems": 1
                        },
                        "register": {
                            "maxItems": 0
                        },
                        "texparams": {
                            "maxItems": 2,
                            "minItems": 2
                        }
                    },
                    "required": [
                        "qubits",
                        "params"
                    ],
                    "title": "2-param 1Q op"
                },
                {
                    "properties": {
                        "memory": {
                            "maxItems": 0
                        },
                        "name": {
                            "enum": [
                                "cx",
                                "CX",
                                "cy",
                                "cz",
                                "ch",
                                "swap"
                            ]
                        },
                        "params": {
                            "maxItems": 0
                        },
                        "qubits": {
                            "description": "[control, target]",
                            "maxItems": 2,
                            "minItems": 2
                        },
                        "register": {
                            "maxItems": 0
                        },
                        "texparams": {
                            "maxItems": 0
                        }
                    },
                    "required": [
                        "qubits"
                    ],
                    "title": "fixed 2Q gate"
                },
                {
                    "properties": {
                        "memory": {
                            "maxItems": 0
                        },
                        "name": {
                            "enum": [
                                "cu1",
                                "crz",
                                "rzz"
                            ]
                        },
                        "params": {
                            "maxItems": 1,
                            "minItems": 1
                        },
                        "qubits": {
                            "description": "[control, target]",
                            "maxItems": 2,
                            "minItems": 2
                        },
                        "register": {
                            "maxItems": 0
                        },
                        "texparams": {
                            "maxItems": 1,
                            "minItems": 1
                        }
                    },
                    "required": [
                        "qubits",
                        "params"
                    ],
                    "title": "1-param 2Q controlled gate"
                },
                {
                    "properties": {
                        "memory": {
                            "maxItems": 0
                        },
                        "name": {
                            "enum": [
                                "cu3"
                            ]
                        },
                        "params": {
                            "maxItems": 3,
                            "minItems": 3
                        },
                        "qubits": {
                            "description": "[control, target]",
                            "maxItems": 2,
                            "minItems": 2
                        },
                        "register": {
                            "maxItems": 0
                        },
                        "texparams": {
                            "maxItems": 3,
                            "minItems": 3
                        }
                    },
                    "required": [
                        "qubits",
                        "params"
                    ],
                    "title": "3-param 2Q controlled gate"
                },
                {
                    "properties": {
                        "memory": {
                            "maxItems": 0
                        },
                        "name": {
                            "enum": [
                                "ccx",
                                "cswap"
                            ]
                        },
                        "params": {
                            "maxItems": 0
                        },
                        "qubits": {
                            "description": "[control, control, target]",
                            "maxItems": 3,
                            "minItems": 3
                        },
                        "register": {
                            "maxItems": 0
                        },
                        "texparams": {
                            "maxItems": 0
                        }
                    },
                    "required": [
                        "qubits"
                    ],
                    "title": "fixed 3Q doubly controlled gate"
                },
                {
                    "properties": {
                        "memory": {
                            "minItems": 1
                        },
                        "name": {
                            "enum": [
                                "measure"
                            ]
                        },
                        "params": {
                            "maxItems": 0
                        },
                        "qubits": {
                            "minItems": 1
                        },
                        "register": {
                            "minItems": 1
                        },
                        "texparams": {
                            "maxItems": 0
                        }
                    },
                    "required": [
                        "qubits",
                        "memory"
                    ],
                    "title": "measurement"
                },
                {
                    "properties": {
                        "memory": {
                            "maxItems": 0
                        },
                        "name": {
                            "enum": [
                                "barrier"
                            ]
                        },
                        "params": {
                            "maxItems": 0
                        },
                        "qubits": {
                            "minItems": 1
                        },
                        "register": {
                            "maxItems": 0
                        },
                        "texparams": {
                            "maxItems": 0
                        }
                    },
                    "required": [
                        "qubits"
                    ],
                    "title": "barrier"
                },
                {
                    "properties": {
                        "label": {
                            "type": "string"
                        },
                        "memory": {
                            "maxItems": 0
                        },
                        "name": {
                            "enum": [
                                "snapshot"
                            ]
                        },
                        "register": {
                            "maxItems": 0
                        },
                        "texparams": {
                            "maxItems": 0
                        },
                        "type": {
                            "type": "string"
                        }
                    },
                    "required": [
                        "label",
                        "type"
                    ],
                    "title": "snapshot"
                },
                {
                    "$ref": "#/definitions/bfunc"
                },
                {
                    "$ref": "#/definitions/copy"
>>>>>>> 50bb515d
                }
            ],
            "properties": {
                "conditional": {
                    "minimum": 0,
                    "type": "integer"
                },
                "memory": {
                    "type": "array"
                },
                "name": {
                    "type": "string"
                },
                "params": {
                    "type": "array"
                },
                "qubits": {
                    "type": "array"
                },
                "register": {
                    "type": "array"
                }
            },
            "required": [
                "name"
            ],
            "type": "object"
        },
        "pulse": {
            "properties": {
                "name": {
                    "description": "Pulse name",
                    "type": "string"
                },
                "samples": {
                    "$ref": "#/definitions/complex_array"
                }
            },
            "required": [
                "name",
                "samples"
            ],
            "type": "object"
        },
        "pulse_library": {
            "description": "Pulse library for the backend to use",
            "items": {
                "$ref": "#/definitions/pulse"
            },
            "type": "array"
        },
        "qobjexp": {
            "description": "Quantum experiment",
            "properties": {
                "config": {
                    "description": "Configuration options that apply to specific experiments in this qobj. Overwrites qobj level configuration.",
                    "properties": {},
                    "title": "Experiment level configuration",
                    "type": "object"
                },
                "header": {
                    "description": "Experiment metadata that does not affect how the experiment is run on the backend. Carried through to the result.",
                    "properties": {
                        "name": {
                            "description": "Experiment name.",
                            "type": "string"
                        }
                    },
                    "type": "object"
                },
                "instructions": {
                    "description": "List of experiment instructions.",
                    "minItems": 1,
                    "type": "array"
                }
            },
            "required": [
                "instructions"
            ],
            "type": "object"
        },
        "qobjinstructions": {
            "properties": {
                "instructions": {
                    "items": {
                        "$ref": "#/definitions/openpulse_instructions"
                    }
                }
            }
        },
        "qobj_qasm": {
            "properties": {
                "config": {
                    "description": "Configuration options that apply to all experiments in this qobj. For options that may be set on a per-experiment basis, these are the defaults.",
                    "properties": {
                        "max_credits": {
                            "default": 3,
                            "type": "integer"
                        },
                        "memory_slots": {
                            "description": "The number of measurement slots in the classical memory on the backend.",
                            "minimum": 0,
                            "type": "integer"
                        },
                        "seed": {
                            "default": 1,
                            "type": "integer"
                        },
                        "shots": {
                            "description": "Number of repetitions of each experiment",
                            "minimum": 1,
                            "type": "integer"
                        }
                    },
                    "required": [
                        "shots",
                        "memory_slots"
                    ],
                    "title": "Qobj-level configuration",
                    "type": "object"
                },
                "experiments": {
                    "description": "List of experiments to run",
                    "minItems": 1,
                    "type": "array"
                },
                "header": {
                    "_constraints": "sum(x[1] for x in clbit_labels) == number_of_clbits",
                    "description": "QObj metadata that does not affect how the experiments are run on the backend. Carried through to the result.",
                    "properties": {
                        "backend_name": {
                            "description": "The backend this set of experiments was generated for. It may also be able to execute on other backends.",
                            "type": "string"
                        },
                        "backend_version": {
                            "description": "The backend version this set of experiments was generated for. ",
                            "type": "string"
                        },
                        "clbit_labels": {
                            "description": "A list of pairs [clreg_name, size], to allocate the next size contiguous clbits to clreg clreg_name. The sum of the size-s should equal register_slots",
                            "examples": [
                                [
                                    [
                                        "c",
                                        2
                                    ],
                                    [
                                        "d",
                                        3
                                    ]
                                ]
                            ],
                            "items": [
                                {
                                    "items": [
                                        {
                                            "minLength": 1,
                                            "title": "clreg",
                                            "type": "string"
                                        },
                                        {
                                            "description": "Size of the clreg",
                                            "minimum": 1,
                                            "title": "size",
                                            "type": "integer"
                                        }
                                    ],
                                    "maxItems": 2,
                                    "minItems": 2,
                                    "type": "array"
                                }
                            ],
                            "minItems": 1,
                            "title": "Map physical clbits to register_slots (for QASM)",
                            "type": "array",
                            "uniqueItems": true
                        },
                        "qubit_labels": {
                            "description": "A list of length n_qubits (from backend.configuration), where each element is either [qreg_name, n] to identify the corresponding physical qubit as the n-th qubit of qreg qreg_name, or null to identify that the corresponding physical qubit has no corresponding qreg",
                            "examples": [
                                [
                                    [
                                        "q",
                                        0
                                    ],
                                    [
                                        "q",
                                        1
                                    ],
                                    [
                                        "r",
                                        0
                                    ],
                                    [
                                        "r",
                                        1
                                    ],
                                    [
                                        "r",
                                        2
                                    ]
                                ],
                                [
                                    [
                                        "q",
                                        2
                                    ],
                                    null,
                                    [
                                        "q",
                                        1
                                    ],
                                    null,
                                    [
                                        "q",
                                        0
                                    ]
                                ]
                            ],
                            "items": {
                                "items": [
                                    {
                                        "minLength": 1,
                                        "title": "qreg",
                                        "type": "string"
                                    },
                                    {
                                        "description": "The qubit number within the qreg",
                                        "minimum": 0,
                                        "title": "qubit number",
                                        "type": "integer"
                                    }
                                ],
                                "maxItems": 2,
                                "minItems": 2,
                                "type": [
                                    "array",
                                    "null"
                                ]
                            },
                            "minItems": 1,
                            "title": "Map physical qubits to qregs (for QASM)",
                            "type": "array"
                        }
                    },
                    "type": "object"
                },
<<<<<<< HEAD
                {"$ref": "#/definitions/bfunc"},
                {"$ref": "#/definitions/copy"}
            ]
=======
                "qobj_id": {
                    "description": "User generated qobj ID",
                    "type": "string"
                },
                "schema_version": {
                    "description": "Schema version used to compile the qobj",
                    "type": "string"
                },
                "type": {
                    "description": "Type of instruction set used for the experiment, QASM or PULSE",
                    "enum": [
                        "QASM",
                        "PULSE"
                    ],
                    "type": "string"
                }
            },
            "required": [
                "qobj_id",
                "schema_version",
                "type",
                "experiments",
                "config",
                "header"
            ],
            "type": "object"
>>>>>>> 50bb515d
        },
        "qobj_openpulse": {
            "properties": {
<<<<<<< HEAD
                "qubits": {"type": "array"},
                "register": {"type": "array"},
                "memory": {"type": "array"},
                "name": {"type": "string"},
                "params": {"type": "array"},
                "conditional": {"type": "integer", "minimum": 0}
            },
            "oneOf": [{
                    "title": "3-param 1Q op",
                    "required": ["qubits", "params"],
                    "properties": {
                        "name": {"enum": ["u3", "U"]},
                        "qubits": {"maxItems": 1},
                        "register": {"maxItems": 0},
                        "memory": {"maxItems": 0},
                        "params": {"minItems": 3, "maxItems": 3},
                        "texparams": {"minItems": 3, "maxItems": 3}
                    }
                }, {
                "title": "fixed 1Q op",
                "required": ["qubits"],
                "properties": {
                    "name": {"enum": ["reset", "id", "h", "s", "sdg", "t", "tdg", "x", "y", "z"]},
                    "qubits": {"minItems": 1, "maxItems": 1},
                    "memory": {"maxItems": 0},
                    "register": {"maxItems": 0},
                    "params": {"maxItems": 0},
                    "texparams": {"maxItems": 0}
                }
                }, {
                "title": "1-param 1Q op",
                "required": ["qubits", "params"],
                "properties": {
                    "name": {"enum": ["u1", "rx", "ry", "rz"]},
                    "qubits": {"minItems": 1, "maxItems": 1},
                    "memory": {"maxItems": 0},
                    "register": {"maxItems": 0},
                    "params": {"minItems": 1, "maxItems": 1},
                    "texparams": {"minItems": 1, "maxItems": 1}
                }
                }, {
                "title": "2-param 1Q op",
                "required": ["qubits", "params"],
                "properties": {
                    "name": {"enum": ["u2"]},
                    "qubits": {"minItems": 1, "maxItems": 1},
                    "memory": {"maxItems": 0},
                    "register": {"maxItems": 0},
                    "params": {"minItems": 2, "maxItems": 2},
                    "texparams": {"minItems": 2, "maxItems": 2}
                }
                }, {
                "title": "fixed 2Q gate",
                "required": ["qubits"],
                "properties": {
                    "name": {"enum": ["cx", "CX", "cy", "cz", "ch", "swap"]},
                    "qubits": {"description": "[control, target]", "minItems": 2, "maxItems": 2},
                    "memory": {"maxItems": 0},
                    "register": {"maxItems": 0},
                    "params": {"maxItems": 0},
                    "texparams": {"maxItems": 0}
                }
                }, {
                "title": "1-param 2Q controlled gate",
                "required": ["qubits", "params"],
                "properties": {
                    "name": {"enum": ["cu1", "crz"]},
                    "qubits": {"description": "[control, target]", "minItems": 2, "maxItems": 2},
                    "memory": {"maxItems": 0},
                    "register": {"maxItems": 0},
                    "params": {"minItems": 1, "maxItems": 1},
                    "texparams": {"minItems": 1, "maxItems": 1}
                }
                }, {
                "title": "3-param 2Q controlled gate",
                "required": ["qubits", "params"],
                "properties": {
                    "name": {"enum": ["cu3"]},
                    "qubits": {"description": "[control, target]", "minItems": 2, "maxItems": 2},
                    "memory": {"maxItems": 0},
                    "register": {"maxItems": 0},
                    "params": {"minItems": 3, "maxItems": 3},
                    "texparams": {"minItems":3, "maxItems": 3}
                }
                }, {
                "title": "fixed 3Q doubly controlled gate",
                "required": ["qubits"],
                "properties": {
                    "name": {"enum": ["ccx"]},
                    "qubits": {"description": "[control, control, target]", "minItems": 3, "maxItems": 3},
                    "memory": {"maxItems": 0},
                    "register": {"maxItems": 0},
                    "params": {"maxItems": 0},
                    "texparams": {"maxItems": 0}
                }
                }, {
                "title": "measurement",
                "required": ["qubits", "memory"],
                "properties": {
                    "name": {"enum": ["measure"]},
                    "qubits": {"minItems": 1, "maxItems": 1},
                    "memory": {"minItems": 1, "maxItems": 1},
                    "register": {"minItems": 1, "maxItems": 1},
                    "params": {"maxItems": 0},
                    "texparams": {"maxItems": 0}
                }
                }, {
                "title": "barrier",
                "required": ["qubits"],
                "properties": {
                    "name": {"enum": ["barrier"]},
                    "qubits": {"minItems": 1},
                    "memory": {"maxItems": 0},
                    "register": {"maxItems": 0},
                    "params": {"maxItems": 0},
                    "texparams": {"maxItems": 0}
                }
                },
                {
                "title": "snapshot",
                "required": ["label","type"],
                "properties": {
                    "name": {"enum": ["snapshot"]},
                    "memory": {"maxItems": 0},
                    "register": {"maxItems": 0},
                    "label": {"type": "string"},
                    "type": {"type": "string"},
                    "texparams": {"maxItems": 0}
                }
                },
                {"$ref": "#/definitions/bfunc"},
                {"$ref": "#/definitions/copy"}
            ]
=======
                "config": {
                    "properties": {
                        "meas_level": {
                            "enum": [
                                0,
                                1,
                                2
                            ]
                        },
                        "meas_lo_freq": {
                            "description": "Measurement LO frequencies",
                            "items": {
                                "minimum": 0,
                                "type": "number"
                            },
                            "minItems": 1,
                            "type": "array"
                        },
                        "meas_return": {
                            "description": "Return each shot of data or average over the shots",
                            "enum": [
                                "single",
                                "avg"
                            ]
                        },
                        "memory_slot_size": {
                            "default": 1,
                            "description": "Size of each memory slot. For measurement level 0 (raw) this sets the length of each measurement acquisition",
                            "minimum": 0,
                            "type": "integer"
                        },
                        "pulse_library": {
                            "$ref": "#/definitions/pulse_library"
                        },
                        "qubit_lo_freq": {
                            "description": "Qubit drive LO frequencies",
                            "items": {
                                "minimum": 0,
                                "type": "number"
                            },
                            "minItems": 1,
                            "type": "array"
                        },
                        "rep_time": {
                            "minimum": 1,
                            "type": "integer"
                        }
                    },
                    "required": [
                        "meas_level",
                        "pulse_library",
                        "memory_slot_size",
                        "meas_return",
                        "qubit_lo_freq",
                        "meas_lo_freq",
                        "rep_time"
                    ]
                },
                "experiments": {
                    "items": {
                        "allOf": [
                            {
                                "$ref": "#/definitions/qobjexp"
                            },
                            {
                                "$ref": "#/definitions/qobjinstructions"
                            }
                        ]
                    },
                    "type": "array"
                },
                "type": {
                    "enum": [
                        "PULSE"
                    ]
                }
            }
>>>>>>> 50bb515d
        }
    },
    "oneOf": [
        {
            "allOf": [
                {
                    "$ref": "#/definitions/qobj_qasm"
                },
                {
                    "properties": {
                        "experiments": {
                            "items": {
                                "allOf": [
                                    {
                                        "$ref": "#/definitions/qobjexp"
                                    },
                                    {
                                        "properties": {
                                            "instructions": {
                                                "items": {
                                                    "$ref": "#definitions/openqasm_instructions"
                                                }
                                            }
                                        }
                                    }
                                ]
                            }
                        },
                        "type": {
                            "enum": [
                                "QASM"
                            ]
                        }
                    }
                }
            ]
        },
        {
            "allOf": [
                {
                    "$ref": "#/definitions/qobj_qasm"
                },
                {
                    "$ref": "#/definitions/qobj_openpulse"
                }
<<<<<<< HEAD
            }}]}
            ]
}
=======
            ]
        }
    ]
}
>>>>>>> 50bb515d
<|MERGE_RESOLUTION|>--- conflicted
+++ resolved
@@ -189,10 +189,6 @@
                             "type": "array"
                         }
                     },
-<<<<<<< HEAD
-                    "_constraints": "sum(x[1] for x in clbit_labels) == number_of_clbits"
-
-=======
                     "required": [
                         "t0",
                         "duration",
@@ -214,7 +210,6 @@
                         "type": {
                             "type": "string"
                         }
->>>>>>> 50bb515d
                     },
                     "required": [
                         "t0",
@@ -258,19 +253,6 @@
             "oneOf": [
                 {
                     "properties": {
-<<<<<<< HEAD
-                        "memory_slots": {
-                            "type": "integer",
-                            "minimum": 0,
-                            "description": "The number of measurement slots in the classical memory on the backend."},
-                        "shots": {
-                            "type": "integer",
-                            "minimum": 1,
-                            "description": "Number of repetitions of each experiment"},
-                        "max_credits": {"type": "integer", "default": 3},
-                        "seed": {"type": "integer", "default": 1}
-                    }
-=======
                         "memory": {
                             "maxItems": 0
                         },
@@ -632,7 +614,6 @@
                 },
                 {
                     "$ref": "#/definitions/copy"
->>>>>>> 50bb515d
                 }
             ],
             "properties": {
@@ -880,11 +861,6 @@
                     },
                     "type": "object"
                 },
-<<<<<<< HEAD
-                {"$ref": "#/definitions/bfunc"},
-                {"$ref": "#/definitions/copy"}
-            ]
-=======
                 "qobj_id": {
                     "description": "User generated qobj ID",
                     "type": "string"
@@ -911,145 +887,9 @@
                 "header"
             ],
             "type": "object"
->>>>>>> 50bb515d
         },
         "qobj_openpulse": {
             "properties": {
-<<<<<<< HEAD
-                "qubits": {"type": "array"},
-                "register": {"type": "array"},
-                "memory": {"type": "array"},
-                "name": {"type": "string"},
-                "params": {"type": "array"},
-                "conditional": {"type": "integer", "minimum": 0}
-            },
-            "oneOf": [{
-                    "title": "3-param 1Q op",
-                    "required": ["qubits", "params"],
-                    "properties": {
-                        "name": {"enum": ["u3", "U"]},
-                        "qubits": {"maxItems": 1},
-                        "register": {"maxItems": 0},
-                        "memory": {"maxItems": 0},
-                        "params": {"minItems": 3, "maxItems": 3},
-                        "texparams": {"minItems": 3, "maxItems": 3}
-                    }
-                }, {
-                "title": "fixed 1Q op",
-                "required": ["qubits"],
-                "properties": {
-                    "name": {"enum": ["reset", "id", "h", "s", "sdg", "t", "tdg", "x", "y", "z"]},
-                    "qubits": {"minItems": 1, "maxItems": 1},
-                    "memory": {"maxItems": 0},
-                    "register": {"maxItems": 0},
-                    "params": {"maxItems": 0},
-                    "texparams": {"maxItems": 0}
-                }
-                }, {
-                "title": "1-param 1Q op",
-                "required": ["qubits", "params"],
-                "properties": {
-                    "name": {"enum": ["u1", "rx", "ry", "rz"]},
-                    "qubits": {"minItems": 1, "maxItems": 1},
-                    "memory": {"maxItems": 0},
-                    "register": {"maxItems": 0},
-                    "params": {"minItems": 1, "maxItems": 1},
-                    "texparams": {"minItems": 1, "maxItems": 1}
-                }
-                }, {
-                "title": "2-param 1Q op",
-                "required": ["qubits", "params"],
-                "properties": {
-                    "name": {"enum": ["u2"]},
-                    "qubits": {"minItems": 1, "maxItems": 1},
-                    "memory": {"maxItems": 0},
-                    "register": {"maxItems": 0},
-                    "params": {"minItems": 2, "maxItems": 2},
-                    "texparams": {"minItems": 2, "maxItems": 2}
-                }
-                }, {
-                "title": "fixed 2Q gate",
-                "required": ["qubits"],
-                "properties": {
-                    "name": {"enum": ["cx", "CX", "cy", "cz", "ch", "swap"]},
-                    "qubits": {"description": "[control, target]", "minItems": 2, "maxItems": 2},
-                    "memory": {"maxItems": 0},
-                    "register": {"maxItems": 0},
-                    "params": {"maxItems": 0},
-                    "texparams": {"maxItems": 0}
-                }
-                }, {
-                "title": "1-param 2Q controlled gate",
-                "required": ["qubits", "params"],
-                "properties": {
-                    "name": {"enum": ["cu1", "crz"]},
-                    "qubits": {"description": "[control, target]", "minItems": 2, "maxItems": 2},
-                    "memory": {"maxItems": 0},
-                    "register": {"maxItems": 0},
-                    "params": {"minItems": 1, "maxItems": 1},
-                    "texparams": {"minItems": 1, "maxItems": 1}
-                }
-                }, {
-                "title": "3-param 2Q controlled gate",
-                "required": ["qubits", "params"],
-                "properties": {
-                    "name": {"enum": ["cu3"]},
-                    "qubits": {"description": "[control, target]", "minItems": 2, "maxItems": 2},
-                    "memory": {"maxItems": 0},
-                    "register": {"maxItems": 0},
-                    "params": {"minItems": 3, "maxItems": 3},
-                    "texparams": {"minItems":3, "maxItems": 3}
-                }
-                }, {
-                "title": "fixed 3Q doubly controlled gate",
-                "required": ["qubits"],
-                "properties": {
-                    "name": {"enum": ["ccx"]},
-                    "qubits": {"description": "[control, control, target]", "minItems": 3, "maxItems": 3},
-                    "memory": {"maxItems": 0},
-                    "register": {"maxItems": 0},
-                    "params": {"maxItems": 0},
-                    "texparams": {"maxItems": 0}
-                }
-                }, {
-                "title": "measurement",
-                "required": ["qubits", "memory"],
-                "properties": {
-                    "name": {"enum": ["measure"]},
-                    "qubits": {"minItems": 1, "maxItems": 1},
-                    "memory": {"minItems": 1, "maxItems": 1},
-                    "register": {"minItems": 1, "maxItems": 1},
-                    "params": {"maxItems": 0},
-                    "texparams": {"maxItems": 0}
-                }
-                }, {
-                "title": "barrier",
-                "required": ["qubits"],
-                "properties": {
-                    "name": {"enum": ["barrier"]},
-                    "qubits": {"minItems": 1},
-                    "memory": {"maxItems": 0},
-                    "register": {"maxItems": 0},
-                    "params": {"maxItems": 0},
-                    "texparams": {"maxItems": 0}
-                }
-                },
-                {
-                "title": "snapshot",
-                "required": ["label","type"],
-                "properties": {
-                    "name": {"enum": ["snapshot"]},
-                    "memory": {"maxItems": 0},
-                    "register": {"maxItems": 0},
-                    "label": {"type": "string"},
-                    "type": {"type": "string"},
-                    "texparams": {"maxItems": 0}
-                }
-                },
-                {"$ref": "#/definitions/bfunc"},
-                {"$ref": "#/definitions/copy"}
-            ]
-=======
                 "config": {
                     "properties": {
                         "meas_level": {
@@ -1127,7 +967,6 @@
                     ]
                 }
             }
->>>>>>> 50bb515d
         }
     },
     "oneOf": [
@@ -1173,13 +1012,7 @@
                 {
                     "$ref": "#/definitions/qobj_openpulse"
                 }
-<<<<<<< HEAD
-            }}]}
-            ]
-}
-=======
             ]
         }
     ]
-}
->>>>>>> 50bb515d
+}