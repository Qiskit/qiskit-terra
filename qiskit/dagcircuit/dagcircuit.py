--- conflicted
+++ resolved
@@ -1092,18 +1092,10 @@
 
     def quantum_successors(self, node):
         """Returns iterator of the successors of a node that are
-<<<<<<< HEAD
         connected by a quantum edge as DAGNodes."""
         for successor in reversed(list(self.successors(node))):
             if any(isinstance(x['wire'], Qubit) for x in
                    self._multi_graph.get_all_edge_data(
-=======
-        connected by a qubit edge."""
-        for successor in self.successors(node):
-            if any(isinstance(x['wire'], Qubit)
-                   for x in
-                   self._get_all_multi_graph_edges(
->>>>>>> fab61d21
                        node._node_id, successor._node_id)):
                 yield successor
 
