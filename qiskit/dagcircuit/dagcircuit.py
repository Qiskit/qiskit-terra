# This code is part of Qiskit.
#
# (C) Copyright IBM 2017, 2021.
#
# This code is licensed under the Apache License, Version 2.0. You may
# obtain a copy of this license in the LICENSE.txt file in the root directory
# of this source tree or at http://www.apache.org/licenses/LICENSE-2.0.
#
# Any modifications or derivative works of this code must retain this
# copyright notice, and modified files need to carry a notice indicating
# that they have been altered from the originals.

"""
Object to represent a quantum circuit as a directed acyclic graph (DAG).

The nodes in the graph are either input/output nodes or operation nodes.
The edges correspond to qubits or bits in the circuit. A directed edge
from node A to node B means that the (qu)bit passes from the output of A
to the input of B. The object's methods allow circuits to be constructed,
composed, and modified. Some natural properties like depth can be computed
directly from the graph.
"""
from collections import OrderedDict, defaultdict
import copy
import itertools
import warnings
import math

import numpy as np
import retworkx as rx

from qiskit.circuit.exceptions import CircuitError
from qiskit.circuit.quantumregister import QuantumRegister, Qubit
from qiskit.circuit.classicalregister import ClassicalRegister, Clbit
from qiskit.circuit.gate import Gate
from qiskit.circuit.parameterexpression import ParameterExpression
from qiskit.dagcircuit.exceptions import DAGCircuitError
from qiskit.dagcircuit.dagnode import DAGNode, DAGOpNode, DAGInNode, DAGOutNode
from qiskit.exceptions import MissingOptionalLibraryError


class DAGCircuit:
    """
    Quantum circuit as a directed acyclic graph.

    There are 3 types of nodes in the graph: inputs, outputs, and operations.
    The nodes are connected by directed edges that correspond to qubits and
    bits.
    """

    # pylint: disable=invalid-name

    def __init__(self):
        """Create an empty circuit."""

        # Circuit name.  Generally, this corresponds to the name
        # of the QuantumCircuit from which the DAG was generated.
        self.name = None

        # Circuit metadata
        self.metadata = None

        # Set of wires (Register,idx) in the dag
        self._wires = set()

        # Map from wire (Register,idx) to input nodes of the graph
        self.input_map = OrderedDict()

        # Map from wire (Register,idx) to output nodes of the graph
        self.output_map = OrderedDict()

        # Directed multigraph whose nodes are inputs, outputs, or operations.
        # Operation nodes have equal in- and out-degrees and carry
        # additional data about the operation, including the argument order
        # and parameter values.
        # Input nodes have out-degree 1 and output nodes have in-degree 1.
        # Edges carry wire labels (reg,idx) and each operation has
        # corresponding in- and out-edges with the same wire labels.
        self._multi_graph = rx.PyDAG()

        # Map of qreg/creg name to Register object.
        self.qregs = OrderedDict()
        self.cregs = OrderedDict()

        # List of Qubit/Clbit wires that the DAG acts on.
        self.qubits = []
        self.clbits = []

        self._global_phase = 0
        self._calibrations = defaultdict(dict)

        self.duration = None
        self.unit = "dt"

    def to_networkx(self):
        """Returns a copy of the DAGCircuit in networkx format."""
        try:
            import networkx as nx
        except ImportError as ex:
            raise MissingOptionalLibraryError(
                libname="Networkx",
                name="DAG converter to networkx",
                pip_install="pip install networkx",
            ) from ex
        G = nx.MultiDiGraph()
        for node in self._multi_graph.nodes():
            G.add_node(node)
        for node_id in rx.topological_sort(self._multi_graph):
            for source_id, dest_id, edge in self._multi_graph.in_edges(node_id):
                G.add_edge(self._multi_graph[source_id], self._multi_graph[dest_id], wire=edge)
        return G

    @classmethod
    def from_networkx(cls, graph):
        """Take a networkx MultiDigraph and create a new DAGCircuit.

        Args:
            graph (networkx.MultiDiGraph): The graph to create a DAGCircuit
                object from. The format of this MultiDiGraph format must be
                in the same format as returned by to_networkx.

        Returns:
            DAGCircuit: The dagcircuit object created from the networkx
                MultiDiGraph.
        Raises:
            MissingOptionalLibraryError: If networkx is not installed
            DAGCircuitError: If input networkx graph is malformed
        """
        try:
            import networkx as nx
        except ImportError as ex:
            raise MissingOptionalLibraryError(
                libname="Networkx",
                name="DAG converter from networkx",
                pip_install="pip install networkx",
            ) from ex
        dag = DAGCircuit()
        for node in nx.topological_sort(graph):
            if isinstance(node, DAGOutNode):
                continue
            if isinstance(node, DAGInNode):
                if isinstance(node.wire, Qubit):
                    dag.add_qubits([node.wire])
                elif isinstance(node.wire, Clbit):
                    dag.add_clbits([node.wire])
                else:
                    raise DAGCircuitError(f"unknown node wire type: {node.wire}")
            elif isinstance(node, DAGOpNode):
                dag.apply_operation_back(node.op.copy(), node.qargs, node.cargs)
        return dag

    @property
    def wires(self):
        """Return a list of the wires in order."""
        return self.qubits + self.clbits

    @property
    def node_counter(self):
        """
        Returns the number of nodes in the dag.
        """
        return len(self._multi_graph)

    @property
    def global_phase(self):
        """Return the global phase of the circuit."""
        return self._global_phase

    @global_phase.setter
    def global_phase(self, angle):
        """Set the global phase of the circuit.

        Args:
            angle (float, ParameterExpression)
        """
        if isinstance(angle, ParameterExpression):
            self._global_phase = angle
        else:
            # Set the phase to the [0, 2π) interval
            angle = float(angle)
            if not angle:
                self._global_phase = 0
            else:
                self._global_phase = angle % (2 * math.pi)

    @property
    def calibrations(self):
        """Return calibration dictionary.

        The custom pulse definition of a given gate is of the form
            {'gate_name': {(qubits, params): schedule}}
        """
        return dict(self._calibrations)

    @calibrations.setter
    def calibrations(self, calibrations):
        """Set the circuit calibration data from a dictionary of calibration definition.

        Args:
            calibrations (dict): A dictionary of input in the format
                {'gate_name': {(qubits, gate_params): schedule}}
        """
        self._calibrations = defaultdict(dict, calibrations)

    def add_calibration(self, gate, qubits, schedule, params=None):
        """Register a low-level, custom pulse definition for the given gate.

        Args:
            gate (Union[Gate, str]): Gate information.
            qubits (Union[int, Tuple[int]]): List of qubits to be measured.
            schedule (Schedule): Schedule information.
            params (Optional[List[Union[float, Parameter]]]): A list of parameters.

        Raises:
            Exception: if the gate is of type string and params is None.
        """
        if isinstance(gate, Gate):
            self._calibrations[gate.name][(tuple(qubits), tuple(gate.params))] = schedule
        else:
            self._calibrations[gate][(tuple(qubits), tuple(params or []))] = schedule

    def has_calibration_for(self, node):
        """Return True if the dag has a calibration defined for the node operation. In this
        case, the operation does not need to be translated to the device basis.
        """
        if not self.calibrations or node.op.name not in self.calibrations:
            return False
        qubits = tuple(self.qubits.index(qubit) for qubit in node.qargs)
        params = []
        for p in node.op.params:
            if isinstance(p, ParameterExpression) and not p.parameters:
                params.append(float(p))
            else:
                params.append(p)
        params = tuple(params)
        return (qubits, params) in self.calibrations[node.op.name]

    def remove_all_ops_named(self, opname):
        """Remove all operation nodes with the given name."""
        for n in self.named_nodes(opname):
            self.remove_op_node(n)

    def add_qubits(self, qubits):
        """Add individual qubit wires."""
        if any(not isinstance(qubit, Qubit) for qubit in qubits):
            raise DAGCircuitError("not a Qubit instance.")

        duplicate_qubits = set(self.qubits).intersection(qubits)
        if duplicate_qubits:
            raise DAGCircuitError("duplicate qubits %s" % duplicate_qubits)

        self.qubits.extend(qubits)
        for qubit in qubits:
            self._add_wire(qubit)

    def add_clbits(self, clbits):
        """Add individual clbit wires."""
        if any(not isinstance(clbit, Clbit) for clbit in clbits):
            raise DAGCircuitError("not a Clbit instance.")

        duplicate_clbits = set(self.clbits).intersection(clbits)
        if duplicate_clbits:
            raise DAGCircuitError("duplicate clbits %s" % duplicate_clbits)

        self.clbits.extend(clbits)
        for clbit in clbits:
            self._add_wire(clbit)

    def add_qreg(self, qreg):
        """Add all wires in a quantum register."""
        if not isinstance(qreg, QuantumRegister):
            raise DAGCircuitError("not a QuantumRegister instance.")
        if qreg.name in self.qregs:
            raise DAGCircuitError("duplicate register %s" % qreg.name)
        self.qregs[qreg.name] = qreg
        existing_qubits = set(self.qubits)
        for j in range(qreg.size):
            if qreg[j] not in existing_qubits:
                self.qubits.append(qreg[j])
                self._add_wire(qreg[j])

    def add_creg(self, creg):
        """Add all wires in a classical register."""
        if not isinstance(creg, ClassicalRegister):
            raise DAGCircuitError("not a ClassicalRegister instance.")
        if creg.name in self.cregs:
            raise DAGCircuitError("duplicate register %s" % creg.name)
        self.cregs[creg.name] = creg
        existing_clbits = set(self.clbits)
        for j in range(creg.size):
            if creg[j] not in existing_clbits:
                self.clbits.append(creg[j])
                self._add_wire(creg[j])

    def _add_wire(self, wire):
        """Add a qubit or bit to the circuit.

        Args:
            wire (Bit): the wire to be added

            This adds a pair of in and out nodes connected by an edge.

        Raises:
            DAGCircuitError: if trying to add duplicate wire
        """
        if wire not in self._wires:
            self._wires.add(wire)

            inp_node = DAGInNode(wire=wire)
            outp_node = DAGOutNode(wire=wire)
            input_map_id, output_map_id = self._multi_graph.add_nodes_from([inp_node, outp_node])
            inp_node._node_id = input_map_id
            outp_node._node_id = output_map_id
            self.input_map[wire] = inp_node
            self.output_map[wire] = outp_node
            self._multi_graph.add_edge(inp_node._node_id, outp_node._node_id, wire)
        else:
            raise DAGCircuitError(f"duplicate wire {wire}")

    def _check_condition(self, name, condition):
        """Verify that the condition is valid.

        Args:
            name (string): used for error reporting
            condition (tuple or None): a condition tuple (ClassicalRegister, int) or (Clbit, bool)

        Raises:
            DAGCircuitError: if conditioning on an invalid register
        """
        if (
            condition is not None
            and condition[0] not in self.clbits
            and condition[0].name not in self.cregs
        ):
            raise DAGCircuitError("invalid creg in condition for %s" % name)

    def _check_bits(self, args, amap):
        """Check the values of a list of (qu)bit arguments.

        For each element of args, check that amap contains it.

        Args:
            args (list[Bit]): the elements to be checked
            amap (dict): a dictionary keyed on Qubits/Clbits

        Raises:
            DAGCircuitError: if a qubit is not contained in amap
        """
        # Check for each wire
        for wire in args:
            if wire not in amap:
                raise DAGCircuitError(f"(qu)bit {wire} not found in {amap}")

    def _bits_in_condition(self, cond):
        """Return a list of bits in the given condition.

        Args:
            cond (tuple or None): optional condition (ClassicalRegister, int) or (Clbit, bool)

        Returns:
            list[Clbit]: list of classical bits

        Raises:
            CircuitError: if cond[0] is not ClassicalRegister or Clbit
        """
        if cond is None:
            return []
        elif isinstance(cond[0], ClassicalRegister):
            # Returns a list of all the cbits in the given creg cond[0].
            return cond[0][:]
        elif isinstance(cond[0], Clbit):
            # Returns a singleton list of the conditional cbit.
            return [cond[0]]
        else:
            raise CircuitError("Condition must be used with ClassicalRegister or Clbit.")

    def _add_op_node(self, op, qargs, cargs):
        """Add a new operation node to the graph and assign properties.

        Args:
            op (qiskit.circuit.Instruction): the operation associated with the DAG node
            qargs (list[Qubit]): list of quantum wires to attach to.
            cargs (list[Clbit]): list of classical wires to attach to.
        Returns:
            int: The integer node index for the new op node on the DAG
        """
        # Add a new operation node to the graph
        new_node = DAGOpNode(op=op, qargs=qargs, cargs=cargs)
        node_index = self._multi_graph.add_node(new_node)
        new_node._node_id = node_index
        return node_index

    def _copy_circuit_metadata(self):
        """Return a copy of source_dag with metadata but empty."""
        target_dag = DAGCircuit()
        target_dag.name = self.name
        target_dag._global_phase = self._global_phase
        target_dag.duration = self.duration
        target_dag.unit = self.unit
        target_dag.metadata = self.metadata

        target_dag.add_qubits(self.qubits)
        target_dag.add_clbits(self.clbits)

        for qreg in self.qregs.values():
            target_dag.add_qreg(qreg)
        for creg in self.cregs.values():
            target_dag.add_creg(creg)

        return target_dag

    def apply_operation_back(self, op, qargs=None, cargs=None):
        """Apply an operation to the output of the circuit.

        Args:
            op (qiskit.circuit.Instruction): the operation associated with the DAG node
            qargs (list[Qubit]): qubits that op will be applied to
            cargs (list[Clbit]): cbits that op will be applied to
        Returns:
            DAGOpNode: the node for the op that was added to the dag

        Raises:
            DAGCircuitError: if a leaf node is connected to multiple outputs

        """
        qargs = qargs or []
        cargs = cargs or []

        all_cbits = self._bits_in_condition(op.condition)
        all_cbits = set(all_cbits).union(cargs)

        self._check_condition(op.name, op.condition)
        self._check_bits(qargs, self.output_map)
        self._check_bits(all_cbits, self.output_map)

        node_index = self._add_op_node(op, qargs, cargs)

        # Add new in-edges from predecessors of the output nodes to the
        # operation node while deleting the old in-edges of the output nodes
        # and adding new edges from the operation node to each output node

        al = [qargs, all_cbits]
        self._multi_graph.insert_node_on_in_edges_multiple(
            node_index, [self.output_map[q]._node_id for q in itertools.chain(*al)]
        )
        return self._multi_graph[node_index]

    def apply_operation_front(self, op, qargs, cargs):
        """Apply an operation to the input of the circuit.

        Args:
            op (qiskit.circuit.Instruction): the operation associated with the DAG node
            qargs (list[Qubit]): qubits that op will be applied to
            cargs (list[Clbit]): cbits that op will be applied to
        Returns:
            DAGOpNode: the node for the op that was added to the dag

        Raises:
            DAGCircuitError: if initial nodes connected to multiple out edges
        """
        all_cbits = self._bits_in_condition(op.condition)
        all_cbits.extend(cargs)

        self._check_condition(op.name, op.condition)
        self._check_bits(qargs, self.input_map)
        self._check_bits(all_cbits, self.input_map)
        node_index = self._add_op_node(op, qargs, cargs)

        # Add new out-edges to successors of the input nodes from the
        # operation node while deleting the old out-edges of the input nodes
        # and adding new edges to the operation node from each input node
        al = [qargs, all_cbits]
        self._multi_graph.insert_node_on_out_edges_multiple(
            node_index, [self.input_map[q]._node_id for q in itertools.chain(*al)]
        )
        return self._multi_graph[node_index]

    def _check_edgemap_registers(self, inbound_wires, inbound_regs):
        """Check that wiremap neither fragments nor leaves duplicate registers.

        1. There are no fragmented registers. A register in keyregs
        is fragmented if not all of its (qu)bits are renamed by edge_map.
        2. There are no duplicate registers. A register is duplicate if
        it appears in both self and keyregs but not in edge_map.

        Args:
            inbound_wires (list): a list of wires being mapped from the inbound dag
            inbound_regs (list): a list from registers from the inbound dag

        Returns:
            set(Register): the set of regs to add to self

        Raises:
            DAGCircuitError: if the wiremap fragments, or duplicates exist
        """
        add_regs = set()
        reg_frag_chk = {}

        for inbound_reg in inbound_regs:
            reg_frag_chk[inbound_reg] = {reg_bit: False for reg_bit in inbound_reg}

        for inbound_bit in inbound_wires:
            for inbound_reg in inbound_regs:
                if inbound_bit in inbound_reg:
                    reg_frag_chk[inbound_reg][inbound_bit] = True
                    break

        for inbound_reg, v in reg_frag_chk.items():
            s = set(v.values())
            if len(s) == 2:
                raise DAGCircuitError("inbound_wires fragments reg %s" % inbound_reg)
            if s == {False}:
                if inbound_reg.name in self.qregs or inbound_reg.name in self.cregs:
                    raise DAGCircuitError("unmapped duplicate reg %s" % inbound_reg)

                # Add registers that appear only in inbound_regs
                add_regs.add(inbound_reg)

        return add_regs

    def _check_wiremap_validity(self, wire_map, keymap, valmap):
        """Check that the wiremap is consistent.

        Check that the wiremap refers to valid wires and that
        those wires have consistent types.

        Args:
            wire_map (dict): map from Bit in keymap to Bit in valmap
            keymap (list): a list of wire_map keys
            valmap (dict): a map whose keys are wire_map values

        Raises:
            DAGCircuitError: if wire_map not valid
        """
        for k, v in wire_map.items():

            if k not in keymap:
                raise DAGCircuitError("invalid wire mapping key %s" % k)
            if v not in valmap:
                raise DAGCircuitError("invalid wire mapping value %s" % v)
            # TODO Support mapping from AncillaQubit to Qubit, since AncillaQubits are mapped to
            # Qubits upon being converted to an Instruction. Until this translation is fixed
            # and Instructions have a concept of ancilla qubits, this fix is required.
            if not (isinstance(k, type(v)) or isinstance(v, type(k))):
                raise DAGCircuitError(f"inconsistent wire_map at ({k},{v})")

    @staticmethod
    def _map_condition(wire_map, condition, target_cregs):
        """Use the wire_map dict to change the condition tuple's creg name.

        Args:
            wire_map (dict): a map from source wires to destination wires
            condition (tuple or None): (ClassicalRegister,int)
            target_cregs (list[ClassicalRegister]): List of all cregs in the
              target circuit onto which the condition might possibly be mapped.
        Returns:
            tuple(ClassicalRegister,int): new condition
        Raises:
            DAGCircuitError: if condition register not in wire_map, or if
                wire_map maps condition onto more than one creg, or if the
                specified condition is not present in a classical register.
        """

        if condition is None:
            new_condition = None
        else:
            # if there is a condition, map the condition bits to the
            # composed cregs based on the wire_map
            is_reg = False
            if isinstance(condition[0], Clbit):
                cond_creg = [condition[0]]
            else:
                cond_creg = condition[0]
                is_reg = True
            cond_val = condition[1]
            new_cond_val = 0
            new_creg = None
            bits_in_condcreg = [bit for bit in wire_map if bit in cond_creg]
            for bit in bits_in_condcreg:
                if is_reg:
                    try:
                        candidate_creg = next(
                            creg for creg in target_cregs if wire_map[bit] in creg
                        )
                    except StopIteration as ex:
                        raise DAGCircuitError(
                            "Did not find creg containing mapped clbit in conditional."
                        ) from ex
                else:
                    # If cond is on a single Clbit then the candidate_creg is
                    # the target Clbit to which 'bit' is mapped to.
                    candidate_creg = wire_map[bit]
                if new_creg is None:
                    new_creg = candidate_creg
                elif new_creg != candidate_creg:
                    # Raise if wire_map maps condition creg on to more than one
                    # creg in target DAG.
                    raise DAGCircuitError(
                        "wire_map maps conditional register onto more than one creg."
                    )

                if not is_reg:
                    # If the cond is on a single Clbit then the new_cond_val is the
                    # same as the cond_val since the new_creg is also a single Clbit.
                    new_cond_val = cond_val
                elif 2 ** (cond_creg[:].index(bit)) & cond_val:
                    # If the conditional values of the Clbit 'bit' is 1 then the new_cond_val
                    # is updated such that the conditional value of the Clbit to which 'bit'
                    # is mapped to in new_creg is 1.
                    new_cond_val += 2 ** (new_creg[:].index(wire_map[bit]))
            if new_creg is None:
                raise DAGCircuitError("Condition registers not found in wire_map.")
            new_condition = (new_creg, new_cond_val)
        return new_condition

    def extend_back(self, dag, edge_map=None):
        """DEPRECATED: Add `dag` at the end of `self`, using `edge_map`."""
        warnings.warn(
            "dag.extend_back is deprecated, please use dag.compose.",
            DeprecationWarning,
            stacklevel=2,
        )
        edge_map = edge_map or {}
        for qreg in dag.qregs.values():
            if qreg.name not in self.qregs:
                self.add_qreg(QuantumRegister(qreg.size, qreg.name))
            edge_map.update([(qbit, qbit) for qbit in qreg if qbit not in edge_map])

        for creg in dag.cregs.values():
            if creg.name not in self.cregs:
                self.add_creg(ClassicalRegister(creg.size, creg.name))
            edge_map.update([(cbit, cbit) for cbit in creg if cbit not in edge_map])

        self.compose_back(dag, edge_map)

    def compose_back(self, input_circuit, edge_map=None):
        """DEPRECATED: use DAGCircuit.compose() instead."""
        warnings.warn(
            "dag.compose_back is deprecated, please use dag.compose.",
            DeprecationWarning,
            stacklevel=2,
        )
        self.compose(input_circuit, edge_map)

    def compose(self, other, edge_map=None, qubits=None, clbits=None, front=False, inplace=True):
        """Compose the ``other`` circuit onto the output of this circuit.

        A subset of input wires of ``other`` are mapped
        to a subset of output wires of this circuit.

        ``other`` can be narrower or of equal width to ``self``.

        Args:
            other (DAGCircuit): circuit to compose with self
            edge_map (dict): DEPRECATED - a {Bit: Bit} map from input wires of other
                to output wires of self (i.e. rhs->lhs).
                The key, value pairs can be either Qubit or Clbit mappings.
            qubits (list[Qubit|int]): qubits of self to compose onto.
            clbits (list[Clbit|int]): clbits of self to compose onto.
            front (bool): If True, front composition will be performed (not implemented yet)
            inplace (bool): If True, modify the object. Otherwise return composed circuit.

        Returns:
            DAGCircuit: the composed dag (returns None if inplace==True).

        Raises:
            DAGCircuitError: if ``other`` is wider or there are duplicate edge mappings.
        """
        if front:
            raise DAGCircuitError("Front composition not supported yet.")

        if len(other.qubits) > len(self.qubits) or len(other.clbits) > len(self.clbits):
            raise DAGCircuitError(
                "Trying to compose with another DAGCircuit which has more 'in' edges."
            )

        if edge_map is not None:
            warnings.warn(
                "edge_map arg as a dictionary is deprecated. "
                "Use qubits and clbits args to specify a list of "
                "self edges to compose onto.",
                DeprecationWarning,
                stacklevel=2,
            )

        # number of qubits and clbits must match number in circuit or None
        identity_qubit_map = dict(zip(other.qubits, self.qubits))
        identity_clbit_map = dict(zip(other.clbits, self.clbits))
        if qubits is None:
            qubit_map = identity_qubit_map
        elif len(qubits) != len(other.qubits):
            raise DAGCircuitError(
                "Number of items in qubits parameter does not"
                " match number of qubits in the circuit."
            )
        else:
            qubit_map = {
                other.qubits[i]: (self.qubits[q] if isinstance(q, int) else q)
                for i, q in enumerate(qubits)
            }
        if clbits is None:
            clbit_map = identity_clbit_map
        elif len(clbits) != len(other.clbits):
            raise DAGCircuitError(
                "Number of items in clbits parameter does not"
                " match number of clbits in the circuit."
            )
        else:
            clbit_map = {
                other.clbits[i]: (self.clbits[c] if isinstance(c, int) else c)
                for i, c in enumerate(clbits)
            }
        edge_map = edge_map or {**qubit_map, **clbit_map} or None

        # if no edge_map, try to do a 1-1 mapping in order
        if edge_map is None:
            edge_map = {**identity_qubit_map, **identity_clbit_map}

        # Check the edge_map for duplicate values
        if len(set(edge_map.values())) != len(edge_map):
            raise DAGCircuitError("duplicates in wire_map")

        # Compose
        if inplace:
            dag = self
        else:
            dag = copy.deepcopy(self)
        dag.global_phase += other.global_phase

        for gate, cals in other.calibrations.items():
            dag._calibrations[gate].update(cals)

        for nd in other.topological_nodes():
            if isinstance(nd, DAGInNode):
                # if in edge_map, get new name, else use existing name
                m_wire = edge_map.get(nd.wire, nd.wire)
                # the mapped wire should already exist
                if m_wire not in dag.output_map:
                    raise DAGCircuitError(
                        "wire %s[%d] not in self" % (m_wire.register.name, m_wire.index)
                    )
                if nd.wire not in other._wires:
                    raise DAGCircuitError(
                        "inconsistent wire type for %s[%d] in other"
                        % (nd.register.name, nd.wire.index)
                    )
            elif isinstance(nd, DAGOutNode):
                # ignore output nodes
                pass
            elif isinstance(nd, DAGOpNode):
                condition = dag._map_condition(edge_map, nd.op.condition, dag.cregs.values())
                dag._check_condition(nd.op.name, condition)
                m_qargs = list(map(lambda x: edge_map.get(x, x), nd.qargs))
                m_cargs = list(map(lambda x: edge_map.get(x, x), nd.cargs))
                op = nd.op.copy()
                op.condition = condition
                dag.apply_operation_back(op, m_qargs, m_cargs)
            else:
                raise DAGCircuitError("bad node type %s" % type(nd))

        if not inplace:
            return dag
        else:
            return None

    def reverse_ops(self):
        """Reverse the operations in the ``self`` circuit.

        Returns:
            DAGCircuit: the reversed dag.
        """
        # TODO: speed up
        # pylint: disable=cyclic-import
        from qiskit.converters import dag_to_circuit, circuit_to_dag

        qc = dag_to_circuit(self)
        reversed_qc = qc.reverse_ops()
        reversed_dag = circuit_to_dag(reversed_qc)
        return reversed_dag

    def idle_wires(self, ignore=None):
        """Return idle wires.

        Args:
            ignore (list(str)): List of node names to ignore. Default: []

        Yields:
            Bit: Bit in idle wire.

        Raises:
            DAGCircuitError: If the DAG is invalid
        """
        if ignore is None:
            ignore = set()
        ignore_set = set(ignore)
        for wire in self._wires:
            if not ignore:
                try:
                    child = next(self.successors(self.input_map[wire]))
                except StopIteration as e:
                    raise DAGCircuitError(
                        "Invalid dagcircuit input node %s has no output" % self.input_map[wire]
                    ) from e
                if isinstance(child, DAGOutNode):
                    yield wire
            else:
                for node in self.nodes_on_wire(wire, only_ops=True):
                    if node.op.name not in ignore_set:
                        # If we found an op node outside of ignore we can stop iterating over the wire
                        break
                else:
                    yield wire

    def size(self):
        """Return the number of operations."""
        return len(self._multi_graph) - 2 * len(self._wires)

    def depth(self):
        """Return the circuit depth.
        Returns:
            int: the circuit depth
        Raises:
            DAGCircuitError: if not a directed acyclic graph
        """
        try:
            depth = rx.dag_longest_path_length(self._multi_graph) - 1
        except rx.DAGHasCycle as ex:
            raise DAGCircuitError("not a DAG") from ex
        return depth if depth >= 0 else 0

    def width(self):
        """Return the total number of qubits + clbits used by the circuit.
        This function formerly returned the number of qubits by the calculation
        return len(self._wires) - self.num_clbits()
        but was changed by issue #2564 to return number of qubits + clbits
        with the new function DAGCircuit.num_qubits replacing the former
        semantic of DAGCircuit.width().
        """
        return len(self._wires)

    def num_qubits(self):
        """Return the total number of qubits used by the circuit.
        num_qubits() replaces former use of width().
        DAGCircuit.width() now returns qubits + clbits for
        consistency with Circuit.width() [qiskit-terra #2564].
        """
        return len(self.qubits)

    def num_clbits(self):
        """Return the total number of classical bits used by the circuit."""
        return len(self.clbits)

    def num_tensor_factors(self):
        """Compute how many components the circuit can decompose into."""
        return rx.number_weakly_connected_components(self._multi_graph)

    def _check_wires_list(self, wires, node):
        """Check that a list of wires is compatible with a node to be replaced.

        - no duplicate names
        - correct length for operation
        Raise an exception otherwise.

        Args:
            wires (list[Bit]): gives an order for (qu)bits
                in the input circuit that is replacing the node.
            node (DAGOpNode): a node in the dag

        Raises:
            DAGCircuitError: if check doesn't pass.
        """
        if len(set(wires)) != len(wires):
            raise DAGCircuitError("duplicate wires")

        wire_tot = len(node.qargs) + len(node.cargs)
        if node.op.condition is not None:
            wire_tot += node.op.condition[0].size

        if len(wires) != wire_tot:
            raise DAGCircuitError("expected %d wires, got %d" % (wire_tot, len(wires)))

    def __eq__(self, other):
        # Try to convert to float, but in case of unbound ParameterExpressions
        # a TypeError will be raise, fallback to normal equality in those
        # cases

        try:
            self_phase = float(self.global_phase)
            other_phase = float(other.global_phase)
            if (
                abs((self_phase - other_phase + np.pi) % (2 * np.pi) - np.pi) > 1.0e-10
            ):  # TODO: atol?
                return False
        except TypeError:
            if self.global_phase != other.global_phase:
                return False
        if self.calibrations != other.calibrations:
            return False

        self_bit_indices = {bit: idx for idx, bit in enumerate(self.qubits + self.clbits)}
        other_bit_indices = {bit: idx for idx, bit in enumerate(other.qubits + other.clbits)}

        self_qreg_indices = [
            (regname, [self_bit_indices[bit] for bit in reg]) for regname, reg in self.qregs.items()
        ]
        self_creg_indices = [
            (regname, [self_bit_indices[bit] for bit in reg]) for regname, reg in self.cregs.items()
        ]

        other_qreg_indices = [
            (regname, [other_bit_indices[bit] for bit in reg])
            for regname, reg in other.qregs.items()
        ]
        other_creg_indices = [
            (regname, [other_bit_indices[bit] for bit in reg])
            for regname, reg in other.cregs.items()
        ]
        if self_qreg_indices != other_qreg_indices or self_creg_indices != other_creg_indices:
            return False

        def node_eq(node_self, node_other):
            return DAGNode.semantic_eq(node_self, node_other, self_bit_indices, other_bit_indices)

        return rx.is_isomorphic_node_match(self._multi_graph, other._multi_graph, node_eq)

    def topological_nodes(self, key=None):
        """
        Yield nodes in topological order.

        Args:
            key (Callable): A callable which will take a DAGNode object and
                return a string sort key. If not specified the
                :attr:`~qiskit.dagcircuit.DAGNode.sort_key` attribute will be
                used as the sort key for each node.

        Returns:
            generator(DAGOpNode, DAGInNode, or DAGOutNode): node in topological order
        """

        def _key(x):
            return x.sort_key

<<<<<<< HEAD
        if key is None:
            key = _key

        return iter(rx.lexicographical_topological_sort(
            self._multi_graph, key=key))
=======
        return iter(rx.lexicographical_topological_sort(self._multi_graph, key=_key))
>>>>>>> 06795bfa

    def topological_op_nodes(self, key=None):
        """
        Yield op nodes in topological order.
        Allowed to pass in specific key to break ties in top order

        Returns:
            generator(DAGOpNode): op node in topological order
        """
<<<<<<< HEAD
        return (nd for nd in self.topological_nodes(key) if nd.type == 'op')
=======
        return (nd for nd in self.topological_nodes() if isinstance(nd, DAGOpNode))
>>>>>>> 06795bfa

    def substitute_node_with_dag(self, node, input_dag, wires=None):
        """Replace one node with dag.

        Args:
            node (DAGOpNode): node to substitute
            input_dag (DAGCircuit): circuit that will substitute the node
            wires (list[Bit]): gives an order for (qu)bits
                in the input circuit. This order gets matched to the node wires
                by qargs first, then cargs, then conditions.

        Returns:
            dict: maps node IDs from `input_dag` to their new node incarnations in `self`.

        Raises:
            DAGCircuitError: if met with unexpected predecessor/successors
        """
        in_dag = input_dag

        # the dag must be amended if used in a
        # conditional context. delete the op nodes and replay
        # them with the condition.
        if node.op.condition:
            in_dag = copy.deepcopy(input_dag)
            in_dag.add_creg(node.op.condition[0])
            to_replay = []
            for sorted_node in in_dag.topological_nodes():
                if isinstance(sorted_node, DAGOpNode):
                    sorted_node.op.condition = node.op.condition
                    to_replay.append(sorted_node)
            for input_node in in_dag.op_nodes():
                in_dag.remove_op_node(input_node)
            for replay_node in to_replay:
                in_dag.apply_operation_back(replay_node.op, replay_node.qargs, replay_node.cargs)

        if in_dag.global_phase:
            self.global_phase += in_dag.global_phase

        if wires is None:
            wires = in_dag.wires
        wire_set = set(wires)
        self._check_wires_list(wires, node)

        # Create a proxy wire_map to identify fragments and duplicates
        # and determine what registers need to be added to self
        add_qregs = self._check_edgemap_registers(wires, in_dag.qregs.values())
        for qreg in add_qregs:
            self.add_qreg(qreg)

        add_cregs = self._check_edgemap_registers(wires, in_dag.cregs.values())
        for creg in add_cregs:
            self.add_creg(creg)

        # Replace the node by iterating through the input_circuit.
        # Constructing and checking the validity of the wire_map.
        # If a gate is conditioned, we expect the replacement subcircuit
        # to depend on those condition bits as well.
        if not isinstance(node, DAGOpNode):
            raise DAGCircuitError("expected node DAGOpNode, got %s" % type(node))

        condition_bit_list = self._bits_in_condition(node.op.condition)

        new_wires = list(node.qargs) + list(node.cargs) + list(condition_bit_list)

        wire_map = {}
        reverse_wire_map = {}
        for wire, new_wire in zip(wires, new_wires):
            wire_map[wire] = new_wire
            reverse_wire_map[new_wire] = wire
        self._check_wiremap_validity(wire_map, wires, self.input_map)

        if condition_bit_list:
            # If we are replacing a conditional node, map input dag through
            # wire_map to verify that it will not modify any of the conditioning
            # bits.
            condition_bits = set(condition_bit_list)

            for op_node in in_dag.op_nodes():
                mapped_cargs = {wire_map[carg] for carg in op_node.cargs}

                if condition_bits & mapped_cargs:
                    raise DAGCircuitError(
                        "Mapped DAG would alter clbits on which it would be conditioned."
                    )

        # Add wire from pred to succ if no ops on mapped wire on ``in_dag``
        # retworkx's substitute_node_with_subgraph lacks the DAGCircuit
        # context to know what to do in this case (the method won't even see
        # these nodes because they're filtered) so we manually retain the
        # edges prior to calling substitute_node_with_subgraph and set the
        # edge_map_fn callback kwarg to skip these edges when they're
        # encountered.
        for wire in wires:
            input_node = in_dag.input_map[wire]
            output_node = in_dag.output_map[wire]
            if in_dag._multi_graph.has_edge(input_node._node_id, output_node._node_id):
                self_wire = wire_map[wire]
                pred = self._multi_graph.find_predecessors_by_edge(
                    node._node_id, lambda edge, wire=self_wire: edge == wire
                )[0]
                succ = self._multi_graph.find_successors_by_edge(
                    node._node_id, lambda edge, wire=self_wire: edge == wire
                )[0]
                self._multi_graph.add_edge(pred._node_id, succ._node_id, self_wire)

        # Exlude any nodes from in_dag that are not a DAGOpNode or are on
        # bits outside the set specified by the wires kwarg
        def filter_fn(node):
            if not isinstance(node, DAGOpNode):
                return False
            for qarg in node.qargs:
                if qarg not in wire_set:
                    return False
            return True

        # Map edges into and out of node to the appropriate node from in_dag
        def edge_map_fn(source, _target, self_wire):
            wire = reverse_wire_map[self_wire]
            # successor edge
            if source == node._node_id:
                wire_output_id = in_dag.output_map[wire]._node_id
                out_index = in_dag._multi_graph.predecessor_indices(wire_output_id)[0]
                # Edge directly from from input nodes to output nodes in in_dag are
                # already handled prior to calling retworkx. Don't map these edges
                # in retworkx.
                if not isinstance(in_dag._multi_graph[out_index], DAGOpNode):
                    return None
            # predecessor edge
            else:
                wire_input_id = in_dag.input_map[wire]._node_id
                out_index = in_dag._multi_graph.successor_indices(wire_input_id)[0]
                # Edge directly from from input nodes to output nodes in in_dag are
                # already handled prior to calling retworkx. Don't map these edges
                # in retworkx.
                if not isinstance(in_dag._multi_graph[out_index], DAGOpNode):
                    return None
            return out_index

        # Adjust edge weights from in_dag
        def edge_weight_map(wire):
            return wire_map[wire]

        node_map = self._multi_graph.substitute_node_with_subgraph(
            node._node_id, in_dag._multi_graph, edge_map_fn, filter_fn, edge_weight_map
        )

        # Iterate over nodes of input_circuit and update wires in node objects migrated
        # from in_dag
        for old_node_index, new_node_index in node_map.items():
            # update node attributes
            old_node = in_dag._multi_graph[old_node_index]
            condition = self._map_condition(wire_map, old_node.op.condition, self.cregs.values())
            m_qargs = [wire_map.get(x, x) for x in old_node.qargs]
            m_cargs = [wire_map.get(x, x) for x in old_node.cargs]
            new_node = DAGOpNode(old_node.op, qargs=m_qargs, cargs=m_cargs)
            new_node._node_id = new_node_index
            new_node.op.condition = condition
            self._multi_graph[new_node_index] = new_node

        return {k: self._multi_graph[v] for k, v in node_map.items()}

    def substitute_node(self, node, op, inplace=False):
        """Replace an DAGOpNode with a single instruction. qargs, cargs and
        conditions for the new instruction will be inferred from the node to be
        replaced. The new instruction will be checked to match the shape of the
        replaced instruction.

        Args:
            node (DAGOpNode): Node to be replaced
            op (qiskit.circuit.Instruction): The :class:`qiskit.circuit.Instruction`
                instance to be added to the DAG
            inplace (bool): Optional, default False. If True, existing DAG node
                will be modified to include op. Otherwise, a new DAG node will
                be used.

        Returns:
            DAGOpNode: the new node containing the added instruction.

        Raises:
            DAGCircuitError: If replacement instruction was incompatible with
            location of target node.
        """

        if not isinstance(node, DAGOpNode):
            raise DAGCircuitError("Only DAGOpNodes can be replaced.")

        if node.op.num_qubits != op.num_qubits or node.op.num_clbits != op.num_clbits:
            raise DAGCircuitError(
                "Cannot replace node of width ({} qubits, {} clbits) with "
                "instruction of mismatched width ({} qubits, {} clbits).".format(
                    node.op.num_qubits, node.op.num_clbits, op.num_qubits, op.num_clbits
                )
            )

        if inplace:
            save_condition = node.op.condition
            node.op = op
            node.op.condition = save_condition
            return node

        new_node = copy.copy(node)
        save_condition = new_node.op.condition
        new_node.op = op
        new_node.op.condition = save_condition
        self._multi_graph[node._node_id] = new_node
        return new_node

    def node(self, node_id):
        """Get the node in the dag.

        Args:
            node_id(int): Node identifier.

        Returns:
            node: the node.
        """
        return self._multi_graph[node_id]

    def nodes(self):
        """Iterator for node values.

        Yield:
            node: the node.
        """
        yield from self._multi_graph.nodes()

    def edges(self, nodes=None):
        """Iterator for edge values and source and dest node

        This works by returning the output edges from the specified nodes. If
        no nodes are specified all edges from the graph are returned.

        Args:
            nodes(DAGOpNode, DAGInNode, or DAGOutNode|list(DAGOpNode, DAGInNode, or DAGOutNode):
                Either a list of nodes or a single input node. If none is specified,
                all edges are returned from the graph.

        Yield:
            edge: the edge in the same format as out_edges the tuple
                (source node, destination node, edge data)
        """
        if nodes is None:
            nodes = self._multi_graph.nodes()

        elif isinstance(nodes, (DAGOpNode, DAGInNode, DAGOutNode)):
            nodes = [nodes]
        for node in nodes:
            raw_nodes = self._multi_graph.out_edges(node._node_id)
            for source, dest, edge in raw_nodes:
                yield (self._multi_graph[source], self._multi_graph[dest], edge)

    def op_nodes(self, op=None, include_directives=True):
        """Get the list of "op" nodes in the dag.

        Args:
            op (Type): :class:`qiskit.circuit.Instruction` subclass op nodes to
                return. If None, return all op nodes.
            include_directives (bool): include `barrier`, `snapshot` etc.

        Returns:
            list[DAGOpNode]: the list of node ids containing the given op.
        """
        nodes = []
        for node in self._multi_graph.nodes():
            if isinstance(node, DAGOpNode):
                if not include_directives and node.op._directive:
                    continue
                if op is None or isinstance(node.op, op):
                    nodes.append(node)
        return nodes

    def gate_nodes(self):
        """Get the list of gate nodes in the dag.

        Returns:
            list[DAGOpNode]: the list of DAGOpNodes that represent gates.
        """
        nodes = []
        for node in self.op_nodes():
            if isinstance(node.op, Gate):
                nodes.append(node)
        return nodes

    def named_nodes(self, *names):
        """Get the set of "op" nodes with the given name."""
        named_nodes = []
        for node in self._multi_graph.nodes():
            if isinstance(node, DAGOpNode) and node.op.name in names:
                named_nodes.append(node)
        return named_nodes

    def twoQ_gates(self):
        """Get list of 2-qubit gates. Ignore snapshot, barriers, and the like."""
        warnings.warn(
            "deprecated function, use dag.two_qubit_ops(). "
            "filter output by isinstance(op, Gate) to only get unitary Gates.",
            DeprecationWarning,
            stacklevel=2,
        )
        two_q_gates = []
        for node in self.gate_nodes():
            if len(node.qargs) == 2:
                two_q_gates.append(node)
        return two_q_gates

    def threeQ_or_more_gates(self):
        """Get list of 3-or-more-qubit gates: (id, data)."""
        warnings.warn(
            "deprecated function, use dag.multi_qubit_ops(). "
            "filter output by isinstance(op, Gate) to only get unitary Gates.",
            DeprecationWarning,
            stacklevel=2,
        )
        three_q_gates = []
        for node in self.gate_nodes():
            if len(node.qargs) >= 3:
                three_q_gates.append(node)
        return three_q_gates

    def two_qubit_ops(self):
        """Get list of 2 qubit operations. Ignore directives like snapshot and barrier."""
        ops = []
        for node in self.op_nodes(include_directives=False):
            if len(node.qargs) == 2:
                ops.append(node)
        return ops

    def multi_qubit_ops(self):
        """Get list of 3+ qubit operations. Ignore directives like snapshot and barrier."""
        ops = []
        for node in self.op_nodes(include_directives=False):
            if len(node.qargs) >= 3:
                ops.append(node)
        return ops

    def longest_path(self):
        """Returns the longest path in the dag as a list of DAGOpNodes, DAGInNodes, and DAGOutNodes."""
        return [self._multi_graph[x] for x in rx.dag_longest_path(self._multi_graph)]

    def successors(self, node):
        """Returns iterator of the successors of a node as DAGOpNodes and DAGOutNodes."""
        return iter(self._multi_graph.successors(node._node_id))

    def predecessors(self, node):
        """Returns iterator of the predecessors of a node as DAGOpNodes and DAGInNodes."""
        return iter(self._multi_graph.predecessors(node._node_id))

    def is_successor(self, node, node_succ):
        """Checks if a second node is in the successors of node."""
        return self._multi_graph.has_edge(node._node_id, node_succ._node_id)

    def is_predecessor(self, node, node_pred):
        """Checks if a second node is in the predecessors of node."""
        return self._multi_graph.has_edge(node_pred._node_id, node._node_id)

    def quantum_predecessors(self, node):
        """Returns iterator of the predecessors of a node that are
        connected by a quantum edge as DAGOpNodes and DAGInNodes."""
        return iter(
            self._multi_graph.find_predecessors_by_edge(
                node._node_id, lambda edge_data: isinstance(edge_data, Qubit)
            )
        )

    def ancestors(self, node):
        """Returns set of the ancestors of a node as DAGOpNodes and DAGInNodes."""
        return {self._multi_graph[x] for x in rx.ancestors(self._multi_graph, node._node_id)}

    def descendants(self, node):
        """Returns set of the descendants of a node as DAGOpNodes and DAGOutNodes."""
        return {self._multi_graph[x] for x in rx.descendants(self._multi_graph, node._node_id)}

    def bfs_successors(self, node):
        """
        Returns an iterator of tuples of (DAGNode, [DAGNodes]) where the DAGNode is the current node
        and [DAGNode] is its successors in  BFS order.
        """
        return iter(rx.bfs_successors(self._multi_graph, node._node_id))

    def quantum_successors(self, node):
        """Returns iterator of the successors of a node that are
        connected by a quantum edge as Opnodes and DAGOutNodes."""
        return iter(
            self._multi_graph.find_successors_by_edge(
                node._node_id, lambda edge_data: isinstance(edge_data, Qubit)
            )
        )

    def remove_op_node(self, node):
        """Remove an operation node n.

        Add edges from predecessors to successors.
        """
        if not isinstance(node, DAGOpNode):
            raise DAGCircuitError(
                'The method remove_op_node only works on DAGOpNodes. A "%s" '
                "node type was wrongly provided." % type(node)
            )

        self._multi_graph.remove_node_retain_edges(
            node._node_id, use_outgoing=False, condition=lambda edge1, edge2: edge1 == edge2
        )

    def remove_ancestors_of(self, node):
        """Remove all of the ancestor operation nodes of node."""
        anc = rx.ancestors(self._multi_graph, node)
        # TODO: probably better to do all at once using
        # multi_graph.remove_nodes_from; same for related functions ...

        for anc_node in anc:
            if isinstance(anc_node, DAGOpNode):
                self.remove_op_node(anc_node)

    def remove_descendants_of(self, node):
        """Remove all of the descendant operation nodes of node."""
        desc = rx.descendants(self._multi_graph, node)
        for desc_node in desc:
            if isinstance(desc_node, DAGOpNode):
                self.remove_op_node(desc_node)

    def remove_nonancestors_of(self, node):
        """Remove all of the non-ancestors operation nodes of node."""
        anc = rx.ancestors(self._multi_graph, node)
        comp = list(set(self._multi_graph.nodes()) - set(anc))
        for n in comp:
            if isinstance(n, DAGOpNode):
                self.remove_op_node(n)

    def remove_nondescendants_of(self, node):
        """Remove all of the non-descendants operation nodes of node."""
        dec = rx.descendants(self._multi_graph, node)
        comp = list(set(self._multi_graph.nodes()) - set(dec))
        for n in comp:
            if isinstance(n, DAGOpNode):
                self.remove_op_node(n)

    def front_layer(self):
        """Return a list of op nodes in the first layer of this dag."""
        graph_layers = self.multigraph_layers()
        try:
            next(graph_layers)  # Remove input nodes
        except StopIteration:
            return []

        op_nodes = [node for node in next(graph_layers) if isinstance(node, DAGOpNode)]

        return op_nodes

    def layers(self):
        """Yield a shallow view on a layer of this DAGCircuit for all d layers of this circuit.

        A layer is a circuit whose gates act on disjoint qubits, i.e.,
        a layer has depth 1. The total number of layers equals the
        circuit depth d. The layers are indexed from 0 to d-1 with the
        earliest layer at index 0. The layers are constructed using a
        greedy algorithm. Each returned layer is a dict containing
        {"graph": circuit graph, "partition": list of qubit lists}.

        The returned layer contains new (but semantically equivalent) DAGOpNodes, DAGInNodes,
        and DAGOutNodes. These are not the same as nodes of the original dag, but are equivalent
        via DAGNode.semantic_eq(node1, node2).

        TODO: Gates that use the same cbits will end up in different
        layers as this is currently implemented. This may not be
        the desired behavior.
        """
        graph_layers = self.multigraph_layers()
        try:
            next(graph_layers)  # Remove input nodes
        except StopIteration:
            return

        for graph_layer in graph_layers:

            # Get the op nodes from the layer, removing any input and output nodes.
            op_nodes = [node for node in graph_layer if isinstance(node, DAGOpNode)]

            # Sort to make sure they are in the order they were added to the original DAG
            # It has to be done by node_id as graph_layer is just a list of nodes
            # with no implied topology
            # Drawing tools rely on _node_id to infer order of node creation
            # so we need this to be preserved by layers()
            op_nodes.sort(key=lambda nd: nd._node_id)

            # Stop yielding once there are no more op_nodes in a layer.
            if not op_nodes:
                return

            # Construct a shallow copy of self
            new_layer = self._copy_circuit_metadata()

            for node in op_nodes:
                # this creates new DAGOpNodes in the new_layer
                new_layer.apply_operation_back(node.op, node.qargs, node.cargs)

            # The quantum registers that have an operation in this layer.
            support_list = [
                op_node.qargs for op_node in new_layer.op_nodes() if not op_node.op._directive
            ]

            yield {"graph": new_layer, "partition": support_list}

    def serial_layers(self):
        """Yield a layer for all gates of this circuit.

        A serial layer is a circuit with one gate. The layers have the
        same structure as in layers().
        """
        for next_node in self.topological_op_nodes():
            new_layer = self._copy_circuit_metadata()

            # Save the support of the operation we add to the layer
            support_list = []
            # Operation data
            op = copy.copy(next_node.op)
            qargs = copy.copy(next_node.qargs)
            cargs = copy.copy(next_node.cargs)
            condition = copy.copy(next_node.op.condition)
            _ = self._bits_in_condition(condition)

            # Add node to new_layer
            new_layer.apply_operation_back(op, qargs, cargs)
            # Add operation to partition
            if not next_node.op._directive:
                support_list.append(list(qargs))
            l_dict = {"graph": new_layer, "partition": support_list}
            yield l_dict

    def multigraph_layers(self):
        """Yield layers of the multigraph."""
        first_layer = [x._node_id for x in self.input_map.values()]
        return iter(rx.layers(self._multi_graph, first_layer))

    def collect_runs(self, namelist):
        """Return a set of non-conditional runs of "op" nodes with the given names.

        For example, "... h q[0]; cx q[0],q[1]; cx q[0],q[1]; h q[1]; .."
        would produce the tuple of cx nodes as an element of the set returned
        from a call to collect_runs(["cx"]). If instead the cx nodes were
        "cx q[0],q[1]; cx q[1],q[0];", the method would still return the
        pair in a tuple. The namelist can contain names that are not
        in the circuit's basis.

        Nodes must have only one successor to continue the run.
        """

        def filter_fn(node):
            return (
                isinstance(node, DAGOpNode)
                and node.op.name in namelist
                and node.op.condition is None
            )

        group_list = rx.collect_runs(self._multi_graph, filter_fn)
        return {tuple(x) for x in group_list}

    def collect_1q_runs(self):
        """Return a set of non-conditional runs of 1q "op" nodes."""

        def filter_fn(node):
            return (
                isinstance(node, DAGOpNode)
                and len(node.qargs) == 1
                and len(node.cargs) == 0
                and node.op.condition is None
                and not node.op.is_parameterized()
                and isinstance(node.op, Gate)
                and hasattr(node.op, "__array__")
            )

        return rx.collect_runs(self._multi_graph, filter_fn)

    def collect_2q_runs(self):
        """Return a set of non-conditional runs of 2q "op" nodes."""

        to_qid = dict()
        for i, qubit in enumerate(self.qubits):
            to_qid[qubit] = i

        def filter_fn(node):
            if isinstance(node, DAGOpNode):
                return (
                    isinstance(node.op, Gate)
                    and len(node.qargs) <= 2
                    and not node.op.condition
                    and not node.op.is_parameterized()
                )
            else:
                return None

        def color_fn(edge):
            if isinstance(edge, Qubit):
                return to_qid[edge]
            else:
                return None

        return rx.collect_bicolor_runs(self._multi_graph, filter_fn, color_fn)

    def nodes_on_wire(self, wire, only_ops=False):
        """
        Iterator for nodes that affect a given wire.

        Args:
            wire (Bit): the wire to be looked at.
            only_ops (bool): True if only the ops nodes are wanted;
                        otherwise, all nodes are returned.
        Yield:
             Iterator: the successive nodes on the given wire

        Raises:
            DAGCircuitError: if the given wire doesn't exist in the DAG
        """
        current_node = self.input_map.get(wire, None)

        if not current_node:
            raise DAGCircuitError("The given wire %s is not present in the circuit" % str(wire))

        more_nodes = True
        while more_nodes:
            more_nodes = False
            # allow user to just get ops on the wire - not the input/output nodes
            if isinstance(current_node, DAGOpNode) or not only_ops:
                yield current_node

            try:
                current_node = self._multi_graph.find_adjacent_node_by_edge(
                    current_node._node_id, lambda x: wire == x
                )
                more_nodes = True
            except rx.NoSuitableNeighbors:
                pass

    def count_ops(self):
        """Count the occurrences of operation names.

        Returns a dictionary of counts keyed on the operation name.
        """
        op_dict = {}
        for node in self.topological_op_nodes():
            name = node.op.name
            if name not in op_dict:
                op_dict[name] = 1
            else:
                op_dict[name] += 1
        return op_dict

    def count_ops_longest_path(self):
        """Count the occurrences of operation names on the longest path.

        Returns a dictionary of counts keyed on the operation name.
        """
        op_dict = {}
        path = self.longest_path()
        path = path[1:-1]  # remove qubits at beginning and end of path
        for node in path:
            name = node.op.name
            if name not in op_dict:
                op_dict[name] = 1
            else:
                op_dict[name] += 1
        return op_dict

    def properties(self):
        """Return a dictionary of circuit properties."""
        summary = {
            "size": self.size(),
            "depth": self.depth(),
            "width": self.width(),
            "qubits": self.num_qubits(),
            "bits": self.num_clbits(),
            "factors": self.num_tensor_factors(),
            "operations": self.count_ops(),
        }
        return summary

    def draw(self, scale=0.7, filename=None, style="color"):
        """
        Draws the dag circuit.

        This function needs `pydot <https://github.com/erocarrera/pydot>`_, which in turn needs
        `Graphviz <https://www.graphviz.org/>`_ to be installed.

        Args:
            scale (float): scaling factor
            filename (str): file path to save image to (format inferred from name)
            style (str):
                'plain': B&W graph;
                'color' (default): color input/output/op nodes

        Returns:
            Ipython.display.Image: if in Jupyter notebook and not saving to file,
            otherwise None.
        """
        from qiskit.visualization.dag_visualization import dag_drawer

        return dag_drawer(dag=self, scale=scale, filename=filename, style=style)<|MERGE_RESOLUTION|>--- conflicted
+++ resolved
@@ -940,29 +940,27 @@
         def _key(x):
             return x.sort_key
 
-<<<<<<< HEAD
         if key is None:
             key = _key
 
-        return iter(rx.lexicographical_topological_sort(
-            self._multi_graph, key=key))
-=======
-        return iter(rx.lexicographical_topological_sort(self._multi_graph, key=_key))
->>>>>>> 06795bfa
+        return iter(rx.lexicographical_topological_sort(self._multi_graph, key=key))
 
     def topological_op_nodes(self, key=None):
         """
         Yield op nodes in topological order.
+
         Allowed to pass in specific key to break ties in top order
 
+        Args:
+            key (Callable): A callable which will take a DAGNode object and
+                return a string sort key. If not specified the
+                :attr:`~qiskit.dagcircuit.DAGNode.sort_key` attribute will be
+                used as the sort key for each node.
+
         Returns:
             generator(DAGOpNode): op node in topological order
         """
-<<<<<<< HEAD
-        return (nd for nd in self.topological_nodes(key) if nd.type == 'op')
-=======
-        return (nd for nd in self.topological_nodes() if isinstance(nd, DAGOpNode))
->>>>>>> 06795bfa
+        return (nd for nd in self.topological_nodes(key) if isinstance(nd, DAGOpNode))
 
     def substitute_node_with_dag(self, node, input_dag, wires=None):
         """Replace one node with dag.
