# -*- coding: utf-8 -*-

# This code is part of Qiskit.
#
# (C) Copyright IBM 2017.
#
# This code is licensed under the Apache License, Version 2.0. You may
# obtain a copy of this license in the LICENSE.txt file in the root directory
# of this source tree or at http://www.apache.org/licenses/LICENSE-2.0.
#
# Any modifications or derivative works of this code must retain this
# copyright notice, and modified files need to carry a notice indicating
# that they have been altered from the originals.

"""
Object to represent a quantum circuit as a directed acyclic graph (DAG).

The nodes in the graph are either input/output nodes or operation nodes.
The edges correspond to qubits or bits in the circuit. A directed edge
from node A to node B means that the (qu)bit passes from the output of A
to the input of B. The object's methods allow circuits to be constructed,
composed, and modified. Some natural properties like depth can be computed
directly from the graph.
"""
import os
import warnings
from collections import OrderedDict
import copy
import itertools
import networkx as nx
import retworkx as rx

from qiskit.circuit.quantumregister import QuantumRegister, Qubit
from qiskit.circuit.classicalregister import ClassicalRegister
from qiskit.circuit.gate import Gate
from qiskit.dagcircuit.exceptions import DAGCircuitError
from qiskit.dagcircuit.dagnode import DAGNode


# During retworkx transition, transition between 'nx' and 'rx' graph libraries
# depending on self._USE_RX.
_gls = {  # pylint: disable=invalid-name
    'nx': nx,
    'rx': rx,
}


class DAGCircuit:
    """
    Quantum circuit as a directed acyclic graph.

    There are 3 types of nodes in the graph: inputs, outputs, and operations.
    The nodes are connected by directed edges that correspond to qubits and
    bits.
    """

    # pylint: disable=invalid-name

    def __new__(cls):
        if os.environ.get('USE_RETWORKX', 'Y').lower() == 'y':
            from .retworkx_dagcircuit import RetworkxDAGCircuit  # pylint: disable=cyclic-import
            return super().__new__(RetworkxDAGCircuit)
        else:
            from .networkx_dagcircuit import NetworkxDAGCircuit  # pylint: disable=cyclic-import
            return super().__new__(NetworkxDAGCircuit)

    def __init__(self):
        """Create an empty circuit."""

        # Circuit name.  Generally, this corresponds to the name
        # of the QuantumCircuit from which the DAG was generated.
        self.name = None

        # Set of wires (Register,idx) in the dag
        self._wires = set()

        # Map from wire (Register,idx) to input nodes of the graph
        self.input_map = OrderedDict()

        # Map from wire (Register,idx) to output nodes of the graph
        self.output_map = OrderedDict()

        # Stores the max id of a node added to the DAG
        self._max_node_id = -1

        # Directed multigraph whose nodes are inputs, outputs, or operations.
        # Operation nodes have equal in- and out-degrees and carry
        # additional data about the operation, including the argument order
        # and parameter values.
        # Input nodes have out-degree 1 and output nodes have in-degree 1.
        # Edges carry wire labels (reg,idx) and each operation has
        # corresponding in- and out-edges with the same wire labels.

        # Map of qreg/creg name to Register object.
        self.qregs = OrderedDict()
        self.cregs = OrderedDict()

        # List of Qubit/Clbit wires that the DAG acts on.
        class DummyCallableList(list):
            """Dummy class so we can deprecate dag.qubits() and do
            dag.qubits as property.
            """
            def __call__(self):
                warnings.warn('dag.qubits() and dag.clbits() are no longer methods. Use '
                              'dag.qubits and dag.clbits properties instead.', DeprecationWarning,
                              stacklevel=2)
                return self
        self._qubits = DummyCallableList()  # TODO: make these a regular empty list [] after the
        self._clbits = DummyCallableList()  # DeprecationWarning period, and remove name underscore.

        self._id_to_node = {}

        self._multi_graph = None
        self._gx = None
        self._USE_RX = None

    # Multigraph methods where retworkx API differs syntactically from networkx.
    def _add_multi_graph_node(self, node):
        # nx: requires manual node id handling.
        # rx: provides defined ids for added nodes.
        raise NotImplementedError()

    def _get_multi_graph_nodes(self):
        raise NotImplementedError()

    def _add_multi_graph_edge(self, src_id, dest_id, data):
        # nx: accepts edge data as kwargs.
        # rx: accepts edge data as a dict arg.
        raise NotImplementedError()

    def _get_all_multi_graph_edges(self, src_id, dest_id):
        # nx: edge enumeration through indexing multigraph
        # rx: edge enumeration through method get_all_edge_data
        raise NotImplementedError()

    def _get_multi_graph_edges(self):
        # nx: Includes edge data in return only when data kwarg = True
        # rx: Always includes edge data in return
        raise NotImplementedError()

    def _get_multi_graph_in_edges(self, node_id):
        # nx: Includes edge data in return only when data kwarg = True
        # rx: Always includes edge data in return
        raise NotImplementedError()

    def _get_multi_graph_out_edges(self, node_id):
        # nx: Includes edge data in return only when data kwarg = True
        # rx: Always includes edge data in return
        raise NotImplementedError()

    def to_networkx(self):
        """Returns a copy of the DAGCircuit in networkx format."""
        # For backwards compatibility, return networkx structure from terra 0.12
        # where DAGNodes instances are used as indexes on the networkx graph.

        G = nx.MultiDiGraph()
        for node in self._get_multi_graph_nodes():
            G.add_node(node)
        for node in self.topological_nodes():
            for source_id, dest_id, edge in self._get_multi_graph_in_edges(node._node_id):
                G.add_edge(self._id_to_node[source_id], self._id_to_node[dest_id],
                           **edge)

        return G

    @classmethod
    def from_networkx(cls, graph):
        """Take a networkx MultiDigraph and create a new DAGCircuit.

        Args:
            graph (networkx.MultiDiGraph): The graph to create a DAGCircuit
                object from. The format of this MultiDiGraph format must be
                in the same format as returned by to_networkx.

        Returns:
            DAGCircuit: The dagcircuit object created from the networkx
                MultiDiGraph.
        """

        dag = DAGCircuit()
        for node in nx.topological_sort(graph):
            if node.type == 'out':
                continue
            if node.type == 'in':
                dag._add_wire(node.wire)
            elif node.type == 'op':
                dag.apply_operation_back(node.op.copy(), node.qargs,
                                         node.cargs, node.condition)
        return dag

    @property
    def qubits(self):
        """Return a list of qubits (as a list of Qubit instances)."""
        # TODO: remove this property after DeprecationWarning period (~9/2020)
        return self._qubits

    @property
    def clbits(self):
        """Return a list of classical bits (as a list of Clbit instances)."""
        # TODO: remove this property after DeprecationWarning period (~9/2020)
        return self._clbits

    @property
    def wires(self):
        """Return a list of the wires in order."""
        out_list = [bit for reg in self.qregs.values() for bit in reg]
        out_list += [bit for reg in self.cregs.values() for bit in reg]
        return out_list

    @property
    def node_counter(self):
        """
        Returns the number of nodes in the dag.
        """
        return len(self._multi_graph)

    def remove_all_ops_named(self, opname):
        """Remove all operation nodes with the given name."""
        for n in self.named_nodes(opname):
            self.remove_op_node(n)

    def add_qreg(self, qreg):
        """Add all wires in a quantum register."""
        if not isinstance(qreg, QuantumRegister):
            raise DAGCircuitError("not a QuantumRegister instance.")
        if qreg.name in self.qregs:
            raise DAGCircuitError("duplicate register %s" % qreg.name)
        self.qregs[qreg.name] = qreg
        for j in range(qreg.size):
            self.qubits.append(qreg[j])
            self._add_wire(qreg[j])

    def add_creg(self, creg):
        """Add all wires in a classical register."""
        if not isinstance(creg, ClassicalRegister):
            raise DAGCircuitError("not a ClassicalRegister instance.")
        if creg.name in self.cregs:
            raise DAGCircuitError("duplicate register %s" % creg.name)
        self.cregs[creg.name] = creg
        for j in range(creg.size):
            self.clbits.append(creg[j])
            self._add_wire(creg[j])

    def _add_wire(self, wire):
        """Add a qubit or bit to the circuit.

        Args:
            wire (Bit): the wire to be added
            This adds a pair of in and out nodes connected by an edge.

        Raises:
            DAGCircuitError: if trying to add duplicate wire
        """
        if wire not in self._wires:
            self._wires.add(wire)

            wire_name = "%s[%s]" % (wire.register.name, wire.index)

            inp_node = DAGNode(type='in', name=wire_name, wire=wire)
            outp_node = DAGNode(type='out', name=wire_name, wire=wire)

            inp_node_id = self._add_multi_graph_node(inp_node)
            outp_node_id = self._add_multi_graph_node(outp_node)

            self.input_map[wire] = inp_node
            self.output_map[wire] = outp_node

            self._add_multi_graph_edge(inp_node._node_id, outp_node._node_id,
                                       {'name': wire_name, 'wire': wire})

        else:
            raise DAGCircuitError("duplicate wire %s" % (wire,))

    def _check_condition(self, name, condition):
        """Verify that the condition is valid.

        Args:
            name (string): used for error reporting
            condition (tuple or None): a condition tuple (ClassicalRegister,int)

        Raises:
            DAGCircuitError: if conditioning on an invalid register
        """
        # Verify creg exists
        if condition is not None and condition[0].name not in self.cregs:
            raise DAGCircuitError("invalid creg in condition for %s" % name)

    def _check_bits(self, args, amap):
        """Check the values of a list of (qu)bit arguments.

        For each element of args, check that amap contains it.

        Args:
            args (list[Bit]): the elements to be checked
            amap (dict): a dictionary keyed on Qubits/Clbits

        Raises:
            DAGCircuitError: if a qubit is not contained in amap
        """
        # Check for each wire
        for wire in args:
            if wire not in amap:
                raise DAGCircuitError("(qu)bit %s[%d] not found" %
                                      (wire.register.name, wire.index))

    def _bits_in_condition(self, cond):
        """Return a list of bits in the given condition.

        Args:
            cond (tuple or None): optional condition (ClassicalRegister, int)

        Returns:
            list[Clbit]: list of classical bits
        """
        return [] if cond is None else list(cond[0])

    def _add_op_node(self, op, qargs, cargs):
        """Add a new operation node to the graph and assign properties.

        Args:
            op (qiskit.circuit.Instruction): the operation associated with the DAG node
            qargs (list[Qubit]): list of quantum wires to attach to.
            cargs (list[Clbit]): list of classical wires to attach to.
        Returns:
            DAGNode: The node for the new op on the DAG
        """
        # Add a new operation node to the graph
        new_node = DAGNode(type="op", op=op, name=op.name, qargs=qargs,
                           cargs=cargs)
        self._add_multi_graph_node(new_node)
        return new_node

    def apply_operation_back(self, op, qargs=None, cargs=None, condition=None):
        """Apply an operation to the output of the circuit.

        Args:
            op (qiskit.circuit.Instruction): the operation associated with the DAG node
            qargs (list[Qubit]): qubits that op will be applied to
            cargs (list[Clbit]): cbits that op will be applied to
            condition (tuple or None): DEPRACTED optional condition (ClassicalRegister, int)
        Returns:
            DAGNode: the current max node

        Raises:
            DAGCircuitError: if a leaf node is connected to multiple outputs

        """
        if condition:
            warnings.warn("Use of condition arg is deprecated, set condition in instruction",
                          DeprecationWarning)
        op.condition = condition if op.condition is None else op.condition

        qargs = qargs or []
        cargs = cargs or []

        all_cbits = self._bits_in_condition(op.condition)
        all_cbits = set(all_cbits).union(cargs)

        self._check_condition(op.name, op.condition)
        self._check_bits(qargs, self.output_map)
        self._check_bits(all_cbits, self.output_map)

        node = self._add_op_node(op, qargs, cargs)

        # Add new in-edges from predecessors of the output nodes to the
        # operation node while deleting the old in-edges of the output nodes
        # and adding new edges from the operation node to each output node
        al = [qargs, all_cbits]
        for q in itertools.chain(*al):
            ie = list(self.predecessors(self.output_map[q]))

            if len(ie) != 1:
                raise DAGCircuitError("output node has multiple in-edges")

            self._add_multi_graph_edge(ie[0]._node_id, node._node_id,
                                       {'name': "%s[%s]" % (q.register.name, q.index), 'wire': q})
            self._multi_graph.remove_edge(ie[0]._node_id, self.output_map[q]._node_id)
            self._add_multi_graph_edge(node._node_id, self.output_map[q]._node_id,
                                       {'name': "%s[%s]" % (q.register.name, q.index), 'wire': q})

        return node

    def apply_operation_front(self, op, qargs, cargs, condition=None):
        """Apply an operation to the input of the circuit.

        Args:
            op (qiskit.circuit.Instruction): the operation associated with the DAG node
            qargs (list[Qubit]): qubits that op will be applied to
            cargs (list[Clbit]): cbits that op will be applied to
            condition (tuple or None): DEPRACTED optional condition (ClassicalRegister, int)
        Returns:
            DAGNode: the current max node

        Raises:
            DAGCircuitError: if initial nodes connected to multiple out edges
        """
        if condition:
            warnings.warn("Use of condition arg is deprecated, set condition in instruction",
                          DeprecationWarning)

        op.condition = condition if op.condition is None else op.condition
        all_cbits = self._bits_in_condition(op.condition)
        all_cbits.extend(cargs)

        self._check_condition(op.name, op.condition)
        self._check_bits(qargs, self.input_map)
        self._check_bits(all_cbits, self.input_map)
        node = self._add_op_node(op, qargs, cargs)
        # Add new out-edges to successors of the input nodes from the
        # operation node while deleting the old out-edges of the input nodes
        # and adding new edges to the operation node from each input node
        al = [qargs, all_cbits]
        for q in itertools.chain(*al):
            ie = list(self.successors(self.input_map[q]))
            if len(ie) != 1:
                raise DAGCircuitError("input node has multiple out-edges")
            self._add_multi_graph_edge(node._node_id, ie[0]._node_id,
                                       {'name': "%s[%s]" % (q.register.name, q.index), 'wire': q})
            self._multi_graph.remove_edge(self.input_map[q]._node_id, ie[0]._node_id)
            self._add_multi_graph_edge(self.input_map[q]._node_id, node._node_id,
                                       {'name': "%s[%s]" % (q.register.name, q.index), 'wire': q})

        return node

    def _check_edgemap_registers(self, edge_map, keyregs, valregs, valreg=True):
        """Check that wiremap neither fragments nor leaves duplicate registers.

        1. There are no fragmented registers. A register in keyregs
        is fragmented if not all of its (qu)bits are renamed by edge_map.
        2. There are no duplicate registers. A register is duplicate if
        it appears in both self and keyregs but not in edge_map.

        Args:
            edge_map (dict): map from Bit in keyregs to Bit in valregs
            keyregs (dict): a map from register names to Register objects
            valregs (dict): a map from register names to Register objects
            valreg (bool): if False the method ignores valregs and does not
                add regs for bits in the edge_map image that don't appear in valregs

        Returns:
            set(Register): the set of regs to add to self

        Raises:
            DAGCircuitError: if the wiremap fragments, or duplicates exist
        """
        # FIXME: some mixing of objects and strings here are awkward (due to
        # self.qregs/self.cregs still keying on string.
        add_regs = set()
        reg_frag_chk = {}
        for v in keyregs.values():
            reg_frag_chk[v] = {j: False for j in range(len(v))}
        for k in edge_map.keys():
            if k.register.name in keyregs:
                reg_frag_chk[k.register][k.index] = True
        for k, v in reg_frag_chk.items():
            s = set(v.values())
            if len(s) == 2:
                raise DAGCircuitError("edge_map fragments reg %s" % k)
            if s == {False}:
                if k in self.qregs.values() or k in self.cregs.values():
                    raise DAGCircuitError("unmapped duplicate reg %s" % k)
                # Add registers that appear only in keyregs
                add_regs.add(k)
            else:
                if valreg:
                    # If mapping to a register not in valregs, add it.
                    # (k,0) exists in edge_map because edge_map doesn't
                    # fragment k
                    if not edge_map[k[0]].register.name in valregs:
                        size = max(map(lambda x: x.index,
                                       filter(lambda x: x.register == edge_map[k[0]].register,
                                              edge_map.values())))
                        qreg = QuantumRegister(size + 1, edge_map[k[0]].register.name)
                        add_regs.add(qreg)
        return add_regs

    def _check_wiremap_validity(self, wire_map, keymap, valmap):
        """Check that the wiremap is consistent.

        Check that the wiremap refers to valid wires and that
        those wires have consistent types.

        Args:
            wire_map (dict): map from Bit in keymap to Bit in valmap
            keymap (dict): a map whose keys are wire_map keys
            valmap (dict): a map whose keys are wire_map values

        Raises:
            DAGCircuitError: if wire_map not valid
        """
        for k, v in wire_map.items():
            kname = "%s[%d]" % (k.register.name, k.index)
            vname = "%s[%d]" % (v.register.name, v.index)
            if k not in keymap:
                raise DAGCircuitError("invalid wire mapping key %s" % kname)
            if v not in valmap:
                raise DAGCircuitError("invalid wire mapping value %s" % vname)
            if type(k) is not type(v):
                raise DAGCircuitError("inconsistent wire_map at (%s,%s)" %
                                      (kname, vname))

    def _map_condition(self, wire_map, condition):
        """Use the wire_map dict to change the condition tuple's creg name.

        Args:
            wire_map (dict): a map from wires to wires
            condition (tuple or None): (ClassicalRegister,int)
        Returns:
            tuple(ClassicalRegister,int): new condition
        """
        if condition is None:
            new_condition = None
        else:
            # Map the register name, using fact that registers must not be
            # fragmented by the wire_map (this must have been checked
            # elsewhere)
            bit0 = condition[0][0]
            new_condition = (wire_map.get(bit0, bit0).register, condition[1])
        return new_condition

    def extend_back(self, dag, edge_map=None):
        """DEPRECATED: Add `dag` at the end of `self`, using `edge_map`.
        """
        warnings.warn("dag.extend_back is deprecated, please use dag.compose.",
                      DeprecationWarning, stacklevel=2)
        edge_map = edge_map or {}
        for qreg in dag.qregs.values():
            if qreg.name not in self.qregs:
                self.add_qreg(QuantumRegister(qreg.size, qreg.name))
            edge_map.update([(qbit, qbit) for qbit in qreg if qbit not in edge_map])

        for creg in dag.cregs.values():
            if creg.name not in self.cregs:
                self.add_creg(ClassicalRegister(creg.size, creg.name))
            edge_map.update([(cbit, cbit) for cbit in creg if cbit not in edge_map])

        self.compose_back(dag, edge_map)

    def compose_back(self, input_circuit, edge_map=None):
        """DEPRECATED: use DAGCircuit.compose() instead.
        """
        warnings.warn("dag.compose_back is deprecated, please use dag.compose.",
                      DeprecationWarning, stacklevel=2)
        self.compose(input_circuit, edge_map)

    def compose(self, other, edge_map=None, qubits=None, clbits=None, front=False, inplace=True):
        """Compose the ``other`` circuit onto the output of this circuit.

        A subset of input wires of ``other`` are mapped
        to a subset of output wires of this circuit.

        ``other`` can be narrower or of equal width to ``self``.

        Args:
            other (DAGCircuit): circuit to compose with self
            edge_map (dict): DEPRECATED - a {Bit: Bit} map from input wires of other
                to output wires of self (i.e. rhs->lhs).
                The key, value pairs can be either Qubit or Clbit mappings.
            qubits (list[Qubit|int]): qubits of self to compose onto.
            clbits (list[Clbit|int]): clbits of self to compose onto.
            front (bool): If True, front composition will be performed (not implemented yet)
            inplace (bool): If True, modify the object. Otherwise return composed circuit.

        Returns:
            DAGCircuit: the composed dag (returns None if inplace==True).

        Raises:
            DAGCircuitError: if ``other`` is wider or there are duplicate edge mappings.
        """
        if front:
            raise DAGCircuitError("Front composition not supported yet.")

        if len(other.qubits) > len(self.qubits) or \
           len(other.clbits) > len(self.clbits):
            raise DAGCircuitError("Trying to compose with another DAGCircuit "
                                  "which has more 'in' edges.")

        if edge_map is not None:
            warnings.warn("edge_map arg as a dictionary is deprecated. "
                          "Use qubits and clbits args to specify a list of "
                          "self edges to compose onto.", DeprecationWarning,
                          stacklevel=2)
        if qubits is None:
            qubits = []
        if clbits is None:
            clbits = []
        qubit_map = {other.qubits[i]: (self.qubits[q] if isinstance(q, int) else q)
                     for i, q in enumerate(qubits)}
        clbit_map = {other.clbits[i]: (self.clbits[c] if isinstance(c, int) else c)
                     for i, c in enumerate(clbits)}
        edge_map = edge_map or {**qubit_map, **clbit_map} or None
        # if no edge_map, try to do a 1-1 mapping in order
        if edge_map is None:
            identity_qubit_map = dict(zip(other.qubits, self.qubits))
            identity_clbit_map = dict(zip(other.clbits, self.clbits))
            edge_map = {**identity_qubit_map, **identity_clbit_map}

        # Check the edge_map for duplicate values
        if len(set(edge_map.values())) != len(edge_map):
            raise DAGCircuitError("duplicates in wire_map")

        # Compose
        if inplace:
            dag = self
        else:
            dag = copy.deepcopy(self)

        for nd in other.topological_nodes():
            if nd.type == "in":
                # if in edge_map, get new name, else use existing name
                m_wire = edge_map.get(nd.wire, nd.wire)
                # the mapped wire should already exist
                if m_wire not in dag.output_map:
                    raise DAGCircuitError("wire %s[%d] not in self" % (
                        m_wire.register.name, m_wire.index))
                if nd.wire not in other._wires:
                    raise DAGCircuitError("inconsistent wire type for %s[%d] in other"
                                          % (nd.register.name, nd.wire.index))
            elif nd.type == "out":
                # ignore output nodes
                pass
            elif nd.type == "op":
                condition = dag._map_condition(edge_map, nd.condition)
                dag._check_condition(nd.name, condition)
                m_qargs = list(map(lambda x: edge_map.get(x, x), nd.qargs))
                m_cargs = list(map(lambda x: edge_map.get(x, x), nd.cargs))
<<<<<<< HEAD
                nd.op.condition = condition
                self.apply_operation_back(nd.op.copy(), m_qargs, m_cargs)
=======
                dag.apply_operation_back(nd.op, m_qargs, m_cargs, condition)
>>>>>>> a92cbfb6
            else:
                raise DAGCircuitError("bad node type %s" % nd.type)

        if not inplace:
            return dag
        else:
            return None

    def idle_wires(self, ignore=None):
        """Return idle wires.

        Args:
            ignore (list(str)): List of node names to ignore. Default: []

        Yields:
            Bit: Bit in idle wire.
        """
        if ignore is None:
            ignore = []
        for wire in self._wires:
            nodes = [node for node in self.nodes_on_wire(wire, only_ops=False)
                     if node.name not in ignore]
            if len(nodes) == 2:
                yield wire

    def size(self):
        """Return the number of operations."""
        return len(self._multi_graph) - 2 * len(self._wires)

    def depth(self):
        """Return the circuit depth.
        Returns:
            int: the circuit depth
        Raises:
            DAGCircuitError: if not a directed acyclic graph
        """
        if not _gls[self._gx].is_directed_acyclic_graph(self._multi_graph):
            raise DAGCircuitError("not a DAG")

        depth = _gls[self._gx].dag_longest_path_length(self._multi_graph) - 1
        return depth if depth >= 0 else 0

    def width(self):
        """Return the total number of qubits + clbits used by the circuit.
           This function formerly returned the number of qubits by the calculation
           return len(self._wires) - self.num_clbits()
           but was changed by issue #2564 to return number of qubits + clbits
           with the new function DAGCircuit.num_qubits replacing the former
           semantic of DAGCircuit.width().
        """
        return len(self._wires)

    def num_qubits(self):
        """Return the total number of qubits used by the circuit.
           num_qubits() replaces former use of width().
           DAGCircuit.width() now returns qubits + clbits for
           consistency with Circuit.width() [qiskit-terra #2564].
        """
        return len(self._wires) - self.num_clbits()

    def num_clbits(self):
        """Return the total number of classical bits used by the circuit."""
        return sum(creg.size for creg in self.cregs.values())

    def num_tensor_factors(self):
        """Compute how many components the circuit can decompose into."""
        return _gls[self._gx].number_weakly_connected_components(self._multi_graph)

    def _check_wires_list(self, wires, node):
        """Check that a list of wires is compatible with a node to be replaced.

        - no duplicate names
        - correct length for operation
        Raise an exception otherwise.

        Args:
            wires (list[Bit]): gives an order for (qu)bits
                in the input circuit that is replacing the node.
            node (DAGNode): a node in the dag

        Raises:
            DAGCircuitError: if check doesn't pass.
        """
        if len(set(wires)) != len(wires):
            raise DAGCircuitError("duplicate wires")

        wire_tot = len(node.qargs) + len(node.cargs)
        if node.condition is not None:
            wire_tot += node.condition[0].size

        if len(wires) != wire_tot:
            raise DAGCircuitError("expected %d wires, got %d"
                                  % (wire_tot, len(wires)))

    def _make_pred_succ_maps(self, node):
        """Return predecessor and successor dictionaries.

        Args:
            node (DAGNode): reference to multi_graph node

        Returns:
            tuple(dict): tuple(predecessor_map, successor_map)
                These map from wire (Register, int) to predecessor (successor)
                nodes of n.
        """

        pred_map = {e[2]['wire']: self._id_to_node[e[0]] for e in
                    self._get_multi_graph_in_edges(node._node_id)}
        succ_map = {e[2]['wire']: self._id_to_node[e[1]] for e in
                    self._get_multi_graph_out_edges(node._node_id)}
        return pred_map, succ_map

    def _full_pred_succ_maps(self, pred_map, succ_map, input_circuit,
                             wire_map):
        """Map all wires of the input circuit.

        Map all wires of the input circuit to predecessor and
        successor nodes in self, keyed on wires in self.

        Args:
            pred_map (dict): comes from _make_pred_succ_maps
            succ_map (dict): comes from _make_pred_succ_maps
            input_circuit (DAGCircuit): the input circuit
            wire_map (dict): the map from wires of input_circuit to wires of self

        Returns:
            tuple: full_pred_map, full_succ_map (dict, dict)

        Raises:
            DAGCircuitError: if more than one predecessor for output nodes
        """
        full_pred_map = {}
        full_succ_map = {}
        for w in input_circuit.input_map:
            # If w is wire mapped, find the corresponding predecessor
            # of the node
            if w in wire_map:
                full_pred_map[wire_map[w]] = pred_map[wire_map[w]]
                full_succ_map[wire_map[w]] = succ_map[wire_map[w]]
            else:
                # Otherwise, use the corresponding output nodes of self
                # and compute the predecessor.
                full_succ_map[w] = self.output_map[w]
                full_pred_map[w] = self.predecessors(self.output_map[w])[0]
                if len(list(self.predecessors(self.output_map[w]))) != 1:
                    raise DAGCircuitError("too many predecessors for %s[%d] "
                                          "output node" % (w.register, w.index))

        return full_pred_map, full_succ_map

    def __eq__(self, other):
        raise NotImplementedError()

    def topological_nodes(self):
        """
        Yield nodes in topological order.

        Returns:
            generator(DAGNode): node in topological order
        """
        raise NotImplementedError()

    def topological_op_nodes(self):
        """
        Yield op nodes in topological order.

        Returns:
            generator(DAGNode): op node in topological order
        """
        return (nd for nd in self.topological_nodes() if nd.type == 'op')

    def substitute_node_with_dag(self, node, input_dag, wires=None):
        """Replace one node with dag.

        Args:
            node (DAGNode): node to substitute
            input_dag (DAGCircuit): circuit that will substitute the node
            wires (list[Bit]): gives an order for (qu)bits
                in the input circuit. This order gets matched to the node wires
                by qargs first, then cargs, then conditions.

        Raises:
            DAGCircuitError: if met with unexpected predecessor/successors
        """
        condition = node.condition
        # the dag must be amended if used in a
        # conditional context. delete the op nodes and replay
        # them with the condition.
        if condition:
            input_dag.add_creg(condition[0])
            to_replay = []
            for sorted_node in input_dag.topological_nodes():
                if sorted_node.type == "op":
                    sorted_node.op.condition = condition
                    to_replay.append(sorted_node)
            for input_node in input_dag.op_nodes():
                input_dag.remove_op_node(input_node)
            for replay_node in to_replay:
                input_dag.apply_operation_back(replay_node.op, replay_node.qargs,
                                               replay_node.cargs)

        if wires is None:
            wires = input_dag.wires

        self._check_wires_list(wires, node)

        # Create a proxy wire_map to identify fragments and duplicates
        # and determine what registers need to be added to self
        proxy_map = {w: QuantumRegister(1, 'proxy') for w in wires}
        add_qregs = self._check_edgemap_registers(proxy_map,
                                                  input_dag.qregs,
                                                  {}, False)
        for qreg in add_qregs:
            self.add_qreg(qreg)

        add_cregs = self._check_edgemap_registers(proxy_map,
                                                  input_dag.cregs,
                                                  {}, False)
        for creg in add_cregs:
            self.add_creg(creg)

        # Replace the node by iterating through the input_circuit.
        # Constructing and checking the validity of the wire_map.
        # If a gate is conditioned, we expect the replacement subcircuit
        # to depend on those condition bits as well.
        if node.type != "op":
            raise DAGCircuitError("expected node type \"op\", got %s"
                                  % node.type)

        condition_bit_list = self._bits_in_condition(node.condition)

        wire_map = dict(zip(wires, list(node.qargs) + list(node.cargs) + list(condition_bit_list)))
        self._check_wiremap_validity(wire_map, wires, self.input_map)
        pred_map, succ_map = self._make_pred_succ_maps(node)
        full_pred_map, full_succ_map = self._full_pred_succ_maps(pred_map, succ_map,
                                                                 input_dag, wire_map)

        if condition_bit_list:
            # If we are replacing a conditional node, map input dag through
            # wire_map to verify that it will not modify any of the conditioning
            # bits.
            condition_bits = set(condition_bit_list)

            for op_node in input_dag.op_nodes():
                mapped_cargs = {wire_map[carg] for carg in op_node.cargs}

                if condition_bits & mapped_cargs:
                    raise DAGCircuitError('Mapped DAG would alter clbits '
                                          'on which it would be conditioned.')

        # Now that we know the connections, delete node
        self._multi_graph.remove_node(node._node_id)

        # Iterate over nodes of input_circuit
        for sorted_node in input_dag.topological_op_nodes():
            # Insert a new node
            condition = self._map_condition(wire_map, sorted_node.condition)
            m_qargs = list(map(lambda x: wire_map.get(x, x),
                               sorted_node.qargs))
            m_cargs = list(map(lambda x: wire_map.get(x, x),
                               sorted_node.cargs))
            node = self._add_op_node(sorted_node.op, m_qargs, m_cargs)
            # Add edges from predecessor nodes to new node
            # and update predecessor nodes that change
            all_cbits = self._bits_in_condition(condition)
            all_cbits.extend(m_cargs)
            al = [m_qargs, all_cbits]
            for q in itertools.chain(*al):
                self._add_multi_graph_edge(full_pred_map[q]._node_id,
                                           node._node_id,
                                           dict(name="%s[%s]" % (q.register.name, q.index),
                                                wire=q))
                full_pred_map[q] = node

        # Connect all predecessors and successors, and remove
        # residual edges between input and output nodes
        for w in full_pred_map:
            self._add_multi_graph_edge(full_pred_map[w]._node_id,
                                       full_succ_map[w]._node_id,
                                       dict(name="%s[%s]" % (w.register.name, w.index),
                                            wire=w))
            o_pred = list(self.predecessors(self.output_map[w]))
            if len(o_pred) > 1:
                if len(o_pred) != 2:
                    raise DAGCircuitError("expected 2 predecessors here")

                p = [x for x in o_pred if x != full_pred_map[w]]
                if len(p) != 1:
                    raise DAGCircuitError("expected 1 predecessor to pass filter")

                self._multi_graph.remove_edge(p[0], self.output_map[w])

    def substitute_node(self, node, op, inplace=False):
        """Replace a DAGNode with a single instruction. qargs, cargs and
        conditions for the new instruction will be inferred from the node to be
        replaced. The new instruction will be checked to match the shape of the
        replaced instruction.

        Args:
            node (DAGNode): Node to be replaced
            op (qiskit.circuit.Instruction): The :class:`qiskit.circuit.Instruction`
                instance to be added to the DAG
            inplace (bool): Optional, default False. If True, existing DAG node
                will be modified to include op. Otherwise, a new DAG node will
                be used.

        Returns:
            DAGNode: the new node containing the added instruction.

        Raises:
            DAGCircuitError: If replacement instruction was incompatible with
            location of target node.
        """

        if node.type != 'op':
            raise DAGCircuitError('Only DAGNodes of type "op" can be replaced.')

        if (
                node.op.num_qubits != op.num_qubits
                or node.op.num_clbits != op.num_clbits
        ):
            raise DAGCircuitError(
                'Cannot replace node of width ({} qubits, {} clbits) with '
                'instruction of mismatched width ({} qubits, {} clbits).'.format(
                    node.op.num_qubits, node.op.num_clbits,
                    op.num_qubits, op.num_clbits))

        if inplace:
            node.op = op
            node.name = op.name
            return node

        new_node = copy.copy(node)
        new_node.op = op
        new_node.name = op.name

        node_index = self._add_multi_graph_node(new_node)

        in_edges = self._get_multi_graph_in_edges(node._node_id)
        out_edges = self._get_multi_graph_out_edges(node._node_id)

        for src_id, _, data in in_edges:
            self._add_multi_graph_edge(src_id, node_index, data)
        for _, dest_id, data in out_edges:
            self._add_multi_graph_edge(node_index, dest_id, data)

        self._multi_graph.remove_node(node._node_id)

        return new_node

    def node(self, node_id):
        """Get the node in the dag.

        Args:
            node_id(int): Node identifier.

        Returns:
            node: the node.
        """
        return self._id_to_node[node_id]

    def nodes(self):
        """Iterator for node values.

        Yield:
            node: the node.
        """
        for node in self._get_multi_graph_nodes():
            yield node

    def edges(self, nodes=None):
        """Iterator for node values.

        Yield:
            node: the node.
        """
        if nodes is None:
            nodes = self._get_multi_graph_nodes()
        elif isinstance(nodes, DAGNode):
            nodes = [nodes]

        for node in nodes:
            raw_nodes = self._get_multi_graph_out_edges(node._node_id)
            for source, dest, edge in raw_nodes:
                yield (self._id_to_node[source],
                       self._id_to_node[dest],
                       edge)

    def op_nodes(self, op=None, include_directives=True):
        """Get the list of "op" nodes in the dag.

        Args:
            op (qiskit.circuit.Instruction): op nodes to return.
                If None, return all op nodes.
            include_directives (bool): include `barrier`, `snapshot` etc.

        Returns:
            list[DAGNode]: the list of node ids containing the given op.
        """
        nodes = []
        for node in self._get_multi_graph_nodes():
            if node.type == "op":
                if not include_directives and node.name in ['snapshot', 'barrier']:
                    continue
                if op is None or isinstance(node.op, op):
                    nodes.append(node)
        return nodes

    def gate_nodes(self):
        """Get the list of gate nodes in the dag.

        Returns:
            list[DAGNode]: the list of DAGNodes that represent gates.
        """
        nodes = []
        for node in self.op_nodes():
            if isinstance(node.op, Gate):
                nodes.append(node)
        return nodes

    def named_nodes(self, *names):
        """Get the set of "op" nodes with the given name."""
        named_nodes = []
        for node in self._get_multi_graph_nodes():
            if node.type == 'op' and node.op.name in names:
                named_nodes.append(node)
        return named_nodes

    def twoQ_gates(self):
        """Get list of 2-qubit gates. Ignore snapshot, barriers, and the like."""
        warnings.warn('deprecated function, use dag.two_qubit_ops(). '
                      'filter output by isinstance(op, Gate) to only get unitary Gates.',
                      DeprecationWarning, stacklevel=2)
        two_q_gates = []
        for node in self.gate_nodes():
            if len(node.qargs) == 2:
                two_q_gates.append(node)
        return two_q_gates

    def threeQ_or_more_gates(self):
        """Get list of 3-or-more-qubit gates: (id, data)."""
        warnings.warn('deprecated function, use dag.multi_qubit_ops(). '
                      'filter output by isinstance(op, Gate) to only get unitary Gates.',
                      DeprecationWarning, stacklevel=2)
        three_q_gates = []
        for node in self.gate_nodes():
            if len(node.qargs) >= 3:
                three_q_gates.append(node)
        return three_q_gates

    def two_qubit_ops(self):
        """Get list of 2 qubit operations. Ignore directives like snapshot and barrier."""
        ops = []
        for node in self.op_nodes(include_directives=False):
            if len(node.qargs) == 2:
                ops.append(node)
        return ops

    def multi_qubit_ops(self):
        """Get list of 3+ qubit operations. Ignore directives like snapshot and barrier."""
        ops = []
        for node in self.op_nodes(include_directives=False):
            if len(node.qargs) >= 3:
                ops.append(node)
        return ops

    def longest_path(self):
        """Returns the longest path in the dag as a list of DAGNodes."""
        return [self._id_to_node[idx]
                for idx in _gls[self._gx].dag_longest_path(self._multi_graph)]

    def successors(self, node):
        """Returns iterator of the successors of a node as DAGNodes."""
        raise NotImplementedError()

    def predecessors(self, node):
        """Returns iterator of the predecessors of a node as DAGNodes."""
        raise NotImplementedError()

    def quantum_predecessors(self, node):
        """Returns iterator of the predecessors of a node that are
        connected by a quantum edge as DAGNodes."""
        for predecessor in self.predecessors(node):
            if any(isinstance(x['wire'], Qubit) for x in
                   self._get_all_multi_graph_edges(predecessor._node_id, node._node_id)):
                yield predecessor

    def ancestors(self, node):
        """Returns set of the ancestors of a node as DAGNodes."""
        return set(self._id_to_node[idx]
                   for idx in _gls[self._gx].ancestors(self._multi_graph, node._node_id))

    def descendants(self, node):
        """Returns set of the descendants of a node as DAGNodes."""
        return set(self._id_to_node[idx]
                   for idx in _gls[self._gx].descendants(self._multi_graph, node._node_id))

    def bfs_successors(self, node):
        """
        Returns an iterator of tuples of (DAGNode, [DAGNodes]) where the DAGNode is the current node
        and [DAGNode] is its successors in  BFS order.
        """
        raise NotImplementedError()

    def quantum_successors(self, node):
        """Returns iterator of the successors of a node that are
        connected by a qubit edge."""
        for successor in self.successors(node):
            if any(isinstance(x['wire'], Qubit)
                   for x in
                   self._get_all_multi_graph_edges(
                       node._node_id, successor._node_id)):
                yield successor

    def remove_op_node(self, node):
        """Remove an operation node n.

        Add edges from predecessors to successors.
        """
        if node.type != 'op':
            raise DAGCircuitError('The method remove_op_node only works on op node types. An "%s" '
                                  'node type was wrongly provided.' % node.type)

        pred_map, succ_map = self._make_pred_succ_maps(node)

        # remove from graph and map
        self._multi_graph.remove_node(node._node_id)

        for w in pred_map.keys():
            self._add_multi_graph_edge(pred_map[w]._node_id, succ_map[w]._node_id,
                                       {'name': "%s[%s]" % (w.register.name, w.index), 'wire': w})

    def remove_ancestors_of(self, node):
        """Remove all of the ancestor operation nodes of node."""
        anc = _gls[self._gx].ancestors(self._multi_graph, node)
        # TODO: probably better to do all at once using
        # multi_graph.remove_nodes_from; same for related functions ...
        for anc_node in anc:
            if anc_node.type == "op":
                self.remove_op_node(anc_node)

    def remove_descendants_of(self, node):
        """Remove all of the descendant operation nodes of node."""
        desc = _gls[self._gx].descendants(self._multi_graph, node)
        for desc_node in desc:
            if desc_node.type == "op":
                self.remove_op_node(desc_node)

    def remove_nonancestors_of(self, node):
        """Remove all of the non-ancestors operation nodes of node."""
        anc = _gls[self._gx].ancestors(self._multi_graph, node)
        comp = list(set(self._get_multi_graph_nodes()) - set(anc))
        for n in comp:
            if n.type == "op":
                self.remove_op_node(n)

    def remove_nondescendants_of(self, node):
        """Remove all of the non-descendants operation nodes of node."""
        dec = _gls[self._gx].descendants(self._multi_graph, node)
        comp = list(set(self._get_multi_graph_nodes()) - set(dec))
        for n in comp:
            if n.type == "op":
                self.remove_op_node(n)

    def front_layer(self):
        """Return a list of op nodes in the first layer of this dag.
        """
        graph_layers = self.multigraph_layers()
        try:
            next(graph_layers)  # Remove input nodes
        except StopIteration:
            return []

        op_nodes = [node for node in next(graph_layers) if node.type == "op"]

        return op_nodes

    def layers(self):
        """Yield a shallow view on a layer of this DAGCircuit for all d layers of this circuit.

        A layer is a circuit whose gates act on disjoint qubits, i.e.,
        a layer has depth 1. The total number of layers equals the
        circuit depth d. The layers are indexed from 0 to d-1 with the
        earliest layer at index 0. The layers are constructed using a
        greedy algorithm. Each returned layer is a dict containing
        {"graph": circuit graph, "partition": list of qubit lists}.

        The returned layer contains new (but semantically equivalent) DAGNodes.
        These are not the same as nodes of the original dag, but are equivalent
        via DAGNode.semantic_eq(node1, node2).

        TODO: Gates that use the same cbits will end up in different
        layers as this is currently implemented. This may not be
        the desired behavior.
        """
        graph_layers = self.multigraph_layers()
        try:
            next(graph_layers)  # Remove input nodes
        except StopIteration:
            return

        for graph_layer in graph_layers:

            # Get the op nodes from the layer, removing any input and output nodes.
            op_nodes = [node for node in graph_layer if node.type == "op"]

            # Sort to make sure they are in the order they were added to the original DAG
            # It has to be done by node_id as graph_layer is just a list of nodes
            # with no implied topology
            # Drawing tools rely on _node_id to infer order of node creation
            # so we need this to be preserved by layers()
            op_nodes.sort(key=lambda nd: nd._node_id)

            # Stop yielding once there are no more op_nodes in a layer.
            if not op_nodes:
                return

            # Construct a shallow copy of self
            new_layer = DAGCircuit()
            new_layer.name = self.name

            # add in the registers - this adds the input/output nodes
            for creg in self.cregs.values():
                new_layer.add_creg(creg)
            for qreg in self.qregs.values():
                new_layer.add_qreg(qreg)

            for node in op_nodes:
                # this creates new DAGNodes in the new_layer
                new_layer.apply_operation_back(node.op,
                                               node.qargs,
                                               node.cargs)

            # The quantum registers that have an operation in this layer.
            support_list = [
                op_node.qargs
                for op_node in new_layer.op_nodes()
                if op_node.name not in {"barrier", "snapshot", "save", "load", "noise"}
            ]

            yield {"graph": new_layer, "partition": support_list}

    def serial_layers(self):
        """Yield a layer for all gates of this circuit.

        A serial layer is a circuit with one gate. The layers have the
        same structure as in layers().
        """
        for next_node in self.topological_op_nodes():
            new_layer = DAGCircuit()
            for qreg in self.qregs.values():
                new_layer.add_qreg(qreg)
            for creg in self.cregs.values():
                new_layer.add_creg(creg)
            # Save the support of the operation we add to the layer
            support_list = []
            # Operation data
            op = copy.copy(next_node.op)
            qa = copy.copy(next_node.qargs)
            ca = copy.copy(next_node.cargs)
            co = copy.copy(next_node.condition)
            _ = self._bits_in_condition(co)

            # Add node to new_layer
            new_layer.apply_operation_back(op, qa, ca)
            # Add operation to partition
            if next_node.name not in ["barrier",
                                      "snapshot", "save", "load", "noise"]:
                support_list.append(list(qa))
            l_dict = {"graph": new_layer, "partition": support_list}
            yield l_dict

    def multigraph_layers(self):
        """Yield layers of the multigraph."""
        raise NotImplementedError()

    def collect_runs(self, namelist):
        """Return a set of non-conditional runs of "op" nodes with the given names.

        For example, "... h q[0]; cx q[0],q[1]; cx q[0],q[1]; h q[1]; .."
        would produce the tuple of cx nodes as an element of the set returned
        from a call to collect_runs(["cx"]). If instead the cx nodes were
        "cx q[0],q[1]; cx q[1],q[0];", the method would still return the
        pair in a tuple. The namelist can contain names that are not
        in the circuit's basis.

        Nodes must have only one successor to continue the run.
        """
        group_list = []

        # Iterate through the nodes of self in topological order
        # and form tuples containing sequences of gates
        # on the same qubit(s).
        topo_ops = list(self.topological_op_nodes())
        nodes_seen = dict(zip(topo_ops, [False] * len(topo_ops)))
        for node in topo_ops:
            if node.name in namelist and node.condition is None \
                    and not nodes_seen[node]:
                group = [node]
                nodes_seen[node] = True
                s = list(self.successors(node))
                while len(s) == 1 and \
                        s[0].type == "op" and \
                        s[0].name in namelist and \
                        s[0].condition is None:
                    group.append(s[0])
                    nodes_seen[s[0]] = True
                    s = list(self.successors(s[0]))
                if len(group) >= 1:
                    group_list.append(tuple(group))
        return set(group_list)

    def nodes_on_wire(self, wire, only_ops=False):
        """
        Iterator for nodes that affect a given wire.

        Args:
            wire (Bit): the wire to be looked at.
            only_ops (bool): True if only the ops nodes are wanted;
                        otherwise, all nodes are returned.
        Yield:
             DAGNode: the successive ops on the given wire

        Raises:
            DAGCircuitError: if the given wire doesn't exist in the DAG
        """
        current_node = self.input_map.get(wire, None)

        if not current_node:
            raise DAGCircuitError('The given wire %s is not present in the circuit'
                                  % str(wire))

        more_nodes = True
        while more_nodes:
            more_nodes = False
            # allow user to just get ops on the wire - not the input/output nodes
            if current_node.type == 'op' or not only_ops:
                yield current_node

            # find the adjacent node that takes the wire being looked at as input
            # TODO(mtreinish): Add function in retworkx that does this nested api
            for _, node_index, __ in self._get_multi_graph_out_edges(current_node._node_id):
                node = self._id_to_node[node_index]
                if self._multi_graph.has_edge(current_node._node_id,
                                              node_index):
                    edge_data = self._get_all_multi_graph_edges(
                        current_node._node_id, node_index)
                else:
                    edge_data = self._get_all_multi_graph_edges(
                        node_index, current_node._node_id)
                if any(wire == edge['wire'] for edge in edge_data):
                    current_node = node
                    more_nodes = True
                    break

    def count_ops(self):
        """Count the occurrences of operation names.

        Returns a dictionary of counts keyed on the operation name.
        """
        op_dict = {}
        for node in self.topological_op_nodes():
            name = node.name
            if name not in op_dict:
                op_dict[name] = 1
            else:
                op_dict[name] += 1
        return op_dict

    def count_ops_longest_path(self):
        """Count the occurrences of operation names on the longest path.

        Returns a dictionary of counts keyed on the operation name.
        """
        op_dict = {}
        path = self.longest_path()
        path = path[1:-1]     # remove qubits at beginning and end of path
        for node in path:
            name = node.name
            if name not in op_dict:
                op_dict[name] = 1
            else:
                op_dict[name] += 1
        return op_dict

    def properties(self):
        """Return a dictionary of circuit properties."""
        summary = {"size": self.size(),
                   "depth": self.depth(),
                   "width": self.width(),
                   "qubits": self.num_qubits(),
                   "bits": self.num_clbits(),
                   "factors": self.num_tensor_factors(),
                   "operations": self.count_ops()}
        return summary

    def draw(self, scale=0.7, filename=None, style='color'):
        """
        Draws the dag circuit.

        This function needs `pydot <https://github.com/erocarrera/pydot>`_, which in turn needs
        `Graphviz <https://www.graphviz.org/>`_ to be installed.

        Args:
            scale (float): scaling factor
            filename (str): file path to save image to (format inferred from name)
            style (str):
                'plain': B&W graph;
                'color' (default): color input/output/op nodes

        Returns:
            Ipython.display.Image: if in Jupyter notebook and not saving to file,
            otherwise None.
        """
        from qiskit.visualization.dag_visualization import dag_drawer
        return dag_drawer(dag=self, scale=scale, filename=filename, style=style)<|MERGE_RESOLUTION|>--- conflicted
+++ resolved
@@ -624,12 +624,9 @@
                 dag._check_condition(nd.name, condition)
                 m_qargs = list(map(lambda x: edge_map.get(x, x), nd.qargs))
                 m_cargs = list(map(lambda x: edge_map.get(x, x), nd.cargs))
-<<<<<<< HEAD
-                nd.op.condition = condition
-                self.apply_operation_back(nd.op.copy(), m_qargs, m_cargs)
-=======
-                dag.apply_operation_back(nd.op, m_qargs, m_cargs, condition)
->>>>>>> a92cbfb6
+                op = nd.op.copy()
+                op.condition = condition
+                dag.apply_operation_back(op, m_qargs, m_cargs)
             else:
                 raise DAGCircuitError("bad node type %s" % nd.type)
 
