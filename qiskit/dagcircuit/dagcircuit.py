# -*- coding: utf-8 -*-

# This code is part of Qiskit.
#
# (C) Copyright IBM 2017.
#
# This code is licensed under the Apache License, Version 2.0. You may
# obtain a copy of this license in the LICENSE.txt file in the root directory
# of this source tree or at http://www.apache.org/licenses/LICENSE-2.0.
#
# Any modifications or derivative works of this code must retain this
# copyright notice, and modified files need to carry a notice indicating
# that they have been altered from the originals.

"""
Object to represent a quantum circuit as a directed acyclic graph (DAG).

The nodes in the graph are either input/output nodes or operation nodes.
The edges correspond to qubits or bits in the circuit. A directed edge
from node A to node B means that the (qu)bit passes from the output of A
to the input of B. The object's methods allow circuits to be constructed,
composed, and modified. Some natural properties like depth can be computed
directly from the graph.
"""
from collections import OrderedDict
import copy
import itertools
import warnings

import retworkx as rx
import networkx as nx

from qiskit.circuit.quantumregister import QuantumRegister, Qubit
from qiskit.circuit.classicalregister import ClassicalRegister
from qiskit.circuit.gate import Gate
from qiskit.dagcircuit.exceptions import DAGCircuitError
from qiskit.dagcircuit.dagnode import DAGNode


class DAGCircuit:
    """
    Quantum circuit as a directed acyclic graph.

    There are 3 types of nodes in the graph: inputs, outputs, and operations.
    The nodes are connected by directed edges that correspond to qubits and
    bits.
    """

    # pylint: disable=invalid-name

    def __init__(self):
        """Create an empty circuit."""

        # Circuit name.  Generally, this corresponds to the name
        # of the QuantumCircuit from which the DAG was generated.
        self.name = None

        # Set of wires (Register,idx) in the dag
        self._wires = set()

        # Map from wire (Register,idx) to input nodes of the graph
        self.input_map = OrderedDict()

        # Map from wire (Register,idx) to output nodes of the graph
        self.output_map = OrderedDict()

        # Directed multigraph whose nodes are inputs, outputs, or operations.
        # Operation nodes have equal in- and out-degrees and carry
        # additional data about the operation, including the argument order
        # and parameter values.
        # Input nodes have out-degree 1 and output nodes have in-degree 1.
        # Edges carry wire labels (reg,idx) and each operation has
        # corresponding in- and out-edges with the same wire labels.
        self._multi_graph = rx.PyDAG()

        # Map of qreg/creg name to Register object.
        self.qregs = OrderedDict()
        self.cregs = OrderedDict()

        # List of Qubit/Clbit wires that the DAG acts on.
        class DummyCallableList(list):
            """Dummy class so we can deprecate dag.qubits() and do
            dag.qubits as property.
            """
            def __call__(self):
                warnings.warn('dag.qubits() and dag.clbits() are no longer methods. Use '
                              'dag.qubits and dag.clbits properties instead.', DeprecationWarning,
                              stacklevel=2)
                return self
        self._qubits = DummyCallableList()  # TODO: make these a regular empty list [] after the
        self._clbits = DummyCallableList()  # DeprecationWarning period, and remove name underscore.

    def to_networkx(self):
        """Returns a copy of the DAGCircuit in networkx format."""
        G = nx.MultiDiGraph()
        for node in self._multi_graph.nodes():
            G.add_node(node)
        for node_id in rx.topological_sort(self._multi_graph):
            for source_id, dest_id, edge in self._multi_graph.in_edges(node_id):
                G.add_edge(self._multi_graph.get_node_data(source_id),
                           self._multi_graph.get_node_data(dest_id),
                           **edge)
        return G

    @classmethod
    def from_networkx(cls, graph):
        """Take a networkx MultiDigraph and create a new DAGCircuit.

        Args:
            graph (networkx.MultiDiGraph): The graph to create a DAGCircuit
                object from. The format of this MultiDiGraph format must be
                in the same format as returned by to_networkx.

        Returns:
            DAGCircuit: The dagcircuit object created from the networkx
                MultiDiGraph.
        """

        dag = DAGCircuit()
        for node in nx.topological_sort(graph):
            if node.type == 'out':
                continue
            if node.type == 'in':
                dag._add_wire(node.wire)
            elif node.type == 'op':
                dag.apply_operation_back(node.op.copy(), node.qargs,
                                         node.cargs, node.condition)
        return dag

    @property
    def qubits(self):
        """Return a list of qubits (as a list of Qubit instances)."""
        # TODO: remove this property after DeprecationWarning period (~9/2020)
        return self._qubits

    @property
    def clbits(self):
        """Return a list of classical bits (as a list of Clbit instances)."""
        # TODO: remove this property after DeprecationWarning period (~9/2020)
        return self._clbits

    @property
    def wires(self):
        """Return a list of the wires in order."""
        out_list = [bit for reg in self.qregs.values() for bit in reg]
        out_list += [bit for reg in self.cregs.values() for bit in reg]
        return out_list

    @property
    def node_counter(self):
        """
        Returns the number of nodes in the dag.
        """
        return len(self._multi_graph)

    def remove_all_ops_named(self, opname):
        """Remove all operation nodes with the given name."""
        for n in self.named_nodes(opname):
            self.remove_op_node(n)

    def add_qreg(self, qreg):
        """Add all wires in a quantum register."""
        if not isinstance(qreg, QuantumRegister):
            raise DAGCircuitError("not a QuantumRegister instance.")
        if qreg.name in self.qregs:
            raise DAGCircuitError("duplicate register %s" % qreg.name)
        self.qregs[qreg.name] = qreg
        for j in range(qreg.size):
            self.qubits.append(qreg[j])
            self._add_wire(qreg[j])

    def add_creg(self, creg):
        """Add all wires in a classical register."""
        if not isinstance(creg, ClassicalRegister):
            raise DAGCircuitError("not a ClassicalRegister instance.")
        if creg.name in self.cregs:
            raise DAGCircuitError("duplicate register %s" % creg.name)
        self.cregs[creg.name] = creg
        for j in range(creg.size):
            self.clbits.append(creg[j])
            self._add_wire(creg[j])

    def _add_wire(self, wire):
        """Add a qubit or bit to the circuit.

        Args:
            wire (Bit): the wire to be added
            This adds a pair of in and out nodes connected by an edge.

        Raises:
            DAGCircuitError: if trying to add duplicate wire
        """
        if wire not in self._wires:
            self._wires.add(wire)

            wire_name = "%s[%s]" % (wire.register.name, wire.index)

            inp_node = DAGNode(type='in', name=wire_name, wire=wire)
            outp_node = DAGNode(type='out', name=wire_name, wire=wire)

            input_map_id = self._multi_graph.add_node(inp_node)
            output_map_id = self._multi_graph.add_node(outp_node)
            inp_node._node_id = input_map_id
            outp_node._node_id = output_map_id
            self.input_map[wire] = inp_node
            self.output_map[wire] = outp_node
            self._multi_graph.add_edge(inp_node._node_id,
                                       outp_node._node_id,
                                       {'name': wire_name,
                                        'wire': wire})
        else:
            raise DAGCircuitError("duplicate wire %s" % (wire,))

    def _check_condition(self, name, condition):
        """Verify that the condition is valid.

        Args:
            name (string): used for error reporting
            condition (tuple or None): a condition tuple (ClassicalRegister,int)

        Raises:
            DAGCircuitError: if conditioning on an invalid register
        """
        # Verify creg exists
        if condition is not None and condition[0].name not in self.cregs:
            raise DAGCircuitError("invalid creg in condition for %s" % name)

    def _check_bits(self, args, amap):
        """Check the values of a list of (qu)bit arguments.

        For each element of args, check that amap contains it.

        Args:
            args (list[Bit]): the elements to be checked
            amap (dict): a dictionary keyed on Qubits/Clbits

        Raises:
            DAGCircuitError: if a qubit is not contained in amap
        """
        # Check for each wire
        for wire in args:
            if wire not in amap:
                raise DAGCircuitError("(qu)bit %s[%d] not found" %
                                      (wire.register.name, wire.index))

    def _bits_in_condition(self, cond):
        """Return a list of bits in the given condition.

        Args:
            cond (tuple or None): optional condition (ClassicalRegister, int)

        Returns:
            list[Clbit]: list of classical bits
        """
        return [] if cond is None else list(cond[0])

    def _add_op_node(self, op, qargs, cargs):
        """Add a new operation node to the graph and assign properties.

        Args:
            op (qiskit.circuit.Instruction): the operation associated with the DAG node
            qargs (list[Qubit]): list of quantum wires to attach to.
            cargs (list[Clbit]): list of classical wires to attach to.
        Returns:
            int: The integer node index for the new op node on the DAG
        """
        # Add a new operation node to the graph
        new_node = DAGNode(type="op", op=op, name=op.name, qargs=qargs,
                           cargs=cargs)
        node_index = self._multi_graph.add_node(new_node)
        new_node._node_id = node_index
        return node_index

    def apply_operation_back(self, op, qargs=None, cargs=None, condition=None):
        """Apply an operation to the output of the circuit.

        Args:
            op (qiskit.circuit.Instruction): the operation associated with the DAG node
            qargs (list[Qubit]): qubits that op will be applied to
            cargs (list[Clbit]): cbits that op will be applied to
            condition (tuple or None): DEPRACTED optional condition (ClassicalRegister, int)
        Returns:
            DAGNode: the current max node

        Raises:
            DAGCircuitError: if a leaf node is connected to multiple outputs

        """
        if condition:
            warnings.warn("Use of condition arg is deprecated, set condition in instruction",
                          DeprecationWarning)
        op.condition = condition if op.condition is None else op.condition

        qargs = qargs or []
        cargs = cargs or []

        all_cbits = self._bits_in_condition(op.condition)
        all_cbits = set(all_cbits).union(cargs)

        self._check_condition(op.name, op.condition)
        self._check_bits(qargs, self.output_map)
        self._check_bits(all_cbits, self.output_map)

        node_index = self._add_op_node(op, qargs, cargs)

        # Add new in-edges from predecessors of the output nodes to the
        # operation node while deleting the old in-edges of the output nodes
        # and adding new edges from the operation node to each output node
        al = [qargs, all_cbits]
        for q in itertools.chain(*al):
            ie = self._multi_graph.predecessors(self.output_map[q]._node_id)

            if len(ie) != 1:
                raise DAGCircuitError("output node has multiple in-edges")

            self._multi_graph.add_edge(
                ie[0]._node_id, node_index,
                {'name': "%s[%s]" % (q.register.name, q.index), 'wire': q})

            self._multi_graph.remove_edge(ie[0]._node_id, self.output_map[q]._node_id)
            self._multi_graph.add_edge(
                node_index, self.output_map[q]._node_id,
                dict(name="%s[%s]" % (q.register.name, q.index), wire=q))

        return self._multi_graph.get_node_data(node_index)

    def apply_operation_front(self, op, qargs, cargs, condition=None):
        """Apply an operation to the input of the circuit.

        Args:
            op (qiskit.circuit.Instruction): the operation associated with the DAG node
            qargs (list[Qubit]): qubits that op will be applied to
            cargs (list[Clbit]): cbits that op will be applied to
            condition (tuple or None): DEPRACTED optional condition (ClassicalRegister, int)
        Returns:
            DAGNode: the current max node

        Raises:
            DAGCircuitError: if initial nodes connected to multiple out edges
        """
        if condition:
            warnings.warn("Use of condition arg is deprecated, set condition in instruction",
                          DeprecationWarning)

        op.condition = condition if op.condition is None else op.condition
        all_cbits = self._bits_in_condition(op.condition)
        all_cbits.extend(cargs)

        self._check_condition(op.name, op.condition)
        self._check_bits(qargs, self.input_map)
        self._check_bits(all_cbits, self.input_map)
        node_index = self._add_op_node(op, qargs, cargs)

        # Add new out-edges to successors of the input nodes from the
        # operation node while deleting the old out-edges of the input nodes
        # and adding new edges to the operation node from each input node
        al = [qargs, all_cbits]
        for q in itertools.chain(*al):
            ie = self._multi_graph.successors(self.input_map[q]._node_id)
            if len(ie) != 1:
                raise DAGCircuitError("input node has multiple out-edges")
            self._multi_graph.add_edge(node_index, ie[0]._node_id,
                                       dict(name="%s[%s]" % (q.register.name, q.index), wire=q))
            self._multi_graph.remove_edge(self.input_map[q]._node_id, ie[0]._node_id)
            self._multi_graph.add_edge(self.input_map[q]._node_id, node_index,
                                       dict(name="%s[%s]" % (q.register.name, q.index), wire=q))

        return self._multi_graph.get_node_data(node_index)

    def _check_edgemap_registers(self, edge_map, keyregs, valregs, valreg=True):
        """Check that wiremap neither fragments nor leaves duplicate registers.

        1. There are no fragmented registers. A register in keyregs
        is fragmented if not all of its (qu)bits are renamed by edge_map.
        2. There are no duplicate registers. A register is duplicate if
        it appears in both self and keyregs but not in edge_map.

        Args:
            edge_map (dict): map from Bit in keyregs to Bit in valregs
            keyregs (dict): a map from register names to Register objects
            valregs (dict): a map from register names to Register objects
            valreg (bool): if False the method ignores valregs and does not
                add regs for bits in the edge_map image that don't appear in valregs

        Returns:
            set(Register): the set of regs to add to self

        Raises:
            DAGCircuitError: if the wiremap fragments, or duplicates exist
        """
        # FIXME: some mixing of objects and strings here are awkward (due to
        # self.qregs/self.cregs still keying on string.
        add_regs = set()
        reg_frag_chk = {}
        for v in keyregs.values():
            reg_frag_chk[v] = {j: False for j in range(len(v))}
        for k in edge_map.keys():
            if k.register.name in keyregs:
                reg_frag_chk[k.register][k.index] = True
        for k, v in reg_frag_chk.items():
            s = set(v.values())
            if len(s) == 2:
                raise DAGCircuitError("edge_map fragments reg %s" % k)
            if s == {False}:
                if k in self.qregs.values() or k in self.cregs.values():
                    raise DAGCircuitError("unmapped duplicate reg %s" % k)
                # Add registers that appear only in keyregs
                add_regs.add(k)
            else:
                if valreg:
                    # If mapping to a register not in valregs, add it.
                    # (k,0) exists in edge_map because edge_map doesn't
                    # fragment k
                    if not edge_map[k[0]].register.name in valregs:
                        size = max(map(lambda x: x.index,
                                       filter(lambda x: x.register == edge_map[k[0]].register,
                                              edge_map.values())))
                        qreg = QuantumRegister(size + 1, edge_map[k[0]].register.name)
                        add_regs.add(qreg)
        return add_regs

    def _check_wiremap_validity(self, wire_map, keymap, valmap):
        """Check that the wiremap is consistent.

        Check that the wiremap refers to valid wires and that
        those wires have consistent types.

        Args:
            wire_map (dict): map from Bit in keymap to Bit in valmap
            keymap (dict): a map whose keys are wire_map keys
            valmap (dict): a map whose keys are wire_map values

        Raises:
            DAGCircuitError: if wire_map not valid
        """
        for k, v in wire_map.items():
            kname = "%s[%d]" % (k.register.name, k.index)
            vname = "%s[%d]" % (v.register.name, v.index)
            if k not in keymap:
                raise DAGCircuitError("invalid wire mapping key %s" % kname)
            if v not in valmap:
                raise DAGCircuitError("invalid wire mapping value %s" % vname)
            if type(k) is not type(v):
                raise DAGCircuitError("inconsistent wire_map at (%s,%s)" %
                                      (kname, vname))

    def _map_condition(self, wire_map, condition):
        """Use the wire_map dict to change the condition tuple's creg name.

        Args:
            wire_map (dict): a map from wires to wires
            condition (tuple or None): (ClassicalRegister,int)
        Returns:
            tuple(ClassicalRegister,int): new condition
        """
        if condition is None:
            new_condition = None
        else:
            # Map the register name, using fact that registers must not be
            # fragmented by the wire_map (this must have been checked
            # elsewhere)
            bit0 = condition[0][0]
            new_condition = (wire_map.get(bit0, bit0).register, condition[1])
        return new_condition

    def extend_back(self, dag, edge_map=None):
        """DEPRECATED: Add `dag` at the end of `self`, using `edge_map`.
        """
        warnings.warn("dag.extend_back is deprecated, please use dag.compose.",
                      DeprecationWarning, stacklevel=2)
        edge_map = edge_map or {}
        for qreg in dag.qregs.values():
            if qreg.name not in self.qregs:
                self.add_qreg(QuantumRegister(qreg.size, qreg.name))
            edge_map.update([(qbit, qbit) for qbit in qreg if qbit not in edge_map])

        for creg in dag.cregs.values():
            if creg.name not in self.cregs:
                self.add_creg(ClassicalRegister(creg.size, creg.name))
            edge_map.update([(cbit, cbit) for cbit in creg if cbit not in edge_map])

        self.compose_back(dag, edge_map)

    def compose_back(self, input_circuit, edge_map=None):
        """DEPRECATED: use DAGCircuit.compose() instead.
        """
        warnings.warn("dag.compose_back is deprecated, please use dag.compose.",
                      DeprecationWarning, stacklevel=2)
        self.compose(input_circuit, edge_map)

    def compose(self, other, edge_map=None, qubits=None, clbits=None, front=False, inplace=True):
        """Compose the ``other`` circuit onto the output of this circuit.

        A subset of input wires of ``other`` are mapped
        to a subset of output wires of this circuit.

        ``other`` can be narrower or of equal width to ``self``.

        Args:
            other (DAGCircuit): circuit to compose with self
            edge_map (dict): DEPRECATED - a {Bit: Bit} map from input wires of other
                to output wires of self (i.e. rhs->lhs).
                The key, value pairs can be either Qubit or Clbit mappings.
            qubits (list[Qubit|int]): qubits of self to compose onto.
            clbits (list[Clbit|int]): clbits of self to compose onto.
            front (bool): If True, front composition will be performed (not implemented yet)
            inplace (bool): If True, modify the object. Otherwise return composed circuit.

        Returns:
            DAGCircuit: the composed dag (returns None if inplace==True).

        Raises:
            DAGCircuitError: if ``other`` is wider or there are duplicate edge mappings.
        """
        if front:
            raise DAGCircuitError("Front composition not supported yet.")

        if len(other.qubits) > len(self.qubits) or \
           len(other.clbits) > len(self.clbits):
            raise DAGCircuitError("Trying to compose with another DAGCircuit "
                                  "which has more 'in' edges.")

        if edge_map is not None:
            warnings.warn("edge_map arg as a dictionary is deprecated. "
                          "Use qubits and clbits args to specify a list of "
                          "self edges to compose onto.", DeprecationWarning,
                          stacklevel=2)
        if qubits is None:
            qubits = []
        if clbits is None:
            clbits = []
        qubit_map = {other.qubits[i]: (self.qubits[q] if isinstance(q, int) else q)
                     for i, q in enumerate(qubits)}
        clbit_map = {other.clbits[i]: (self.clbits[c] if isinstance(c, int) else c)
                     for i, c in enumerate(clbits)}
        edge_map = edge_map or {**qubit_map, **clbit_map} or None
        # if no edge_map, try to do a 1-1 mapping in order
        if edge_map is None:
            identity_qubit_map = dict(zip(other.qubits, self.qubits))
            identity_clbit_map = dict(zip(other.clbits, self.clbits))
            edge_map = {**identity_qubit_map, **identity_clbit_map}

        # Check the edge_map for duplicate values
        if len(set(edge_map.values())) != len(edge_map):
            raise DAGCircuitError("duplicates in wire_map")

        # Compose
        if inplace:
            dag = self
        else:
            dag = copy.deepcopy(self)

        for nd in other.topological_nodes():
            if nd.type == "in":
                # if in edge_map, get new name, else use existing name
                m_wire = edge_map.get(nd.wire, nd.wire)
                # the mapped wire should already exist
                if m_wire not in dag.output_map:
                    raise DAGCircuitError("wire %s[%d] not in self" % (
                        m_wire.register.name, m_wire.index))
                if nd.wire not in other._wires:
                    raise DAGCircuitError("inconsistent wire type for %s[%d] in other"
                                          % (nd.register.name, nd.wire.index))
            elif nd.type == "out":
                # ignore output nodes
                pass
            elif nd.type == "op":
                condition = dag._map_condition(edge_map, nd.condition)
                dag._check_condition(nd.name, condition)
                m_qargs = list(map(lambda x: edge_map.get(x, x), nd.qargs))
                m_cargs = list(map(lambda x: edge_map.get(x, x), nd.cargs))
                op = nd.op.copy()
                op.condition = condition
                dag.apply_operation_back(op, m_qargs, m_cargs)
            else:
                raise DAGCircuitError("bad node type %s" % nd.type)

        if not inplace:
            return dag
        else:
            return None

    def idle_wires(self, ignore=None):
        """Return idle wires.

        Args:
            ignore (list(str)): List of node names to ignore. Default: []

        Yields:
            Bit: Bit in idle wire.
        """
        if ignore is None:
            ignore = []
        for wire in self._wires:
            nodes = [node for node in self.nodes_on_wire(wire, only_ops=False)
                     if node.name not in ignore]
            if len(nodes) == 2:
                yield wire

    def size(self):
        """Return the number of operations."""
        return len(self._multi_graph) - 2 * len(self._wires)

    def depth(self):
        """Return the circuit depth.
        Returns:
            int: the circuit depth
        Raises:
            DAGCircuitError: if not a directed acyclic graph
        """
        if not rx.is_directed_acyclic_graph(self._multi_graph):
            raise DAGCircuitError("not a DAG")

        depth = rx.dag_longest_path_length(self._multi_graph) - 1
        return depth if depth >= 0 else 0

    def width(self):
        """Return the total number of qubits + clbits used by the circuit.
           This function formerly returned the number of qubits by the calculation
           return len(self._wires) - self.num_clbits()
           but was changed by issue #2564 to return number of qubits + clbits
           with the new function DAGCircuit.num_qubits replacing the former
           semantic of DAGCircuit.width().
        """
        return len(self._wires)

    def num_qubits(self):
        """Return the total number of qubits used by the circuit.
           num_qubits() replaces former use of width().
           DAGCircuit.width() now returns qubits + clbits for
           consistency with Circuit.width() [qiskit-terra #2564].
        """
        return len(self._wires) - self.num_clbits()

    def num_clbits(self):
        """Return the total number of classical bits used by the circuit."""
        return sum(creg.size for creg in self.cregs.values())

    def num_tensor_factors(self):
        """Compute how many components the circuit can decompose into."""
        return rx.number_weakly_connected_components(self._multi_graph)

    def _check_wires_list(self, wires, node):
        """Check that a list of wires is compatible with a node to be replaced.

        - no duplicate names
        - correct length for operation
        Raise an exception otherwise.

        Args:
            wires (list[Bit]): gives an order for (qu)bits
                in the input circuit that is replacing the node.
            node (DAGNode): a node in the dag

        Raises:
            DAGCircuitError: if check doesn't pass.
        """
        if len(set(wires)) != len(wires):
            raise DAGCircuitError("duplicate wires")

        wire_tot = len(node.qargs) + len(node.cargs)
        if node.condition is not None:
            wire_tot += node.condition[0].size

        if len(wires) != wire_tot:
            raise DAGCircuitError("expected %d wires, got %d"
                                  % (wire_tot, len(wires)))

    def _make_pred_succ_maps(self, node):
        """Return predecessor and successor dictionaries.

        Args:
            node (DAGNode): reference to multi_graph node

        Returns:
            tuple(dict): tuple(predecessor_map, successor_map)
                These map from wire (Register, int) to the node ids for the
                predecessor (successor) nodes of the input node.
        """

        pred_map = {e[2]['wire']: e[0] for e in
                    self._multi_graph.in_edges(node._node_id)}
        succ_map = {e[2]['wire']: e[1] for e in
                    self._multi_graph.out_edges(node._node_id)}
        return pred_map, succ_map

    def _full_pred_succ_maps(self, pred_map, succ_map, input_circuit,
                             wire_map):
        """Map all wires of the input circuit.

        Map all wires of the input circuit to predecessor and
        successor nodes in self, keyed on wires in self.

        Args:
            pred_map (dict): comes from _make_pred_succ_maps
            succ_map (dict): comes from _make_pred_succ_maps
            input_circuit (DAGCircuit): the input circuit
            wire_map (dict): the map from wires of input_circuit to wires of self

        Returns:
            tuple: full_pred_map, full_succ_map (dict, dict)

        Raises:
            DAGCircuitError: if more than one predecessor for output nodes
        """
        full_pred_map = {}
        full_succ_map = {}
        for w in input_circuit.input_map:
            # If w is wire mapped, find the corresponding predecessor
            # of the node
            if w in wire_map:
                full_pred_map[wire_map[w]] = pred_map[wire_map[w]]
                full_succ_map[wire_map[w]] = succ_map[wire_map[w]]
            else:
                # Otherwise, use the corresponding output nodes of self
                # and compute the predecessor.
                full_succ_map[w] = self.output_map[w]
                full_pred_map[w] = self._multi_graph.predecessors(
                    self.output_map[w])[0]
                if len(self._multi_graph.predecessors(self.output_map[w])) != 1:
                    raise DAGCircuitError("too many predecessors for %s[%d] "
                                          "output node" % (w.register, w.index))

        return full_pred_map, full_succ_map

    def __eq__(self, other):
        # TODO remove deepcopy calls after
        # https://github.com/mtreinish/retworkx/issues/27 is fixed
        slf = copy.deepcopy(self._multi_graph)
        oth = copy.deepcopy(other._multi_graph)

        return rx.is_isomorphic_node_match(slf, oth,
                                           DAGNode.semantic_eq)

    def topological_nodes(self):
        """
        Yield nodes in topological order.

        Returns:
            generator(DAGNode): node in topological order
        """

        def _key(x):
            return x.sort_key

        return iter(rx.lexicographical_topological_sort(
            self._multi_graph, key=_key))

    def topological_op_nodes(self):
        """
        Yield op nodes in topological order.

        Returns:
            generator(DAGNode): op node in topological order
        """
        return (nd for nd in self.topological_nodes() if nd.type == 'op')

    def substitute_node_with_dag(self, node, input_dag, wires=None):
        """Replace one node with dag.

        Args:
            node (DAGNode): node to substitute
            input_dag (DAGCircuit): circuit that will substitute the node
            wires (list[Bit]): gives an order for (qu)bits
                in the input circuit. This order gets matched to the node wires
                by qargs first, then cargs, then conditions.

        Raises:
            DAGCircuitError: if met with unexpected predecessor/successors
        """
        condition = node.condition
        # the dag must be amended if used in a
        # conditional context. delete the op nodes and replay
        # them with the condition.
        if condition:
            input_dag.add_creg(condition[0])
            to_replay = []
            for sorted_node in input_dag.topological_nodes():
                if sorted_node.type == "op":
                    sorted_node.op.condition = condition
                    to_replay.append(sorted_node)
            for input_node in input_dag.op_nodes():
                input_dag.remove_op_node(input_node)
            for replay_node in to_replay:
                input_dag.apply_operation_back(replay_node.op, replay_node.qargs,
                                               replay_node.cargs)

        if wires is None:
            wires = input_dag.wires

        self._check_wires_list(wires, node)

        # Create a proxy wire_map to identify fragments and duplicates
        # and determine what registers need to be added to self
        proxy_map = {w: QuantumRegister(1, 'proxy') for w in wires}
        add_qregs = self._check_edgemap_registers(proxy_map,
                                                  input_dag.qregs,
                                                  {}, False)
        for qreg in add_qregs:
            self.add_qreg(qreg)

        add_cregs = self._check_edgemap_registers(proxy_map,
                                                  input_dag.cregs,
                                                  {}, False)
        for creg in add_cregs:
            self.add_creg(creg)

        # Replace the node by iterating through the input_circuit.
        # Constructing and checking the validity of the wire_map.
        # If a gate is conditioned, we expect the replacement subcircuit
        # to depend on those condition bits as well.
        if node.type != "op":
            raise DAGCircuitError("expected node type \"op\", got %s"
                                  % node.type)

        condition_bit_list = self._bits_in_condition(node.condition)

        wire_map = dict(zip(wires, list(node.qargs) + list(node.cargs) + list(condition_bit_list)))
        self._check_wiremap_validity(wire_map, wires, self.input_map)
        pred_map, succ_map = self._make_pred_succ_maps(node)
        full_pred_map, full_succ_map = self._full_pred_succ_maps(pred_map, succ_map,
                                                                 input_dag, wire_map)

        if condition_bit_list:
            # If we are replacing a conditional node, map input dag through
            # wire_map to verify that it will not modify any of the conditioning
            # bits.
            condition_bits = set(condition_bit_list)

            for op_node in input_dag.op_nodes():
                mapped_cargs = {wire_map[carg] for carg in op_node.cargs}

                if condition_bits & mapped_cargs:
                    raise DAGCircuitError('Mapped DAG would alter clbits '
                                          'on which it would be conditioned.')

        # Now that we know the connections, delete node
        self._multi_graph.remove_node(node._node_id)

        # Iterate over nodes of input_circuit
        for sorted_node in input_dag.topological_op_nodes():
            # Insert a new node
            condition = self._map_condition(wire_map, sorted_node.condition)
            m_qargs = list(map(lambda x: wire_map.get(x, x),
                               sorted_node.qargs))
            m_cargs = list(map(lambda x: wire_map.get(x, x),
                               sorted_node.cargs))
            node_index = self._add_op_node(sorted_node.op, m_qargs, m_cargs)

            # Add edges from predecessor nodes to new node
            # and update predecessor nodes that change
            all_cbits = self._bits_in_condition(condition)
            all_cbits.extend(m_cargs)
            al = [m_qargs, all_cbits]
            for q in itertools.chain(*al):
                self._multi_graph.add_edge(full_pred_map[q],
                                           node_index,
                                           dict(name="%s[%s]" % (q.register.name, q.index),
                                                wire=q))
                full_pred_map[q] = node_index

        # Connect all predecessors and successors, and remove
        # residual edges between input and output nodes
        for w in full_pred_map:
            self._multi_graph.add_edge(full_pred_map[w],
                                       full_succ_map[w],
                                       dict(name="%s[%s]" % (w.register.name, w.index),
                                            wire=w))
            o_pred = self._multi_graph.predecessors(self.output_map[w]._node_id)
            if len(o_pred) > 1:
                if len(o_pred) != 2:
                    raise DAGCircuitError("expected 2 predecessors here")

                p = [x for x in o_pred if x != full_pred_map[w]]
                if len(p) != 1:
                    raise DAGCircuitError("expected 1 predecessor to pass filter")

                self._multi_graph.remove_edge(p[0], self.output_map[w])

    def substitute_node(self, node, op, inplace=False):
        """Replace a DAGNode with a single instruction. qargs, cargs and
        conditions for the new instruction will be inferred from the node to be
        replaced. The new instruction will be checked to match the shape of the
        replaced instruction.

        Args:
            node (DAGNode): Node to be replaced
            op (qiskit.circuit.Instruction): The :class:`qiskit.circuit.Instruction`
                instance to be added to the DAG
            inplace (bool): Optional, default False. If True, existing DAG node
                will be modified to include op. Otherwise, a new DAG node will
                be used.

        Returns:
            DAGNode: the new node containing the added instruction.

        Raises:
            DAGCircuitError: If replacement instruction was incompatible with
            location of target node.
        """

        if node.type != 'op':
            raise DAGCircuitError('Only DAGNodes of type "op" can be replaced.')

        if (
                node.op.num_qubits != op.num_qubits
                or node.op.num_clbits != op.num_clbits
        ):
            raise DAGCircuitError(
                'Cannot replace node of width ({} qubits, {} clbits) with '
                'instruction of mismatched width ({} qubits, {} clbits).'.format(
                    node.op.num_qubits, node.op.num_clbits,
                    op.num_qubits, op.num_clbits))

        if inplace:
            node.op = op
            node.name = op.name
            return node

        new_node = copy.copy(node)
        new_node.op = op
        new_node.name = op.name

        node_index = self._multi_graph.add_node(new_node)
        new_node._node_id = node_index

        in_edges = self._multi_graph.in_edges(node._node_id)
        out_edges = self._multi_graph.out_edges(node._node_id)

        for src_id, _, data in in_edges:
            self._multi_graph.add_edge(src_id, node_index, data)
        for _, dest_id, data in out_edges:
            self._multi_graph.add_edge(node_index, dest_id, data)

        self._multi_graph.remove_node(node._node_id)

        return new_node

    def node(self, node_id):
        """Get the node in the dag.

        Args:
            node_id(int): Node identifier.

        Returns:
            node: the node.
        """
        return self._multi_graph.get_node_data(node_id)

    def nodes(self):
        """Iterator for node values.

        Yield:
            node: the node.
        """
        for node in self._multi_graph.nodes():
            yield node

    def edges(self, nodes=None):
        """Iterator for edge values and source and dest node

        This works by returning the output edges from the specified nodes. If
        no nodes are specified all edges from the graph are returned.

        Args:
            nodes(DAGNode|list(DAGNode): Either a list of nodes or a single
                input node. If none is specified all edges are returned from
                the graph.

        Yield:
            edge: the edge in the same format as out_edges the tuple
                (source node, destination node, edge data)
        """
        if nodes is None:
            nodes = self._multi_graph.nodes()

        elif isinstance(nodes, DAGNode):
            nodes = [nodes]
        for node in nodes:
            raw_nodes = self._multi_graph.out_edges(node._node_id)
            for source, dest, edge in raw_nodes:
                yield (self._multi_graph.get_node_data(source),
                       self._multi_graph.get_node_data(dest),
                       edge)

    def op_nodes(self, op=None, include_directives=True):
        """Get the list of "op" nodes in the dag.

        Args:
            op (Type): :class:`qiskit.circuit.Instruction` subclass op nodes to
                return. If None, return all op nodes.
            include_directives (bool): include `barrier`, `snapshot` etc.

        Returns:
            list[DAGNode]: the list of node ids containing the given op.
        """
        nodes = []
        for node in self._multi_graph.nodes():
            if node.type == "op":
                if not include_directives and node.name in ['snapshot', 'barrier']:
                    continue
                if op is None or isinstance(node.op, op):
                    nodes.append(node)
        return nodes

    def gate_nodes(self):
        """Get the list of gate nodes in the dag.

        Returns:
            list[DAGNode]: the list of DAGNodes that represent gates.
        """
        nodes = []
        for node in self.op_nodes():
            if isinstance(node.op, Gate):
                nodes.append(node)
        return nodes

    def named_nodes(self, *names):
        """Get the set of "op" nodes with the given name."""
        named_nodes = []
        for node in self._multi_graph.nodes():
            if node.type == 'op' and node.op.name in names:
                named_nodes.append(node)
        return named_nodes

    def twoQ_gates(self):
        """Get list of 2-qubit gates. Ignore snapshot, barriers, and the like."""
        warnings.warn('deprecated function, use dag.two_qubit_ops(). '
                      'filter output by isinstance(op, Gate) to only get unitary Gates.',
                      DeprecationWarning, stacklevel=2)
        two_q_gates = []
        for node in self.gate_nodes():
            if len(node.qargs) == 2:
                two_q_gates.append(node)
        return two_q_gates

    def threeQ_or_more_gates(self):
        """Get list of 3-or-more-qubit gates: (id, data)."""
        warnings.warn('deprecated function, use dag.multi_qubit_ops(). '
                      'filter output by isinstance(op, Gate) to only get unitary Gates.',
                      DeprecationWarning, stacklevel=2)
        three_q_gates = []
        for node in self.gate_nodes():
            if len(node.qargs) >= 3:
                three_q_gates.append(node)
        return three_q_gates

    def two_qubit_ops(self):
        """Get list of 2 qubit operations. Ignore directives like snapshot and barrier."""
        ops = []
        for node in self.op_nodes(include_directives=False):
            if len(node.qargs) == 2:
                ops.append(node)
        return ops

    def multi_qubit_ops(self):
        """Get list of 3+ qubit operations. Ignore directives like snapshot and barrier."""
        ops = []
        for node in self.op_nodes(include_directives=False):
            if len(node.qargs) >= 3:
                ops.append(node)
        return ops

    def longest_path(self):
        """Returns the longest path in the dag as a list of DAGNodes."""
        return [self._multi_graph.get_node_data(x) for x in rx.dag_longest_path(self._multi_graph)]

    def successors(self, node):
        """Returns iterator of the successors of a node as DAGNodes."""
        return iter(self._multi_graph.successors(node._node_id))

    def predecessors(self, node):
        """Returns iterator of the predecessors of a node as DAGNodes."""
        return iter(self._multi_graph.predecessors(node._node_id))

    def quantum_predecessors(self, node):
        """Returns iterator of the predecessors of a node that are
        connected by a quantum edge as DAGNodes."""
        for predecessor in self.predecessors(node):
            if any(isinstance(x['wire'], Qubit) for x in
                   self._multi_graph.get_all_edge_data(
                       predecessor._node_id, node._node_id)):
                yield predecessor

    def ancestors(self, node):
        """Returns set of the ancestors of a node as DAGNodes."""
        return set(
            self._multi_graph.get_node_data(x) for x in rx.ancestors(
                self._multi_graph, node._node_id))

    def descendants(self, node):
        """Returns set of the descendants of a node as DAGNodes."""
        return set(
            self._multi_graph.get_node_data(x) for x in rx.descendants(
                self._multi_graph, node._node_id))

    def bfs_successors(self, node):
        """
        Returns an iterator of tuples of (DAGNode, [DAGNodes]) where the DAGNode is the current node
        and [DAGNode] is its successors in  BFS order.
        """
        return iter(rx.bfs_successors(self._multi_graph, node._node_id))

    def quantum_successors(self, node):
        """Returns iterator of the successors of a node that are
        connected by a quantum edge as DAGNodes."""
        for successor in self.successors(node):
            if any(isinstance(x['wire'], Qubit) for x in
                   self._multi_graph.get_all_edge_data(
                       node._node_id, successor._node_id)):
                yield successor

    def remove_op_node(self, node):
        """Remove an operation node n.

        Add edges from predecessors to successors.
        """
        if node.type != 'op':
            raise DAGCircuitError('The method remove_op_node only works on op node types. An "%s" '
                                  'node type was wrongly provided.' % node.type)

        pred_map, succ_map = self._make_pred_succ_maps(node)

        # remove from graph and map
        self._multi_graph.remove_node(node._node_id)

        for w in pred_map.keys():
            self._multi_graph.add_edge(pred_map[w], succ_map[w],
                                       dict(name="%s[%s]" % (w.register.name, w.index), wire=w))

    def remove_ancestors_of(self, node):
        """Remove all of the ancestor operation nodes of node."""
        anc = rx.ancestors(self._multi_graph, node)
        # TODO: probably better to do all at once using
        # multi_graph.remove_nodes_from; same for related functions ...
        for anc_node in anc:
            if anc_node.type == "op":
                self.remove_op_node(anc_node)

    def remove_descendants_of(self, node):
        """Remove all of the descendant operation nodes of node."""
        desc = rx.descendants(self._multi_graph, node)
        for desc_node in desc:
            if desc_node.type == "op":
                self.remove_op_node(desc_node)

    def remove_nonancestors_of(self, node):
        """Remove all of the non-ancestors operation nodes of node."""
        anc = rx.ancestors(self._multi_graph, node)
        comp = list(set(self._multi_graph.nodes()) - set(anc))
        for n in comp:
            if n.type == "op":
                self.remove_op_node(n)

    def remove_nondescendants_of(self, node):
        """Remove all of the non-descendants operation nodes of node."""
        dec = rx.descendants(self._multi_graph, node)
        comp = list(set(self._multi_graph.nodes()) - set(dec))
        for n in comp:
            if n.type == "op":
                self.remove_op_node(n)

    def front_layer(self):
        """Return a list of op nodes in the first layer of this dag.
        """
        graph_layers = self.multigraph_layers()
        try:
            next(graph_layers)  # Remove input nodes
        except StopIteration:
            return []

        op_nodes = [node for node in next(graph_layers) if node.type == "op"]

        return op_nodes

    def layers(self):
        """Yield a shallow view on a layer of this DAGCircuit for all d layers of this circuit.

        A layer is a circuit whose gates act on disjoint qubits, i.e.,
        a layer has depth 1. The total number of layers equals the
        circuit depth d. The layers are indexed from 0 to d-1 with the
        earliest layer at index 0. The layers are constructed using a
        greedy algorithm. Each returned layer is a dict containing
        {"graph": circuit graph, "partition": list of qubit lists}.

        The returned layer contains new (but semantically equivalent) DAGNodes.
        These are not the same as nodes of the original dag, but are equivalent
        via DAGNode.semantic_eq(node1, node2).

        TODO: Gates that use the same cbits will end up in different
        layers as this is currently implemented. This may not be
        the desired behavior.
        """
        graph_layers = self.multigraph_layers()
        try:
            next(graph_layers)  # Remove input nodes
        except StopIteration:
            return

        for graph_layer in graph_layers:

            # Get the op nodes from the layer, removing any input and output nodes.
            op_nodes = [node for node in graph_layer if node.type == "op"]

            # Sort to make sure they are in the order they were added to the original DAG
            # It has to be done by node_id as graph_layer is just a list of nodes
            # with no implied topology
            # Drawing tools rely on _node_id to infer order of node creation
            # so we need this to be preserved by layers()
            op_nodes.sort(key=lambda nd: nd._node_id)

            # Stop yielding once there are no more op_nodes in a layer.
            if not op_nodes:
                return

            # Construct a shallow copy of self
            new_layer = DAGCircuit()
            new_layer.name = self.name

            # add in the registers - this adds the input/output nodes
            for creg in self.cregs.values():
                new_layer.add_creg(creg)
            for qreg in self.qregs.values():
                new_layer.add_qreg(qreg)

            for node in op_nodes:
                # this creates new DAGNodes in the new_layer
                new_layer.apply_operation_back(node.op,
                                               node.qargs,
                                               node.cargs)

            # The quantum registers that have an operation in this layer.
            support_list = [
                op_node.qargs
                for op_node in new_layer.op_nodes()
                if op_node.name not in {"barrier", "snapshot", "save", "load", "noise"}
            ]

            yield {"graph": new_layer, "partition": support_list}

    def serial_layers(self):
        """Yield a layer for all gates of this circuit.

        A serial layer is a circuit with one gate. The layers have the
        same structure as in layers().
        """
        for next_node in self.topological_op_nodes():
            new_layer = DAGCircuit()
            for qreg in self.qregs.values():
                new_layer.add_qreg(qreg)
            for creg in self.cregs.values():
                new_layer.add_creg(creg)
            # Save the support of the operation we add to the layer
            support_list = []
            # Operation data
            op = copy.copy(next_node.op)
            qa = copy.copy(next_node.qargs)
            ca = copy.copy(next_node.cargs)
            co = copy.copy(next_node.condition)
            _ = self._bits_in_condition(co)

            # Add node to new_layer
            new_layer.apply_operation_back(op, qa, ca)
            # Add operation to partition
            if next_node.name not in ["barrier",
                                      "snapshot", "save", "load", "noise"]:
                support_list.append(list(qa))
            l_dict = {"graph": new_layer, "partition": support_list}
            yield l_dict

    def multigraph_layers(self):
        """Yield layers of the multigraph."""
        first_layer = [x._node_id for x in self.input_map.values()]
        return iter(rx.layers(self._multi_graph, first_layer))

    def collect_runs(self, namelist):
        """Return a set of non-conditional runs of "op" nodes with the given names.

        For example, "... h q[0]; cx q[0],q[1]; cx q[0],q[1]; h q[1]; .."
        would produce the tuple of cx nodes as an element of the set returned
        from a call to collect_runs(["cx"]). If instead the cx nodes were
        "cx q[0],q[1]; cx q[1],q[0];", the method would still return the
        pair in a tuple. The namelist can contain names that are not
        in the circuit's basis.

        Nodes must have only one successor to continue the run.
        """
        group_list = []

        # Iterate through the nodes of self in topological order
        # and form tuples containing sequences of gates
        # on the same qubit(s).
        topo_ops = list(self.topological_op_nodes())
        nodes_seen = dict(zip(topo_ops, [False] * len(topo_ops)))
        for node in topo_ops:
            if node.name in namelist and node.condition is None \
                    and not nodes_seen[node]:
                group = [node]
                nodes_seen[node] = True
                s = self._multi_graph.successors(node._node_id)
                while len(s) == 1 and \
                        s[0].type == "op" and \
                        s[0].name in namelist and \
                        s[0].condition is None:
                    group.append(s[0])
                    nodes_seen[s[0]] = True
                    s = self._multi_graph.successors(s[0]._node_id)
                if len(group) >= 1:
                    group_list.append(tuple(group))
        return set(group_list)

    def nodes_on_wire(self, wire, only_ops=False):
        """
        Iterator for nodes that affect a given wire.

        Args:
            wire (Bit): the wire to be looked at.
            only_ops (bool): True if only the ops nodes are wanted;
                        otherwise, all nodes are returned.
        Yield:
             DAGNode: the successive ops on the given wire

        Raises:
            DAGCircuitError: if the given wire doesn't exist in the DAG
        """
        current_node = self.input_map.get(wire, None)

        if not current_node:
            raise DAGCircuitError('The given wire %s is not present in the circuit'
                                  % str(wire))

        more_nodes = True
        while more_nodes:
            more_nodes = False
            # allow user to just get ops on the wire - not the input/output nodes
            if current_node.type == 'op' or not only_ops:
                yield current_node

<<<<<<< HEAD
            if self._USE_RX:
                try:
                   current_node = self._multi_graph.find_adjacent_node_by_edge(
                        current_node._node_id, lambda x: wire == x['wire'])
                   more_nodes = True
                except Exception:
                    pass
            else:
                for _, node_index, __ in self._get_multi_graph_out_edges(current_node._node_id):
                    node = self._id_to_node[node_index]
                    if self._multi_graph.has_edge(current_node._node_id,
                                                  node_index):
                        edge_data = self._get_all_multi_graph_edges(
                            current_node._node_id, node_index)
                    else:
                        edge_data = self._get_all_multi_graph_edges(
                            node_index, current_node._node_id)
                    if any(wire == edge['wire'] for edge in edge_data):
                        current_node = node
                        more_nodes = True
                        break
=======
            # find the adjacent node that takes the wire being looked at as input
            # TODO(mtreinish): Add function in retworkx that does this nested api
            for node_index in self._multi_graph.adj(current_node._node_id):
                node = self._multi_graph.get_node_data(node_index)
                if self._multi_graph.has_edge(current_node._node_id,
                                              node_index):
                    edge_data = self._multi_graph.get_all_edge_data(
                        current_node._node_id, node_index)
                else:
                    edge_data = self._multi_graph.get_all_edge_data(
                        node_index, current_node._node_id)
                if any(wire == edge['wire'] for edge in edge_data):
                    current_node = node
                    more_nodes = True
                    break
>>>>>>> 069efe58

    def count_ops(self):
        """Count the occurrences of operation names.

        Returns a dictionary of counts keyed on the operation name.
        """
        op_dict = {}
        for node in self.topological_op_nodes():
            name = node.name
            if name not in op_dict:
                op_dict[name] = 1
            else:
                op_dict[name] += 1
        return op_dict

    def count_ops_longest_path(self):
        """Count the occurrences of operation names on the longest path.

        Returns a dictionary of counts keyed on the operation name.
        """
        op_dict = {}
        path = self.longest_path()
        path = path[1:-1]     # remove qubits at beginning and end of path
        for node in path:
            name = node.name
            if name not in op_dict:
                op_dict[name] = 1
            else:
                op_dict[name] += 1
        return op_dict

    def properties(self):
        """Return a dictionary of circuit properties."""
        summary = {"size": self.size(),
                   "depth": self.depth(),
                   "width": self.width(),
                   "qubits": self.num_qubits(),
                   "bits": self.num_clbits(),
                   "factors": self.num_tensor_factors(),
                   "operations": self.count_ops()}
        return summary

    def draw(self, scale=0.7, filename=None, style='color'):
        """
        Draws the dag circuit.

        This function needs `pydot <https://github.com/erocarrera/pydot>`_, which in turn needs
        `Graphviz <https://www.graphviz.org/>`_ to be installed.

        Args:
            scale (float): scaling factor
            filename (str): file path to save image to (format inferred from name)
            style (str):
                'plain': B&W graph;
                'color' (default): color input/output/op nodes

        Returns:
            Ipython.display.Image: if in Jupyter notebook and not saving to file,
            otherwise None.
        """
        from qiskit.visualization.dag_visualization import dag_drawer
        return dag_drawer(dag=self, scale=scale, filename=filename, style=style)<|MERGE_RESOLUTION|>--- conflicted
+++ resolved
@@ -1336,45 +1336,12 @@
             if current_node.type == 'op' or not only_ops:
                 yield current_node
 
-<<<<<<< HEAD
-            if self._USE_RX:
                 try:
                    current_node = self._multi_graph.find_adjacent_node_by_edge(
                         current_node._node_id, lambda x: wire == x['wire'])
                    more_nodes = True
-                except Exception:
+                except retworkx.NoSuitableNeighbors:
                     pass
-            else:
-                for _, node_index, __ in self._get_multi_graph_out_edges(current_node._node_id):
-                    node = self._id_to_node[node_index]
-                    if self._multi_graph.has_edge(current_node._node_id,
-                                                  node_index):
-                        edge_data = self._get_all_multi_graph_edges(
-                            current_node._node_id, node_index)
-                    else:
-                        edge_data = self._get_all_multi_graph_edges(
-                            node_index, current_node._node_id)
-                    if any(wire == edge['wire'] for edge in edge_data):
-                        current_node = node
-                        more_nodes = True
-                        break
-=======
-            # find the adjacent node that takes the wire being looked at as input
-            # TODO(mtreinish): Add function in retworkx that does this nested api
-            for node_index in self._multi_graph.adj(current_node._node_id):
-                node = self._multi_graph.get_node_data(node_index)
-                if self._multi_graph.has_edge(current_node._node_id,
-                                              node_index):
-                    edge_data = self._multi_graph.get_all_edge_data(
-                        current_node._node_id, node_index)
-                else:
-                    edge_data = self._multi_graph.get_all_edge_data(
-                        node_index, current_node._node_id)
-                if any(wire == edge['wire'] for edge in edge_data):
-                    current_node = node
-                    more_nodes = True
-                    break
->>>>>>> 069efe58
 
     def count_ops(self):
         """Count the occurrences of operation names.
