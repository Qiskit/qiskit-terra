# -*- coding: utf-8 -*-

# This code is part of Qiskit.
#
# (C) Copyright IBM 2017.
#
# This code is licensed under the Apache License, Version 2.0. You may
# obtain a copy of this license in the LICENSE.txt file in the root directory
# of this source tree or at http://www.apache.org/licenses/LICENSE-2.0.
#
# Any modifications or derivative works of this code must retain this
# copyright notice, and modified files need to carry a notice indicating
# that they have been altered from the originals.

"""
Object to represent a quantum circuit as a directed acyclic graph (DAG).

The nodes in the graph are either input/output nodes or operation nodes.
The edges correspond to qubits or bits in the circuit. A directed edge
from node A to node B means that the (qu)bit passes from the output of A
to the input of B. The object's methods allow circuits to be constructed,
composed, and modified. Some natural properties like depth can be computed
directly from the graph.
"""
from collections import OrderedDict
import copy
import itertools
import warnings
import math

import retworkx as rx
import networkx as nx

from qiskit.circuit.quantumregister import QuantumRegister, Qubit
from qiskit.circuit.classicalregister import ClassicalRegister, Clbit
from qiskit.circuit.gate import Gate
from qiskit.dagcircuit.exceptions import DAGCircuitError
from qiskit.dagcircuit.dagnode import DAGNode


class DAGCircuit:
    """
    Quantum circuit as a directed acyclic graph.

    There are 3 types of nodes in the graph: inputs, outputs, and operations.
    The nodes are connected by directed edges that correspond to qubits and
    bits.
    """

    # pylint: disable=invalid-name

    def __init__(self):
        """Create an empty circuit."""

        # Circuit name.  Generally, this corresponds to the name
        # of the QuantumCircuit from which the DAG was generated.
        self.name = None

        # Set of wires (Register,idx) in the dag
        self._wires = set()

        # Map from wire (Register,idx) to input nodes of the graph
        self.input_map = OrderedDict()

        # Map from wire (Register,idx) to output nodes of the graph
        self.output_map = OrderedDict()

        # Directed multigraph whose nodes are inputs, outputs, or operations.
        # Operation nodes have equal in- and out-degrees and carry
        # additional data about the operation, including the argument order
        # and parameter values.
        # Input nodes have out-degree 1 and output nodes have in-degree 1.
        # Edges carry wire labels (reg,idx) and each operation has
        # corresponding in- and out-edges with the same wire labels.
        self._multi_graph = rx.PyDAG()

        # Map of qreg/creg name to Register object.
        self.qregs = OrderedDict()
        self.cregs = OrderedDict()

        # List of Qubit/Clbit wires that the DAG acts on.
        class DummyCallableList(list):
            """Dummy class so we can deprecate dag.qubits() and do
            dag.qubits as property.
            """
            def __call__(self):
                warnings.warn('dag.qubits() and dag.clbits() are no longer methods. Use '
                              'dag.qubits and dag.clbits properties instead.', DeprecationWarning,
                              stacklevel=2)
                return self
        self._qubits = DummyCallableList()  # TODO: make these a regular empty list [] after the
        self._clbits = DummyCallableList()  # DeprecationWarning period, and remove name underscore.

<<<<<<< HEAD
        self.duration = None
        self.instruction_durations = None
=======
        self._global_phase = 0
>>>>>>> 2bd49408

    def to_networkx(self):
        """Returns a copy of the DAGCircuit in networkx format."""
        G = nx.MultiDiGraph()
        for node in self._multi_graph.nodes():
            G.add_node(node)
        for node_id in rx.topological_sort(self._multi_graph):
            for source_id, dest_id, edge in self._multi_graph.in_edges(node_id):
                G.add_edge(self._multi_graph.get_node_data(source_id),
                           self._multi_graph.get_node_data(dest_id),
                           **edge)
        return G

    @classmethod
    def from_networkx(cls, graph):
        """Take a networkx MultiDigraph and create a new DAGCircuit.

        Args:
            graph (networkx.MultiDiGraph): The graph to create a DAGCircuit
                object from. The format of this MultiDiGraph format must be
                in the same format as returned by to_networkx.

        Returns:
            DAGCircuit: The dagcircuit object created from the networkx
                MultiDiGraph.
        """

        dag = DAGCircuit()
        for node in nx.topological_sort(graph):
            if node.type == 'out':
                continue
            if node.type == 'in':
                dag._add_wire(node.wire)
            elif node.type == 'op':
                dag.apply_operation_back(node.op.copy(), node.qargs,
                                         node.cargs, node.condition)
        return dag

    @property
    def qubits(self):
        """Return a list of qubits (as a list of Qubit instances)."""
        # TODO: remove this property after DeprecationWarning period (~9/2020)
        return self._qubits

    @property
    def clbits(self):
        """Return a list of classical bits (as a list of Clbit instances)."""
        # TODO: remove this property after DeprecationWarning period (~9/2020)
        return self._clbits

    @property
    def wires(self):
        """Return a list of the wires in order."""
        out_list = [bit for reg in self.qregs.values() for bit in reg]
        out_list += [bit for reg in self.cregs.values() for bit in reg]
        return out_list

    @property
    def node_counter(self):
        """
        Returns the number of nodes in the dag.
        """
        return len(self._multi_graph)

    @property
    def global_phase(self):
        """Return the global phase of the circuit."""
        return self._global_phase

    @global_phase.setter
    def global_phase(self, angle):
        """Set the global phase of the circuit.

        Args:
            angle (float, ParameterExpression)
        """
        from qiskit.circuit.parameterexpression import ParameterExpression  # needed?
        if isinstance(angle, ParameterExpression):
            self._global_phase = angle
        else:
            # Set the phase to the [-2 * pi, 2 * pi] interval
            angle = float(angle)
            if not angle:
                self._global_phase = 0
            elif angle < 0:
                self._global_phase = angle % (-2 * math.pi)
            else:
                self._global_phase = angle % (2 * math.pi)

    def remove_all_ops_named(self, opname):
        """Remove all operation nodes with the given name."""
        for n in self.named_nodes(opname):
            self.remove_op_node(n)

    def add_qreg(self, qreg):
        """Add all wires in a quantum register."""
        if not isinstance(qreg, QuantumRegister):
            raise DAGCircuitError("not a QuantumRegister instance.")
        if qreg.name in self.qregs:
            raise DAGCircuitError("duplicate register %s" % qreg.name)
        self.qregs[qreg.name] = qreg
        for j in range(qreg.size):
            self.qubits.append(qreg[j])
            self._add_wire(qreg[j])

    def add_creg(self, creg):
        """Add all wires in a classical register."""
        if not isinstance(creg, ClassicalRegister):
            raise DAGCircuitError("not a ClassicalRegister instance.")
        if creg.name in self.cregs:
            raise DAGCircuitError("duplicate register %s" % creg.name)
        self.cregs[creg.name] = creg
        for j in range(creg.size):
            self.clbits.append(creg[j])
            self._add_wire(creg[j])

    def _add_wire(self, wire):
        """Add a qubit or bit to the circuit.

        Args:
            wire (Bit): the wire to be added
            This adds a pair of in and out nodes connected by an edge.

        Raises:
            DAGCircuitError: if trying to add duplicate wire
        """
        if wire not in self._wires:
            self._wires.add(wire)

            wire_name = "%s[%s]" % (wire.register.name, wire.index)

            inp_node = DAGNode(type='in', name=wire_name, wire=wire)
            outp_node = DAGNode(type='out', name=wire_name, wire=wire)

            input_map_id = self._multi_graph.add_node(inp_node)
            output_map_id = self._multi_graph.add_node(outp_node)
            inp_node._node_id = input_map_id
            outp_node._node_id = output_map_id
            self.input_map[wire] = inp_node
            self.output_map[wire] = outp_node
            self._multi_graph.add_edge(inp_node._node_id,
                                       outp_node._node_id,
                                       {'name': wire_name,
                                        'wire': wire})
        else:
            raise DAGCircuitError("duplicate wire %s" % (wire,))

    def _check_condition(self, name, condition):
        """Verify that the condition is valid.

        Args:
            name (string): used for error reporting
            condition (tuple or None): a condition tuple (ClassicalRegister,int)

        Raises:
            DAGCircuitError: if conditioning on an invalid register
        """
        # Verify creg exists
        if condition is not None and condition[0].name not in self.cregs:
            raise DAGCircuitError("invalid creg in condition for %s" % name)

    def _check_bits(self, args, amap):
        """Check the values of a list of (qu)bit arguments.

        For each element of args, check that amap contains it.

        Args:
            args (list[Bit]): the elements to be checked
            amap (dict): a dictionary keyed on Qubits/Clbits

        Raises:
            DAGCircuitError: if a qubit is not contained in amap
        """
        # Check for each wire
        for wire in args:
            if wire not in amap:
                raise DAGCircuitError("(qu)bit %s[%d] not found" %
                                      (wire.register.name, wire.index))

    def _bits_in_condition(self, cond):
        """Return a list of bits in the given condition.

        Args:
            cond (tuple or None): optional condition (ClassicalRegister, int)

        Returns:
            list[Clbit]: list of classical bits
        """
        return [] if cond is None else list(cond[0])

    def _add_op_node(self, op, qargs, cargs):
        """Add a new operation node to the graph and assign properties.

        Args:
            op (qiskit.circuit.Instruction): the operation associated with the DAG node
            qargs (list[Qubit]): list of quantum wires to attach to.
            cargs (list[Clbit]): list of classical wires to attach to.
        Returns:
            int: The integer node index for the new op node on the DAG
        """
        # Add a new operation node to the graph
        new_node = DAGNode(type="op", op=op, name=op.name, qargs=qargs,
                           cargs=cargs)
        node_index = self._multi_graph.add_node(new_node)
        new_node._node_id = node_index
        return node_index

    def apply_operation_back(self, op, qargs=None, cargs=None, condition=None):
        """Apply an operation to the output of the circuit.

        Args:
            op (qiskit.circuit.Instruction): the operation associated with the DAG node
            qargs (list[Qubit]): qubits that op will be applied to
            cargs (list[Clbit]): cbits that op will be applied to
            condition (tuple or None): DEPRACTED optional condition (ClassicalRegister, int)
        Returns:
            DAGNode: the current max node

        Raises:
            DAGCircuitError: if a leaf node is connected to multiple outputs

        """
        if condition:
            warnings.warn("Use of condition arg is deprecated, set condition in instruction",
                          DeprecationWarning)
        op.condition = condition if op.condition is None else op.condition

        qargs = qargs or []
        cargs = cargs or []

        all_cbits = self._bits_in_condition(op.condition)
        all_cbits = set(all_cbits).union(cargs)

        self._check_condition(op.name, op.condition)
        self._check_bits(qargs, self.output_map)
        self._check_bits(all_cbits, self.output_map)

        node_index = self._add_op_node(op, qargs, cargs)

        # Add new in-edges from predecessors of the output nodes to the
        # operation node while deleting the old in-edges of the output nodes
        # and adding new edges from the operation node to each output node
        al = [qargs, all_cbits]
        for q in itertools.chain(*al):
            ie = self._multi_graph.predecessors(self.output_map[q]._node_id)

            if len(ie) != 1:
                raise DAGCircuitError("output node has multiple in-edges")

            self._multi_graph.add_edge(
                ie[0]._node_id, node_index,
                {'name': "%s[%s]" % (q.register.name, q.index), 'wire': q})

            self._multi_graph.remove_edge(ie[0]._node_id, self.output_map[q]._node_id)
            self._multi_graph.add_edge(
                node_index, self.output_map[q]._node_id,
                dict(name="%s[%s]" % (q.register.name, q.index), wire=q))

        return self._multi_graph.get_node_data(node_index)

    def apply_operation_front(self, op, qargs, cargs, condition=None):
        """Apply an operation to the input of the circuit.

        Args:
            op (qiskit.circuit.Instruction): the operation associated with the DAG node
            qargs (list[Qubit]): qubits that op will be applied to
            cargs (list[Clbit]): cbits that op will be applied to
            condition (tuple or None): DEPRACTED optional condition (ClassicalRegister, int)
        Returns:
            DAGNode: the current max node

        Raises:
            DAGCircuitError: if initial nodes connected to multiple out edges
        """
        if condition:
            warnings.warn("Use of condition arg is deprecated, set condition in instruction",
                          DeprecationWarning)

        op.condition = condition if op.condition is None else op.condition
        all_cbits = self._bits_in_condition(op.condition)
        all_cbits.extend(cargs)

        self._check_condition(op.name, op.condition)
        self._check_bits(qargs, self.input_map)
        self._check_bits(all_cbits, self.input_map)
        node_index = self._add_op_node(op, qargs, cargs)

        # Add new out-edges to successors of the input nodes from the
        # operation node while deleting the old out-edges of the input nodes
        # and adding new edges to the operation node from each input node
        al = [qargs, all_cbits]
        for q in itertools.chain(*al):
            ie = self._multi_graph.successors(self.input_map[q]._node_id)
            if len(ie) != 1:
                raise DAGCircuitError("input node has multiple out-edges")
            self._multi_graph.add_edge(node_index, ie[0]._node_id,
                                       dict(name="%s[%s]" % (q.register.name, q.index), wire=q))
            self._multi_graph.remove_edge(self.input_map[q]._node_id, ie[0]._node_id)
            self._multi_graph.add_edge(self.input_map[q]._node_id, node_index,
                                       dict(name="%s[%s]" % (q.register.name, q.index), wire=q))

        return self._multi_graph.get_node_data(node_index)

    def _check_edgemap_registers(self, edge_map, keyregs, valregs, valreg=True):
        """Check that wiremap neither fragments nor leaves duplicate registers.

        1. There are no fragmented registers. A register in keyregs
        is fragmented if not all of its (qu)bits are renamed by edge_map.
        2. There are no duplicate registers. A register is duplicate if
        it appears in both self and keyregs but not in edge_map.

        Args:
            edge_map (dict): map from Bit in keyregs to Bit in valregs
            keyregs (dict): a map from register names to Register objects
            valregs (dict): a map from register names to Register objects
            valreg (bool): if False the method ignores valregs and does not
                add regs for bits in the edge_map image that don't appear in valregs

        Returns:
            set(Register): the set of regs to add to self

        Raises:
            DAGCircuitError: if the wiremap fragments, or duplicates exist
        """
        # FIXME: some mixing of objects and strings here are awkward (due to
        # self.qregs/self.cregs still keying on string.
        add_regs = set()
        reg_frag_chk = {}
        for v in keyregs.values():
            reg_frag_chk[v] = {j: False for j in range(len(v))}
        for k in edge_map.keys():
            if k.register.name in keyregs:
                reg_frag_chk[k.register][k.index] = True
        for k, v in reg_frag_chk.items():
            s = set(v.values())
            if len(s) == 2:
                raise DAGCircuitError("edge_map fragments reg %s" % k)
            if s == {False}:
                if k in self.qregs.values() or k in self.cregs.values():
                    raise DAGCircuitError("unmapped duplicate reg %s" % k)
                # Add registers that appear only in keyregs
                add_regs.add(k)
            else:
                if valreg:
                    # If mapping to a register not in valregs, add it.
                    # (k,0) exists in edge_map because edge_map doesn't
                    # fragment k
                    if not edge_map[k[0]].register.name in valregs:
                        size = max(map(lambda x: x.index,
                                       filter(lambda x: x.register == edge_map[k[0]].register,
                                              edge_map.values())))
                        qreg = QuantumRegister(size + 1, edge_map[k[0]].register.name)
                        add_regs.add(qreg)
        return add_regs

    def _check_wiremap_validity(self, wire_map, keymap, valmap):
        """Check that the wiremap is consistent.

        Check that the wiremap refers to valid wires and that
        those wires have consistent types.

        Args:
            wire_map (dict): map from Bit in keymap to Bit in valmap
            keymap (dict): a map whose keys are wire_map keys
            valmap (dict): a map whose keys are wire_map values

        Raises:
            DAGCircuitError: if wire_map not valid
        """
        for k, v in wire_map.items():
            kname = "%s[%d]" % (k.register.name, k.index)
            vname = "%s[%d]" % (v.register.name, v.index)
            if k not in keymap:
                raise DAGCircuitError("invalid wire mapping key %s" % kname)
            if v not in valmap:
                raise DAGCircuitError("invalid wire mapping value %s" % vname)
            if type(k) is not type(v):
                raise DAGCircuitError("inconsistent wire_map at (%s,%s)" %
                                      (kname, vname))

    @staticmethod
    def _map_condition(wire_map, condition):
        """Use the wire_map dict to change the condition tuple's creg name.

        Args:
            wire_map (dict): a map from wires to wires
            condition (tuple or None): (ClassicalRegister,int)
        Returns:
            tuple(ClassicalRegister,int): new condition
        Raises:
            DAGCircuitError: if condition register not in wire_map
        """
        if condition is None:
            new_condition = None
        else:
            # if there is a condition, map the condition bits to the
            # composed cregs based on the wire_map
            cond_val = condition[1]
            new_cond_val = 0
            new_creg = None
            for bit in wire_map:
                if isinstance(bit, Clbit):
                    new_creg = wire_map[bit].register
                    if 2**(bit.index) & cond_val:
                        new_cond_val += 2**(wire_map[bit].index)
            if new_creg is None:
                raise DAGCircuitError("Condition registers not found in wire_map.")
            new_condition = (new_creg, new_cond_val)
        return new_condition

    def extend_back(self, dag, edge_map=None):
        """DEPRECATED: Add `dag` at the end of `self`, using `edge_map`.
        """
        warnings.warn("dag.extend_back is deprecated, please use dag.compose.",
                      DeprecationWarning, stacklevel=2)
        edge_map = edge_map or {}
        for qreg in dag.qregs.values():
            if qreg.name not in self.qregs:
                self.add_qreg(QuantumRegister(qreg.size, qreg.name))
            edge_map.update([(qbit, qbit) for qbit in qreg if qbit not in edge_map])

        for creg in dag.cregs.values():
            if creg.name not in self.cregs:
                self.add_creg(ClassicalRegister(creg.size, creg.name))
            edge_map.update([(cbit, cbit) for cbit in creg if cbit not in edge_map])

        self.compose_back(dag, edge_map)

    def compose_back(self, input_circuit, edge_map=None):
        """DEPRECATED: use DAGCircuit.compose() instead.
        """
        warnings.warn("dag.compose_back is deprecated, please use dag.compose.",
                      DeprecationWarning, stacklevel=2)
        self.compose(input_circuit, edge_map)

    def compose(self, other, edge_map=None, qubits=None, clbits=None, front=False, inplace=True):
        """Compose the ``other`` circuit onto the output of this circuit.

        A subset of input wires of ``other`` are mapped
        to a subset of output wires of this circuit.

        ``other`` can be narrower or of equal width to ``self``.

        Args:
            other (DAGCircuit): circuit to compose with self
            edge_map (dict): DEPRECATED - a {Bit: Bit} map from input wires of other
                to output wires of self (i.e. rhs->lhs).
                The key, value pairs can be either Qubit or Clbit mappings.
            qubits (list[Qubit|int]): qubits of self to compose onto.
            clbits (list[Clbit|int]): clbits of self to compose onto.
            front (bool): If True, front composition will be performed (not implemented yet)
            inplace (bool): If True, modify the object. Otherwise return composed circuit.

        Returns:
            DAGCircuit: the composed dag (returns None if inplace==True).

        Raises:
            DAGCircuitError: if ``other`` is wider or there are duplicate edge mappings.
        """
        if front:
            raise DAGCircuitError("Front composition not supported yet.")

        if len(other.qubits) > len(self.qubits) or \
           len(other.clbits) > len(self.clbits):
            raise DAGCircuitError("Trying to compose with another DAGCircuit "
                                  "which has more 'in' edges.")

        if edge_map is not None:
            warnings.warn("edge_map arg as a dictionary is deprecated. "
                          "Use qubits and clbits args to specify a list of "
                          "self edges to compose onto.", DeprecationWarning,
                          stacklevel=2)

        # number of qubits and clbits must match number in circuit or None
        identity_qubit_map = dict(zip(other.qubits, self.qubits))
        identity_clbit_map = dict(zip(other.clbits, self.clbits))
        if qubits is None:
            qubit_map = identity_qubit_map
        elif len(qubits) != len(other.qubits):
            raise DAGCircuitError("Number of items in qubits parameter does not"
                                  " match number of qubits in the circuit.")
        else:
            qubit_map = {other.qubits[i]: (self.qubits[q] if isinstance(q, int) else q)
                         for i, q in enumerate(qubits)}
        if clbits is None:
            clbit_map = identity_clbit_map
        elif len(clbits) != len(other.clbits):
            raise DAGCircuitError("Number of items in clbits parameter does not"
                                  " match number of clbits in the circuit.")
        else:
            clbit_map = {other.clbits[i]: (self.clbits[c] if isinstance(c, int) else c)
                         for i, c in enumerate(clbits)}
        edge_map = edge_map or {**qubit_map, **clbit_map} or None

        # if no edge_map, try to do a 1-1 mapping in order
        if edge_map is None:
            edge_map = {**identity_qubit_map, **identity_clbit_map}

        # Check the edge_map for duplicate values
        if len(set(edge_map.values())) != len(edge_map):
            raise DAGCircuitError("duplicates in wire_map")

        # Compose
        if inplace:
            dag = self
        else:
            dag = copy.deepcopy(self)
        dag.global_phase += other.global_phase

        for nd in other.topological_nodes():
            if nd.type == "in":
                # if in edge_map, get new name, else use existing name
                m_wire = edge_map.get(nd.wire, nd.wire)
                # the mapped wire should already exist
                if m_wire not in dag.output_map:
                    raise DAGCircuitError("wire %s[%d] not in self" % (
                        m_wire.register.name, m_wire.index))
                if nd.wire not in other._wires:
                    raise DAGCircuitError("inconsistent wire type for %s[%d] in other"
                                          % (nd.register.name, nd.wire.index))
            elif nd.type == "out":
                # ignore output nodes
                pass
            elif nd.type == "op":
                condition = dag._map_condition(edge_map, nd.condition)
                dag._check_condition(nd.name, condition)
                m_qargs = list(map(lambda x: edge_map.get(x, x), nd.qargs))
                m_cargs = list(map(lambda x: edge_map.get(x, x), nd.cargs))
                op = nd.op.copy()
                op.condition = condition
                dag.apply_operation_back(op, m_qargs, m_cargs)
            else:
                raise DAGCircuitError("bad node type %s" % nd.type)

        if not inplace:
            return dag
        else:
            return None

    def reverse_ops(self):
        """Reverse the operations in the ``self`` circuit.

        Returns:
            DAGCircuit: the reversed dag.
        """
        # TODO: speed up
        # pylint: disable=cyclic-import
        from qiskit.converters import dag_to_circuit, circuit_to_dag
        qc = dag_to_circuit(self)
        reversed_qc = qc.reverse_ops()
        reversed_dag = circuit_to_dag(reversed_qc)
        return reversed_dag

    def idle_wires(self, ignore=None):
        """Return idle wires.

        Args:
            ignore (list(str)): List of node names to ignore. Default: []

        Yields:
            Bit: Bit in idle wire.
        """
        if ignore is None:
            ignore = []
        for wire in self._wires:
            nodes = [node for node in self.nodes_on_wire(wire, only_ops=False)
                     if node.name not in ignore]
            if len(nodes) == 2:
                yield wire

    def size(self):
        """Return the number of operations."""
        return len(self._multi_graph) - 2 * len(self._wires)

    def depth(self):
        """Return the circuit depth.
        Returns:
            int: the circuit depth
        Raises:
            DAGCircuitError: if not a directed acyclic graph
        """
        if not rx.is_directed_acyclic_graph(self._multi_graph):
            raise DAGCircuitError("not a DAG")

        depth = rx.dag_longest_path_length(self._multi_graph) - 1
        return depth if depth >= 0 else 0

    def width(self):
        """Return the total number of qubits + clbits used by the circuit.
           This function formerly returned the number of qubits by the calculation
           return len(self._wires) - self.num_clbits()
           but was changed by issue #2564 to return number of qubits + clbits
           with the new function DAGCircuit.num_qubits replacing the former
           semantic of DAGCircuit.width().
        """
        return len(self._wires)

    def num_qubits(self):
        """Return the total number of qubits used by the circuit.
           num_qubits() replaces former use of width().
           DAGCircuit.width() now returns qubits + clbits for
           consistency with Circuit.width() [qiskit-terra #2564].
        """
        return len(self._wires) - self.num_clbits()

    def num_clbits(self):
        """Return the total number of classical bits used by the circuit."""
        return sum(creg.size for creg in self.cregs.values())

    def num_tensor_factors(self):
        """Compute how many components the circuit can decompose into."""
        return rx.number_weakly_connected_components(self._multi_graph)

    def _check_wires_list(self, wires, node):
        """Check that a list of wires is compatible with a node to be replaced.

        - no duplicate names
        - correct length for operation
        Raise an exception otherwise.

        Args:
            wires (list[Bit]): gives an order for (qu)bits
                in the input circuit that is replacing the node.
            node (DAGNode): a node in the dag

        Raises:
            DAGCircuitError: if check doesn't pass.
        """
        if len(set(wires)) != len(wires):
            raise DAGCircuitError("duplicate wires")

        wire_tot = len(node.qargs) + len(node.cargs)
        if node.condition is not None:
            wire_tot += node.condition[0].size

        if len(wires) != wire_tot:
            raise DAGCircuitError("expected %d wires, got %d"
                                  % (wire_tot, len(wires)))

    def _make_pred_succ_maps(self, node):
        """Return predecessor and successor dictionaries.

        Args:
            node (DAGNode): reference to multi_graph node

        Returns:
            tuple(dict): tuple(predecessor_map, successor_map)
                These map from wire (Register, int) to the node ids for the
                predecessor (successor) nodes of the input node.
        """

        pred_map = {e[2]['wire']: e[0] for e in
                    self._multi_graph.in_edges(node._node_id)}
        succ_map = {e[2]['wire']: e[1] for e in
                    self._multi_graph.out_edges(node._node_id)}
        return pred_map, succ_map

    def _full_pred_succ_maps(self, pred_map, succ_map, input_circuit,
                             wire_map):
        """Map all wires of the input circuit.

        Map all wires of the input circuit to predecessor and
        successor nodes in self, keyed on wires in self.

        Args:
            pred_map (dict): comes from _make_pred_succ_maps
            succ_map (dict): comes from _make_pred_succ_maps
            input_circuit (DAGCircuit): the input circuit
            wire_map (dict): the map from wires of input_circuit to wires of self

        Returns:
            tuple: full_pred_map, full_succ_map (dict, dict)

        Raises:
            DAGCircuitError: if more than one predecessor for output nodes
        """
        full_pred_map = {}
        full_succ_map = {}
        for w in input_circuit.input_map:
            # If w is wire mapped, find the corresponding predecessor
            # of the node
            if w in wire_map:
                full_pred_map[wire_map[w]] = pred_map[wire_map[w]]
                full_succ_map[wire_map[w]] = succ_map[wire_map[w]]
            else:
                # Otherwise, use the corresponding output nodes of self
                # and compute the predecessor.
                full_succ_map[w] = self.output_map[w]
                full_pred_map[w] = self._multi_graph.predecessors(
                    self.output_map[w])[0]
                if len(self._multi_graph.predecessors(self.output_map[w])) != 1:
                    raise DAGCircuitError("too many predecessors for %s[%d] "
                                          "output node" % (w.register, w.index))

        return full_pred_map, full_succ_map

    def __eq__(self, other):
        # TODO remove deepcopy calls after
        # https://github.com/mtreinish/retworkx/issues/27 is fixed
        slf = copy.deepcopy(self._multi_graph)
        oth = copy.deepcopy(other._multi_graph)

        return rx.is_isomorphic_node_match(slf, oth,
                                           DAGNode.semantic_eq)

    def topological_nodes(self):
        """
        Yield nodes in topological order.

        Returns:
            generator(DAGNode): node in topological order
        """

        def _key(x):
            return x.sort_key

        return iter(rx.lexicographical_topological_sort(
            self._multi_graph, key=_key))

    def topological_op_nodes(self):
        """
        Yield op nodes in topological order.

        Returns:
            generator(DAGNode): op node in topological order
        """
        return (nd for nd in self.topological_nodes() if nd.type == 'op')

    def substitute_node_with_dag(self, node, input_dag, wires=None):
        """Replace one node with dag.

        Args:
            node (DAGNode): node to substitute
            input_dag (DAGCircuit): circuit that will substitute the node
            wires (list[Bit]): gives an order for (qu)bits
                in the input circuit. This order gets matched to the node wires
                by qargs first, then cargs, then conditions.

        Raises:
            DAGCircuitError: if met with unexpected predecessor/successors
        """
        in_dag = input_dag
        condition = node.condition
        # the dag must be amended if used in a
        # conditional context. delete the op nodes and replay
        # them with the condition.
        if condition:
            in_dag = copy.deepcopy(input_dag)
            in_dag.add_creg(condition[0])
            to_replay = []
            for sorted_node in in_dag.topological_nodes():
                if sorted_node.type == "op":
                    sorted_node.op.condition = condition
                    to_replay.append(sorted_node)
            for input_node in in_dag.op_nodes():
                in_dag.remove_op_node(input_node)
            for replay_node in to_replay:
                in_dag.apply_operation_back(replay_node.op, replay_node.qargs,
                                            replay_node.cargs)

        if wires is None:
            wires = in_dag.wires

        self._check_wires_list(wires, node)

        # Create a proxy wire_map to identify fragments and duplicates
        # and determine what registers need to be added to self
        proxy_map = {w: QuantumRegister(1, 'proxy') for w in wires}
        add_qregs = self._check_edgemap_registers(proxy_map,
                                                  in_dag.qregs,
                                                  {}, False)
        for qreg in add_qregs:
            self.add_qreg(qreg)

        add_cregs = self._check_edgemap_registers(proxy_map,
                                                  in_dag.cregs,
                                                  {}, False)
        for creg in add_cregs:
            self.add_creg(creg)

        # Replace the node by iterating through the input_circuit.
        # Constructing and checking the validity of the wire_map.
        # If a gate is conditioned, we expect the replacement subcircuit
        # to depend on those condition bits as well.
        if node.type != "op":
            raise DAGCircuitError("expected node type \"op\", got %s"
                                  % node.type)

        condition_bit_list = self._bits_in_condition(node.condition)

        wire_map = dict(zip(wires, list(node.qargs) + list(node.cargs) + list(condition_bit_list)))
        self._check_wiremap_validity(wire_map, wires, self.input_map)
        pred_map, succ_map = self._make_pred_succ_maps(node)
        full_pred_map, full_succ_map = self._full_pred_succ_maps(pred_map, succ_map,
                                                                 in_dag, wire_map)

        if condition_bit_list:
            # If we are replacing a conditional node, map input dag through
            # wire_map to verify that it will not modify any of the conditioning
            # bits.
            condition_bits = set(condition_bit_list)

            for op_node in in_dag.op_nodes():
                mapped_cargs = {wire_map[carg] for carg in op_node.cargs}

                if condition_bits & mapped_cargs:
                    raise DAGCircuitError('Mapped DAG would alter clbits '
                                          'on which it would be conditioned.')

        # Now that we know the connections, delete node
        self._multi_graph.remove_node(node._node_id)

        # Iterate over nodes of input_circuit
        for sorted_node in in_dag.topological_op_nodes():
            # Insert a new node
            condition = self._map_condition(wire_map, sorted_node.condition)
            m_qargs = list(map(lambda x: wire_map.get(x, x),
                               sorted_node.qargs))
            m_cargs = list(map(lambda x: wire_map.get(x, x),
                               sorted_node.cargs))
            node_index = self._add_op_node(sorted_node.op, m_qargs, m_cargs)

            # Add edges from predecessor nodes to new node
            # and update predecessor nodes that change
            all_cbits = self._bits_in_condition(condition)
            all_cbits.extend(m_cargs)
            al = [m_qargs, all_cbits]
            for q in itertools.chain(*al):
                self._multi_graph.add_edge(full_pred_map[q],
                                           node_index,
                                           dict(name="%s[%s]" % (q.register.name, q.index),
                                                wire=q))
                full_pred_map[q] = node_index

        # Connect all predecessors and successors, and remove
        # residual edges between input and output nodes
        for w in full_pred_map:
            self._multi_graph.add_edge(full_pred_map[w],
                                       full_succ_map[w],
                                       dict(name="%s[%s]" % (w.register.name, w.index),
                                            wire=w))
            o_pred = self._multi_graph.predecessors(self.output_map[w]._node_id)
            if len(o_pred) > 1:
                if len(o_pred) != 2:
                    raise DAGCircuitError("expected 2 predecessors here")

                p = [x for x in o_pred if x != full_pred_map[w]]
                if len(p) != 1:
                    raise DAGCircuitError("expected 1 predecessor to pass filter")

                self._multi_graph.remove_edge(p[0], self.output_map[w])

    def substitute_node(self, node, op, inplace=False):
        """Replace a DAGNode with a single instruction. qargs, cargs and
        conditions for the new instruction will be inferred from the node to be
        replaced. The new instruction will be checked to match the shape of the
        replaced instruction.

        Args:
            node (DAGNode): Node to be replaced
            op (qiskit.circuit.Instruction): The :class:`qiskit.circuit.Instruction`
                instance to be added to the DAG
            inplace (bool): Optional, default False. If True, existing DAG node
                will be modified to include op. Otherwise, a new DAG node will
                be used.

        Returns:
            DAGNode: the new node containing the added instruction.

        Raises:
            DAGCircuitError: If replacement instruction was incompatible with
            location of target node.
        """

        if node.type != 'op':
            raise DAGCircuitError('Only DAGNodes of type "op" can be replaced.')

        if (
                node.op.num_qubits != op.num_qubits
                or node.op.num_clbits != op.num_clbits
        ):
            raise DAGCircuitError(
                'Cannot replace node of width ({} qubits, {} clbits) with '
                'instruction of mismatched width ({} qubits, {} clbits).'.format(
                    node.op.num_qubits, node.op.num_clbits,
                    op.num_qubits, op.num_clbits))

        if inplace:
            node.op = op
            node.name = op.name
            return node

        new_node = copy.copy(node)
        new_node.op = op
        new_node.name = op.name

        node_index = self._multi_graph.add_node(new_node)
        new_node._node_id = node_index

        in_edges = self._multi_graph.in_edges(node._node_id)
        out_edges = self._multi_graph.out_edges(node._node_id)

        for src_id, _, data in in_edges:
            self._multi_graph.add_edge(src_id, node_index, data)
        for _, dest_id, data in out_edges:
            self._multi_graph.add_edge(node_index, dest_id, data)

        self._multi_graph.remove_node(node._node_id)

        return new_node

    def node(self, node_id):
        """Get the node in the dag.

        Args:
            node_id(int): Node identifier.

        Returns:
            node: the node.
        """
        return self._multi_graph.get_node_data(node_id)

    def nodes(self):
        """Iterator for node values.

        Yield:
            node: the node.
        """
        for node in self._multi_graph.nodes():
            yield node

    def edges(self, nodes=None):
        """Iterator for edge values and source and dest node

        This works by returning the output edges from the specified nodes. If
        no nodes are specified all edges from the graph are returned.

        Args:
            nodes(DAGNode|list(DAGNode): Either a list of nodes or a single
                input node. If none is specified all edges are returned from
                the graph.

        Yield:
            edge: the edge in the same format as out_edges the tuple
                (source node, destination node, edge data)
        """
        if nodes is None:
            nodes = self._multi_graph.nodes()

        elif isinstance(nodes, DAGNode):
            nodes = [nodes]
        for node in nodes:
            raw_nodes = self._multi_graph.out_edges(node._node_id)
            for source, dest, edge in raw_nodes:
                yield (self._multi_graph.get_node_data(source),
                       self._multi_graph.get_node_data(dest),
                       edge)

    def op_nodes(self, op=None, include_directives=True):
        """Get the list of "op" nodes in the dag.

        Args:
            op (Type): :class:`qiskit.circuit.Instruction` subclass op nodes to
                return. If None, return all op nodes.
            include_directives (bool): include `barrier`, `snapshot` etc.

        Returns:
            list[DAGNode]: the list of node ids containing the given op.
        """
        nodes = []
        for node in self._multi_graph.nodes():
            if node.type == "op":
                if not include_directives and node.name in ['snapshot', 'barrier']:
                    continue
                if op is None or isinstance(node.op, op):
                    nodes.append(node)
        return nodes

    def gate_nodes(self):
        """Get the list of gate nodes in the dag.

        Returns:
            list[DAGNode]: the list of DAGNodes that represent gates.
        """
        nodes = []
        for node in self.op_nodes():
            if isinstance(node.op, Gate):
                nodes.append(node)
        return nodes

    def named_nodes(self, *names):
        """Get the set of "op" nodes with the given name."""
        named_nodes = []
        for node in self._multi_graph.nodes():
            if node.type == 'op' and node.op.name in names:
                named_nodes.append(node)
        return named_nodes

    def twoQ_gates(self):
        """Get list of 2-qubit gates. Ignore snapshot, barriers, and the like."""
        warnings.warn('deprecated function, use dag.two_qubit_ops(). '
                      'filter output by isinstance(op, Gate) to only get unitary Gates.',
                      DeprecationWarning, stacklevel=2)
        two_q_gates = []
        for node in self.gate_nodes():
            if len(node.qargs) == 2:
                two_q_gates.append(node)
        return two_q_gates

    def threeQ_or_more_gates(self):
        """Get list of 3-or-more-qubit gates: (id, data)."""
        warnings.warn('deprecated function, use dag.multi_qubit_ops(). '
                      'filter output by isinstance(op, Gate) to only get unitary Gates.',
                      DeprecationWarning, stacklevel=2)
        three_q_gates = []
        for node in self.gate_nodes():
            if len(node.qargs) >= 3:
                three_q_gates.append(node)
        return three_q_gates

    def two_qubit_ops(self):
        """Get list of 2 qubit operations. Ignore directives like snapshot and barrier."""
        ops = []
        for node in self.op_nodes(include_directives=False):
            if len(node.qargs) == 2:
                ops.append(node)
        return ops

    def multi_qubit_ops(self):
        """Get list of 3+ qubit operations. Ignore directives like snapshot and barrier."""
        ops = []
        for node in self.op_nodes(include_directives=False):
            if len(node.qargs) >= 3:
                ops.append(node)
        return ops

    def longest_path(self):
        """Returns the longest path in the dag as a list of DAGNodes."""
        return [self._multi_graph.get_node_data(x) for x in rx.dag_longest_path(self._multi_graph)]

    def successors(self, node):
        """Returns iterator of the successors of a node as DAGNodes."""
        return iter(self._multi_graph.successors(node._node_id))

    def predecessors(self, node):
        """Returns iterator of the predecessors of a node as DAGNodes."""
        return iter(self._multi_graph.predecessors(node._node_id))

    def quantum_predecessors(self, node):
        """Returns iterator of the predecessors of a node that are
        connected by a quantum edge as DAGNodes."""
        for predecessor in self.predecessors(node):
            if any(isinstance(x['wire'], Qubit) for x in
                   self._multi_graph.get_all_edge_data(
                       predecessor._node_id, node._node_id)):
                yield predecessor

    def ancestors(self, node):
        """Returns set of the ancestors of a node as DAGNodes."""
        return set(
            self._multi_graph.get_node_data(x) for x in rx.ancestors(
                self._multi_graph, node._node_id))

    def descendants(self, node):
        """Returns set of the descendants of a node as DAGNodes."""
        return set(
            self._multi_graph.get_node_data(x) for x in rx.descendants(
                self._multi_graph, node._node_id))

    def bfs_successors(self, node):
        """
        Returns an iterator of tuples of (DAGNode, [DAGNodes]) where the DAGNode is the current node
        and [DAGNode] is its successors in  BFS order.
        """
        return iter(rx.bfs_successors(self._multi_graph, node._node_id))

    def quantum_successors(self, node):
        """Returns iterator of the successors of a node that are
        connected by a quantum edge as DAGNodes."""
        for successor in self.successors(node):
            if any(isinstance(x['wire'], Qubit) for x in
                   self._multi_graph.get_all_edge_data(
                       node._node_id, successor._node_id)):
                yield successor

    def remove_op_node(self, node):
        """Remove an operation node n.

        Add edges from predecessors to successors.
        """
        if node.type != 'op':
            raise DAGCircuitError('The method remove_op_node only works on op node types. An "%s" '
                                  'node type was wrongly provided.' % node.type)

        pred_map, succ_map = self._make_pred_succ_maps(node)

        # remove from graph and map
        self._multi_graph.remove_node(node._node_id)

        for w in pred_map.keys():
            self._multi_graph.add_edge(pred_map[w], succ_map[w],
                                       dict(name="%s[%s]" % (w.register.name, w.index), wire=w))

    def remove_ancestors_of(self, node):
        """Remove all of the ancestor operation nodes of node."""
        anc = rx.ancestors(self._multi_graph, node)
        # TODO: probably better to do all at once using
        # multi_graph.remove_nodes_from; same for related functions ...
        for anc_node in anc:
            if anc_node.type == "op":
                self.remove_op_node(anc_node)

    def remove_descendants_of(self, node):
        """Remove all of the descendant operation nodes of node."""
        desc = rx.descendants(self._multi_graph, node)
        for desc_node in desc:
            if desc_node.type == "op":
                self.remove_op_node(desc_node)

    def remove_nonancestors_of(self, node):
        """Remove all of the non-ancestors operation nodes of node."""
        anc = rx.ancestors(self._multi_graph, node)
        comp = list(set(self._multi_graph.nodes()) - set(anc))
        for n in comp:
            if n.type == "op":
                self.remove_op_node(n)

    def remove_nondescendants_of(self, node):
        """Remove all of the non-descendants operation nodes of node."""
        dec = rx.descendants(self._multi_graph, node)
        comp = list(set(self._multi_graph.nodes()) - set(dec))
        for n in comp:
            if n.type == "op":
                self.remove_op_node(n)

    def front_layer(self):
        """Return a list of op nodes in the first layer of this dag.
        """
        graph_layers = self.multigraph_layers()
        try:
            next(graph_layers)  # Remove input nodes
        except StopIteration:
            return []

        op_nodes = [node for node in next(graph_layers) if node.type == "op"]

        return op_nodes

    def layers(self):
        """Yield a shallow view on a layer of this DAGCircuit for all d layers of this circuit.

        A layer is a circuit whose gates act on disjoint qubits, i.e.,
        a layer has depth 1. The total number of layers equals the
        circuit depth d. The layers are indexed from 0 to d-1 with the
        earliest layer at index 0. The layers are constructed using a
        greedy algorithm. Each returned layer is a dict containing
        {"graph": circuit graph, "partition": list of qubit lists}.

        The returned layer contains new (but semantically equivalent) DAGNodes.
        These are not the same as nodes of the original dag, but are equivalent
        via DAGNode.semantic_eq(node1, node2).

        TODO: Gates that use the same cbits will end up in different
        layers as this is currently implemented. This may not be
        the desired behavior.
        """
        graph_layers = self.multigraph_layers()
        try:
            next(graph_layers)  # Remove input nodes
        except StopIteration:
            return

        for graph_layer in graph_layers:

            # Get the op nodes from the layer, removing any input and output nodes.
            op_nodes = [node for node in graph_layer if node.type == "op"]

            # Sort to make sure they are in the order they were added to the original DAG
            # It has to be done by node_id as graph_layer is just a list of nodes
            # with no implied topology
            # Drawing tools rely on _node_id to infer order of node creation
            # so we need this to be preserved by layers()
            op_nodes.sort(key=lambda nd: nd._node_id)

            # Stop yielding once there are no more op_nodes in a layer.
            if not op_nodes:
                return

            # Construct a shallow copy of self
            new_layer = DAGCircuit()
            new_layer.name = self.name

            # add in the registers - this adds the input/output nodes
            for creg in self.cregs.values():
                new_layer.add_creg(creg)
            for qreg in self.qregs.values():
                new_layer.add_qreg(qreg)

            for node in op_nodes:
                # this creates new DAGNodes in the new_layer
                new_layer.apply_operation_back(node.op,
                                               node.qargs,
                                               node.cargs)

            # The quantum registers that have an operation in this layer.
            support_list = [
                op_node.qargs
                for op_node in new_layer.op_nodes()
                if op_node.name not in {"barrier", "snapshot", "save", "load", "noise"}
            ]

            yield {"graph": new_layer, "partition": support_list}

    def serial_layers(self):
        """Yield a layer for all gates of this circuit.

        A serial layer is a circuit with one gate. The layers have the
        same structure as in layers().
        """
        for next_node in self.topological_op_nodes():
            new_layer = DAGCircuit()
            for qreg in self.qregs.values():
                new_layer.add_qreg(qreg)
            for creg in self.cregs.values():
                new_layer.add_creg(creg)
            # Save the support of the operation we add to the layer
            support_list = []
            # Operation data
            op = copy.copy(next_node.op)
            qa = copy.copy(next_node.qargs)
            ca = copy.copy(next_node.cargs)
            co = copy.copy(next_node.condition)
            _ = self._bits_in_condition(co)

            # Add node to new_layer
            new_layer.apply_operation_back(op, qa, ca)
            # Add operation to partition
            if next_node.name not in ["barrier",
                                      "snapshot", "save", "load", "noise"]:
                support_list.append(list(qa))
            l_dict = {"graph": new_layer, "partition": support_list}
            yield l_dict

    def multigraph_layers(self):
        """Yield layers of the multigraph."""
        first_layer = [x._node_id for x in self.input_map.values()]
        return iter(rx.layers(self._multi_graph, first_layer))

    def collect_runs(self, namelist):
        """Return a set of non-conditional runs of "op" nodes with the given names.

        For example, "... h q[0]; cx q[0],q[1]; cx q[0],q[1]; h q[1]; .."
        would produce the tuple of cx nodes as an element of the set returned
        from a call to collect_runs(["cx"]). If instead the cx nodes were
        "cx q[0],q[1]; cx q[1],q[0];", the method would still return the
        pair in a tuple. The namelist can contain names that are not
        in the circuit's basis.

        Nodes must have only one successor to continue the run.
        """
        group_list = []

        # Iterate through the nodes of self in topological order
        # and form tuples containing sequences of gates
        # on the same qubit(s).
        topo_ops = list(self.topological_op_nodes())
        nodes_seen = dict(zip(topo_ops, [False] * len(topo_ops)))
        for node in topo_ops:
            if node.name in namelist and node.condition is None \
                    and not nodes_seen[node]:
                group = [node]
                nodes_seen[node] = True
                s = self._multi_graph.successors(node._node_id)
                while len(s) == 1 and \
                        s[0].type == "op" and \
                        s[0].name in namelist and \
                        s[0].condition is None:
                    group.append(s[0])
                    nodes_seen[s[0]] = True
                    s = self._multi_graph.successors(s[0]._node_id)
                if len(group) >= 1:
                    group_list.append(tuple(group))
        return set(group_list)

    def nodes_on_wire(self, wire, only_ops=False):
        """
        Iterator for nodes that affect a given wire.

        Args:
            wire (Bit): the wire to be looked at.
            only_ops (bool): True if only the ops nodes are wanted;
                        otherwise, all nodes are returned.
        Yield:
             DAGNode: the successive ops on the given wire

        Raises:
            DAGCircuitError: if the given wire doesn't exist in the DAG
        """
        current_node = self.input_map.get(wire, None)

        if not current_node:
            raise DAGCircuitError('The given wire %s is not present in the circuit'
                                  % str(wire))

        more_nodes = True
        while more_nodes:
            more_nodes = False
            # allow user to just get ops on the wire - not the input/output nodes
            if current_node.type == 'op' or not only_ops:
                yield current_node

            try:
                current_node = self._multi_graph.find_adjacent_node_by_edge(
                    current_node._node_id, lambda x: wire == x['wire'])
                more_nodes = True
            except rx.NoSuitableNeighbors:
                pass

    def count_ops(self):
        """Count the occurrences of operation names.

        Returns a dictionary of counts keyed on the operation name.
        """
        op_dict = {}
        for node in self.topological_op_nodes():
            name = node.name
            if name not in op_dict:
                op_dict[name] = 1
            else:
                op_dict[name] += 1
        return op_dict

    def count_ops_longest_path(self):
        """Count the occurrences of operation names on the longest path.

        Returns a dictionary of counts keyed on the operation name.
        """
        op_dict = {}
        path = self.longest_path()
        path = path[1:-1]     # remove qubits at beginning and end of path
        for node in path:
            name = node.name
            if name not in op_dict:
                op_dict[name] = 1
            else:
                op_dict[name] += 1
        return op_dict

    def properties(self):
        """Return a dictionary of circuit properties."""
        summary = {"size": self.size(),
                   "depth": self.depth(),
                   "width": self.width(),
                   "qubits": self.num_qubits(),
                   "bits": self.num_clbits(),
                   "factors": self.num_tensor_factors(),
                   "operations": self.count_ops()}
        return summary

    def draw(self, scale=0.7, filename=None, style='color'):
        """
        Draws the dag circuit.

        This function needs `pydot <https://github.com/erocarrera/pydot>`_, which in turn needs
        `Graphviz <https://www.graphviz.org/>`_ to be installed.

        Args:
            scale (float): scaling factor
            filename (str): file path to save image to (format inferred from name)
            style (str):
                'plain': B&W graph;
                'color' (default): color input/output/op nodes

        Returns:
            Ipython.display.Image: if in Jupyter notebook and not saving to file,
            otherwise None.
        """
        from qiskit.visualization.dag_visualization import dag_drawer
        return dag_drawer(dag=self, scale=scale, filename=filename, style=style)<|MERGE_RESOLUTION|>--- conflicted
+++ resolved
@@ -91,12 +91,10 @@
         self._qubits = DummyCallableList()  # TODO: make these a regular empty list [] after the
         self._clbits = DummyCallableList()  # DeprecationWarning period, and remove name underscore.
 
-<<<<<<< HEAD
+        self._global_phase = 0
+
         self.duration = None
         self.instruction_durations = None
-=======
-        self._global_phase = 0
->>>>>>> 2bd49408
 
     def to_networkx(self):
         """Returns a copy of the DAGCircuit in networkx format."""
