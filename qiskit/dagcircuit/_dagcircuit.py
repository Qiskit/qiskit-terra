--- conflicted
+++ resolved
@@ -506,18 +506,10 @@
                     # (k,0) exists in wire_map because wire_map doesn't
                     # fragment k
                     if not wire_map[(k, 0)][0] in valregs:
-<<<<<<< HEAD
                         size = max(map(lambda x: x[1], filter(lambda x: x[0] == wire_map[(k, 0)][0],
                                                               wire_map.values())))
-                        add_regs.add((wire_map[(k, 0)][0], size + 1))
-=======
-                        size = max(map(lambda x: x[1],
-                                       filter(lambda x: x[0]
-                                              == wire_map[(k, 0)][0],
-                                              wire_map.values())))
                         qreg = QuantumRegister(wire_map[(k, 0)][0], size + 1)
                         add_regs.add(qreg)
->>>>>>> 053bb140
         return add_regs
 
     def _check_wiremap_validity(self, wire_map, keymap, valmap, input_circuit):
