--- conflicted
+++ resolved
@@ -963,9 +963,6 @@
 
                 self.multi_graph.remove_edge(p[0], self.output_map[w])
 
-<<<<<<< HEAD
-    def get_op_nodes(self, op=None, data=None):
-=======
     def node(self, node_id):
         """Get the node in the dag.
 
@@ -987,7 +984,7 @@
             yield node
 
     def get_op_nodes(self, op=None, data=False):
->>>>>>> 89ceb191
+
         """Deprecated. Use op_nodes()."""
         warnings.warn('The method get_op_nodes() is being replaced by op_nodes().'
                       'Returning a list of node_ids/(node_id, data) tuples is '
