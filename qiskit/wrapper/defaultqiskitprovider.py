# -*- coding: utf-8 -*-

# Copyright 2018, IBM.
#
# This source code is licensed under the Apache License, Version 2.0 found in
# the LICENSE.txt file in the root directory of this source tree.

"""Meta-provider that aggregates several providers."""

import logging
from collections import OrderedDict
from itertools import combinations

from qiskit import QISKitError
from qiskit.backends.baseprovider import BaseProvider
from qiskit.backends.ibmq import IBMQProvider
from qiskit.backends.local.localprovider import LocalProvider
from qiskit import QISKitError

logger = logging.getLogger(__name__)


class DefaultQISKitProvider(BaseProvider):
    """
    Meta-provider that aggregates several providers.
    """
    def __init__(self):
        super().__init__()

        # Dict of providers.
        self.providers = OrderedDict({'local': LocalProvider()})

    def get_backend(self, name):
        name = self.resolve_backend_name(name)
        for provider in self.providers.values():
            try:
                return provider.get_backend(name)
            except KeyError:
                pass
        raise KeyError(name)

    def available_backends(self, filters=None):
        """Get a list of available backends from all providers (after filtering).

        Args:
            filters (dict or callable): filtering conditions.
                each will either pass through, or be filtered out.
                1) dict: {'criteria': value}
                    the criteria can be over backend's `configuration` or `status`
                    e.g. {'local': False, 'simulator': False, 'available': True}
                2) callable: BaseBackend -> bool
                    e.g. lambda x: x.configuration['n_qubits'] > 5

        Returns:
            list[BaseBackend]: a list of backend instances available
                from all the providers.

        Raises:
            QISKitError: if passing filters that is neither dict nor callable
        """
        # pylint: disable=arguments-differ
        backends = []
<<<<<<< HEAD
        for provider in self.providers:
            backends.extend(provider.available_backends())

        if filters is not None:
            if isinstance(filters, dict):
                # exact match filter:
                # e.g. {'n_qubits': 5, 'available': True}
                for key, value in filters.items():
                    backends = [instance for instance in backends
                                if instance.configuration.get(key) == value
                                or instance.status.get(key) == value]
            elif callable(filters):
                # acceptor filter: accept or reject a specific backend
                # e.g. lambda x: x.configuration['n_qubits'] > 5
                accepted_backends = []
                for backend in backends:
                    try:
                        if filters(backend) is True:
                            accepted_backends.append(backend)
                    except Exception:
                        # pylint: disable=broad-except
                        pass
                backends = accepted_backends
            else:
                raise QISKitError('backend filters must be either dict or callable.')

=======
        for provider in self.providers.values():
            backends.extend(provider.available_backends(filters))
>>>>>>> e51b4fd9
        return backends

    def aliased_backend_names(self):
        """
        Aggregate alias information from all providers.

        Returns:
            dict[str: list[str]]: aggregated alias dictionary

        Raises:
            ValueError: if a backend is mapped to multiple aliases
        """
        aliases = {}
        for provider in self.providers.values():
            aliases = {**aliases, **provider.aliased_backend_names()}
        for pair in combinations(aliases.values(), r=2):
            if not set.isdisjoint(set(pair[0]), set(pair[1])):
                raise ValueError('duplicate backend alias definition')

        return aliases

    def deprecated_backend_names(self):
        """
        Aggregate deprecated names from all providers.

        Returns:
            dict[str: list[str]]: aggregated alias dictionary
        """
        deprecates = {}
        for provider in self.providers.values():
            deprecates = {**deprecates, **provider.deprecated_backend_names()}

        return deprecates

    def add_provider(self, provider, provider_name):
        """
        Add a new provider to the list of known providers.

        Note:
            If some backend in the new provider has a name in use by an
            already registered provider, the backend will not be available,
            and the name of the backend will still refer to that previously
            registered.

        Args:
            provider (BaseProvider): Provider instance.
            provider_name (str): User-provided name for the provider.

        Returns:
            BaseProvider: the provider instance.

        Raises:
            QISKitError: if a provider with the same name is already in the
                list.
        """
        if provider_name in self.providers.keys():
            raise QISKitError(
                'A provider with name "%s" is already registered.'
                % provider_name)

        # Check for backend name clashes, emitting a warning.
        current_backends = {str(backend) for backend in self.available_backends()}
        added_backends = {str(backend) for backend in provider.available_backends()}
        common_backends = added_backends.intersection(current_backends)
        if common_backends:
            logger.warning(
                'The backend names "%s" (provided by "%s") are already in use. '
                'Consider using unregister() for avoiding name conflicts.',
                list(common_backends), provider_name)

        self.providers[provider_name] = provider

        return provider

    def add_ibmq_provider(self, credentials_dict, provider_name=None):
        """
        Add a new IBMQProvider to the list of known providers.

        Args:
            credentials_dict (dict): dictionary of credentials for a provider.
            provider_name (str): User-provided name for the provider. A name
                will automatically be assigned if possible.
        Raises:
            QISKitError: if a provider with the same name is already in the
                list; or if a provider name could not be assigned.
        Returns:
            IBMQProvider: the new IBMQProvider instance.
        """
        # Automatically assign a name if not specified.
        if not provider_name:
            if 'quantumexperience' in credentials_dict['url']:
                provider_name = 'ibmq'
            elif 'q-console' in credentials_dict['url']:
                provider_name = 'qnet'
            else:
                raise QISKitError(
                    'Cannot parse provider name from credentials.')

        ibmq_provider = IBMQProvider(**credentials_dict)

        return self.add_provider(ibmq_provider, provider_name)

    def remove_provider(self, provider_name):
        """
        Remove a provider from the list of known providers.

        Args:
            provider_name (str): name of the provider to be removed.

        Raises:
            QISKitError: if the provider name is not valid.
        """
        if provider_name == 'local':
            raise QISKitError("Cannot unregister 'local' provider.")
        try:
            self.providers.pop(provider_name)
        except KeyError:
            raise QISKitError("'%s' provider is not registered.")

    def resolve_backend_name(self, name):
        """Resolve backend name from a possible short alias or a deprecated name.

        The alias will be chosen in order of priority, depending on availability.

        Args:
            name (str): name of backend to resolve

        Returns:
            str: name of resolved backend, which is available from one of the providers

        Raises:
            LookupError: if name cannot be resolved through
            regular available names, nor aliases, nor deprecated names
        """
        resolved_name = ""
        available = [b.name for b in self.available_backends()]
        aliased = self.aliased_backend_names()
        deprecated = self.deprecated_backend_names()

        if name in available:
            resolved_name = name
        elif name in aliased:
            available_dealiases = [b for b in aliased[name] if b in available]
            if available_dealiases:
                resolved_name = available_dealiases[0]
        elif name in deprecated:
            resolved_name = deprecated[name]
            logger.warning('WARNING: %s is deprecated. Use %s.', name, resolved_name)

        if resolved_name not in available:
            raise LookupError('backend "{}" not found.'.format(name))

        return resolved_name<|MERGE_RESOLUTION|>--- conflicted
+++ resolved
@@ -15,7 +15,6 @@
 from qiskit.backends.baseprovider import BaseProvider
 from qiskit.backends.ibmq import IBMQProvider
 from qiskit.backends.local.localprovider import LocalProvider
-from qiskit import QISKitError
 
 logger = logging.getLogger(__name__)
 
@@ -60,8 +59,7 @@
         """
         # pylint: disable=arguments-differ
         backends = []
-<<<<<<< HEAD
-        for provider in self.providers:
+        for provider in self.providers.values():
             backends.extend(provider.available_backends())
 
         if filters is not None:
@@ -87,10 +85,6 @@
             else:
                 raise QISKitError('backend filters must be either dict or callable.')
 
-=======
-        for provider in self.providers.values():
-            backends.extend(provider.available_backends(filters))
->>>>>>> e51b4fd9
         return backends
 
     def aliased_backend_names(self):
