--- conflicted
+++ resolved
@@ -15,14 +15,5 @@
 refer to the documentation of each component and use them separately.
 """
 
-<<<<<<< HEAD
-from ._wrapper import (compile, execute, load_qasm_string, load_qasm_file, qobj_to_circuits)
-
-from ._monitor import job_monitor
-
-# To be deprecated methods
-from ._wrapper import (available_backends, get_backend, register, unregister, least_busy,
-                       registered_providers)
-=======
 from ._wrapper import (load_qasm_string, load_qasm_file, qobj_to_circuits)
->>>>>>> c97f1829
+from ._monitor import job_monitor