--- conflicted
+++ resolved
@@ -35,10 +35,6 @@
         """Return the version."""
         return "%s.%s" % (self.majorversion, self.minorversion)
 
-<<<<<<< HEAD
-    def qasm(self):
-        """Return the corresponding format string."""
-=======
     def qasm(self, prec=None):
         """Return the corresponding format string."""
 
@@ -46,5 +42,4 @@
             warnings.warn('Parameter \'prec\' is no longer used and is being deprecated.',
                           DeprecationWarning)
 
->>>>>>> f29bfbb4
         return "%s %s;" % (self.language, self.version())