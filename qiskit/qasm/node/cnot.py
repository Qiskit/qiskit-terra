--- conflicted
+++ resolved
@@ -30,10 +30,6 @@
         """Create the cnot node."""
         super().__init__('cnot', children, None)
 
-<<<<<<< HEAD
-    def qasm(self):
-        """Return the corresponding OPENQASM string."""
-=======
     def qasm(self, prec=None):
         """Return the corresponding OPENQASM string."""
 
@@ -41,6 +37,5 @@
             warnings.warn('Parameter \'prec\' is no longer used and is being deprecated.',
                           DeprecationWarning)
 
->>>>>>> f29bfbb4
         return "CX " + self.children[0].qasm() + "," + \
                self.children[1].qasm() + ";"