--- conflicted
+++ resolved
@@ -7,12 +7,6 @@
 
 """Module for the Qobj structure."""
 
-<<<<<<< HEAD
-from .qobj import Qobj
-from .models import (QobjConfig, QobjExperiment, QobjInstruction, QobjHeader,
-                     QobjExperimentHeader, QobjConditional, QobjExperimentConfig)
-from .utils import validate_qobj_against_schema
-=======
 from qiskit.qobj.models.base import (QobjInstruction, QobjExperimentHeader, QobjExperimentConfig,
                                      QobjExperiment, QobjConfig, QobjHeader)
 
@@ -24,9 +18,6 @@
                                      QasmQobjExperiment, QasmQobjConfig,
                                      QobjConditional)
 
-from ._validation import validate_qobj_against_schema
+from .qobj import Qobj, QasmQobj, PulseQobj
 
-from .exceptions import QobjValidationError
-
-from .qobj import Qobj, QasmQobj, PulseQobj
->>>>>>> 55035cea
+from .utils import validate_qobj_against_schema