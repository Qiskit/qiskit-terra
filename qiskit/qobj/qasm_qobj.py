--- conflicted
+++ resolved
@@ -18,13 +18,7 @@
 
 from qiskit.circuit.parameterexpression import ParameterExpression
 from qiskit.qobj.pulse_qobj import PulseQobjInstruction, PulseLibraryItem
-<<<<<<< HEAD
 from qiskit.qobj.common import QobjDictField, QobjHeader, validator
-=======
-from qiskit.qobj.common import QobjDictField
-from qiskit.qobj.common import QobjHeader
-from qiskit.qobj.common import validator
->>>>>>> 21b9366c
 
 
 class QasmQobjInstruction:
@@ -242,11 +236,7 @@
 
     def __init__(self, shots=None, max_credits=None, seed_simulator=None,
                  memory=None, parameter_binds=None, memory_slots=None,
-<<<<<<< HEAD
                  n_qubits=None, pulse_library=None, calibrations=None, **kwargs):
-=======
-                 n_qubits=None, pulse_library=None, **kwargs):
->>>>>>> 21b9366c
         """Model for RunConfig.
 
         Args:
@@ -258,10 +248,7 @@
             memory_slots (int): The number of memory slots on the device
             n_qubits (int): The number of qubits on the device
             pulse_library (list): List of :class:`PulseLibraryItem`.
-<<<<<<< HEAD
             calibrations (QasmExperimentCalibrations): Information required for Pulse gates.
-=======
->>>>>>> 21b9366c
             kwargs: Additional free form key value fields to add to the
                 configuration.
         """
@@ -289,12 +276,9 @@
         if pulse_library is not None:
             self.pulse_library = pulse_library
 
-<<<<<<< HEAD
         if calibrations is not None:
             self.calibrations = calibrations
 
-=======
->>>>>>> 21b9366c
         if kwargs:
             self.__dict__.update(kwargs)
 
@@ -306,16 +290,11 @@
         """
         out_dict = copy.copy(self.__dict__)
         if hasattr(self, 'pulse_library'):
-<<<<<<< HEAD
             out_dict['pulse_library'] = [x.to_dict() for x in self.pulse_library]
 
         if hasattr(self, 'calibrations'):
             out_dict['calibrations'] = self.calibrations.to_dict()
 
-=======
-            out_dict['pulse_library'] = [
-                x.to_dict() for x in self.pulse_library]
->>>>>>> 21b9366c
         return out_dict
 
     @classmethod
@@ -332,14 +311,11 @@
             pulse_lib = data.pop('pulse_library')
             pulse_lib_obj = [PulseLibraryItem.from_dict(x) for x in pulse_lib]
             data['pulse_library'] = pulse_lib_obj
-<<<<<<< HEAD
 
         if 'calibrations' in data:
             calibrations = data.pop('calibrations')
             data['calibrations'] = QasmExperimentCalibrations.from_dict(calibrations)
 
-=======
->>>>>>> 21b9366c
         return cls(**data)
 
     def __eq__(self, other):
@@ -360,12 +336,7 @@
     def __init__(self, calibrations=None, **kwargs):
         """
         Args:
-<<<<<<< HEAD
             calibrations (QasmExperimentCalibrations): Information required for Pulse gates.
-=======
-            calibrations (QasmExperimentCalibrations): Information required for
-                                                           Pulse gates.
->>>>>>> 21b9366c
             kwargs: Additional free form key value fields to add to the
                 configuration.
         """
@@ -378,7 +349,6 @@
         if hasattr(self, 'calibrations'):
             out_dict['calibrations'] = self.calibrations.to_dict()
         return out_dict
-<<<<<<< HEAD
 
     @classmethod
     def from_dict(cls, data):
@@ -388,17 +358,6 @@
         return cls(**data)
 
 
-=======
-
-    @classmethod
-    def from_dict(cls, data):
-        if 'calibrations' in data:
-            calibrations = data.pop('calibrations')
-            data['calibrations'] = QasmExperimentCalibrations.from_dict(calibrations)
-        return cls(**data)
-
-
->>>>>>> 21b9366c
 class QasmExperimentCalibrations:
     """A container for any calibrations data. The gates attribute contains a list of
     GateCalibrations.
@@ -463,7 +422,6 @@
 
     def to_dict(self):
         """Return a dictionary format representation of the Gate Calibration.
-<<<<<<< HEAD
 
         Returns:
             dict: The dictionary form of the GateCalibration.
@@ -481,25 +439,6 @@
             data (dict): A dictionary representing the GateCalibration to create. It
                 will be in the same format as output by :func:`to_dict`.
 
-=======
-
-        Returns:
-            dict: The dictionary form of the GateCalibration.
-
-        """
-        out_dict = copy.copy(self.__dict__)
-        out_dict['instructions'] = [x.to_dict() for x in self.instructions]
-        return out_dict
-
-    @classmethod
-    def from_dict(cls, data):
-        """Create a new GateCalibration object from a dictionary.
-
-        Args:
-            data (dict): A dictionary representing the GateCalibration to create. It
-                will be in the same format as output by :func:`to_dict`.
-
->>>>>>> 21b9366c
         Returns:
             GateCalibration: The GateCalibration from the input dictionary.
         """
