# -*- coding: utf-8 -*-

# Copyright 2019, IBM.
#
# This source code is licensed under the Apache License, Version 2.0 found in
# the LICENSE.txt file in the root directory of this source tree.

"""Model for Qobj."""

from marshmallow.validate import Equal, OneOf

from qiskit.qobj.models.base import QobjExperimentSchema, QobjConfigSchema, QobjHeaderSchema
from qiskit.qobj.models.pulse import PulseQobjExperimentSchema, PulseQobjConfigSchema
from qiskit.qobj.models.qasm import QasmQobjExperimentSchema, QasmQobjConfigSchema
from qiskit.validation.base import BaseModel, BaseSchema, bind_schema
from qiskit.validation.fields import Nested, String
from .utils import QobjType

QOBJ_VERSION = '1.1.0'

"""Current version of the Qobj schema.

Qobj schema versions:
* 1.1.0: Qiskit Terra 0.8
* 1.0.0: Qiskit Terra 0.6
* 0.0.1: Qiskit Terra 0.5.x format (pre-schemas).
"""


class QobjSchema(BaseSchema):
    """Schema for Qobj."""
    # Required properties.
    qobj_id = String(required=True)
    schema_version = String(required=True, missing=QOBJ_VERSION)

    # Required properties depend on Qobj type.
    config = Nested(QobjConfigSchema, required=True)
    experiments = Nested(QobjExperimentSchema, required=True, many=True)
    header = Nested(QobjHeaderSchema, required=True)
    type = String(required=True, validate=OneOf(choices=(QobjType.QASM, QobjType.PULSE)))


class QasmQobjSchema(QobjSchema):
    """Schema for QasmQobj."""

    # Required properties.
    config = Nested(QasmQobjConfigSchema, required=True)
    experiments = Nested(QasmQobjExperimentSchema, required=True, many=True)
<<<<<<< HEAD
    header = Nested(QobjHeaderSchema, required=True)
=======
>>>>>>> 0659b5f7

    type = String(required=True, validate=Equal(QobjType.QASM),
                  missing=QobjType.QASM)


class PulseQobjSchema(QobjSchema):
    """Schema for PulseQobj."""

    # Required properties.
    config = Nested(PulseQobjConfigSchema, required=True)
    experiments = Nested(PulseQobjExperimentSchema, required=True, many=True)
<<<<<<< HEAD
    header = Nested(QobjHeaderSchema, required=True)
=======
>>>>>>> 0659b5f7

    type = String(required=True, validate=Equal(QobjType.PULSE),
                  missing=QobjType.PULSE)


@bind_schema(QobjSchema)
class Qobj(BaseModel):
    """Model for Qobj.

    Please note that this class only describes the required fields. For the
    full description of the model, please check ``QobjSchema``.

    Attributes:
        qobj_id (str): Qobj identifier.
        config (QobjConfig): config settings for the Qobj.
        experiments (list[QobjExperiment]): list of experiments.
        header (QobjHeader): headers.
        type (str): Qobj type.
    """
    def __init__(self, qobj_id, config, experiments, header, type, **kwargs):
        # pylint: disable=redefined-builtin
        self.qobj_id = qobj_id
        self.config = config
        self.experiments = experiments
        self.header = header
        self.type = type
        self.schema_version = QOBJ_VERSION

        super().__init__(**kwargs)


@bind_schema(QasmQobjSchema)
class QasmQobj(Qobj):
    """Model for QasmQobj inherit from Qobj.

    Please note that this class only describes the required fields. For the
    full description of the model, please check ``QasmQobjSchema``.

    Attributes:
        qobj_id (str): Qobj identifier.
        config (QASMQobjConfig): config settings for the Qobj.
        experiments (list[QASMQobjExperiment]): list of experiments.
        header (QobjHeader): headers.
    """
    def __init__(self, qobj_id, config, experiments, header, **kwargs):

        # to avoid specifying 'type' here within from_dict()
        kwargs.pop('type', None)

        super().__init__(qobj_id=qobj_id,
                         config=config,
                         experiments=experiments,
                         header=header,
                         type=QobjType.QASM.value,
                         **kwargs)


@bind_schema(PulseQobjSchema)
class PulseQobj(Qobj):
    """Model for PulseQobj inherit from Qobj.

    Please note that this class only describes the required fields. For the
    full description of the model, please check ``PulseQobjSchema``.

    Attributes:
        qobj_id (str): Qobj identifier.
        config (PulseQobjConfig): config settings for the Qobj.
        experiments (list[PulseQobjExperiment]): list of experiments.
        header (QobjHeader): headers.
    """
    def __init__(self, qobj_id, config, experiments, header, **kwargs):

        # to avoid specifying 'type' here within from_dict()
        kwargs.pop('type', None)

        super().__init__(qobj_id=qobj_id,
                         config=config,
                         experiments=experiments,
                         header=header,
                         type=QobjType.PULSE.value,
                         **kwargs)<|MERGE_RESOLUTION|>--- conflicted
+++ resolved
@@ -46,10 +46,6 @@
     # Required properties.
     config = Nested(QasmQobjConfigSchema, required=True)
     experiments = Nested(QasmQobjExperimentSchema, required=True, many=True)
-<<<<<<< HEAD
-    header = Nested(QobjHeaderSchema, required=True)
-=======
->>>>>>> 0659b5f7
 
     type = String(required=True, validate=Equal(QobjType.QASM),
                   missing=QobjType.QASM)
@@ -61,10 +57,6 @@
     # Required properties.
     config = Nested(PulseQobjConfigSchema, required=True)
     experiments = Nested(PulseQobjExperimentSchema, required=True, many=True)
-<<<<<<< HEAD
-    header = Nested(QobjHeaderSchema, required=True)
-=======
->>>>>>> 0659b5f7
 
     type = String(required=True, validate=Equal(QobjType.PULSE),
                   missing=QobjType.PULSE)
