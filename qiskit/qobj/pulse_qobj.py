--- conflicted
+++ resolved
@@ -32,17 +32,10 @@
     @deprecate_func(
         since="1.2",
         removal_timeline="in the 2.0 release",
-<<<<<<< HEAD
-        additional_msg="The full Qobj module is being deprecated, including QobjMeasurementOption "
-        "class, "
-        "as they are not necessary for BackendV2. If user still need Qobj, that probably "
-        "means that they are using a backend based on the deprecated BackendV1 class.",
-=======
         additional_msg="The `Qobj` class and related functionality are part of the deprecated "
         "`BackendV1` workflow,  and no longer necessary for `BackendV2`. If a user "
         "workflow requires `Qobj` it likely relies on deprecated functionality and "
         "should be updated to use `BackendV2`.",
->>>>>>> 4751fe14
     )
     def __init__(self, name, params=None):
         """Instantiate a new QobjMeasurementOption object.
@@ -108,16 +101,10 @@
     @deprecate_func(
         since="1.2",
         removal_timeline="in the 2.0 release",
-<<<<<<< HEAD
-        additional_msg="The full Qobj module is being deprecated, including PulseQobjInstruction class, "
-        "as they are not necessary for BackendV2. If user still need Qobj, that probably "
-        "means that they are using a backend based on the deprecated BackendV1 class.",
-=======
         additional_msg="The `Qobj` class and related functionality are part of the deprecated "
         "`BackendV1` workflow,  and no longer necessary for `BackendV2`. If a user "
         "workflow requires `Qobj` it likely relies on deprecated functionality and "
         "should be updated to use `BackendV2`.",
->>>>>>> 4751fe14
     )
     def __init__(
         self,
@@ -315,16 +302,10 @@
     @deprecate_func(
         since="1.2",
         removal_timeline="in the 2.0 release",
-<<<<<<< HEAD
-        additional_msg="The full Qobj module is being deprecated, including PulseQobjConfig class, "
-        "as they are not necessary for BackendV2. If user still need Qobj, that probably "
-        "means that they are using a backend based on the deprecated BackendV1 class.",
-=======
         additional_msg="The `Qobj` class and related functionality are part of the deprecated "
         "`BackendV1` workflow,  and no longer necessary for `BackendV2`. If a user "
         "workflow requires `Qobj` it likely relies on deprecated functionality and "
         "should be updated to use `BackendV2`.",
->>>>>>> 4751fe14
     )
     def __init__(
         self,
@@ -430,16 +411,10 @@
     @deprecate_func(
         since="1.2",
         removal_timeline="in the 2.0 release",
-<<<<<<< HEAD
-        additional_msg="The full Qobj module is being deprecated, including PulseQobjExperiment class, "
-        "as they are not necessary for BackendV2. If user still need Qobj, that probably "
-        "means that they are using a backend based on the deprecated BackendV1 class.",
-=======
         additional_msg="The `Qobj` class and related functionality are part of the deprecated "
         "`BackendV1` workflow,  and no longer necessary for `BackendV2`. If a user "
         "workflow requires `Qobj` it likely relies on deprecated functionality and "
         "should be updated to use `BackendV2`.",
->>>>>>> 4751fe14
     )
     def __init__(self, instructions, config=None, header=None):
         """Instantiate a PulseQobjExperiment.
@@ -534,17 +509,10 @@
     @deprecate_func(
         since="1.2",
         removal_timeline="in the 2.0 release",
-<<<<<<< HEAD
-        additional_msg="The full Qobj module is being deprecated, including PulseQobjExperimentConfig "
-        "class, "
-        "as they are not necessary for BackendV2. If user still need Qobj, that probably "
-        "means that they are using a backend based on the deprecated BackendV1 class.",
-=======
         additional_msg="The `Qobj` class and related functionality are part of the deprecated "
         "`BackendV1` workflow,  and no longer necessary for `BackendV2`. If a user "
         "workflow requires `Qobj` it likely relies on deprecated functionality and "
         "should be updated to use `BackendV2`.",
->>>>>>> 4751fe14
     )
     def __init__(self, qubit_lo_freq=None, meas_lo_freq=None, **kwargs):
         """Instantiate a PulseQobjExperimentConfig object.
@@ -568,16 +536,10 @@
     @deprecate_func(
         since="1.2",
         removal_timeline="in the 2.0 release",
-<<<<<<< HEAD
-        additional_msg="The full Qobj module is being deprecated, including PulseLibraryItem class, "
-        "as they are not necessary for BackendV2. If user still need Qobj, that probably "
-        "means that they are using a backend based on the deprecated BackendV1 class.",
-=======
         additional_msg="The `Qobj` class and related functionality are part of the deprecated "
         "`BackendV1` workflow,  and no longer necessary for `BackendV2`. If a user "
         "workflow requires `Qobj` it likely relies on deprecated functionality and "
         "should be updated to use `BackendV2`.",
->>>>>>> 4751fe14
     )
     def __init__(self, name, samples):
         """Instantiate a pulse library item.
@@ -632,16 +594,10 @@
     @deprecate_func(
         since="1.2",
         removal_timeline="in the 2.0 release",
-<<<<<<< HEAD
-        additional_msg="The full Qobj module is being deprecated, including PulseQobj class, "
-        "as they are not necessary for BackendV2. If user still need Qobj, that probably "
-        "means that they are using a backend based on the deprecated BackendV1 class.",
-=======
         additional_msg="The `Qobj` class and related functionality are part of the deprecated "
         "`BackendV1` workflow,  and no longer necessary for `BackendV2`. If a user "
         "workflow requires `Qobj` it likely relies on deprecated functionality and "
         "should be updated to use `BackendV2`.",
->>>>>>> 4751fe14
     )
     def __init__(self, qobj_id, config, experiments, header=None):
         """Instantiate a new Pulse Qobj Object.
