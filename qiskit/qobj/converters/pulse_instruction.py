# -*- coding: utf-8 -*-

# This code is part of Qiskit.
#
# (C) Copyright IBM 2017, 2019.
#
# This code is licensed under the Apache License, Version 2.0. You may
# obtain a copy of this license in the LICENSE.txt file in the root directory
# of this source tree or at http://www.apache.org/licenses/LICENSE-2.0.
#
# Any modifications or derivative works of this code must retain this
# copyright notice, and modified files need to carry a notice indicating
# that they have been altered from the originals.

"""Helper class used to convert a pulse instruction into PulseQobjInstruction."""

import re
import warnings

from enum import Enum

from qiskit.pulse import commands, channels, instructions, pulse_lib
from qiskit.pulse.exceptions import PulseError
from qiskit.pulse.parser import parse_string_expr
from qiskit.pulse.schedule import ParameterizedSchedule, Schedule
from qiskit.qobj import QobjMeasurementOption
from qiskit.qobj.utils import MeasLevel


class ParametricPulseShapes(Enum):
    """Map the assembled pulse names to the pulse module commands.

    The enum name is the transport layer name for pulse shapes, the
    value is its mapping to the OpenPulse Command in Qiskit.
    """
    gaussian = commands.Gaussian
    gaussian_square = commands.GaussianSquare
    drag = commands.Drag
    constant = commands.ConstantPulse


class ConversionMethodBinder:
    """Conversion method registrar."""
    def __init__(self):
        """Acts as method registration decorator and tracker for conversion methods."""
        self._bound_instructions = {}

    def __call__(self, bound):
        """ Converter decorator method.

        Converter is defined for object to be converted matched on hash

        Args:
            bound (Hashable): Hashable object to bind to the converter.

        """
        # pylint: disable=missing-return-doc, missing-return-type-doc

        def _apply_converter(converter):
            """Return decorated converter function."""
            # Track conversion methods for class.
            self._bound_instructions[bound] = converter
            return converter

        return _apply_converter

    def get_bound_method(self, bound):
        """Get conversion method for bound object."""
        try:
            return self._bound_instructions[bound]
        except KeyError:
            raise PulseError('Bound method for %s is not found.' % bound)


class InstructionToQobjConverter:
    """Converts pulse Instructions to Qobj models.

    Converter is constructed with qobj model and experimental configuration,
    and returns proper qobj instruction to each backend.

    Third party providers can be add their own custom pulse instructions by
    providing custom converter methods.


    To create a custom converter for custom instruction::

        class CustomConverter(InstructionToQobjConverter):

            @bind_instruction(CustomInstruction)
            def convert_custom_command(self, shift, instruction):
                command_dict = {
                    'name': 'custom_command',
                    't0': shift + instruction.start_time,
                    'param1': instruction.param1,
                    'param2': instruction.param2
                }
                if self._run_config('option1', True):
                    command_dict.update({
                        'param3': instruction.param3
                    })
                return self.qobj_model(**command_dict)
    """
    # class level tracking of conversion methods
    bind_instruction = ConversionMethodBinder()

    def __init__(self, qobj_model, **run_config):
        """Create new converter.

        Args:
             qobj_model (QobjInstruction): marshmallow model to serialize to object.
             run_config (dict): experimental configuration.
        """
        self._qobj_model = qobj_model
        self._run_config = run_config

    def __call__(self, shift, instruction):

        method = self.bind_instruction.get_bound_method(type(instruction))
        return method(self, shift, instruction)

    @bind_instruction(commands.AcquireInstruction)
    def convert_acquire(self, shift, instruction):
        """Return converted `AcquireInstruction`.

        Args:
            shift(int): Offset time.
            instruction (AcquireInstruction): acquire instruction.
        Returns:
            dict: Dictionary of required parameters.
        """
        meas_level = self._run_config.get('meas_level', 2)

        command_dict = {
            'name': 'acquire',
            't0': shift + instruction.start_time,
            'duration': instruction.duration,
            'qubits': [q.index for q in instruction.acquires],
            'memory_slot': [m.index for m in instruction.mem_slots]
        }
        if meas_level == MeasLevel.CLASSIFIED:
            # setup discriminators
            if instruction.command.discriminator:
                command_dict.update({
                    'discriminators': [
                        QobjMeasurementOption(
                            name=instruction.command.discriminator.name,
                            params=instruction.command.discriminator.params)
                    ]
                })
            # setup register_slots
            if instruction.reg_slots:
                command_dict.update({
                    'register_slot': [regs.index for regs in instruction.reg_slots]
                })
        if meas_level in [MeasLevel.KERNELED, MeasLevel.CLASSIFIED]:
            # setup kernels
            if instruction.command.kernel:
                command_dict.update({
                    'kernels': [
                        QobjMeasurementOption(
                            name=instruction.command.kernel.name,
                            params=instruction.command.kernel.params)
                    ]
                })
        return self._qobj_model(**command_dict)

    def convert_single_acquires(self, shift, instruction,
                                qubits=None, memory_slot=None, register_slot=None):
        """Return converted `AcquireInstruction`, with options to override the qubits,
        memory_slot, and register_slot fields. This is useful for grouping
        AcquisitionInstructions which are operated on a single AcquireChannel and
        a single MemorySlot.

        Args:
            shift (int): Offset time.
            instruction (AcquireInstruction): acquire instruction.
            qubits (list(int)): A list of qubit indices to acquire.
            memory_slot (list(int)): A list of memory slot indices to store results.
            register_slot (list(int)): A list of register slot addresses to store results.
        Returns:
            dict: Dictionary of required parameters.
        """
        res = self.convert_acquire(shift, instruction)
        if qubits:
            res.qubits = qubits
        if memory_slot:
            res.memory_slot = memory_slot
        if register_slot:
            res.register_slot = register_slot
        return res

    @bind_instruction(commands.FrameChangeInstruction)
    def convert_frame_change(self, shift, instruction):
        """Return converted `FrameChangeInstruction`.

        Args:
            shift(int): Offset time.
            instruction (FrameChangeInstruction): frame change instruction.
        Returns:
            dict: Dictionary of required parameters.
        """
        command_dict = {
            'name': 'fc',
            't0': shift + instruction.start_time,
            'ch': instruction.channels[0].name,
            'phase': instruction.command.phase
        }
        return self._qobj_model(**command_dict)

    @bind_instruction(instructions.SetFrequency)
    def convert_set_frequency(self, shift, instruction):
        """ Return converted `SetFrequencyInstruction`.

        Args:
            shift (int): Offset time.
            instruction (SetFrequency): set frequency instruction.

        Returns:
            dict: Dictionary of required parameters.
        """
        command_dict = {
            'name': 'sf',
            't0': shift+instruction.start_time,
            'ch': instruction.channel.name,
            'frequency': instruction.frequency
        }
        return self._qobj_model(**command_dict)

    @bind_instruction(instructions.ShiftPhase)
    def convert_shift_phase(self, shift, instruction):
        """Return converted `ShiftPhase`.

        Args:
            shift(int): Offset time.
            instruction (ShiftPhase): Shift phase instruction.
        Returns:
            dict: Dictionary of required parameters.
        """
        command_dict = {
            'name': 'fc',
            't0': shift + instruction.start_time,
            'ch': instruction.channel.name,
            'phase': instruction.phase
        }
        return self._qobj_model(**command_dict)

    @bind_instruction(commands.PersistentValueInstruction)
    def convert_persistent_value(self, shift, instruction):
        """Return converted `PersistentValueInstruction`.

        Args:
            shift(int): Offset time.
            instruction (PersistentValueInstruction): persistent value instruction.
        Returns:
            dict: Dictionary of required parameters.
        """
        warnings.warn("The PersistentValue command is deprecated. Use qiskit.pulse.ConstantPulse "
                      "instead.", DeprecationWarning)
        command_dict = {
            'name': 'pv',
            't0': shift + instruction.start_time,
            'ch': instruction.channels[0].name,
            'val': instruction.command.value
        }
        return self._qobj_model(**command_dict)

    @bind_instruction(commands.PulseInstruction)
    def convert_drive(self, shift, instruction):
        """Return converted `PulseInstruction`.

        Args:
            shift(int): Offset time.
            instruction (PulseInstruction): drive instruction.
        Returns:
            dict: Dictionary of required parameters.
        """
        command_dict = {
            'name': instruction.command.name,
            't0': shift + instruction.start_time,
            'ch': instruction.channels[0].name
        }
        return self._qobj_model(**command_dict)

    @bind_instruction(commands.ParametricInstruction)
    def convert_parametric(self, shift, instruction):
        """Return the converted `ParametricInstruction`.

        Args:
            shift (int): Offset time.
            instruction (ParametricInstruction): An instance of a ParametricInstruction subclass.
        Returns:
            dict: Dictionary of required parameters.
        """
        command_dict = {
            'name': 'parametric_pulse',
            'pulse_shape': ParametricPulseShapes(type(instruction.command)).name,
            't0': shift + instruction.start_time,
            'ch': instruction.channels[0].name,
            'parameters': instruction.command.parameters
        }
        return self._qobj_model(**command_dict)

<<<<<<< HEAD
    @bind_instruction(instructions.Play)
    def convert_play(self, shift, instruction):
        """Return the converted `Play`.

        Args:
            shift (int): Offset time.
            instruction (Play): An instance of Play.
        Returns:
            dict: Dictionary of required parameters.
        """
        if isinstance(instruction.pulse, pulse_lib.ParametricPulse):
            command_dict = {
                'name': 'parametric_pulse',
                'pulse_shape': ParametricPulseShapes(type(instruction.pulse)).name,
                't0': shift + instruction.start_time,
                'ch': instruction.channel.name,
                'parameters': instruction.pulse.parameters
            }
        else:
            command_dict = {
                'name': instruction.name,
                't0': shift + instruction.start_time,
                'ch': instruction.channel.name
            }

        return self._qobj_model(**command_dict)

    @bind_instruction(commands.Snapshot)
=======
    @bind_instruction(instructions.Snapshot)
>>>>>>> 4c6e1eae
    def convert_snapshot(self, shift, instruction):
        """Return converted `Snapshot`.

        Args:
            shift(int): Offset time.
            instruction (Snapshot): snapshot instruction.
        Returns:
            dict: Dictionary of required parameters.
        """
        command_dict = {
            'name': 'snapshot',
            't0': shift + instruction.start_time,
            'label': instruction.label,
            'type': instruction.type
        }
        return self._qobj_model(**command_dict)


class QobjToInstructionConverter:
    """Converts Qobj models to pulse Instructions
    """
    # pylint: disable=invalid-name,missing-return-type-doc
    # class level tracking of conversion methods
    bind_name = ConversionMethodBinder()
    chan_regex = re.compile(r'([a-zA-Z]+)(\d+)')

    def __init__(self, pulse_library, buffer=0, **run_config):
        """Create new converter.

        Args:
             pulse_library (List[PulseLibraryItem]): Pulse library to be used in conversion
             buffer (int): Channel buffer
             run_config (dict): experimental configuration.
        """
        if buffer:
            warnings.warn("Buffers are no longer supported. Please use an explicit Delay.")
        self._run_config = run_config

        # bind pulses to conversion methods
        for pulse in pulse_library:
            self.bind_pulse(pulse)

    def __call__(self, instruction):

        method = self.bind_name.get_bound_method(instruction.name)
        return method(self, instruction)

    def get_channel(self, channel):
        """Parse and retrieve channel from ch string.

        Args:
            channel (str): Channel to match

        Returns:
            (Channel, int): Matched channel

        Raises:
            PulseError: Is raised if valid channel is not matched
        """
        match = self.chan_regex.match(channel)
        if match:
            prefix, index = match.group(1), int(match.group(2))

            if prefix == channels.DriveChannel.prefix:
                return channels.DriveChannel(index)
            elif prefix == channels.MeasureChannel.prefix:
                return channels.MeasureChannel(index)
            elif prefix == channels.ControlChannel.prefix:
                return channels.ControlChannel(index)

        raise PulseError('Channel %s is not valid' % channel)

    @bind_name('acquire')
    def convert_acquire(self, instruction):
        """Return converted `AcquireInstruction`.

        Args:
            instruction (PulseQobjInstruction): acquire qobj
        Returns:
            Schedule: Converted and scheduled Instruction
        """
        t0 = instruction.t0
        duration = instruction.duration
        qubits = instruction.qubits
        acquire_channels = [channels.AcquireChannel(qubit) for qubit in qubits]

        mem_slots = [channels.MemorySlot(instruction.memory_slot[i]) for i in range(len(qubits))]

        if hasattr(instruction, 'register_slot'):
            register_slots = [channels.RegisterSlot(instruction.register_slot[i])
                              for i in range(len(qubits))]
        else:
            register_slots = [None] * len(qubits)

        discriminators = (instruction.discriminators
                          if hasattr(instruction, 'discriminators') else None)
        if not isinstance(discriminators, list):
            discriminators = [discriminators]
        if any(discriminators[i] != discriminators[0] for i in range(len(discriminators))):
            warnings.warn("Can currently only support one discriminator per acquire. Defaulting "
                          "to first discriminator entry.")
        discriminator = discriminators[0]
        if discriminator:
            discriminator = commands.Discriminator(name=discriminators[0].name,
                                                   params=discriminators[0].params)

        kernels = (instruction.kernels
                   if hasattr(instruction, 'kernels') else None)
        if not isinstance(kernels, list):
            kernels = [kernels]
        if any(kernels[0] != kernels[i] for i in range(len(kernels))):
            warnings.warn("Can currently only support one kernel per acquire. Defaulting to first "
                          "kernel entry.")
        kernel = kernels[0]
        if kernel:
            kernel = commands.Kernel(name=kernels[0].name, params=kernels[0].params)

        cmd = commands.Acquire(duration, discriminator=discriminator, kernel=kernel)
        schedule = Schedule()

        for acquire_channel, mem_slot, reg_slot in zip(acquire_channels, mem_slots, register_slots):
            schedule |= commands.AcquireInstruction(cmd, acquire_channel, mem_slot, reg_slot) << t0

        return schedule

    @bind_name('fc')
    def convert_shift_phase(self, instruction):
        """Return converted `ShiftPhase`.

        Args:
            instruction (PulseQobjInstruction): phase shift qobj instruction
        Returns:
            Schedule: Converted and scheduled Instruction
        """
        t0 = instruction.t0
        channel = self.get_channel(instruction.ch)
        phase = instruction.phase

        # This is parameterized
        if isinstance(phase, str):
            phase_expr = parse_string_expr(phase, partial_binding=False)

            def gen_fc_sched(*args, **kwargs):
                # this should be real value
                _phase = phase_expr(*args, **kwargs)
                return instructions.ShiftPhase(_phase, channel) << t0

            return ParameterizedSchedule(gen_fc_sched, parameters=phase_expr.params)

        return instructions.ShiftPhase(phase, channel) << t0

    @bind_name('sf')
    def convert_set_frequency(self, instruction):
        """Return converted `SetFrequencyInstruction`.

        Args:
            instruction (PulseQobjInstruction): set frequency qobj instruction
        Returns:
            Schedule: Converted and scheduled Instruction
        """
        t0 = instruction.t0
        channel = self.get_channel(instruction.ch)
        frequency = instruction.frequency

        if isinstance(frequency, str):
            frequency_expr = parse_string_expr(frequency, partial_binding=False)

            def gen_sf_schedule(*args, **kwargs):
                _frequency = frequency_expr(*args, **kwargs)
                return instructions.SetFrequency(_frequency, channel) << t0

            return ParameterizedSchedule(gen_sf_schedule, parameters=frequency_expr.params)

        return instructions.SetFrequency(frequency, channel) << t0

    @bind_name('pv')
    def convert_persistent_value(self, instruction):
        """Return converted `PersistentValueInstruction`.

        Args:
            instruction (PulseQobjInstruction): persistent value qobj
        Returns:
            Schedule: Converted and scheduled Instruction
        """
        t0 = instruction.t0
        channel = self.get_channel(instruction.ch)
        val = instruction.val

        # This is parameterized
        if isinstance(val, str):
            val_expr = parse_string_expr(val, partial_binding=False)

            def gen_pv_sched(*args, **kwargs):
                val = complex(val_expr(*args, **kwargs))
                return commands.PersistentValue(val)(channel) << t0

            return ParameterizedSchedule(gen_pv_sched, parameters=val_expr.params)

        return commands.PersistentValue(val)(channel) << t0

    def bind_pulse(self, pulse):
        """Bind the supplied pulse to a converter method by pulse name.

        Args:
            pulse (PulseLibraryItem): Pulse to bind
        """
        # pylint: disable=unused-variable
        pulse = pulse_lib.SamplePulse(pulse.samples, pulse.name)

        @self.bind_name(pulse.name)
        def convert_named_drive(self, instruction):
            """Return converted `PulseInstruction`.

            Args:
                instruction (PulseQobjInstruction): pulse qobj
            Returns:
                Schedule: Converted and scheduled pulse
            """
            t0 = instruction.t0
            channel = self.get_channel(instruction.ch)
            return pulse(channel) << t0

    @bind_name('parametric_pulse')
    def convert_parametric(self, instruction):
        """Return the ParametricPulse implementation that is described by the instruction.

        Args:
            instruction (PulseQobjInstruction): pulse qobj
        Returns:
            Schedule: Schedule containing the converted pulse
        """
        t0 = instruction.t0
        channel = self.get_channel(instruction.ch)
        command = ParametricPulseShapes[instruction.pulse_shape].value(**instruction.parameters)
        return command(channel) << t0

    @bind_name('snapshot')
    def convert_snapshot(self, instruction):
        """Return converted `Snapshot`.

        Args:
            instruction (PulseQobjInstruction): snapshot qobj
        Returns:
            Schedule: Converted and scheduled Snapshot
        """
        t0 = instruction.t0
        return instructions.Snapshot(instruction.label, instruction.type) << t0<|MERGE_RESOLUTION|>--- conflicted
+++ resolved
@@ -300,7 +300,6 @@
         }
         return self._qobj_model(**command_dict)
 
-<<<<<<< HEAD
     @bind_instruction(instructions.Play)
     def convert_play(self, shift, instruction):
         """Return the converted `Play`.
@@ -328,10 +327,7 @@
 
         return self._qobj_model(**command_dict)
 
-    @bind_instruction(commands.Snapshot)
-=======
     @bind_instruction(instructions.Snapshot)
->>>>>>> 4c6e1eae
     def convert_snapshot(self, shift, instruction):
         """Return converted `Snapshot`.
 
