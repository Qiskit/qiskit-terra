# This code is part of Qiskit.
#
# (C) Copyright IBM 2017, 2019.
#
# This code is licensed under the Apache License, Version 2.0. You may
# obtain a copy of this license in the LICENSE.txt file in the root directory
# of this source tree or at http://www.apache.org/licenses/LICENSE-2.0.
#
# Any modifications or derivative works of this code must retain this
# copyright notice, and modified files need to carry a notice indicating
# that they have been altered from the originals.

"""Helper class used to convert a user LO configuration into a list of frequencies."""

from qiskit.pulse.channels import DriveChannel, MeasureChannel
from qiskit.pulse.configuration import LoConfig
from qiskit.exceptions import QiskitError


class LoConfigConverter:
<<<<<<< HEAD
    """ This class supports to convert LoConfig into ~ ``lo_freq`` attribute of configs.
=======
    """This class supports to convert LoConfig into ~`lo_freq` attribute of configs.
>>>>>>> 65656458
    The format of LO frequency setup can be easily modified by replacing
    ``get_qubit_los`` and ``get_meas_los`` to align with your backend.
    """

<<<<<<< HEAD
    def __init__(self, qobj_model, qubit_lo_freq=None, meas_lo_freq=None,
                 qubit_lo_range=None, meas_lo_range=None, **run_config):
=======
    def __init__(
        self,
        qobj_model,
        qubit_lo_freq,
        meas_lo_freq,
        qubit_lo_range=None,
        meas_lo_range=None,
        **run_config,
    ):
>>>>>>> 65656458
        """Create new converter.

        Args:
            qobj_model (Union[PulseQobjExperimentConfig, QasmQobjExperimentConfig): qobj model for
                experiment config.
            qubit_lo_freq (Optional[List[float]]): List of default qubit LO frequencies in Hz.
            meas_lo_freq (Optional[List[float]]): List of default meas LO frequencies in Hz.
            qubit_lo_range (Optional[List[List[float]]]): List of qubit LO ranges,
                each of form ``[range_min, range_max]`` in Hz.
            meas_lo_range (Optional[List[List[float]]]): List of measurement LO ranges,
                each of form ``[range_min, range_max]`` in Hz.
            n_qubits (int): Number of qubits in the system.
            run_config (dict): experimental configuration.
        """
        self.qobj_model = qobj_model
        self.qubit_lo_freq = qubit_lo_freq
        self.meas_lo_freq = meas_lo_freq
        self.run_config = run_config
        self.n_qubits = self.run_config.get("n_qubits", None)

        self.default_lo_config = LoConfig()

        if qubit_lo_range:
            for i, lo_range in enumerate(qubit_lo_range):
                self.default_lo_config.add_lo_range(DriveChannel(i), lo_range)

        if meas_lo_range:
            for i, lo_range in enumerate(meas_lo_range):
                self.default_lo_config.add_lo_range(MeasureChannel(i), lo_range)

    def __call__(self, user_lo_config):
        """Return experiment config w/ LO values property configured.

        Args:
            user_lo_config (LoConfig): A dictionary of LOs to format.

        Returns:
            Union[PulseQobjExperimentConfig, QasmQobjExperimentConfig]: Qobj experiment config.
        """
        lo_config = {}

        q_los = self.get_qubit_los(user_lo_config)
        if q_los:
            lo_config["qubit_lo_freq"] = [freq / 1e9 for freq in q_los]

        m_los = self.get_meas_los(user_lo_config)
        if m_los:
            lo_config["meas_lo_freq"] = [freq / 1e9 for freq in m_los]

        return self.qobj_model(**lo_config)

    def get_qubit_los(self, user_lo_config):
        """Set experiment level qubit LO frequencies. Use default values from job level if
        experiment level values not supplied. If experiment level and job level values not supplied,
        raise an error. If configured LO frequency is the same as default, this method returns
        ``None``.

        Args:
            user_lo_config (LoConfig): A dictionary of LOs to format.

        Returns:
            List[float]: A list of qubit LOs.

        Raises:
            QiskitError: When LO frequencies are missing and no default is set at job level.
        """
        _q_los = None

        # try to use job level default values
        if self.qubit_lo_freq:
            _q_los = self.qubit_lo_freq.copy()
        # otherwise initialize list with ``None`` entries
        elif self.n_qubits:
            _q_los = [None] * self.n_qubits

        # fill experiment level LO's
        if _q_los:
            for channel, lo_freq in user_lo_config.qubit_los.items():
                self.default_lo_config.check_lo(channel, lo_freq)
                _q_los[channel.index] = lo_freq

            if _q_los == self.qubit_lo_freq:
                return None

            # if ``None`` remains in LO's, indicates default not provided and user value is missing
            # raise error
            if None in _q_los:
                raise QiskitError("Invalid experiment level qubit LO's. Must either pass values "
                                  "for all drive channels or pass 'default_qubit_los'.")

        return _q_los

    def get_meas_los(self, user_lo_config):
        """Set experiment level meas LO frequencies. Use default values from job level if experiment
        level values not supplied. If experiment level and job level values not supplied, raise an
        error. If configured LO frequency is the same as default, this method returns ``None``.

        Args:
            user_lo_config (LoConfig): A dictionary of LOs to format.

        Returns:
            List[float]: A list of measurement LOs.

        Raises:
            QiskitError: When LO frequencies are missing and no default is set at job level.
        """
        _m_los = None
        # try to use job level default values
        if self.meas_lo_freq:
            _m_los = self.meas_lo_freq.copy()
        # otherwise initialize list with ``None`` entries
        elif self.n_qubits:
            _m_los = [None] * self.n_qubits

        # fill experiment level LO's
        if _m_los:
            for channel, lo_freq in user_lo_config.meas_los.items():
                self.default_lo_config.check_lo(channel, lo_freq)
                _m_los[channel.index] = lo_freq

            if _m_los == self.meas_lo_freq:
                return None

            # if ``None`` remains in LO's, indicates default not provided and user value is missing
            # raise error
            if None in _m_los:
                raise QiskitError("Invalid experiment level measurement LO's. Must either pass "
                                  "values for all measurement channels or pass 'default_meas_los'.")

        return _m_los<|MERGE_RESOLUTION|>--- conflicted
+++ resolved
@@ -18,29 +18,20 @@
 
 
 class LoConfigConverter:
-<<<<<<< HEAD
-    """ This class supports to convert LoConfig into ~ ``lo_freq`` attribute of configs.
-=======
     """This class supports to convert LoConfig into ~`lo_freq` attribute of configs.
->>>>>>> 65656458
     The format of LO frequency setup can be easily modified by replacing
     ``get_qubit_los`` and ``get_meas_los`` to align with your backend.
     """
 
-<<<<<<< HEAD
-    def __init__(self, qobj_model, qubit_lo_freq=None, meas_lo_freq=None,
-                 qubit_lo_range=None, meas_lo_range=None, **run_config):
-=======
     def __init__(
         self,
         qobj_model,
-        qubit_lo_freq,
-        meas_lo_freq,
+        qubit_lo_freq=None,
+        meas_lo_freq=None,
         qubit_lo_range=None,
         meas_lo_range=None,
         **run_config,
     ):
->>>>>>> 65656458
         """Create new converter.
 
         Args:
