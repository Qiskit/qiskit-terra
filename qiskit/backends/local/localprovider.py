--- conflicted
+++ resolved
@@ -55,13 +55,7 @@
     def aliased_backend_names(self):
         return {
             'local_qasm_simulator': ['local_qasm_simulator_cpp',
-<<<<<<< HEAD
                                      'local_qasm_simulator_py'],
-=======
-                                     'local_qasm_simulator_projectq',
-                                     'local_qasm_simulator_py',
-                                     'local_clifford_simulator_cpp'],
->>>>>>> 4ec2e791
             'local_statevector_simulator': ['local_statevector_simulator_cpp',
                                             'local_statevector_simulator_py'],
             'local_unitary_simulator': ['local_unitary_simulator_cpp',
