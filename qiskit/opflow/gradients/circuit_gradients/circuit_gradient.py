--- conflicted
+++ resolved
@@ -72,18 +72,6 @@
     def _transpile_to_supported_operations(
         circuit: QuantumCircuit, supported_gates: Set[str]
     ) -> QuantumCircuit:
-<<<<<<< HEAD
-        """Unroll the given circuit into a gate set for which the gradients may be computed.
-
-        Args:
-            circuit: Quantum circuit to be unrolled into supported operations.
-
-        Returns:
-            Quantum circuit which is unrolled into supported operations.
-
-        Raises:
-            QiskitError: when circuit unrolling fails.
-=======
         """Transpile the given circuit into a gate set for which the gradients may be computed.
 
         Args:
@@ -96,7 +84,6 @@
 
         Raises:
             QiskitError: when circuit transpiling fails.
->>>>>>> 06795bfa
 
         """
         unique_ops = set(circuit.count_ops())
