--- conflicted
+++ resolved
@@ -676,8 +676,8 @@
             )
         else:
             raise ValueError(
-                "The decomposition of the auxiliary measurement "
-                "operator went wrong."
+                f"The auxiliary measurement operator passed {aux_meas_op} is not supported. "
+                "Only Y, Z, or Z - 1j * Y are valid."
             )
 
     def _gradient_states(
@@ -762,47 +762,8 @@
                             state = StateFn(meas_op, is_measurement=True) @ state
 
                         else:
-<<<<<<< HEAD
                             state = self._aux_meas_basis_trafo(aux_meas_op, state, state_op,
                                                                self._grad_combo_fn)
-=======
-                            if aux_meas_op == Z - 1j * Y:
-                                state_z = ListOp(
-                                    [state],
-                                    combo_fn=partial(self._grad_combo_fn, state_op=state_op),
-                                )
-                                pbc = PauliBasisChange(
-                                    replacement_fn=PauliBasisChange.measurement_replacement_fn
-                                )
-                                pbc = pbc.convert(-Y ^ (I ^ (state.num_qubits - 1)))
-                                state_y = pbc[-1] @ state
-                                state_y = ListOp(
-                                    [state_y],
-                                    combo_fn=partial(self._grad_combo_fn, state_op=state_op),
-                                )
-                                state = state_z - 1j * state_y
-
-                            elif aux_meas_op == -Y:
-                                pbc = PauliBasisChange(
-                                    replacement_fn=PauliBasisChange.measurement_replacement_fn
-                                )
-                                pbc = pbc.convert(aux_meas_op ^ (I ^ (state.num_qubits - 1)))
-                                state = pbc[-1] @ state
-                                state = -1 * ListOp(
-                                    [state],
-                                    combo_fn=partial(self._grad_combo_fn, state_op=state_op),
-                                )
-                            elif aux_meas_op == Z:
-                                state = ListOp(
-                                    [state],
-                                    combo_fn=partial(self._grad_combo_fn, state_op=state_op),
-                                )
-                            else:
-                                raise ValueError(
-                                    f"The auxiliary measurement operator passed {aux_meas_op}"
-                                    "is not supported. Only Y, Z, or Z - 1j * Y are valid."
-                                )
->>>>>>> 713d3a67
 
                         if param_expression != param:  # parameter is not identity, apply chain rule
                             param_grad = param_expression.gradient(param)
