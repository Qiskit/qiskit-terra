# This code is part of Qiskit.
#
# (C) Copyright IBM 2020, 2021.
#
# This code is licensed under the Apache License, Version 2.0. You may
# obtain a copy of this license in the LICENSE.txt file in the root directory
# of this source tree or at http://www.apache.org/licenses/LICENSE-2.0.
#
# Any modifications or derivative works of this code must retain this
# copyright notice, and modified files need to carry a notice indicating
# that they have been altered from the originals.

"""The module to compute the state gradient with the linear combination method."""

from collections.abc import Iterable
from copy import deepcopy
from functools import partial
from itertools import product
from typing import List, Optional, Tuple, Union

import scipy
import numpy as np
from qiskit.circuit import Gate, Instruction
from qiskit.circuit import (
    QuantumCircuit,
    QuantumRegister,
    ParameterVector,
    ParameterExpression,
    Parameter,
)
from qiskit.circuit.parametertable import ParameterTable
from qiskit.circuit.controlledgate import ControlledGate
from qiskit.circuit.library import SGate, SdgGate, XGate
from qiskit.circuit.library.standard_gates import (
    CXGate,
    CYGate,
    CZGate,
    IGate,
    RXGate,
    RXXGate,
    RYGate,
    RYYGate,
    RZGate,
    RZXGate,
    RZZGate,
    PhaseGate,
    UGate,
    ZGate,
)
from qiskit.quantum_info import partial_trace

from ...operator_base import OperatorBase
from ...list_ops.list_op import ListOp
from ...list_ops.composed_op import ComposedOp
from ...list_ops.summed_op import SummedOp
from ...operator_globals import Z, I, One, Zero, Y
from ...primitive_ops.primitive_op import PrimitiveOp
from ...state_fns.state_fn import StateFn
from ...state_fns.circuit_state_fn import CircuitStateFn
from ...state_fns.dict_state_fn import DictStateFn
from ...state_fns.vector_state_fn import VectorStateFn
from ...state_fns.sparse_vector_state_fn import SparseVectorStateFn
from ...exceptions import OpflowError
from ...expectations import PauliExpectation
from .circuit_gradient import CircuitGradient


class LinComb(CircuitGradient):
    """Compute the state gradient d⟨ψ(ω)|O(θ)|ψ(ω)〉/ dω respectively the gradients of the
    sampling probabilities of the basis states of
    a state |ψ(ω)〉w.r.t. ω.
    This method employs a linear combination of unitaries,
    see e.g. https://arxiv.org/pdf/1811.11184.pdf
    """

    # pylint: disable=signature-differs
    def convert(
        self,
        operator: OperatorBase,
        params: Union[
            ParameterExpression,
            ParameterVector,
            List[ParameterExpression],
            Tuple[ParameterExpression, ParameterExpression],
            List[Tuple[ParameterExpression, ParameterExpression]],
        ],
    ) -> OperatorBase:
        """Convert ``operator`` into an operator that represents the gradient w.r.t. ``params``.

        Args:
            operator: The operator we are taking the gradient of: ⟨ψ(ω)|O(θ)|ψ(ω)〉
            params: The parameters we are taking the gradient wrt: ω
                    If a ParameterExpression, ParameterVector or List[ParameterExpression] is given,
                    then the 1st order derivative of the operator is calculated.
                    If a Tuple[ParameterExpression, ParameterExpression] or
                    List[Tuple[ParameterExpression, ParameterExpression]]
                    is given, then the 2nd order derivative of the operator is calculated.

        Returns:
            An operator corresponding to the gradient resp. Hessian. The order is in accordance with
            the order of the given parameters.
        """

        return self._prepare_operator(operator, params)

    # pylint: disable=too-many-return-statements
<<<<<<< HEAD
    # pylint: disable=too-many-return-statements
    def _prepare_operator(self,
                          operator: OperatorBase,
                          params: Optional[Union[ParameterExpression, ParameterVector,
                                                 List[ParameterExpression],
                                                 Tuple[ParameterExpression, ParameterExpression],
                                                 List[Tuple[ParameterExpression,
                                                            ParameterExpression]]]] = None
                          ) -> OperatorBase:
        """Traverse the given operator to get back the adapted operator representing the gradient.
=======
    def _prepare_operator(
        self,
        operator: OperatorBase,
        params: Union[
            ParameterExpression,
            ParameterVector,
            List[ParameterExpression],
            Tuple[ParameterExpression, ParameterExpression],
            List[Tuple[ParameterExpression, ParameterExpression]],
        ],
    ) -> OperatorBase:
        """Traverse ``operator`` to get back the adapted operator representing the gradient.
>>>>>>> d14a1fba

        Args:
            operator: The operator we are taking the gradient of: ⟨ψ(ω)|O(θ)|ψ(ω)〉
            params: The parameters we are taking the gradient wrt: ω
                If a ``ParameterExpression```, ``ParameterVector`` or ``List[ParameterExpression]``
                is given, then the 1st order derivative of the operator is calculated.
                If a ``Tuple[ParameterExpression, ParameterExpression]`` or
                ``List[Tuple[ParameterExpression, ParameterExpression]]``
                is given, then the 2nd order derivative of the operator is calculated.

        Returns:
            The adapted operator.
            Measurement operators are attached with an additional Z term acting
            on an additional working qubit.
            Quantum states - which must be given as circuits - are adapted. An additional
            working qubit controls intercepting gates.
            See e.g. [1].

        Raises:
            ValueError: If ``operator`` does not correspond to an expectation value.
            TypeError: If the ``StateFn`` corresponding to the quantum state could not be extracted
                       from ``operator``.
            AquaError: If third or higher order gradients are requested.

        References:
            [1]: Evaluating analytic gradients on quantum hardware
                 Maria Schuld, Ville Bergholm, Christian Gogolin, Josh Izaac, and Nathan Killoran
                 Phys. Rev. A 99, 032331 – Published 21 March 2019

        """

        if isinstance(operator, ComposedOp):
            # Get the measurement and the state operator
            if not isinstance(operator.oplist[0], StateFn) or not operator.oplist[0].is_measurement:
                raise ValueError("The given operator does not correspond to an expectation value")
            if not isinstance(operator.oplist[-1], StateFn) or operator.oplist[-1].is_measurement:
                raise ValueError("The given operator does not correspond to an expectation value")
            if operator.oplist[0].is_measurement:
                meas = deepcopy(operator.oplist[0])
                meas = meas.primitive * meas.coeff
                if operator.coeff == 1j:
                    meas *= 1j
                    operator.oplist[0]._coeff *= 1j
                    operator._coeff /= 1j
                if len(operator.oplist) == 2:
                    state_op = operator.oplist[1]
                    if not isinstance(state_op, StateFn):
<<<<<<< HEAD
                        raise TypeError('The StateFn representing the quantum state could not be'
                                        'extracted.')
                    if isinstance(params, (ParameterExpression, ParameterVector)) or \
                            (isinstance(params, list) and all(isinstance(param, ParameterExpression)
                                                              for param in params)):
                        if np.iscomplex(meas.coeff):
                            self._phase_fix_operator = meas / 1j
                        # return self._gradient_states(state_op, meas_op=(Z ^ meas),
                        #                                 target_params=params)
                        return self._gradient_states(state_op, meas_op=(2 * Z ^ meas),
                                                        target_params=params)
                    elif isinstance(params, tuple) or \
                            (isinstance(params, list) and all(isinstance(param, tuple)
                                                              for param in params)):

                        return self._hessian_states(state_op,
                                                    meas_op=(4 * (Z ^ I ^ meas)),
                                                    target_params=params)  # type: ignore
                    else:
                        raise OpflowError('The linear combination gradient does only support the '
                                        'computation of 1st gradients and 2nd order gradients.')
=======
                        raise TypeError(
                            "The StateFn representing the quantum state could not be" "extracted."
                        )
                    if isinstance(params, (ParameterExpression, ParameterVector)) or (
                        isinstance(params, list)
                        and all(isinstance(param, ParameterExpression) for param in params)
                    ):

                        return self._gradient_states(
                            state_op, meas_op=(2 * ~StateFn(Z) ^ operator[0]), target_params=params
                        )
                    elif isinstance(params, tuple) or (
                        isinstance(params, list)
                        and all(isinstance(param, tuple) for param in params)
                    ):
                        return self._hessian_states(
                            state_op,
                            meas_op=(4 * ~StateFn(Z ^ I) ^ operator[0]),
                            target_params=params,
                        )  # type: ignore
                    else:
                        raise OpflowError(
                            "The linear combination gradient does only support the "
                            "computation of 1st gradients and 2nd order gradients."
                        )
>>>>>>> d14a1fba
                else:
                    state_op = deepcopy(operator)
                    state_op.oplist.pop(0)
                    if not isinstance(state_op, StateFn):
<<<<<<< HEAD
                        raise TypeError('The StateFn representing the quantum state could not be'
                                        'extracted.')

                    if isinstance(params, (ParameterExpression, ParameterVector)) or \
                            (isinstance(params, list) and all(isinstance(param, ParameterExpression)
                                                              for param in params)):
                        if np.iscomplex(meas.coeff):
                            self._phase_fix_operator = meas / 1j

                        return state_op.traverse(partial(self._gradient_states,
                                                         meas_op=(2 * Z ^ meas),
                                                         target_params=params))
                    elif isinstance(params, tuple) or \
                        (isinstance(params, list) and all(isinstance(param, tuple)
                                                          for param in params)):
                        return state_op.traverse(
                                partial(self._hessian_states,
                                        meas_op=(4 * Z ^ I ^ meas),
                                        target_params=params))

                    raise OpflowError('The linear combination gradient does onYly support the '
                                      'computation of 1st gradients and 2nd order gradients.')
=======
                        raise TypeError(
                            "The StateFn representing the quantum state could not be" "extracted."
                        )

                    if isinstance(params, (ParameterExpression, ParameterVector)) or (
                        isinstance(params, list)
                        and all(isinstance(param, ParameterExpression) for param in params)
                    ):
                        return state_op.traverse(
                            partial(
                                self._gradient_states,
                                meas_op=(2 * ~StateFn(Z) ^ operator[0]),
                                target_params=params,
                            )
                        )
                    elif isinstance(params, tuple) or (
                        isinstance(params, list)
                        and all(isinstance(param, tuple) for param in params)
                    ):
                        return state_op.traverse(
                            partial(
                                self._hessian_states,
                                meas_op=(4 * ~StateFn(Z ^ I) ^ operator[0]),
                                target_params=params,
                            )
                        )

                    raise OpflowError(
                        "The linear combination gradient does only support the computation "
                        "of 1st gradients and 2nd order gradients."
                    )
>>>>>>> d14a1fba
            else:
                return operator.traverse(partial(self._prepare_operator, params=params))
        elif isinstance(operator, ListOp):
            return operator.traverse(partial(self._prepare_operator, params=params))
        elif isinstance(operator, StateFn):
            if operator.is_measurement:
                return operator.traverse(partial(self._prepare_operator, params=params))
            else:
                if isinstance(params, (ParameterExpression, ParameterVector)) or (
                    isinstance(params, list)
                    and all(isinstance(param, ParameterExpression) for param in params)
                ):
                    return self._gradient_states(operator, target_params=params)
                elif isinstance(params, tuple) or (
                    isinstance(params, list) and all(isinstance(param, tuple) for param in params)
                ):
                    return self._hessian_states(operator, target_params=params)  # type: ignore
                else:
                    raise OpflowError(
                        "The linear combination gradient does only support the computation "
                        "of 1st gradients and 2nd order gradients."
                    )
        elif isinstance(operator, PrimitiveOp):
            return operator
        return operator


    @staticmethod
    def _grad_combo_fn(x, state_op):
        def get_result(item):
            if isinstance(item, (DictStateFn, SparseVectorStateFn)):
                item = item.primitive
            if isinstance(item, VectorStateFn):
                item = item.primitive.data
            if isinstance(item, dict):
                prob_dict = {}
                for key, val in item.items():
                    prob_counts = val * np.conj(val)
                    if int(key[0]) == 1:
                        prob_counts *= -1
                    suffix = key[1:]
                    prob_dict[suffix] = prob_dict.get(suffix, 0) + prob_counts
                for key in prob_dict:
                    prob_dict[key] *= 2
                return prob_dict
            elif isinstance(item, scipy.sparse.spmatrix):
                # Generate the operator which computes the linear combination
                trace = _z_exp(item)
                return trace
            elif isinstance(item, Iterable):
                # Generate the operator which computes the linear combination
                lin_comb_op = 2 * Z ^ (I ^ state_op.num_qubits)
                lin_comb_op = lin_comb_op.to_matrix()
                outer = np.outer(item, item.conj())
                return list(
                    np.diag(partial_trace(lin_comb_op.dot(outer), [state_op.num_qubits]).data)
                )
            else:
                raise TypeError(
                    "The state result should be either a DictStateFn or a VectorStateFn."
                )

        if not isinstance(x, Iterable):
            return get_result(x)
        elif len(x) == 1:
            return get_result(x[0])
        else:
            result = []
            for item in x:
                result.append(get_result(item))
            return result

    @staticmethod
    def _hess_combo_fn(x, state_op):
        def get_result(item):
            if isinstance(item, DictStateFn):
                item = item.primitive
            if isinstance(item, VectorStateFn):
                item = item.primitive.data
            if isinstance(item, Iterable):
                # Generate the operator which computes the linear combination
                lin_comb_op = 4 * (I ^ (state_op.num_qubits + 1)) ^ Z
                lin_comb_op = lin_comb_op.to_matrix()
                return list(
                    np.diag(
                        partial_trace(lin_comb_op.dot(np.outer(item, np.conj(item))), [0, 1]).data
                    )
                )
            elif isinstance(item, dict):
                prob_dict = {}
                for key, val in item.values():
                    prob_counts = val * np.conj(val)
                    if int(key[-1]) == 1:
                        prob_counts *= -1
                    prefix = key[:-2]
                    prob_dict[prefix] = prob_dict.get(prefix, 0) + prob_counts
                for key in prob_dict:
                    prob_dict[key] *= 4
                return prob_dict
            else:
                raise TypeError(
                    "The state result should be either a " "DictStateFn or a VectorStateFn."
                )

        if not isinstance(x, Iterable):
            return get_result(x)
        elif len(x) == 1:
            return get_result(x[0])
        else:
            result = []
            for item in x:
                result.append(get_result(item))
            return result

    @staticmethod
    def _gate_gradient_dict(gate: Gate) -> List[Tuple[List[complex], List[Instruction]]]:
        r"""Given a parameterized gate U(theta) with derivative
        dU(theta)/dtheta = sum_ia_iU(theta)V_i.
        This function returns a:=[a_0, ...] and V=[V_0, ...]
        Suppose U takes multiple parameters, i.e., U(theta^0, ... theta^k).
        The returned coefficients and gates are ordered accordingly.
        Only parameterized Qiskit gates are supported.

        Args:
            gate: The gate for which the derivative is being computed.

           Returns:
                The coefficients and the gates used for the metric computation for each parameter of
                the respective gates.
                [([a^0], [V^0]) ..., ([a^k], [V^k])]


        Raises:
            OpflowError: If the input gate is controlled by another state but '|1>^{\otimes k}'
            TypeError: If the input gate is not a supported parameterized gate.
        """

        # pylint: disable=too-many-return-statements
        if isinstance(gate, PhaseGate):
            # theta
            return [([0.5j, -0.5j], [IGate(), CZGate()])]
        if isinstance(gate, UGate):
            # theta, lambda, phi
            return [([-0.5j], [CZGate()]), ([-0.5j], [CZGate()]), ([-0.5j], [CZGate()])]
        if isinstance(gate, RXGate):
            # theta
            return [([-0.5j], [CXGate()])]
        if isinstance(gate, RYGate):
            # theta
            return [([-0.5j], [CYGate()])]
        if isinstance(gate, RZGate):
            # theta
            return [([-0.5j], [CZGate()])]
        if isinstance(gate, RXXGate):
            # theta
            cxx_circ = QuantumCircuit(3)
            cxx_circ.cx(0, 1)
            cxx_circ.cx(0, 2)
            cxx = cxx_circ.to_instruction()
            return [([-0.5j], [cxx])]
        if isinstance(gate, RYYGate):
            # theta
            cyy_circ = QuantumCircuit(3)
            cyy_circ.cy(0, 1)
            cyy_circ.cy(0, 2)
            cyy = cyy_circ.to_instruction()
            return [([-0.5j], [cyy])]
        if isinstance(gate, RZZGate):
            # theta
            czz_circ = QuantumCircuit(3)
            czz_circ.cz(0, 1)
            czz_circ.cz(0, 2)
            czz = czz_circ.to_instruction()
            return [([-0.5j], [czz])]
        if isinstance(gate, RZXGate):
            # theta
            czx_circ = QuantumCircuit(3)
            czx_circ.cx(0, 2)
            czx_circ.cz(0, 1)
            czx = czx_circ.to_instruction()
            return [([-0.5j], [czx])]
        if isinstance(gate, ControlledGate):
            # TODO support arbitrary control states
            if gate.ctrl_state != 2 ** gate.num_ctrl_qubits - 1:
                raise OpflowError(
                    "Function only support controlled gates with control state `1` on all control "
                    "qubits."
                )

            base_coeffs_gates = LinComb._gate_gradient_dict(gate.base_gate)
            coeffs_gates = []
            # The projectors needed for the gradient of a controlled gate are integrated by a sum
            # of gates.
            # The following line generates the decomposition gates.

            proj_gates_controlled = [
                [(-1) ** p.count(ZGate()), p]
                for p in product([IGate(), ZGate()], repeat=gate.num_ctrl_qubits)
            ]
            for base_coeffs, base_gates in base_coeffs_gates:  # loop over parameters
                coeffs = []
                gates = []
                for phase, proj_gates in proj_gates_controlled:
                    coeffs.extend([phase * c / (2 ** gate.num_ctrl_qubits) for c in base_coeffs])
                    for base_gate in base_gates:
                        controlled_circ = QuantumCircuit(gate.num_ctrl_qubits + gate.num_qubits)
                        for i, proj_gate in enumerate(proj_gates):
                            if isinstance(proj_gate, ZGate):
                                controlled_circ.cz(0, i + 1)
                        if not isinstance(base_gate, IGate):
                            controlled_circ.append(
                                base_gate,
                                [
                                    0,
                                    range(
                                        gate.num_ctrl_qubits + 1,
                                        gate.num_ctrl_qubits + gate.num_qubits,
                                    ),
                                ],
                            )
                        gates.append(controlled_circ.to_instruction())
                c_g = (coeffs, gates)
                coeffs_gates.append(c_g)
            return coeffs_gates

        raise TypeError("Unrecognized parameterized gate, {}".format(gate))

    @staticmethod
    def apply_grad_gate(
        circuit,
        gate,
        param_index,
        grad_gate,
        grad_coeff,
        qr_superpos,
        open_ctrl=False,
        trim_after_grad_gate=False,
    ):
        """Util function to apply a gradient gate for the linear combination of unitaries method.

        Replaces the ``gate`` instance in ``circuit`` with ``grad_gate`` using ``qr_superpos`` as
        superposition qubit. Also adds the appropriate sign-fix gates on the superposition qubit.

        Args:
            circuit (QuantumCircuit): The circuit in which to do the replacements.
            gate (Gate): The gate instance to replace.
            param_index (int): The index of the parameter in ``gate``.
            grad_gate (Gate): A controlled gate encoding the gradient of ``gate``.
            grad_coeff (float): A coefficient to the gradient component. Might not be one if the
                gradient contains multiple summed terms.
            qr_superpos (QuantumRegister): A ``QuantumRegister`` of size 1 contained in ``circuit``
                that is used as control for ``grad_gate``.
            open_ctrl (bool): If True use an open control for ``grad_gate`` instead of closed.
            trim_after_grad_gate (bool): If True remove all gates after the ``grad_gate``. Can
                be used to reduce the circuit depth in e.g. computing an overlap of gradients.

        Returns:
            QuantumCircuit: A copy of the original circuit with the gradient gate added.

        Raises:
            RuntimeError: If ``gate`` is not in ``circuit``.
        """
        # copy the input circuit taking the gates by reference
        out = QuantumCircuit(*circuit.qregs)
        out._data = circuit._data.copy()
        out._parameter_table = ParameterTable(
            {param: values.copy() for param, values in circuit._parameter_table.items()}
        )

        # get the data index and qubits of the target gate  TODO use built-in
        gate_idx, gate_qubits = None, None
        for i, (op, qarg, _) in enumerate(out._data):
            if op is gate:
                gate_idx, gate_qubits = i, qarg
                break
        if gate_idx is None:
            raise RuntimeError("The specified gate could not be found in the circuit data.")

        # initialize replacement instructions
        replacement = []

        # insert the phase fix before the target gate better documentation
        sign = np.sign(grad_coeff)
        is_complex = np.iscomplex(grad_coeff)

        if sign < 0 and is_complex:
            replacement.append((SdgGate(), qr_superpos[:], []))
        elif sign < 0:
            replacement.append((ZGate(), qr_superpos[:], []))
        elif is_complex:
            replacement.append((SGate(), qr_superpos[:], []))
        # else no additional gate required

        # open control if specified
        if open_ctrl:
            replacement += [(XGate(), qr_superpos[:], [])]

        # compute the replacement
        if isinstance(gate, UGate) and param_index == 0:
            theta = gate.params[2]
            rz_plus, rz_minus = RZGate(theta), RZGate(-theta)
            replacement += [(rz_plus, [qubit], []) for qubit in gate_qubits]
            replacement += [(RXGate(np.pi / 2), [qubit], []) for qubit in gate_qubits]
            replacement.append((grad_gate, qr_superpos[:] + gate_qubits, []))
            replacement += [(RXGate(-np.pi / 2), [qubit], []) for qubit in gate_qubits]
            replacement += [(rz_minus, [qubit], []) for qubit in gate_qubits]

            # update parametertable if necessary
            if isinstance(theta, ParameterExpression):
                out._update_parameter_table(rz_plus)
                out._update_parameter_table(rz_minus)

            if open_ctrl:
                replacement += [(XGate(), qr_superpos[:], [])]

            if not trim_after_grad_gate:
                replacement.append((gate, gate_qubits, []))

        elif isinstance(gate, UGate) and param_index == 1:
            # gradient gate is applied after the original gate in this case
            replacement.append((gate, gate_qubits, []))
            replacement.append((grad_gate, qr_superpos[:] + gate_qubits, []))
            if open_ctrl:
                replacement += [(XGate(), qr_superpos[:], [])]

        else:
            replacement.append((grad_gate, qr_superpos[:] + gate_qubits, []))
            if open_ctrl:
                replacement += [(XGate(), qr_superpos[:], [])]
            if not trim_after_grad_gate:
                replacement.append((gate, gate_qubits, []))

        # replace the parameter we compute the derivative of with the replacement
        # TODO can this be done more efficiently?
        if trim_after_grad_gate:  # remove everything after the gradient gate
            out._data[gate_idx:] = replacement
            # reset parameter table
            table = ParameterTable()
            for op, _, _ in out._data:
                for idx, param_expression in enumerate(op.params):
                    if isinstance(param_expression, ParameterExpression):
                        for param in param_expression.parameters:
                            if param not in table.keys():
                                table[param] = [(op, idx)]
                            else:
                                table[param].append((op, idx))

            out._parameter_table = table

        else:
            out._data[gate_idx : gate_idx + 1] = replacement

        return out

    def _gradient_states(
        self,
        state_op: StateFn,
        meas_op: Union[OperatorBase, bool] = True,
        target_params: Optional[Union[Parameter, List[Parameter]]] = None,
        open_ctrl: bool = False,
        trim_after_grad_gate: bool = False,
    ) -> ListOp:
        """Generate the gradient states.

        Args:
            state_op: The operator representing the quantum state for which we compute the gradient.
            meas_op: The operator representing the observable for which we compute the gradient.
            target_params: The parameters we are taking the gradient wrt: ω
        Returns:
            ListOp of StateFns as quantum circuits which are the states w.r.t. which we compute the
            gradient. If a parameter appears multiple times, one circuit is created per
            parameterized gates to compute the product rule.
        Raises:
            AquaError: If one of the circuits could not be constructed.
            TypeError: If the operators is of unsupported type.
        """
        qr_superpos = QuantumRegister(1)
        state_qc = QuantumCircuit(*state_op.primitive.qregs, qr_superpos)
        state_qc.h(qr_superpos)
        phase_fix = False
        if not isinstance(meas_op, bool):
            if meas_op is not None:
                meas_op = meas_op.reduce()

            if np.iscomplex(meas_op._coeff):
                phase_fix = True
                phase_fix_observable = SummedOp([Z ^ (I ^ state_op.num_qubits),
                                         -1j * Y ^ (I ^ state_op.num_qubits)])
                state_qc.s(qr_superpos)
                meas_op._coeff /= 1j

            # print(state_qc)
            # print(meas_op, 'meas_op')

        state_qc.compose(state_op.primitive, inplace=True)

        # Define the working qubit to realize the linear combination of unitaries
        if not isinstance(target_params, (list, np.ndarray)):
            target_params = [target_params]
        if phase_fix:
            # First, the operators are computed which can compensate for a potential phase-mismatch
            # between target and trained state, i.e.〈ψ|∂lψ〉
            gradient_states = LinComb()._gradient_states(
                state_op, meas_op=phase_fix_observable, target_params=target_params,
                open_ctrl=True, trim_after_grad_gate=True)

            if type(gradient_states) == ListOp:  # pylint: disable=unidiomatic-typecheck
                phase_fix_states = gradient_states.oplist
            else:
                phase_fix_states = [gradient_states]

        oplist = []
        for i, param in enumerate(target_params):
            if param not in state_qc.parameters:
                oplist += [~Zero @ One]
            else:
                param_gates = state_qc._parameter_table[param]
                sub_oplist = []
                for gate, idx in param_gates:
                    grad_coeffs, grad_gates = self._gate_gradient_dict(gate)[idx]

                    # construct the states
                    for grad_coeff, grad_gate in zip(grad_coeffs, grad_gates):
                        grad_circuit = self.apply_grad_gate(
                            state_qc,
                            gate,
                            idx,
                            grad_gate,
                            grad_coeff,
                            qr_superpos,
                            open_ctrl,
                            trim_after_grad_gate,
                        )
                        # apply final Hadamard on superposition qubit
                        grad_circuit.h(qr_superpos)

                        # compute the correct coefficient and append to list of circuits
                        coeff = np.sqrt(np.abs(grad_coeff)) * state_op.coeff
                        state = CircuitStateFn(grad_circuit, coeff=coeff)

                        # apply the chain rule if the parameter expression if required
                        param_expression = gate.params[idx]

                        if isinstance(meas_op, OperatorBase):
                            # state = meas_op @ state
                            state = StateFn(meas_op, is_measurement=True) @ state
                            # state = PauliExpectation().convert(state).reduce()
                        elif meas_op is True:
                            state = ListOp(
                                [state], combo_fn=partial(self._grad_combo_fn, state_op=state_op)
                            )

                        if param_expression != param:  # parameter is not identity, apply chain rule
                            param_grad = param_expression.gradient(param)
                            state *= param_grad
                        sub_oplist += [state]

                if phase_fix:
                    # Add phase fix according to
                    # https://quantum-journal.org/papers/q-2019-10-07-191/pdf/
                    def phase_fix_combo_fn(x):
                        return 2 * np.imag(x[0] * x[1]) # 2 correct
                    phase_fix_exp_op = self._phase_fix_operator
                    phase_fix_exp_val = StateFn(phase_fix_exp_op, is_measurement=True) @ state_op
                    # phase_fix_exp_val = PauliExpectation().convert(~StateFn(phase_fix_exp_op) @
                    #                     state_op).reduce()

                    phase_fix = ListOp([phase_fix_states[i], phase_fix_exp_val],
                                       combo_fn=phase_fix_combo_fn)
                    oplist += [SummedOp(sub_oplist) + phase_fix if len(sub_oplist) > 1
                               else sub_oplist[0] + phase_fix]
                else:
                    oplist += [SummedOp(sub_oplist) if len(sub_oplist) > 1 else sub_oplist[0]]

        return ListOp(oplist) if len(oplist) > 1 else oplist[0]

    def _hessian_states(
        self,
        state_op: StateFn,
        meas_op: Optional[OperatorBase] = None,
        target_params: Optional[
            Union[
                Tuple[ParameterExpression, ParameterExpression],
                List[Tuple[ParameterExpression, ParameterExpression]],
            ]
        ] = None,
    ) -> OperatorBase:
        """Generate the operator states whose evaluation returns the Hessian (items).

        Args:
            state_op: The operator representing the quantum state for which we compute the Hessian.
            meas_op: The operator representing the observable for which we compute the gradient.
            target_params: The parameters we are computing the Hessian wrt: ω

        Returns:
            Operators which give the Hessian. If a parameter appears multiple times, one circuit is
            created per parameterized gates to compute the product rule.

        Raises:
            AquaError: If one of the circuits could not be constructed.
            TypeError: If ``operator`` is of unsupported type.
        """
        if not isinstance(target_params, list):
            target_params = [target_params]

        if not all(isinstance(params, tuple) for params in target_params):
            raise TypeError(
                "Please define in the parameters for which the Hessian is evaluated "
                "either as parameter tuple or a list of parameter tuples"
            )

        # create circuit with two additional qubits
        qr_add0 = QuantumRegister(1, "s0")
        qr_add1 = QuantumRegister(1, "s1")
        state_qc = QuantumCircuit(*state_op.primitive.qregs, qr_add0, qr_add1)

        # add hadamards
        state_qc.h(qr_add0)
        state_qc.h(qr_add1)

        # compose with the original circuit
        state_qc.compose(state_op.primitive, inplace=True)

        # create a copy of the original circuit with an additional working qubit register
        oplist = []
        for param_a, param_b in target_params:
            if param_a not in state_qc.parameters or param_b not in state_qc.parameters:
                oplist += [~Zero @ One]
            else:
                sub_oplist = []
                param_gates_a = state_qc._parameter_table[param_a]
                param_gates_b = state_qc._parameter_table[param_b]
                for gate_a, idx_a in param_gates_a:
                    grad_coeffs_a, grad_gates_a = self._gate_gradient_dict(gate_a)[idx_a]

                    for grad_coeff_a, grad_gate_a in zip(grad_coeffs_a, grad_gates_a):
                        grad_circuit = self.apply_grad_gate(
                            state_qc, gate_a, idx_a, grad_gate_a, grad_coeff_a, qr_add0
                        )

                        for gate_b, idx_b in param_gates_b:
                            grad_coeffs_b, grad_gates_b = self._gate_gradient_dict(gate_b)[idx_b]

                            for grad_coeff_b, grad_gate_b in zip(grad_coeffs_b, grad_gates_b):
                                hessian_circuit = self.apply_grad_gate(
                                    grad_circuit, gate_b, idx_b, grad_gate_b, grad_coeff_b, qr_add1
                                )

                                # final hadamards and CZ
                                hessian_circuit.h(qr_add0)
                                hessian_circuit.cz(qr_add1[0], qr_add0[0])
                                hessian_circuit.h(qr_add1)

                                coeff = state_op.coeff
                                coeff *= np.sqrt(np.abs(grad_coeff_a) * np.abs(grad_coeff_b))
                                state = CircuitStateFn(hessian_circuit, coeff=coeff)

                                if meas_op is not None:
                                    state = StateFn(meas_op, is_measurement=True) @ state
                                    # state = PauliExpectation().convert(state).reduce()
                                else:
                                    # special operator for probability gradients
                                    # uses combo_fn on list op with a single operator
                                    state = ListOp(
                                        [state],
                                        combo_fn=partial(self._hess_combo_fn, state_op=state_op),
                                    )

                                # Chain Rule Parameter Expression
                                param_grad = 1
                                for gate, idx, param in zip(
                                    [gate_a, gate_b], [idx_a, idx_b], [param_a, param_b]
                                ):
                                    param_expression = gate.params[idx]
                                    if param_expression != param:  # need to apply chain rule
                                        param_grad *= param_expression.gradient(param)

                                if param_grad != 1:
                                    state *= param_grad

                                sub_oplist += [state]

                oplist += [SummedOp(sub_oplist) if len(sub_oplist) > 1 else sub_oplist[0]]

        return ListOp(oplist) if len(oplist) > 1 else oplist[0]


def _z_exp(spmatrix):
    """Compute the sampling probabilities of the qubits after applying Z on the ancilla."""

    dok = spmatrix.todok()
    num_qubits = int(np.log2(dok.shape[1]))
    exp = scipy.sparse.dok_matrix((1, 2 ** (num_qubits - 1)))

    for index, amplitude in dok.items():
        binary = bin(index[1])[2:].zfill(num_qubits)
        sign = -1 if binary[0] == "1" else 1
        new_index = int(binary[1:], 2)
        exp[(0, new_index)] = exp[(0, new_index)] + 2 * sign * np.abs(amplitude) ** 2

    return exp<|MERGE_RESOLUTION|>--- conflicted
+++ resolved
@@ -104,18 +104,6 @@
         return self._prepare_operator(operator, params)
 
     # pylint: disable=too-many-return-statements
-<<<<<<< HEAD
-    # pylint: disable=too-many-return-statements
-    def _prepare_operator(self,
-                          operator: OperatorBase,
-                          params: Optional[Union[ParameterExpression, ParameterVector,
-                                                 List[ParameterExpression],
-                                                 Tuple[ParameterExpression, ParameterExpression],
-                                                 List[Tuple[ParameterExpression,
-                                                            ParameterExpression]]]] = None
-                          ) -> OperatorBase:
-        """Traverse the given operator to get back the adapted operator representing the gradient.
-=======
     def _prepare_operator(
         self,
         operator: OperatorBase,
@@ -128,7 +116,6 @@
         ],
     ) -> OperatorBase:
         """Traverse ``operator`` to get back the adapted operator representing the gradient.
->>>>>>> d14a1fba
 
         Args:
             operator: The operator we are taking the gradient of: ⟨ψ(ω)|O(θ)|ψ(ω)〉
@@ -176,7 +163,6 @@
                 if len(operator.oplist) == 2:
                     state_op = operator.oplist[1]
                     if not isinstance(state_op, StateFn):
-<<<<<<< HEAD
                         raise TypeError('The StateFn representing the quantum state could not be'
                                         'extracted.')
                     if isinstance(params, (ParameterExpression, ParameterVector)) or \
@@ -198,38 +184,11 @@
                     else:
                         raise OpflowError('The linear combination gradient does only support the '
                                         'computation of 1st gradients and 2nd order gradients.')
-=======
-                        raise TypeError(
-                            "The StateFn representing the quantum state could not be" "extracted."
-                        )
-                    if isinstance(params, (ParameterExpression, ParameterVector)) or (
-                        isinstance(params, list)
-                        and all(isinstance(param, ParameterExpression) for param in params)
-                    ):
-
-                        return self._gradient_states(
-                            state_op, meas_op=(2 * ~StateFn(Z) ^ operator[0]), target_params=params
-                        )
-                    elif isinstance(params, tuple) or (
-                        isinstance(params, list)
-                        and all(isinstance(param, tuple) for param in params)
-                    ):
-                        return self._hessian_states(
-                            state_op,
-                            meas_op=(4 * ~StateFn(Z ^ I) ^ operator[0]),
-                            target_params=params,
-                        )  # type: ignore
-                    else:
-                        raise OpflowError(
-                            "The linear combination gradient does only support the "
-                            "computation of 1st gradients and 2nd order gradients."
-                        )
->>>>>>> d14a1fba
+
                 else:
                     state_op = deepcopy(operator)
                     state_op.oplist.pop(0)
                     if not isinstance(state_op, StateFn):
-<<<<<<< HEAD
                         raise TypeError('The StateFn representing the quantum state could not be'
                                         'extracted.')
 
@@ -252,39 +211,6 @@
 
                     raise OpflowError('The linear combination gradient does onYly support the '
                                       'computation of 1st gradients and 2nd order gradients.')
-=======
-                        raise TypeError(
-                            "The StateFn representing the quantum state could not be" "extracted."
-                        )
-
-                    if isinstance(params, (ParameterExpression, ParameterVector)) or (
-                        isinstance(params, list)
-                        and all(isinstance(param, ParameterExpression) for param in params)
-                    ):
-                        return state_op.traverse(
-                            partial(
-                                self._gradient_states,
-                                meas_op=(2 * ~StateFn(Z) ^ operator[0]),
-                                target_params=params,
-                            )
-                        )
-                    elif isinstance(params, tuple) or (
-                        isinstance(params, list)
-                        and all(isinstance(param, tuple) for param in params)
-                    ):
-                        return state_op.traverse(
-                            partial(
-                                self._hessian_states,
-                                meas_op=(4 * ~StateFn(Z ^ I) ^ operator[0]),
-                                target_params=params,
-                            )
-                        )
-
-                    raise OpflowError(
-                        "The linear combination gradient does only support the computation "
-                        "of 1st gradients and 2nd order gradients."
-                    )
->>>>>>> d14a1fba
             else:
                 return operator.traverse(partial(self._prepare_operator, params=params))
         elif isinstance(operator, ListOp):
