--- conflicted
+++ resolved
@@ -38,11 +38,16 @@
 
 class NaturalGradient(GradientBase):
     r"""Convert an operator expression to the first-order gradient.
+
     Given an ill-posed inverse problem
+
         x = arg min{||Ax-C||^2} (1)
+
     one can use regularization schemes can be used to stabilize the system and find a numerical
     solution
+
         x_lambda = arg min{||Ax-C||^2 + lambda*R(x)} (2)
+
     where R(x) represents the penalization term.
     """
 
@@ -85,8 +90,10 @@
             operator: The operator we are taking the gradient of.
             params: The parameters we are taking the gradient with respect to. If not explicitly
                 passed, they are inferred from the operator and sorted by name.
+
         Returns:
             An operator whose evaluation yields the NaturalGradient.
+
         Raises:
             TypeError: If ``operator`` does not represent an expectation value or the quantum
                 state is not ``CircuitStateFn``.
@@ -126,52 +133,6 @@
         return ListOp([grad, metric], combo_fn=combo_fn)
 
     @staticmethod
-<<<<<<< HEAD
-    def nat_grad_combo_fn(x, regularization=None):
-        """
-        Natural Gradient Function Implementation
-        Args:
-            x: Iterable consisting of Gradient, Quantum Geometric Tensor
-            regularization: Regularization method
-
-        Returns: Natural Gradient
-
-        """
-        c = x[0]
-        a = x[1]
-        if any(np.abs(np.imag(c_item)) > 1e-8 for c_item in c):
-            raise Warning("The imaginary part of the gradient are non-negligible.")
-        if np.any([[np.abs(np.imag(a_item)) > 1e-8 for a_item in a_row] for a_row in a]):
-            raise Warning("The imaginary part of the gradient are non-negligible.")
-        c = np.real(c)
-        a = np.real(a)
-
-        if regularization:
-            # If a regularization method is chosen then use a regularized solver to
-            # construct the natural gradient.
-            nat_grad = NaturalGradient._regularized_sle_solver(a, c, regularization=regularization)
-        else:
-            # Check if numerical instabilities lead to a metric which is not positive semidefinite
-            while True:
-                w, v = np.linalg.eigh(a)
-
-                if not all(ew >= -1e-8 for ew in w):
-                    raise Warning(
-                        "The underlying metric has ein Eigenvalue < ",
-                        -1e-8,
-                        ". Please use a regularized least-square solver for this " "problem.",
-                    )
-                if not all(ew >= 0 for ew in w):
-                    # If not all eigenvalues are non-negative, set them to a small positive
-                    # value
-                    w = [max(1e-10, ew) for ew in w]
-                    # Recompose the adapted eigenvalues with the eigenvectors to get a new metric
-                    a = np.real(v @ np.diag(w) @ np.linalg.inv(v))
-                else:
-                    # If all eigenvalues are non-negative use the metric
-                    break
-            nat_grad = np.linalg.lstsq(a, c, rcond=1e-2)[0]
-=======
     def nat_grad_combo_fn(x: tuple, regularization: Optional[str] = None) -> np.ndarray:
         r"""
         Natural Gradient Function Implementation.
@@ -230,26 +191,23 @@
                 # Recompose the adapted eigenvalues with the eigenvectors to get a new metric
                 metric = np.real(v @ np.diag(w) @ np.linalg.inv(v))
             nat_grad = np.linalg.lstsq(metric, gradient, rcond=RCOND)[0]
->>>>>>> 688cf6ab
         return nat_grad
 
     @property
     def qfi_method(self) -> CircuitQFI:
         """Returns ``CircuitQFI``.
-<<<<<<< HEAD
-        Returns: ``CircuitQFI``
-=======
 
         Returns: ``CircuitQFI``.
 
->>>>>>> 688cf6ab
         """
         return self._qfi_method.qfi_method
 
     @property
     def regularization(self) -> Optional[str]:
         """Returns the regularization option.
+
         Returns: the regularization option.
+
         """
         return self._regularization
 
@@ -272,15 +230,6 @@
          <https://arxiv.org/pdf/1608.04571.pdf>`
 
         Args:
-<<<<<<< HEAD
-            a: see (1) and (2)
-            c: see (1) and (2)
-            reg_method: Given A, C and lambda the regularization method must return x_lambda
-            - see (2)
-            lambda1: left starting point for L-curve corner search
-            lambda4: right starting point for L-curve corner search
-            tol: termination threshold
-=======
             metric: See (1) and (2).
             gradient: See (1) and (2).
             reg_method: Given the metric, gradient and lambda the regularization method must return
@@ -289,25 +238,22 @@
             lambda4: Right starting point for L-curve corner search.
             tol: Termination threshold.
 
->>>>>>> 688cf6ab
         Returns:
             Regularization coefficient which is the solution to the regularization inverse problem.
         """
 
         def _get_curvature(x_lambda: List) -> float:
             """Calculate Menger curvature
+
             Menger, K. (1930).  Untersuchungen  ̈uber Allgemeine Metrik. Math. Ann.,103(1), 466–501
+
             Args:
-<<<<<<< HEAD
-                x_lambda: [[x_lambdaj], [x_lambdak], [x_lambdal]]
-                    lambdaj < lambdak < lambdal
-=======
                 ``x_lambda: [[x_lambdaj], [x_lambdak], [x_lambdal]]``
                     ``lambdaj < lambdak < lambdal``
 
->>>>>>> 688cf6ab
             Returns:
                 Menger Curvature
+
             """
             eps = []
             eta = []
@@ -414,10 +360,13 @@
             tol: precision of the regression solution
             solver: solver {‘auto’, ‘svd’, ‘cholesky’, ‘lsqr’, ‘sparse_cg’, ‘sag’, ‘saga’}
             random_state: seed for the pseudo random number generator used when data is shuffled
+
         Returns:
            regularization coefficient, solution to the regularization inverse problem
+
         Raises:
             MissingOptionalLibraryError: scikit-learn not installed
+
         """
         from sklearn.linear_model import Ridge
 
@@ -467,6 +416,7 @@
         x_lambda = arg min{||Ax-C||^2/(2*n_samples) + lambda*||x||_1} (4)
         `Scikit Learn Lasso Regression
         <https://scikit-learn.org/stable/modules/generated/sklearn.linear_model.Lasso.html>`
+
         Args:
             metric: Matrix of size mxn.
             gradient: Vector of size m.
@@ -485,10 +435,13 @@
             positive: if True force positive coefficients
             random_state: seed for the pseudo random number generator used when data is shuffled
             selection: {'cyclic', 'random'}
+
         Returns:
             regularization coefficient, solution to the regularization inverse problem
+
         Raises:
             MissingOptionalLibraryError: scikit-learn not installed
+
         """
         from sklearn.linear_model import Lasso
 
@@ -541,8 +494,10 @@
             alpha: perturbation coefficient for 'perturb_diag_elements' and 'perturb_diag'
             tol_norm_x: tolerance for the norm of x
             tol_cond_a: tolerance for the condition number of A
+
         Returns:
             solution to the regularized system of linear equations
+
         """
         if regularization == "ridge":
             _, x = NaturalGradient._ridge(metric, gradient, lambda1=lambda1)
