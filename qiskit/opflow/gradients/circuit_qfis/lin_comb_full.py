# This code is part of Qiskit.
#
# (C) Copyright IBM 2020, 2023.
#
# This code is licensed under the Apache License, Version 2.0. You may
# obtain a copy of this license in the LICENSE.txt file in the root directory
# of this source tree or at http://www.apache.org/licenses/LICENSE-2.0.
#
# Any modifications or derivative works of this code must retain this
# copyright notice, and modified files need to carry a notice indicating
# that they have been altered from the originals.

"""The module for Quantum the Fisher Information."""

from typing import List, Union

import numpy as np
from qiskit.circuit import QuantumCircuit, QuantumRegister, ParameterVector, ParameterExpression
from qiskit.utils.arithmetic import triu_to_dense
from qiskit.utils.deprecation import deprecate_function_msg

from ...operator_base import OperatorBase
from ...list_ops.list_op import ListOp
from ...list_ops.summed_op import SummedOp
from ...operator_globals import I, Z, Y
from ...state_fns.state_fn import StateFn
from ...state_fns.circuit_state_fn import CircuitStateFn
from ..circuit_gradients.lin_comb import LinComb
from .circuit_qfi import CircuitQFI


class LinCombFull(CircuitQFI):
    r"""Deprecation: Compute the full Quantum Fisher Information (QFI).

    Given a pure, parameterized quantum state this class uses the linear combination of unitaries
    See also :class:`~qiskit.opflow.QFI`.
    """

<<<<<<< HEAD
    # pylint: disable=signature-differs, arguments-differ
    @deprecate_function_msg(
        version="0.24.0",
        old_module="opflow",
        old_name="LinCombFull",
        url="https://qisk.it/opflow_migration",
    )
=======
>>>>>>> bf3bb96c
    def __init__(
        self,
        aux_meas_op: OperatorBase = Z,
        phase_fix: bool = True,
    ):
        """
        Args:
            aux_meas_op: The operator that the auxiliary qubit is measured with respect to.
                For ``aux_meas_op = Z`` we compute 4Re[(dω⟨ψ(ω)|)O(θ)|ψ(ω)〉],
                for ``aux_meas_op = -Y`` we compute 4Im[(dω⟨ψ(ω)|)O(θ)|ψ(ω)〉], and
                for ``aux_meas_op = Z - 1j * Y`` we compute 4(dω⟨ψ(ω)|)O(θ)|ψ(ω)〉.
            phase_fix: Whether or not to compute and add the additional phase fix term
                Re[(dω⟨<ψ(ω)|)|ψ(ω)><ψ(ω)|(dω|ψ(ω))>].
        Raises:
            ValueError: If the provided auxiliary measurement operator is not supported.
        """
        super().__init__()
        if aux_meas_op not in [Z, -Y, (Z - 1j * Y)]:
            raise ValueError(
                "This auxiliary measurement operator is currently not supported. Please choose "
                "either Z, -Y, or Z - 1j * Y. "
            )
        self._aux_meas_op = aux_meas_op
        self._phase_fix = phase_fix

    def convert(
        self,
        operator: CircuitStateFn,
        params: Union[ParameterExpression, ParameterVector, List[ParameterExpression]],
    ) -> ListOp:
        r"""
        Args:
            operator: The operator corresponding to the quantum state :math:`|\psi(\omega)\rangle`
                for which we compute the QFI.
            params: The parameters :math:`\omega` with respect to which we are computing the QFI.
        Returns:
            A ``ListOp[ListOp]`` where the operator at position ``[k][l]`` corresponds to the matrix
            element :math:`k, l` of the QFI.

        Raises:
            TypeError: If ``operator`` is an unsupported type.
        """
        # QFI & phase fix observable
        qfi_observable = StateFn(
            4 * self._aux_meas_op ^ (I ^ operator.num_qubits), is_measurement=True
        )

        # Check if the given operator corresponds to a quantum state given as a circuit.
        if not isinstance(operator, CircuitStateFn):
            raise TypeError(
                "LinCombFull is only compatible with states that are given as "
                f"CircuitStateFn, not {type(operator)}"
            )

        # If a single parameter is given wrap it into a list.
        if isinstance(params, ParameterExpression):
            params = [params]
        elif isinstance(params, ParameterVector):
            params = params[:]  # unroll to list

        if self._phase_fix:
            # First, the operators are computed which can compensate for a potential phase-mismatch
            # between target and trained state, i.e.〈ψ|∂lψ〉
            phase_fix_observable = I ^ operator.num_qubits
            gradient_states = LinComb(aux_meas_op=(Z - 1j * Y))._gradient_states(
                operator,
                meas_op=phase_fix_observable,
                target_params=params,
                open_ctrl=False,
                trim_after_grad_gate=True,
            )

            # pylint: disable=unidiomatic-typecheck
            if type(gradient_states) == ListOp:
                phase_fix_states = gradient_states.oplist
            else:
                phase_fix_states = [gradient_states]

        # Get  4 * Re[〈∂kψ|∂lψ]
        qfi_operators = []
        # Add a working qubit
        qr_work = QuantumRegister(1, "work_qubit")
        state_qc = QuantumCircuit(*operator.primitive.qregs, qr_work)
        state_qc.h(qr_work)
        # unroll separately from the H gate since we need the H gate to be the first
        # operation in the data attributes of the circuit
        unrolled = LinComb._transpile_to_supported_operations(
            operator.primitive, LinComb.SUPPORTED_GATES
        )
        state_qc.compose(unrolled, inplace=True)

        # Get the circuits needed to compute〈∂iψ|∂jψ〉
        for i, param_i in enumerate(params):  # loop over parameters
            qfi_ops = []
            for j, param_j in enumerate(params[i:], i):
                # Get the gates of the quantum state which are parameterized by param_i
                qfi_op = []
                param_gates_i = state_qc._parameter_table[param_i]
                for gate_i, idx_i in param_gates_i:
                    grad_coeffs_i, grad_gates_i = LinComb._gate_gradient_dict(gate_i)[idx_i]

                    # get the location of gate_i, used for trimming
                    location_i = None
                    for idx, instruction in enumerate(state_qc._data):
                        if instruction.operation is gate_i:
                            location_i = idx
                            break

                    for grad_coeff_i, grad_gate_i in zip(grad_coeffs_i, grad_gates_i):

                        # Get the gates of the quantum state which are parameterized by param_j
                        param_gates_j = state_qc._parameter_table[param_j]
                        for gate_j, idx_j in param_gates_j:
                            grad_coeffs_j, grad_gates_j = LinComb._gate_gradient_dict(gate_j)[idx_j]

                            # get the location of gate_j, used for trimming
                            location_j = None
                            for idx, instruction in enumerate(state_qc._data):
                                if instruction.operation is gate_j:
                                    location_j = idx
                                    break

                            for grad_coeff_j, grad_gate_j in zip(grad_coeffs_j, grad_gates_j):

                                grad_coeff_ij = np.conj(grad_coeff_i) * grad_coeff_j
                                qfi_circuit = LinComb.apply_grad_gate(
                                    state_qc,
                                    gate_i,
                                    idx_i,
                                    grad_gate_i,
                                    grad_coeff_ij,
                                    qr_work,
                                    open_ctrl=True,
                                    trim_after_grad_gate=(location_j < location_i),
                                )

                                # create a copy of the original circuit with the same registers
                                qfi_circuit = LinComb.apply_grad_gate(
                                    qfi_circuit,
                                    gate_j,
                                    idx_j,
                                    grad_gate_j,
                                    1,
                                    qr_work,
                                    open_ctrl=False,
                                    trim_after_grad_gate=(location_j >= location_i),
                                )

                                qfi_circuit.h(qr_work)
                                # Convert the quantum circuit into a CircuitStateFn and add the
                                # coefficients i, j and the original operator coefficient
                                coeff = operator.coeff
                                coeff *= np.sqrt(np.abs(grad_coeff_i) * np.abs(grad_coeff_j))
                                state = CircuitStateFn(qfi_circuit, coeff=coeff)

                                param_grad = 1
                                for gate, idx, param in zip(
                                    [gate_i, gate_j], [idx_i, idx_j], [param_i, param_j]
                                ):
                                    param_expression = gate.params[idx]
                                    param_grad *= param_expression.gradient(param)
                                meas = param_grad * qfi_observable

                                term = meas @ state

                                qfi_op.append(term)

                # Compute −4 * Re(〈∂kψ|ψ〉〈ψ|∂lψ〉)
                def phase_fix_combo_fn(x):
                    return -4 * np.real(x[0] * np.conjugate(x[1]))

                if self._phase_fix:
                    phase_fix_op = ListOp(
                        [phase_fix_states[i], phase_fix_states[j]], combo_fn=phase_fix_combo_fn
                    )
                    # Add the phase fix quantities to the entries of the QFI
                    # Get 4 * Re[〈∂kψ|∂lψ〉−〈∂kψ|ψ〉〈ψ|∂lψ〉]
                    qfi_ops += [SummedOp(qfi_op) + phase_fix_op]
                else:
                    qfi_ops += [SummedOp(qfi_op)]

            qfi_operators.append(ListOp(qfi_ops))

        # Return estimate of the full QFI -- A QFI is by definition positive semi-definite.
        return ListOp(qfi_operators, combo_fn=triu_to_dense)<|MERGE_RESOLUTION|>--- conflicted
+++ resolved
@@ -36,7 +36,7 @@
     See also :class:`~qiskit.opflow.QFI`.
     """
 
-<<<<<<< HEAD
+
     # pylint: disable=signature-differs, arguments-differ
     @deprecate_function_msg(
         version="0.24.0",
@@ -44,8 +44,7 @@
         old_name="LinCombFull",
         url="https://qisk.it/opflow_migration",
     )
-=======
->>>>>>> bf3bb96c
+
     def __init__(
         self,
         aux_meas_op: OperatorBase = Z,
