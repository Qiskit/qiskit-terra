--- conflicted
+++ resolved
@@ -54,16 +54,9 @@
             TypeError: If ``operator`` is an unsupported type.
         """
         # QFI & phase fix observable
-<<<<<<< HEAD
         qfi_observable = StateFn(4 * Z ^ (I ^ operator.num_qubits), is_measurement=True).reduce()
         phase_fix_observable = SummedOp([Z ^ (I ^ operator.num_qubits),
                                          -1j * Y ^ (I ^ operator.num_qubits)])
-=======
-        qfi_observable = ~StateFn(4 * Z ^ (I ^ operator.num_qubits))
-        phase_fix_observable = StateFn(
-            (Z + 1j * Y) ^ (I ^ operator.num_qubits), is_measurement=True
-        )
->>>>>>> d14a1fba
         # see https://arxiv.org/pdf/quant-ph/0108146.pdf
 
         # Check if the given operator corresponds to a quantum state given as a circuit.
@@ -82,16 +75,8 @@
         # First, the operators are computed which can compensate for a potential phase-mismatch
         # between target and trained state, i.e.〈ψ|∂lψ〉
         gradient_states = LinComb()._gradient_states(
-<<<<<<< HEAD
             operator, meas_op=phase_fix_observable, target_params=params, open_ctrl=True,
             trim_after_grad_gate=True
-=======
-            operator,
-            meas_op=phase_fix_observable,
-            target_params=params,
-            open_ctrl=False,
-            trim_after_grad_gate=True,
->>>>>>> d14a1fba
         )
         # if type(gradient_states) in [ListOp, SummedOp]:  # pylint: disable=unidiomatic-typecheck
         if type(gradient_states) == ListOp:
