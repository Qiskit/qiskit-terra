--- conflicted
+++ resolved
@@ -12,13 +12,8 @@
 
 """The module for Quantum the Fisher Information."""
 
-<<<<<<< HEAD
-from typing import List, Union, Optional
+from typing import List, Union
 import warnings
-=======
-from copy import deepcopy
-from typing import List, Union, Tuple
->>>>>>> 21f78dc5
 
 import numpy as np
 from qiskit.circuit import Gate
@@ -73,11 +68,8 @@
         # If a single parameter is given wrap it into a list.
         if isinstance(params, ParameterExpression):
             params = [params]
-<<<<<<< HEAD
-=======
-
-        state_qc = operator.primitive
->>>>>>> 21f78dc5
+        elif isinstance(params, ParameterVector):
+            params = params[:]  # unroll to list
 
         # First, the operators are computed which can compensate for a potential phase-mismatch
         # between target and trained state, i.e.〈ψ|∂lψ〉
