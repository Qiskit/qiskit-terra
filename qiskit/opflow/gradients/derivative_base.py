# This code is part of Qiskit.
#
# (C) Copyright IBM 2020.
#
# This code is licensed under the Apache License, Version 2.0. You may
# obtain a copy of this license in the LICENSE.txt file in the root directory
# of this source tree or at http://www.apache.org/licenses/LICENSE-2.0.
#
# Any modifications or derivative works of this code must retain this
# copyright notice, and modified files need to carry a notice indicating
# that they have been altered from the originals.

""" DerivativeBase Class """

import warnings
from abc import abstractmethod
from typing import Callable, Iterable, List, Optional, Tuple, Union

import numpy as np
from qiskit.utils.quantum_instance import QuantumInstance
from qiskit.circuit import ParameterExpression, ParameterVector
from qiskit.providers import BaseBackend

from ..converters.converter_base import ConverterBase
from ..list_ops.composed_op import ComposedOp
from ..list_ops.list_op import ListOp
from ..list_ops.tensored_op import TensoredOp
from ..operator_base import OperatorBase
from ..primitive_ops.primitive_op import PrimitiveOp
from ..state_fns import StateFn, OperatorStateFn

OperatorType = Union[StateFn, PrimitiveOp, ListOp]

try:
    import symengine
    HAS_SYMENGINE = True
except ImportError:
    HAS_SYMENGINE = False


class DerivativeBase(ConverterBase):
    r"""Base class for differentiating opflow objects.

    Converter for differentiating opflow objects and handling
    things like properly differentiating combo_fn's and enforcing product rules
    when operator coefficients are parameterized.

    This is distinct from CircuitGradient converters which use quantum
    techniques such as parameter shifts and linear combination of unitaries
    to compute derivatives of circuits.

    CircuitGradient - uses quantum techniques to get derivatives of circuits
    DerivativeBase - uses classical techniques to differentiate opflow data structures
    """

    # pylint: disable=arguments-differ
    @abstractmethod
    def convert(
        self,
        operator: OperatorBase,
        params: Optional[
            Union[ParameterVector, ParameterExpression, List[ParameterExpression]]
        ] = None,
    ) -> OperatorBase:
        r"""
        Args:
            operator: The operator we are taking the gradient, Hessian or QFI of
            params: The parameters we are taking the gradient, Hessian or QFI with respect to.

        Returns:
            An operator whose evaluation yields the gradient, Hessian or QFI.

        Raises:
            ValueError: If ``params`` contains a parameter not present in ``operator``.
        """
        raise NotImplementedError

    def gradient_wrapper(
        self,
        operator: OperatorBase,
        bind_params: Union[ParameterExpression, ParameterVector, List[ParameterExpression]],
        grad_params: Optional[
            Union[
                ParameterExpression,
                ParameterVector,
                List[ParameterExpression],
                Tuple[ParameterExpression, ParameterExpression],
                List[Tuple[ParameterExpression, ParameterExpression]],
            ]
        ] = None,
        backend: Optional[Union[BaseBackend, QuantumInstance]] = None,
    ) -> Callable[[Iterable], np.ndarray]:
        """Get a callable function which provides the respective gradient, Hessian or QFI for given
        parameter values. This callable can be used as gradient function for optimizers.

        Args:
            operator: The operator for which we want to get the gradient, Hessian or QFI.
            bind_params: The operator parameters to which the parameter values are assigned.
            grad_params: The parameters with respect to which we are taking the gradient, Hessian
                        or QFI. If grad_params = None, then grad_params = bind_params
            backend: The quantum backend or QuantumInstance to use to evaluate the gradient,
                Hessian or QFI.

        Returns:
            callable(param_values): Function to compute a gradient, Hessian or QFI. The function
            takes an iterable as argument which holds the parameter values.
        """
        from ..converters import CircuitSampler

        if not grad_params:
            grad_params = bind_params

        grad = self.convert(operator, grad_params)

        def gradient_fn(p_values):
            p_values_dict = dict(zip(bind_params, p_values))
            if not backend:
                converter = grad.assign_parameters(p_values_dict)
                return np.real(converter.eval())
            else:
                p_values_dict = {k: [v] for k, v in p_values_dict.items()}
                converter = CircuitSampler(backend=backend).convert(grad, p_values_dict)
                return np.real(converter.eval()[0])

        return gradient_fn

    @staticmethod
    def parameter_expression_grad(
        param_expr: ParameterExpression, param: ParameterExpression
    ) -> Union[ParameterExpression, float]:
        """Get the derivative of a parameter expression w.r.t. the given parameter.

        Args:
            param_expr: The Parameter Expression for which we compute the derivative
            param: Parameter w.r.t. which we want to take the derivative

        Returns:
            ParameterExpression representing the gradient of param_expr w.r.t. param
        """
<<<<<<< HEAD
        if not isinstance(param_expr, ParameterExpression):
            return 0.0

        if param not in param_expr._parameter_symbols:
            return 0.0

        expr = param_expr._symbol_expr
        keys = param_expr._parameter_symbols[param]
        if not isinstance(keys, IterableAbc):
            keys = [keys]
        if HAS_SYMENGINE:
            expr_grad = 0
            for key in keys:
                expr_grad += symengine.Derivative(expr, key)
        else:
            import sympy as sy
            expr_grad = sy.N(0)
            for key in keys:
                expr_grad += sy.Derivative(expr, key).doit()

        # generate the new dictionary of symbols
        # this needs to be done since in the derivative some symbols might disappear (e.g.
        # when deriving linear expression)
        parameter_symbols = {}
        for parameter, symbol in param_expr._parameter_symbols.items():
            if symbol in expr_grad.free_symbols:
                parameter_symbols[parameter] = symbol

        if len(parameter_symbols) > 0:
            return ParameterExpression(parameter_symbols, expr=expr_grad)
        return float(expr_grad)  # if no free symbols left, convert to float
=======
        warnings.warn(
            "The DerivativeBase.parameter_expression_grad method is deprecated as of "
            "Qiskit Terra 0.18.0 and will be removed no earlier than 3 months after "
            "the release date. Use the ParameterExpression.gradient method instead for "
            "a direct replacement.",
            DeprecationWarning,
            stacklevel=2,
        )
        return _coeff_derivative(param_expr, param)
>>>>>>> 2eee5661

    @classmethod
    def _erase_operator_coeffs(cls, operator: OperatorBase) -> OperatorBase:
        """This method traverses an input operator and deletes all of the coefficients

        Args:
            operator: An operator type object.

        Returns:
            An operator which is equal to the input operator but whose coefficients
            have all been set to 1.0
        Raises:
            TypeError: If unknown operator type is reached.
        """
        if isinstance(operator, PrimitiveOp):
            return operator / operator.coeff
        op_coeff = operator.coeff  # type: ignore
        return (operator / op_coeff).traverse(cls._erase_operator_coeffs)

    @classmethod
    def _factor_coeffs_out_of_composed_op(cls, operator: OperatorBase) -> OperatorBase:
        """Factor all coefficients of ComposedOp out into a single global coefficient.

        Part of the automatic differentiation logic inside of Gradient and Hessian
        counts on the fact that no product or chain rules need to be computed between
        operators or coefficients within a ComposedOp. To ensure this condition is met,
        this function traverses an operator and replaces each ComposedOp with an equivalent
        ComposedOp, but where all coefficients have been factored out and placed onto the
        ComposedOp. Note that this cannot be done properly if an OperatorMeasurement contains
        a SummedOp as it's primitive.

        Args:
            operator: The operator whose coefficients are being re-organized

        Returns:
            An operator equivalent to the input operator, but whose coefficients have been
            reorganized

        Raises:
            ValueError: If an element within a ComposedOp has a primitive of type ListOp,
                        then it is not possible to factor all coefficients out of the ComposedOp.
        """
        if isinstance(operator, ListOp) and not isinstance(operator, ComposedOp):
            return operator.traverse(cls._factor_coeffs_out_of_composed_op)
        if isinstance(operator, ComposedOp):
            total_coeff = operator.coeff
            take_norm_of_coeffs = False
            for k, op in enumerate(operator.oplist):
                if take_norm_of_coeffs:
                    total_coeff *= op.coeff * np.conj(op.coeff)  # type: ignore
                else:
                    total_coeff *= op.coeff  # type: ignore
                if hasattr(op, "primitive"):
                    prim = op.primitive  # type: ignore
                    if isinstance(op, StateFn) and isinstance(prim, TensoredOp):
                        # Check if any of the coefficients in the TensoredOp is a
                        # ParameterExpression
                        for prim_op in prim.oplist:
                            # If a coefficient is a ParameterExpression make sure that the
                            # coefficients are pulled together correctly
                            if isinstance(prim_op.coeff, ParameterExpression):
                                prim_tensored = StateFn(
                                    prim.reduce(), is_measurement=op.is_measurement, coeff=op.coeff
                                )
                                operator.oplist[k] = prim_tensored
                                return operator.traverse(cls._factor_coeffs_out_of_composed_op)
                    elif isinstance(prim, ListOp):
                        raise ValueError(
                            "This operator was not properly decomposed. "
                            "By this point, all operator measurements should "
                            "contain single operators, otherwise the coefficient "
                            "gradients will not be handled properly."
                        )
                    if hasattr(prim, "coeff"):
                        if take_norm_of_coeffs:
                            total_coeff *= prim._coeff * np.conj(prim._coeff)
                        else:
                            total_coeff *= prim._coeff
                if isinstance(op, OperatorStateFn) and op.is_measurement:
                    take_norm_of_coeffs = True
            return cls._erase_operator_coeffs(operator).mul(total_coeff)

        else:
            return operator


def _coeff_derivative(coeff, param):
    if isinstance(coeff, ParameterExpression) and len(coeff.parameters) > 0:
        return coeff.gradient(param)
    return 0<|MERGE_RESOLUTION|>--- conflicted
+++ resolved
@@ -137,39 +137,6 @@
         Returns:
             ParameterExpression representing the gradient of param_expr w.r.t. param
         """
-<<<<<<< HEAD
-        if not isinstance(param_expr, ParameterExpression):
-            return 0.0
-
-        if param not in param_expr._parameter_symbols:
-            return 0.0
-
-        expr = param_expr._symbol_expr
-        keys = param_expr._parameter_symbols[param]
-        if not isinstance(keys, IterableAbc):
-            keys = [keys]
-        if HAS_SYMENGINE:
-            expr_grad = 0
-            for key in keys:
-                expr_grad += symengine.Derivative(expr, key)
-        else:
-            import sympy as sy
-            expr_grad = sy.N(0)
-            for key in keys:
-                expr_grad += sy.Derivative(expr, key).doit()
-
-        # generate the new dictionary of symbols
-        # this needs to be done since in the derivative some symbols might disappear (e.g.
-        # when deriving linear expression)
-        parameter_symbols = {}
-        for parameter, symbol in param_expr._parameter_symbols.items():
-            if symbol in expr_grad.free_symbols:
-                parameter_symbols[parameter] = symbol
-
-        if len(parameter_symbols) > 0:
-            return ParameterExpression(parameter_symbols, expr=expr_grad)
-        return float(expr_grad)  # if no free symbols left, convert to float
-=======
         warnings.warn(
             "The DerivativeBase.parameter_expression_grad method is deprecated as of "
             "Qiskit Terra 0.18.0 and will be removed no earlier than 3 months after "
@@ -179,7 +146,6 @@
             stacklevel=2,
         )
         return _coeff_derivative(param_expr, param)
->>>>>>> 2eee5661
 
     @classmethod
     def _erase_operator_coeffs(cls, operator: OperatorBase) -> OperatorBase:
