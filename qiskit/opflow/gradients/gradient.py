# This code is part of Qiskit.
#
# (C) Copyright IBM 2020.
#
# This code is licensed under the Apache License, Version 2.0. You may
# obtain a copy of this license in the LICENSE.txt file in the root directory
# of this source tree or at http://www.apache.org/licenses/LICENSE-2.0.
#
# Any modifications or derivative works of this code must retain this
# copyright notice, and modified files need to carry a notice indicating
# that they have been altered from the originals.

"""The base interface for Opflow's gradient."""

from typing import Union, List, Optional
import functools
import numpy as np

from qiskit.circuit.quantumcircuit import _compare_parameters
from qiskit.circuit import ParameterExpression, ParameterVector
from qiskit.utils import optionals as _optionals
from ..expectations.pauli_expectation import PauliExpectation
from .gradient_base import GradientBase
from .derivative_base import _coeff_derivative
from ..list_ops.composed_op import ComposedOp
from ..list_ops.list_op import ListOp
from ..list_ops.summed_op import SummedOp
from ..list_ops.tensored_op import TensoredOp
from ..operator_base import OperatorBase
from ..operator_globals import Zero, One
from ..state_fns.circuit_state_fn import CircuitStateFn
from ..exceptions import OpflowError


class Gradient(GradientBase):
    """Convert an operator expression to the first-order gradient."""

    def convert(
        self,
        operator: OperatorBase,
        params: Optional[
            Union[ParameterVector, ParameterExpression, List[ParameterExpression]]
        ] = None,
    ) -> OperatorBase:
        r"""
        Args:
            operator: The operator we are taking the gradient of.
            params: The parameters we are taking the gradient with respect to. If not
                explicitly passed, they are inferred from the operator and sorted by name.

        Returns:
            An operator whose evaluation yields the Gradient.

        Raises:
            ValueError: If ``params`` contains a parameter not present in ``operator``.
            ValueError: If ``operator`` is not parameterized.
        """
        if len(operator.parameters) == 0:
            raise ValueError("The operator we are taking the gradient of is not parameterized!")
        if params is None:
            params = sorted(operator.parameters, key=functools.cmp_to_key(_compare_parameters))
        if isinstance(params, (ParameterVector, list)):
            param_grads = [self.convert(operator, param) for param in params]
            absent_params = [
                params[i] for i, grad_ops in enumerate(param_grads) if grad_ops is None
            ]
            if len(absent_params) > 0:
                raise ValueError(
                    "The following parameters do not appear in the provided operator: ",
                    absent_params,
                )
            return ListOp(param_grads)

        param = params
        # Preprocessing
        expec_op = PauliExpectation(group_paulis=False).convert(operator).reduce()
        cleaned_op = self._factor_coeffs_out_of_composed_op(expec_op)
        # cleaned_op = self._factor_coeffs_out_of_composed_op(operator)
        return self.get_gradient(cleaned_op, param)

    # pylint: disable=too-many-return-statements
    def get_gradient(
        self,
        operator: OperatorBase,
        params: Union[ParameterExpression, ParameterVector, List[ParameterExpression]],
    ) -> OperatorBase:
        """Get the gradient for the given operator w.r.t. the given parameters

        Args:
            operator: Operator w.r.t. which we take the gradient.
            params: Parameters w.r.t. which we compute the gradient.

        Returns:
            Operator which represents the gradient w.r.t. the given params.

        Raises:
            ValueError: If ``params`` contains a parameter not present in ``operator``.
            OpflowError: If the coefficient of the operator could not be reduced to 1.
            OpflowError: If the differentiation of a combo_fn requires JAX but the package is not
                       installed.
            TypeError: If the operator does not include a StateFn given by a quantum circuit
            Exception: Unintended code is reached
            MissingOptionalLibraryError: jax not installed
        """

        def is_coeff_c(coeff, c):
            if isinstance(coeff, ParameterExpression):
                expr = coeff._symbol_expr
                return expr == c
            return coeff == c

        def is_coeff_c_abs(coeff, c):
            if isinstance(coeff, ParameterExpression):
                expr = coeff._symbol_expr
<<<<<<< HEAD
                return False
=======
                return np.abs(expr) == c
>>>>>>> 688cf6ab
            return np.abs(coeff) == c

        if isinstance(params, (ParameterVector, list)):
            param_grads = [self.get_gradient(operator, param) for param in params]
            # If get_gradient returns None, then the corresponding parameter was probably not
            # present in the operator. This needs to be looked at more carefully as other things can
            # probably trigger a return of None.
            absent_params = [
                params[i] for i, grad_ops in enumerate(param_grads) if grad_ops is None
            ]
            if len(absent_params) > 0:
                raise ValueError(
                    "The following parameters do not appear in the provided operator: ",
                    absent_params,
                )
            return ListOp(param_grads)

        # By now params is a single parameter
        param = params
        # Handle Product Rules
<<<<<<< HEAD
        # TODO adaption for VarQRTE
=======
>>>>>>> 688cf6ab
        if not is_coeff_c(operator._coeff, 1.0) and not is_coeff_c(operator._coeff, 1.0j):
            # Separate the operator from the coefficient
            coeff = operator._coeff
            op = operator / coeff
            if np.iscomplex(coeff):
                from .circuit_gradients.lin_comb import LinComb

                if isinstance(self.grad_method, LinComb):
                    op *= 1j
                    coeff /= 1j

            # Get derivative of the operator (recursively)
            d_op = self.get_gradient(op, param)
            # ..get derivative of the coeff
            d_coeff = _coeff_derivative(coeff, param)

            grad_op = 0
            if d_op != ~Zero @ One and not is_coeff_c(coeff, 0.0):
                grad_op += coeff * d_op
            if op != ~Zero @ One and not is_coeff_c(d_coeff, 0.0):
                grad_op += d_coeff * op
            if grad_op == 0:
                grad_op = ~Zero @ One
            return grad_op

        # Base Case, you've hit a ComposedOp!
        # Prior to execution, the composite operator was standardized and coefficients were
        # collected. Any operator measurements were converted to Pauli-Z measurements and rotation
        # circuits were applied. Additionally, all coefficients within ComposedOps were collected
        # and moved out front.
        if isinstance(operator, ComposedOp):

            # Gradient of an expectation value
            if not is_coeff_c_abs(operator._coeff, 1.0):
                raise OpflowError(
                    "Operator pre-processing failed. Coefficients were not properly "
                    "collected inside the ComposedOp."
                )

            # Do some checks to make sure operator is sensible
            # TODO add compatibility with sum of circuit state fns
            if not isinstance(operator[-1], CircuitStateFn):
                raise TypeError(
                    "The gradient framework is compatible with states that are given as "
                    "CircuitStateFn"
                )

            return self.grad_method.convert(operator, param)

        elif isinstance(operator, CircuitStateFn):
            # Gradient of an a state's sampling probabilities
            if not is_coeff_c(operator._coeff, 1.0):
                raise OpflowError(
                    "Operator pre-processing failed. Coefficients were not properly "
                    "collected inside the ComposedOp."
                )
            return self.grad_method.convert(operator, param)

        # Handle the chain rule
        elif isinstance(operator, ListOp):
            grad_ops = [self.get_gradient(op, param) for op in operator.oplist]

            # pylint: disable=comparison-with-callable
            if operator.combo_fn == ListOp.default_combo_fn:  # If using default
                return ListOp(oplist=grad_ops)
            elif isinstance(operator, SummedOp):
                return SummedOp(oplist=[grad for grad in grad_ops if grad != ~Zero @ One]).reduce()
            elif isinstance(operator, TensoredOp):
                return TensoredOp(oplist=grad_ops)

            if operator.grad_combo_fn:
                grad_combo_fn = operator.grad_combo_fn
            else:
                _optionals.HAS_JAX.require_now("automatic differentiation")
                from jax import jit, grad  # pylint: disable=import-error

                grad_combo_fn = jit(grad(operator.combo_fn, holomorphic=True))

            def chain_rule_combo_fn(x):
                print("Warning chain rule combo fn adapted")
                # try:
                #     for j in range(len(x[1])):
                #         x[1][j] = x[1][j].toarray()[0]
                # except Exception:
                #     pass
                try:
                    result = np.dot(x[1], x[0])
                except Exception:
                    result = np.dot(x[1][0], np.transpose(x[0]))
                if isinstance(result, np.ndarray):
                    result = list(result)
                return result

            return ListOp(
                [ListOp(operator.oplist, combo_fn=grad_combo_fn), ListOp(grad_ops)],
                combo_fn=chain_rule_combo_fn,
            )<|MERGE_RESOLUTION|>--- conflicted
+++ resolved
@@ -75,7 +75,6 @@
         # Preprocessing
         expec_op = PauliExpectation(group_paulis=False).convert(operator).reduce()
         cleaned_op = self._factor_coeffs_out_of_composed_op(expec_op)
-        # cleaned_op = self._factor_coeffs_out_of_composed_op(operator)
         return self.get_gradient(cleaned_op, param)
 
     # pylint: disable=too-many-return-statements
@@ -112,11 +111,7 @@
         def is_coeff_c_abs(coeff, c):
             if isinstance(coeff, ParameterExpression):
                 expr = coeff._symbol_expr
-<<<<<<< HEAD
-                return False
-=======
                 return np.abs(expr) == c
->>>>>>> 688cf6ab
             return np.abs(coeff) == c
 
         if isinstance(params, (ParameterVector, list)):
@@ -137,10 +132,6 @@
         # By now params is a single parameter
         param = params
         # Handle Product Rules
-<<<<<<< HEAD
-        # TODO adaption for VarQRTE
-=======
->>>>>>> 688cf6ab
         if not is_coeff_c(operator._coeff, 1.0) and not is_coeff_c(operator._coeff, 1.0j):
             # Separate the operator from the coefficient
             coeff = operator._coeff
@@ -220,16 +211,7 @@
                 grad_combo_fn = jit(grad(operator.combo_fn, holomorphic=True))
 
             def chain_rule_combo_fn(x):
-                print("Warning chain rule combo fn adapted")
-                # try:
-                #     for j in range(len(x[1])):
-                #         x[1][j] = x[1][j].toarray()[0]
-                # except Exception:
-                #     pass
-                try:
-                    result = np.dot(x[1], x[0])
-                except Exception:
-                    result = np.dot(x[1][0], np.transpose(x[0]))
+                result = np.dot(x[1], x[0])
                 if isinstance(result, np.ndarray):
                     result = list(result)
                 return result
