# This code is part of Qiskit.
#
# (C) Copyright IBM 2020.
#
# This code is licensed under the Apache License, Version 2.0. You may
# obtain a copy of this license in the LICENSE.txt file in the root directory
# of this source tree or at http://www.apache.org/licenses/LICENSE-2.0.
#
# Any modifications or derivative works of this code must retain this
# copyright notice, and modified files need to carry a notice indicating
# that they have been altered from the originals.

""" PrimitiveOp Class """

from typing import Dict, List, Optional, Set, Union, cast

import numpy as np
import scipy.linalg
from scipy.sparse import spmatrix

from qiskit import QuantumCircuit
from qiskit.circuit import Instruction, ParameterExpression
from qiskit.opflow.operator_base import OperatorBase
from qiskit.quantum_info import Operator, Pauli, SparsePauliOp, Statevector


class PrimitiveOp(OperatorBase):
    r"""
    A class for representing basic Operators, backed by Operator primitives from
    Terra. This class (and inheritors) primarily serves to allow the underlying
    primitives to "flow" - i.e. interoperability and adherence to the Operator formalism
    - while the core computational logic mostly remains in the underlying primitives.
    For example, we would not produce an interface in Terra in which
    ``QuantumCircuit1 + QuantumCircuit2`` equaled the Operator sum of the circuit
    unitaries, rather than simply appending the circuits. However, within the Operator
    flow summing the unitaries is the expected behavior.

    Note that all mathematical methods are not in-place, meaning that they return a
    new object, but the underlying primitives are not copied.

    """

    def __init_subclass__(cls):
        cls.__new__ = lambda cls, *args, **kwargs: super().__new__(cls)

    @staticmethod
    # pylint: disable=unused-argument
    def __new__(
        cls,
        primitive: Union[
            Instruction, QuantumCircuit, List, np.ndarray, spmatrix, Operator, Pauli, SparsePauliOp
        ],
        coeff: Union[complex, ParameterExpression] = 1.0,
    ) -> "PrimitiveOp":
        """A factory method to produce the correct type of PrimitiveOp subclass
        based on the primitive passed in. Primitive and coeff arguments are passed into
        subclass's init() as-is automatically by new().

        Args:
            primitive: The operator primitive being wrapped.
            coeff: A coefficient multiplying the primitive.

        Returns:
            The appropriate PrimitiveOp subclass for ``primitive``.

        Raises:
            TypeError: Unsupported primitive type passed.
        """
        # pylint: disable=cyclic-import
        if isinstance(primitive, (Instruction, QuantumCircuit)):
            from .circuit_op import CircuitOp

            return super().__new__(CircuitOp)

        if isinstance(primitive, (list, np.ndarray, spmatrix, Operator)):
            from .matrix_op import MatrixOp

            return super().__new__(MatrixOp)

        if isinstance(primitive, Pauli):
            from .pauli_op import PauliOp

            return super().__new__(PauliOp)

        if isinstance(primitive, SparsePauliOp):
            from .pauli_sum_op import PauliSumOp

            return super().__new__(PauliSumOp)

        raise TypeError(
            "Unsupported primitive type {} passed into PrimitiveOp "
            "factory constructor".format(type(primitive))
        )

    def __init__(
        self,
        primitive: Union[QuantumCircuit, Operator, Pauli, SparsePauliOp, OperatorBase],
        coeff: Union[complex, ParameterExpression] = 1.0,
    ) -> None:
        """
        Args:
            primitive: The operator primitive being wrapped.
            coeff: A coefficient multiplying the primitive.
        """
        super().__init__()
        self._primitive = primitive
        self._coeff = coeff

    @property
    def primitive(self) -> Union[QuantumCircuit, Operator, Pauli, SparsePauliOp, OperatorBase]:
        """The primitive defining the underlying function of the Operator.

        Returns:
             The primitive object.
        """
        return self._primitive

    @property
    def coeff(self) -> Union[complex, ParameterExpression]:
        """
        The scalar coefficient multiplying the Operator.

        Returns:
              The coefficient.
        """
        return self._coeff

    @property
    def num_qubits(self) -> int:
        raise NotImplementedError

    @property
    def settings(self) -> Dict:
        """Return operator settings."""
        return {"primitive": self._primitive, "coeff": self._coeff}

    def primitive_strings(self) -> Set[str]:
        raise NotImplementedError

    def add(self, other: OperatorBase) -> OperatorBase:
        raise NotImplementedError

    def adjoint(self) -> OperatorBase:
        raise NotImplementedError

    def equals(self, other: OperatorBase) -> bool:
        raise NotImplementedError

    def mul(self, scalar: Union[complex, ParameterExpression]) -> OperatorBase:
        if not isinstance(scalar, (int, float, complex, ParameterExpression)):
            raise ValueError(
                "Operators can only be scalar multiplied by float or complex, not "
                "{} of type {}.".format(scalar, type(scalar))
            )
        # Need to return self.__class__ in case the object is one of the inherited OpPrimitives
        return self.__class__(self.primitive, coeff=self.coeff * scalar)

    def tensor(self, other: OperatorBase) -> OperatorBase:
        raise NotImplementedError

    def tensorpower(self, other: int) -> Union[OperatorBase, int]:
        # Hack to make Z^(I^0) work as intended.
        if other == 0:
            return 1
        if not isinstance(other, int) or other < 0:
            raise TypeError("Tensorpower can only take positive int arguments")
        temp = PrimitiveOp(self.primitive, coeff=self.coeff)  # type: OperatorBase
        for _ in range(other - 1):
            temp = temp.tensor(self)
        return temp

    def compose(
        self, other: OperatorBase, permutation: Optional[List[int]] = None, front: bool = False
    ) -> OperatorBase:
        # pylint: disable=cyclic-import
        from ..list_ops.composed_op import ComposedOp

        new_self, other = self._expand_shorter_operator_and_permute(other, permutation)
        if isinstance(other, ComposedOp):
            comp_with_first = new_self.compose(other.oplist[0])
            if not isinstance(comp_with_first, ComposedOp):
                new_oplist = [comp_with_first] + other.oplist[1:]
                return ComposedOp(new_oplist, coeff=other.coeff)
            return ComposedOp([new_self] + other.oplist, coeff=other.coeff)

        return ComposedOp([new_self, other])

    def _expand_dim(self, num_qubits: int) -> OperatorBase:
        raise NotImplementedError

    def permute(self, permutation: List[int]) -> OperatorBase:
        raise NotImplementedError

    def exp_i(self) -> OperatorBase:
        """Return Operator exponentiation, equaling e^(-i * op)"""
        # pylint: disable=cyclic-import
        from ..evolutions.evolved_op import EvolvedOp

        return EvolvedOp(self)

    def log_i(self, massive: bool = False) -> OperatorBase:
        """Return a ``MatrixOp`` equivalent to log(H)/-i for this operator H. This
        function is the effective inverse of exp_i, equivalent to finding the Hermitian
        Operator which produces self when exponentiated."""
        # pylint: disable=cyclic-import
        from ..operator_globals import EVAL_SIG_DIGITS
        from .matrix_op import MatrixOp

        return MatrixOp(
            np.around(
                scipy.linalg.logm(self.to_matrix(massive=massive)) / -1j, decimals=EVAL_SIG_DIGITS
            )
        )

    def __str__(self) -> str:
        raise NotImplementedError

    def __repr__(self) -> str:
        return f"{type(self).__name__}({repr(self.primitive)}, coeff={self.coeff})"

    def eval(
        self,
        front: Optional[
            Union[str, Dict[str, complex], np.ndarray, OperatorBase, Statevector]
        ] = None,
    ) -> Union[OperatorBase, complex]:
        raise NotImplementedError

    @property
    def parameters(self):
        params = set()
        if isinstance(self.primitive, (OperatorBase, QuantumCircuit)):
            params.update(self.primitive.parameters)
        if isinstance(self.coeff, ParameterExpression):
            params.update(self.coeff.parameters)
        return params

    def assign_parameters(self, param_dict: dict) -> OperatorBase:
        param_value = self.coeff
        if isinstance(self.coeff, ParameterExpression):
            unrolled_dict = self._unroll_param_dict(param_dict)
            if isinstance(unrolled_dict, list):
                # pylint: disable=cyclic-import
                from ..list_ops.list_op import ListOp

                return ListOp([self.assign_parameters(param_dict) for param_dict in unrolled_dict])
            if self.coeff.parameters <= set(unrolled_dict.keys()):
                binds = {param: unrolled_dict[param] for param in self.coeff.parameters}
<<<<<<< HEAD
                param_value = self.coeff.bind(binds)
                if np.imag(complex(param_value)) == 0:
                    param_value = float(param_value)
                else:
                    param_value = complex(param_value)
=======
                param_value = complex(self.coeff.bind(binds))
                if abs(param_value.imag) == 0:
                    param_value = param_value.real
>>>>>>> 82674125
        return self.__class__(self.primitive, coeff=param_value)

    # Nothing to collapse here.
    def reduce(self) -> OperatorBase:
        return self

    def to_matrix(self, massive: bool = False) -> np.ndarray:
        raise NotImplementedError

    def to_matrix_op(self, massive: bool = False) -> OperatorBase:
        """Returns a ``MatrixOp`` equivalent to this Operator."""
        coeff = self.coeff
        op = self.copy()
        op._coeff = 1
        prim_mat = op.to_matrix(massive=massive)
        from .matrix_op import MatrixOp

        return MatrixOp(prim_mat, coeff=coeff)

    def to_instruction(self) -> Instruction:
        """Returns an ``Instruction`` equivalent to this Operator."""
        raise NotImplementedError

    def to_circuit(self) -> QuantumCircuit:
        """Returns a ``QuantumCircuit`` equivalent to this Operator."""
        qc = QuantumCircuit(self.num_qubits)
        qc.append(self.to_instruction(), qargs=range(self.primitive.num_qubits))
        return qc.decompose()

    def to_circuit_op(self) -> OperatorBase:
        """Returns a ``CircuitOp`` equivalent to this Operator."""
        from .circuit_op import CircuitOp

        if self.coeff == 0:
            return CircuitOp(QuantumCircuit(self.num_qubits), coeff=0)
        return CircuitOp(self.to_circuit(), coeff=self.coeff)

    def to_pauli_op(self, massive: bool = False) -> OperatorBase:
        """Returns a sum of ``PauliOp`` s equivalent to this Operator."""
        # pylint: disable=cyclic-import
        from .matrix_op import MatrixOp

        mat_op = cast(MatrixOp, self.to_matrix_op(massive=massive))
        sparse_pauli = SparsePauliOp.from_operator(mat_op.primitive)
        if not sparse_pauli.to_list():
            from ..operator_globals import I

            return (I ^ self.num_qubits) * 0.0
        from .pauli_op import PauliOp

        if len(sparse_pauli) == 1:
            label, coeff = sparse_pauli.to_list()[0]
            coeff = coeff.real if np.isreal(coeff) else coeff
            return PauliOp(Pauli(label), coeff * self.coeff)

        from ..list_ops.summed_op import SummedOp

        return SummedOp(
            [
                PrimitiveOp(
                    Pauli(label),
                    coeff.real if coeff == coeff.real else coeff,
                )
                for (label, coeff) in sparse_pauli.to_list()
            ],
            self.coeff,
        )<|MERGE_RESOLUTION|>--- conflicted
+++ resolved
@@ -246,17 +246,9 @@
                 return ListOp([self.assign_parameters(param_dict) for param_dict in unrolled_dict])
             if self.coeff.parameters <= set(unrolled_dict.keys()):
                 binds = {param: unrolled_dict[param] for param in self.coeff.parameters}
-<<<<<<< HEAD
-                param_value = self.coeff.bind(binds)
-                if np.imag(complex(param_value)) == 0:
-                    param_value = float(param_value)
-                else:
-                    param_value = complex(param_value)
-=======
                 param_value = complex(self.coeff.bind(binds))
                 if abs(param_value.imag) == 0:
                     param_value = param_value.real
->>>>>>> 82674125
         return self.__class__(self.primitive, coeff=param_value)
 
     # Nothing to collapse here.
