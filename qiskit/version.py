--- conflicted
+++ resolved
@@ -30,40 +30,22 @@
         if v is not None:
             env[k] = v
     # LANGUAGE is used on win32
-<<<<<<< HEAD
-    env['LANGUAGE'] = 'C'
-    env['LANG'] = 'C'
-    env['LC_ALL'] = 'C'
-    with subprocess.Popen(
-=======
     env["LANGUAGE"] = "C"
     env["LANG"] = "C"
     env["LC_ALL"] = "C"
-    proc = subprocess.Popen(
->>>>>>> fff8ac88
+    with subprocess.Popen(
         cmd,
         stdout=subprocess.PIPE,
         stderr=subprocess.PIPE,
         env=env,
         cwd=os.path.join(os.path.dirname(ROOT_DIR)),
-<<<<<<< HEAD
     ) as proc:
         stdout, stderr = proc.communicate()
         if proc.returncode > 0:
-            error_message = stderr.strip().decode('ascii')
+            error_message = stderr.strip().decode("ascii")
             raise OSError(
                 f"Command {cmd} exited with code {proc.returncode}: {error_message}"
             )
-=======
-    )
-    stdout, stderr = proc.communicate()
-    if proc.returncode > 0:
-        raise OSError(
-            "Command {} exited with code {}: {}".format(
-                cmd, proc.returncode, stderr.strip().decode("ascii")
-            )
-        )
->>>>>>> fff8ac88
     return stdout
 
 
