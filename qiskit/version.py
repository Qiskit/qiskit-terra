--- conflicted
+++ resolved
@@ -82,40 +82,6 @@
 __version__ = get_version_info()
 
 
-<<<<<<< HEAD
-def _get_qiskit_versions():
-    out_dict = {}
-    out_dict['qiskit-terra'] = __version__
-    try:
-        import qiskit_aer as aer
-        out_dict['qiskit-aer'] = aer.__version__
-    except Exception:
-        out_dict['qiskit-aer'] = None
-    try:
-        import qiskit_ignis as ignis
-        out_dict['qiskit-ignis'] = ignis.__version__
-    except Exception:
-        out_dict['qiskit-ignis'] = None
-    try:
-        import qiskit_ibmq_provider as ibmq
-        out_dict['qiskit-ibmq-provider'] = ibmq.__version__
-    except Exception:
-        out_dict['qiskit-ibmq-provider'] = None
-    try:
-        import qiskit_aqua as aqua
-        out_dict['qiskit-aqua'] = aqua.__version__
-    except Exception:
-        out_dict['qiskit-aqua'] = None
-    try:
-        out_dict['qiskit'] = pkg_resources.get_distribution('qiskit').version
-    except Exception:
-        out_dict['qiskit'] = None
-
-    return out_dict
-
-
-__qiskit_version__ = _get_qiskit_versions()
-=======
 class QiskitVersion(Mapping):
     """A lazy loading wrapper to get qiskit versions."""
 
@@ -133,22 +99,22 @@
 
     def _load_versions(self):
         try:
-            from qiskit.providers import aer
+            import qiskit_aer as aer
             self._version_dict['qiskit-aer'] = aer.__version__
         except Exception:
             self._version_dict['qiskit-aer'] = None
         try:
-            from qiskit import ignis
+            import qiskit_ignis as ignis
             self._version_dict['qiskit-ignis'] = ignis.__version__
         except Exception:
             self._version_dict['qiskit-ignis'] = None
         try:
-            from qiskit.providers import ibmq
+            from qiskit_ibmq_provider as ibmq
             self._version_dict['qiskit-ibmq-provider'] = ibmq.__version__
         except Exception:
             self._version_dict['qiskit-ibmq-provider'] = None
         try:
-            from qiskit import aqua
+            from qiskit_aqua as aqua
             self._version_dict['qiskit-aqua'] = aqua.__version__
         except Exception:
             self._version_dict['qiskit-aqua'] = None
@@ -182,5 +148,4 @@
         return len(self._version_dict)
 
 
-__qiskit_version__ = QiskitVersion()
->>>>>>> 9d1d6a1e
+__qiskit_version__ = QiskitVersion()