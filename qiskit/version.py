--- conflicted
+++ resolved
@@ -12,11 +12,7 @@
 
 # pylint: disable=no-name-in-module,broad-except,cyclic-import
 
-<<<<<<< HEAD
 """Contains Qiskit version."""
-=======
-"""Contains Qiskit (terra) version."""
->>>>>>> a03841e0
 
 import os
 import subprocess
@@ -106,18 +102,58 @@
             category=DeprecationWarning,
         )
         self._version_dict = {
-<<<<<<< HEAD
-            "qiskit": __version__,
-=======
             "qiskit-terra": __version__,
             "qiskit": None,
->>>>>>> a03841e0
         }
         self._loaded = False
 
     def _load_versions(self):
         from importlib.metadata import version
 
+        try:
+            # TODO: Update to use qiskit_aer instead when we remove the
+            # namespace redirect
+            from qiskit.providers import aer
+
+            self._version_dict["qiskit-aer"] = aer.__version__
+        except Exception:
+            self._version_dict["qiskit-aer"] = None
+        try:
+            from qiskit import ignis
+
+            self._version_dict["qiskit-ignis"] = ignis.__version__
+        except Exception:
+            self._version_dict["qiskit-ignis"] = None
+        try:
+            from qiskit.providers import ibmq
+
+            self._version_dict["qiskit-ibmq-provider"] = ibmq.__version__
+        except Exception:
+            self._version_dict["qiskit-ibmq-provider"] = None
+        try:
+            import qiskit_nature
+
+            self._version_dict["qiskit-nature"] = qiskit_nature.__version__
+        except Exception:
+            self._version_dict["qiskit-nature"] = None
+        try:
+            import qiskit_finance
+
+            self._version_dict["qiskit-finance"] = qiskit_finance.__version__
+        except Exception:
+            self._version_dict["qiskit-finance"] = None
+        try:
+            import qiskit_optimization
+
+            self._version_dict["qiskit-optimization"] = qiskit_optimization.__version__
+        except Exception:
+            self._version_dict["qiskit-optimization"] = None
+        try:
+            import qiskit_machine_learning
+
+            self._version_dict["qiskit-machine-learning"] = qiskit_machine_learning.__version__
+        except Exception:
+            self._version_dict["qiskit-machine-learning"] = None
         try:
             self._version_dict["qiskit"] = version("qiskit")
         except Exception:
