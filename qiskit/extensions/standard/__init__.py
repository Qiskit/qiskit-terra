# -*- coding: utf-8 -*-

# This code is part of Qiskit.
#
# (C) Copyright IBM 2017.
#
# This code is licensed under the Apache License, Version 2.0. You may
# obtain a copy of this license in the LICENSE.txt file in the root directory
# of this source tree or at http://www.apache.org/licenses/LICENSE-2.0.
#
# Any modifications or derivative works of this code must retain this
# copyright notice, and modified files need to carry a notice indicating
# that they have been altered from the originals.

"""Standard gates."""

from .barrier import Barrier
from .h import HGate, CHGate
from .i import IGate
from .ms import MSGate
from .r import RGate
from .rx import RXGate, CRXGate
from .rxx import RXXGate
from .ry import RYGate, CRYGate
from .ryy import RYYGate
from .rz import RZGate, CRZGate
from .rzz import RZZGate
from .rzx import RZXGate
from .s import SGate, SdgGate
from .swap import SwapGate, CSwapGate
from .iswap import iSwapGate
from .dcx import DCXGate
from .t import TGate, TdgGate
from .u1 import U1Gate, CU1Gate, MCU1Gate
from .u2 import U2Gate
from .u3 import U3Gate, CU3Gate
from .x import (
    XGate, CXGate, CCXGate, RCCXGate, CCCXGate, RCCCXGate, CCCCXGate,
    MCXGate, MCXGrayCode, MCXRecursive, MCXVChain
)
from .y import YGate, CYGate
from .z import ZGate, CZGate

# to be converted to gates
<<<<<<< HEAD
=======
from .boolean_logical_gates import logical_or, logical_and
from .multi_control_toffoli_gate import mct
>>>>>>> 5571747d
from .multi_control_rotation_gates import mcrx, mcry, mcrz

# deprecated gates, to be removed
from .i import IdGate
from .x import ToffoliGate
from .swap import FredkinGate
from .x import CnotGate
from .y import CyGate
from .z import CzGate
from .u1 import Cu1Gate
from .u3 import Cu3Gate
from .rx import CrxGate
from .ry import CryGate
from .rz import CrzGate<|MERGE_RESOLUTION|>--- conflicted
+++ resolved
@@ -42,11 +42,7 @@
 from .z import ZGate, CZGate
 
 # to be converted to gates
-<<<<<<< HEAD
-=======
 from .boolean_logical_gates import logical_or, logical_and
-from .multi_control_toffoli_gate import mct
->>>>>>> 5571747d
 from .multi_control_rotation_gates import mcrx, mcry, mcrz
 
 # deprecated gates, to be removed
