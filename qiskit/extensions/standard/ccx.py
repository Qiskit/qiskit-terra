# -*- coding: utf-8 -*-

# Copyright 2017 IBM RESEARCH. All Rights Reserved.
#
# Licensed under the Apache License, Version 2.0 (the "License");
# you may not use this file except in compliance with the License.
# You may obtain a copy of the License at
#
#     http://www.apache.org/licenses/LICENSE-2.0
#
# Unless required by applicable law or agreed to in writing, software
# distributed under the License is distributed on an "AS IS" BASIS,
# WITHOUT WARRANTIES OR CONDITIONS OF ANY KIND, either express or implied.
# See the License for the specific language governing permissions and
# limitations under the License.
# =============================================================================

"""
Toffoli gate. Controlled-Controlled-X.
"""
from qiskit import CompositeGate
from qiskit import Gate
from qiskit import QuantumCircuit
from qiskit._instructionset import InstructionSet
from qiskit._quantumregister import QuantumRegister
from qiskit.extensions.standard import header  # pylint: disable=unused-import


class ToffoliGate(Gate):
    """Toffoli gate."""

    def __init__(self, ctl1, ctl2, tgt, circ=None):
        """Create new Toffoli gate."""
        super().__init__("ccx", [], [ctl1, ctl2, tgt], circ)

    def qasm(self):
        """Return OPENQASM string."""
        ctl1 = self.arg[0]
        ctl2 = self.arg[1]
        tgt = self.arg[2]
        return self._qasmif("ccx %s[%d],%s[%d],%s[%d];" % (ctl1[0].openqasm_name,
                                                           ctl1[1],
                                                           ctl2[0].openqasm_name,
                                                           ctl2[1],
                                                           tgt[0].openqasm_name,
                                                           tgt[1]))

    def inverse(self):
        """Invert this gate."""
        return self  # self-inverse

    def reapply(self, circ):
        """Reapply this gate to corresponding qubits in circ."""
        self._modifiers(circ.ccx(self.arg[0], self.arg[1], self.arg[2]))


def ccx(self, ctl1, ctl2, tgt):
<<<<<<< HEAD
    """Apply Toffoli to circuit."""

    if isinstance(ctl1, QuantumRegister) and isinstance(ctl2, QuantumRegister) and \
            isinstance(tgt, QuantumRegister) and len(ctl1) == len(ctl2) == len(tgt):
        # apply cx to qubits between two registers
=======
    """Apply Toffoli to from ctl1 and ctl2 to tgt."""
    if isinstance(ctl1, QuantumRegister) and \
       isinstance(ctl2, QuantumRegister) and \
       isinstance(tgt, QuantumRegister) and \
       len(ctl1) == len(tgt) and len(ctl2) == len(tgt):
>>>>>>> cbe17d10
        instructions = InstructionSet()
        for i in range(ctl1.size):
            instructions.add(self.ccx((ctl1, i), (ctl2, i), (tgt, i)))
        return instructions

    self._check_qubit(ctl1)
    self._check_qubit(ctl2)
    self._check_qubit(tgt)
    self._check_dups([ctl1, ctl2, tgt])
    return self._attach(ToffoliGate(ctl1, ctl2, tgt, self))


QuantumCircuit.ccx = ccx
CompositeGate.ccx = ccx<|MERGE_RESOLUTION|>--- conflicted
+++ resolved
@@ -55,19 +55,11 @@
 
 
 def ccx(self, ctl1, ctl2, tgt):
-<<<<<<< HEAD
-    """Apply Toffoli to circuit."""
-
-    if isinstance(ctl1, QuantumRegister) and isinstance(ctl2, QuantumRegister) and \
-            isinstance(tgt, QuantumRegister) and len(ctl1) == len(ctl2) == len(tgt):
-        # apply cx to qubits between two registers
-=======
     """Apply Toffoli to from ctl1 and ctl2 to tgt."""
     if isinstance(ctl1, QuantumRegister) and \
        isinstance(ctl2, QuantumRegister) and \
        isinstance(tgt, QuantumRegister) and \
        len(ctl1) == len(tgt) and len(ctl2) == len(tgt):
->>>>>>> cbe17d10
         instructions = InstructionSet()
         for i in range(ctl1.size):
             instructions.add(self.ccx((ctl1, i), (ctl2, i), (tgt, i)))
