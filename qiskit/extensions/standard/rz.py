# -*- coding: utf-8 -*-
# pylint: disable=invalid-name

# Copyright 2017 IBM RESEARCH. All Rights Reserved.
#
# Licensed under the Apache License, Version 2.0 (the "License");
# you may not use this file except in compliance with the License.
# You may obtain a copy of the License at
#
#     http://www.apache.org/licenses/LICENSE-2.0
#
# Unless required by applicable law or agreed to in writing, software
# distributed under the License is distributed on an "AS IS" BASIS,
# WITHOUT WARRANTIES OR CONDITIONS OF ANY KIND, either express or implied.
# See the License for the specific language governing permissions and
# limitations under the License.
# =============================================================================

"""
Rotation around the z-axis.
"""
from qiskit import CompositeGate
from qiskit import Gate
from qiskit import InstructionSet
from qiskit import QuantumCircuit
from qiskit import QuantumRegister
from qiskit.extensions.standard import header  # pylint: disable=unused-import


class RZGate(Gate):
    """rotation around the z-axis."""

    def __init__(self, phi, qubit, circ=None):
        """Create new rz single qubit gate."""
        super().__init__("rz", [phi], [qubit], circ)

    def qasm(self):
        """Return OPENQASM string."""
        qubit = self.arg[0]
        phi = self.param[0]
        return self._qasmif("rz(%s) %s[%d];" % (phi, qubit[0].openqasm_name, qubit[1]))

    def inverse(self):
        """Invert this gate.

        rz(phi)^dagger = rz(-phi)
        """
        self.param[0] = -self.param[0]
        return self

    def reapply(self, circ):
        """Reapply this gate to corresponding qubits in circ."""
        self._modifiers(circ.rz(self.param[0], self.arg[0]))


def rz(self, phi, q):
    """Apply Rz to q."""
    if isinstance(q, QuantumRegister):
<<<<<<< HEAD
        gs = InstructionSet()
        for j in range(q.size):
            gs.add(self.rz(phi, (q, j)))
        return gs
=======
        instructions = InstructionSet()
        for j in range(q.size):
            instructions.add(self.rz(phi, (q, j)))
        return instructions
>>>>>>> cbe17d10

    self._check_qubit(q)
    return self._attach(RZGate(phi, q, self))


QuantumCircuit.rz = rz
CompositeGate.rz = rz<|MERGE_RESOLUTION|>--- conflicted
+++ resolved
@@ -56,17 +56,10 @@
 def rz(self, phi, q):
     """Apply Rz to q."""
     if isinstance(q, QuantumRegister):
-<<<<<<< HEAD
-        gs = InstructionSet()
-        for j in range(q.size):
-            gs.add(self.rz(phi, (q, j)))
-        return gs
-=======
         instructions = InstructionSet()
         for j in range(q.size):
             instructions.add(self.rz(phi, (q, j)))
         return instructions
->>>>>>> cbe17d10
 
     self._check_qubit(q)
     return self._attach(RZGate(phi, q, self))
