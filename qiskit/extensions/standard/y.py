--- conflicted
+++ resolved
@@ -16,224 +16,4 @@
 
 from qiskit.circuit.library.standard_gates.y import YGate, CYGate, CyGate
 
-<<<<<<< HEAD
-class YGate(Gate):
-    r"""The single-qubit Pauli-Y gate (:math:`\sigma_y`).
-
-    **Matrix Representation:**
-
-    .. math::
-
-        Y = \begin{pmatrix}
-                0 & -i \\
-                i & 0
-            \end{pmatrix}
-
-    **Circuit symbol:**
-
-    .. parsed-literal::
-
-             ┌───┐
-        q_0: ┤ Y ├
-             └───┘
-
-    Equivalent to a :math:`\pi` radian rotation about the Y axis.
-
-    .. note::
-
-        A global phase difference exists between the definitions of
-        :math:`RY(\pi)` and :math:`Y`.
-
-        .. math::
-
-            RY(\pi) = \begin{pmatrix}
-                        0 & -1 \\
-                        1 & 0
-                      \end{pmatrix}
-                    = -i Y
-
-    The gate is equivalent to a bit and phase flip.
-
-    .. math::
-
-        |0\rangle \rightarrow i|1\rangle \\
-        |1\rangle \rightarrow -i|0\rangle
-    """
-
-    def __init__(self, label=None):
-        """Create new Y gate."""
-        super().__init__('y', 1, [], label=label)
-
-    def _define(self):
-        from qiskit.extensions.standard.u3 import U3Gate
-        definition = []
-        q = QuantumRegister(1, 'q')
-        rule = [
-            (U3Gate(pi, pi / 2, pi / 2), [q[0]], [])
-        ]
-        for inst in rule:
-            definition.append(inst)
-        self.definition = definition
-
-    def control(self, num_ctrl_qubits=1, label=None, ctrl_state=None):
-        """Return a (mutli-)controlled-Y gate.
-
-        One control returns a CY gate.
-
-        Args:
-            num_ctrl_qubits (int): number of control qubits.
-            label (str or None): An optional label for the gate [Default: None]
-            ctrl_state (int or str or None): control state expressed as integer,
-                string (e.g. '110'), or None. If None, use all 1s.
-
-        Returns:
-            ControlledGate: controlled version of this gate.
-        """
-        if num_ctrl_qubits == 1:
-            gate = CYGate(label=label, ctrl_state=ctrl_state)
-            gate.base_gate.label = self.label
-            return gate
-        return super().control(num_ctrl_qubits=num_ctrl_qubits, label=label, ctrl_state=ctrl_state)
-
-    def inverse(self):
-        r"""Return inverted Y gate (:math:`Y{\dagger} = Y`)"""
-        return YGate()  # self-inverse
-
-    def to_matrix(self):
-        """Return a numpy.array for the Y gate."""
-        return numpy.array([[0, -1j],
-                            [1j, 0]], dtype=complex)
-
-
-@deprecate_arguments({'q': 'qubit'})
-def y(self, qubit, *, q=None):  # pylint: disable=unused-argument
-    """Apply :class:`~qiskit.extensions.standard.YGate`."""
-    return self.append(YGate(), [qubit], [])
-
-
-QuantumCircuit.y = y
-
-
-class CYMeta(type):
-    """A metaclass to ensure that CyGate and CYGate are of the same type.
-
-    Can be removed when CyGate gets removed.
-    """
-    @classmethod
-    def __instancecheck__(mcs, inst):
-        return type(inst) in {CYGate, CyGate}  # pylint: disable=unidiomatic-typecheck
-
-
-class CYGate(ControlledGate, metaclass=CYMeta):
-    r"""Controlled-Y gate.
-
-    **Circuit symbol:**
-
-    .. parsed-literal::
-
-        q_0: ──■──
-             ┌─┴─┐
-        q_1: ┤ Y ├
-             └───┘
-
-    **Matrix representation:**
-
-    .. math::
-
-        CY\ q_0, q_1 =
-        I \otimes |0 \rangle\langle 0| + Y \otimes |1 \rangle\langle 1|  =
-            \begin{pmatrix}
-                1 & 0 & 0 & 0 \\
-                0 & 0 & 0 & -i \\
-                0 & 0 & 1 & 0 \\
-                0 & i & 0 & 0
-            \end{pmatrix}
-
-
-    .. note::
-
-        In Qiskit's convention, higher qubit indices are more significant
-        (little endian convention). In many textbooks, controlled gates are
-        presented with the assumption of more significant qubits as control,
-        which in our case would be q_1. Thus a textbook matrix for this
-        gate will be:
-
-        .. parsed-literal::
-                 ┌───┐
-            q_0: ┤ Y ├
-                 └─┬─┘
-            q_1: ──■──
-
-        .. math::
-
-            CY\ q_1, q_0 =
-                |0 \rangle\langle 0| \otimes I + |1 \rangle\langle 1| \otimes Y =
-                \begin{pmatrix}
-                    1 & 0 & 0 & 0 \\
-                    0 & 1 & 0 & 0 \\
-                    0 & 0 & 0 & -i \\
-                    0 & 0 & i & 0
-                \end{pmatrix}
-
-    """
-    def __init__(self, label=None, ctrl_state=None):
-        """Create new CY gate."""
-        super().__init__('cy', 2, [], num_ctrl_qubits=1, label=label,
-                         ctrl_state=ctrl_state)
-        self.base_gate = YGate()
-
-    def _define(self):
-        """
-        gate cy a,b { sdg b; cx a,b; s b; }
-        """
-        from qiskit.extensions.standard.s import SGate
-        from qiskit.extensions.standard.s import SdgGate
-        from qiskit.extensions.standard.x import CXGate
-        definition = []
-        q = QuantumRegister(2, 'q')
-        rule = [
-            (SdgGate(), [q[1]], []),
-            (CXGate(), [q[0], q[1]], []),
-            (SGate(), [q[1]], [])
-        ]
-        for inst in rule:
-            definition.append(inst)
-        self.definition = definition
-
-    def inverse(self):
-        """Return inverted CY gate (itself)"""
-        return CYGate()  # self-inverse
-
-    def to_matrix(self):
-        """Return a numpy.array for the CCX gate."""
-        return _compute_control_matrix(self.base_gate.to_matrix(),
-                                       self.num_ctrl_qubits,
-                                       ctrl_state=self.ctrl_state)
-
-
-class CyGate(CYGate, metaclass=CYMeta):
-    """A deprecated CYGate class."""
-
-    def __init__(self):
-        import warnings
-        warnings.warn('The class CyGate is deprecated as of 0.14.0, and '
-                      'will be removed no earlier than 3 months after that release date. '
-                      'You should use the class CYGate instead.',
-                      DeprecationWarning, stacklevel=2)
-        super().__init__()
-
-
-@deprecate_arguments({'ctl': 'control_qubit',
-                      'tgt': 'target_qubit'})
-def cy(self, control_qubit, target_qubit,  # pylint: disable=invalid-name
-       *, label=None, ctrl_state=None,
-       ctl=None, tgt=None):  # pylint: disable=unused-argument
-    """Apply :class:`~qiskit.extensions.standard.CYGate`."""
-    return self.append(CYGate(label=label, ctrl_state=ctrl_state),
-                       [control_qubit, target_qubit], [])
-
-
-QuantumCircuit.cy = cy
-=======
-__all__ = ['YGate', 'CYGate', 'CyGate']
->>>>>>> c1828fee
+__all__ = ['YGate', 'CYGate', 'CyGate']