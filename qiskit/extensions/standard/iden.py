--- conflicted
+++ resolved
@@ -19,73 +19,5 @@
 # pylint: disable=unused-import
 from qiskit.extensions.standard.i import IdGate, iden
 
-<<<<<<< HEAD
-
-class IdGate(Gate):
-    r"""Identity gate.
-
-    Identity gate corresponds to a single-qubit gate wait cycle,
-    and should not be optimized or unrolled (it is an opaque gate).
-
-    **Matrix Definition**
-
-    The matrix for this gate is given by:
-
-    .. math::
-
-        U_{\text{I}} =
-            \begin{bmatrix}
-                1 & 0 \\
-                0 & 1
-            \end{bmatrix}
-    """
-
-    def __init__(self, phase=0, label=None):
-        """Create new Identity gate."""
-        super().__init__("id", 1, [], phase=phase, label=label)
-
-    def inverse(self):
-        """Invert this gate."""
-        return IdGate(phase=-self.phase)  # self-inverse
-
-    def _matrix_definition(self):
-        """Return a Numpy.array for the Id gate."""
-        return numpy.array([[1, 0],
-                            [0, 1]], dtype=complex)
-
-
-@deprecate_arguments({'q': 'qubit'})
-def iden(self, qubit, *, q=None):  # pylint: disable=unused-argument
-    """Apply Identity to to a specified qubit (qubit).
-
-    The Identity gate ensures that nothing is applied to a qubit for one unit
-    of gate time. It leaves the quantum states |0> and |1> unchanged.
-    The Identity gate should not be optimized or unrolled (it is an opaque gate).
-
-    Examples:
-
-        Circuit Representation:
-
-        .. jupyter-execute::
-
-            from qiskit import QuantumCircuit
-
-            circuit = QuantumCircuit(1)
-            circuit.iden(0)
-            circuit.draw()
-
-        Matrix Representation:
-
-        .. jupyter-execute::
-
-            from qiskit.extensions.standard.iden import IdGate
-            IdGate().to_matrix()
-    """
-    return self.append(IdGate(), [qubit], [])
-
-
-QuantumCircuit.iden = iden
-=======
 warnings.warn('This module is deprecated. The IdGate can now be found in i.py',
-              category=DeprecationWarning, stacklevel=2)
->>>>>>> becf84a0
+              category=DeprecationWarning, stacklevel=2)