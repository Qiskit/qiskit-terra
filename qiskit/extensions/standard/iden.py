# -*- coding: utf-8 -*-

# This code is part of Qiskit.
#
# (C) Copyright IBM 2017.
#
# This code is licensed under the Apache License, Version 2.0. You may
# obtain a copy of this license in the LICENSE.txt file in the root directory
# of this source tree or at http://www.apache.org/licenses/LICENSE-2.0.
#
# Any modifications or derivative works of this code must retain this
# copyright notice, and modified files need to carry a notice indicating
# that they have been altered from the originals.

"""
Identity gate.
"""
<<<<<<< HEAD
import warnings
# pylint: disable=unused-import
from qiskit.extensions.standard.i import Idgate, id, iden

warnings.warn('This module is deprecated. The IDGate can now be found in x.py',
              category=DeprecationWarning, stacklevel=2)
=======
import numpy
from qiskit.circuit import Gate
from qiskit.circuit import QuantumCircuit
from qiskit.util import deprecate_arguments


class IdGate(Gate):
    """Identity gate.

    Identity gate corresponds to a single-qubit gate wait cycle,
    and should not be optimized or unrolled (it is an opaque gate).
    """

    def __init__(self, label=None):
        """Create new Identity gate."""
        super().__init__("id", 1, [], label=label)

    def inverse(self):
        """Invert this gate."""
        return IdGate()  # self-inverse

    def to_matrix(self):
        """Return a Numpy.array for the Id gate."""
        return numpy.array([[1, 0],
                            [0, 1]], dtype=complex)


@deprecate_arguments({'q': 'qubit'})
def iden(self, qubit, *, q=None):  # pylint: disable=unused-argument
    """Apply Identity to to a specified qubit (qubit).

    The Identity gate ensures that nothing is applied to a qubit for one unit
    of gate time. It leaves the quantum states |0> and |1> unchanged.
    The Identity gate should not be optimized or unrolled (it is an opaque gate).

    Examples:

        Circuit Representation:

        .. jupyter-execute::

            from qiskit import QuantumCircuit

            circuit = QuantumCircuit(1)
            circuit.iden(0)
            circuit.draw()

        Matrix Representation:

        .. jupyter-execute::

            from qiskit.extensions.standard.iden import IdGate
            IdGate().to_matrix()
    """
    return self.append(IdGate(), [qubit], [])


QuantumCircuit.iden = iden
>>>>>>> a8e98668
<|MERGE_RESOLUTION|>--- conflicted
+++ resolved
@@ -15,70 +15,9 @@
 """
 Identity gate.
 """
-<<<<<<< HEAD
 import warnings
 # pylint: disable=unused-import
-from qiskit.extensions.standard.i import Idgate, id, iden
+from qiskit.extensions.standard.i import IGate, i, id, iden
 
-warnings.warn('This module is deprecated. The IDGate can now be found in x.py',
-              category=DeprecationWarning, stacklevel=2)
-=======
-import numpy
-from qiskit.circuit import Gate
-from qiskit.circuit import QuantumCircuit
-from qiskit.util import deprecate_arguments
-
-
-class IdGate(Gate):
-    """Identity gate.
-
-    Identity gate corresponds to a single-qubit gate wait cycle,
-    and should not be optimized or unrolled (it is an opaque gate).
-    """
-
-    def __init__(self, label=None):
-        """Create new Identity gate."""
-        super().__init__("id", 1, [], label=label)
-
-    def inverse(self):
-        """Invert this gate."""
-        return IdGate()  # self-inverse
-
-    def to_matrix(self):
-        """Return a Numpy.array for the Id gate."""
-        return numpy.array([[1, 0],
-                            [0, 1]], dtype=complex)
-
-
-@deprecate_arguments({'q': 'qubit'})
-def iden(self, qubit, *, q=None):  # pylint: disable=unused-argument
-    """Apply Identity to to a specified qubit (qubit).
-
-    The Identity gate ensures that nothing is applied to a qubit for one unit
-    of gate time. It leaves the quantum states |0> and |1> unchanged.
-    The Identity gate should not be optimized or unrolled (it is an opaque gate).
-
-    Examples:
-
-        Circuit Representation:
-
-        .. jupyter-execute::
-
-            from qiskit import QuantumCircuit
-
-            circuit = QuantumCircuit(1)
-            circuit.iden(0)
-            circuit.draw()
-
-        Matrix Representation:
-
-        .. jupyter-execute::
-
-            from qiskit.extensions.standard.iden import IdGate
-            IdGate().to_matrix()
-    """
-    return self.append(IdGate(), [qubit], [])
-
-
-QuantumCircuit.iden = iden
->>>>>>> a8e98668
+warnings.warn('This module is deprecated. The IdGate can now be found in i.py',
+              category=DeprecationWarning, stacklevel=2)