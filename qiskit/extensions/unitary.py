# -*- coding: utf-8 -*-

# This code is part of Qiskit.
#
# (C) Copyright IBM 2017, 2019.
#
# This code is licensed under the Apache License, Version 2.0. You may
# obtain a copy of this license in the LICENSE.txt file in the root directory
# of this source tree or at http://www.apache.org/licenses/LICENSE-2.0.
#
# Any modifications or derivative works of this code must retain this
# copyright notice, and modified files need to carry a notice indicating
# that they have been altered from the originals.

"""
Arbitrary unitary circuit instruction.
"""

from collections import OrderedDict
import numpy

from qiskit.circuit import Gate, ControlledGate
from qiskit.circuit import QuantumCircuit
from qiskit.circuit import QuantumRegister
from qiskit.circuit._utils import _compute_control_matrix
from qiskit.circuit.library.standard_gates import U3Gate
from qiskit.extensions.quantum_initializer import isometry
from qiskit.quantum_info.operators.predicates import matrix_equal
from qiskit.quantum_info.operators.predicates import is_unitary_matrix
from qiskit.quantum_info.synthesis.one_qubit_decompose import OneQubitEulerDecomposer
from qiskit.quantum_info.synthesis.two_qubit_decompose import two_qubit_cnot_decompose
from qiskit.extensions.exceptions import ExtensionError

_DECOMPOSER1Q = OneQubitEulerDecomposer('U3')


class UnitaryGate(Gate):
    """Class for representing unitary gates"""

    def __init__(self, data, label=None):
        """Create a gate from a numeric unitary matrix.

        Args:
            data (matrix or Operator): unitary operator.
            label (str): unitary name for backend [Default: None].

        Raises:
            ExtensionError: if input data is not an N-qubit unitary operator.
        """
        if hasattr(data, 'to_matrix'):
            # If input is Gate subclass or some other class object that has
            # a to_matrix method this will call that method.
            data = data.to_matrix()
        elif hasattr(data, 'to_operator'):
            # If input is a BaseOperator subclass this attempts to convert
            # the object to an Operator so that we can extract the underlying
            # numpy matrix from `Operator.data`.
            data = data.to_operator().data
        # Convert to numpy array in case not already an array
        data = numpy.array(data, dtype=complex)
        # Check input is unitary
        if not is_unitary_matrix(data):
            raise ExtensionError("Input matrix is not unitary.")
        # Check input is N-qubit matrix
        input_dim, output_dim = data.shape
        num_qubits = int(numpy.log2(input_dim))
        if input_dim != output_dim or 2**num_qubits != input_dim:
            raise ExtensionError(
                "Input matrix is not an N-qubit operator.")

        self._qasm_name = None
        self._qasm_definition = None
        self._qasm_def_written = False
        # Store instruction params
        super().__init__('unitary', num_qubits, [data], label=label)

    def __eq__(self, other):
        if not isinstance(other, UnitaryGate):
            return False
        if self.label != other.label:
            return False
        # Should we match unitaries as equal if they are equal
        # up to global phase?
        return matrix_equal(self.params[0], other.params[0], ignore_phase=True)

    def to_matrix(self):
        """Return matrix for the unitary."""
        return self.params[0]

    def inverse(self):
        """Return the adjoint of the unitary."""
        return self.adjoint()

    def conjugate(self):
        """Return the conjugate of the unitary."""
        return UnitaryGate(numpy.conj(self.to_matrix()))

    def adjoint(self):
        """Return the adjoint of the unitary."""
        return self.transpose().conjugate()

    def transpose(self):
        """Return the transpose of the unitary."""
        return UnitaryGate(numpy.transpose(self.to_matrix()))

    def _define(self):
        """Calculate a subcircuit that implements this unitary."""
        if self.num_qubits == 1:
            q = QuantumRegister(1, "q")
            theta, phi, lam = _DECOMPOSER1Q.angles(self.to_matrix())
            self.definition = [(U3Gate(theta, phi, lam), [q[0]], [])]
        elif self.num_qubits == 2:
            self.definition = two_qubit_cnot_decompose(self.to_matrix()).data
        else:
            q = QuantumRegister(self.num_qubits, "q")
            self.definition = [(isometry.Isometry(self.to_matrix(), 0, 0),
                                q[:], [])]

    def control(self, num_ctrl_qubits=1, label=None, ctrl_state=None):
        r"""Return controlled version of gate

        Args:
            num_ctrl_qubits (int): number of controls to add to gate (default=1)
            label (str): optional gate label
            ctrl_state (int or str or None): The control state in decimal or as a
                bit string (e.g. '1011'). If None, use 2**num_ctrl_qubits-1.

        Returns:
            UnitaryGate: controlled version of gate.

        Raises:
            QiskitError: invalid ctrl_state
        """
        cmat = _compute_control_matrix(self.to_matrix(), num_ctrl_qubits)
        iso = isometry.Isometry(cmat, 0, 0)
<<<<<<< HEAD
        return ControlledGate('c-unitary', self.num_qubits + num_ctrl_qubits, [cmat],
                              definition=iso.definition, label=label, base_gate=self)
=======
        cunitary = ControlledGate('c-unitary', self.num_qubits + num_ctrl_qubits, cmat,
                                  definition=iso.definition, label=label)
        cunitary.base_gate = self.copy()
        cunitary.base_gate.label = self.label
        return cunitary
>>>>>>> 63449c4d

    def qasm(self):
        """ The qasm for a custom unitary gate
        This is achieved by adding a custom gate that corresponds to the definition
        of this gate. It gives the gate a random name if one hasn't been given to it.
        """
        # if this is true then we have written the gate definition already
        # so we only need to write the name
        if self._qasm_def_written:
            return self._qasmif(self._qasm_name)

        # we have worked out the definition before, but haven't written it yet
        # so we need to write definition + name
        if self._qasm_definition:
            self._qasm_def_written = True
            return self._qasm_definition + self._qasmif(self._qasm_name)

        # need to work out the definition and then write it

        # give this unitary a name
        self._qasm_name = self.label if self.label else "unitary" + str(id(self))

        # map from gates in the definition to params in the method
        reg_to_qasm = OrderedDict()
        current_reg = 0

        gates_def = ""
        for gate in self.definition:

            # add regs from this gate to the overall set of params
            for reg in gate[1] + gate[2]:
                if reg not in reg_to_qasm:
                    reg_to_qasm[reg] = 'p' + str(current_reg)
                    current_reg += 1

            curr_gate = "\t%s %s;\n" % (gate[0].qasm(),
                                        ",".join([reg_to_qasm[j]
                                                  for j in gate[1] + gate[2]]))
            gates_def += curr_gate

        # name of gate + params + {definition}
        overall = "gate " + self._qasm_name + \
                  " " + ",".join(reg_to_qasm.values()) + \
                  " {\n" + gates_def + "}\n"

        self._qasm_def_written = True
        self._qasm_definition = overall

        return self._qasm_definition + self._qasmif(self._qasm_name)


def unitary(self, obj, qubits, label=None):
    """Apply unitary gate to q."""
    if isinstance(qubits, QuantumRegister):
        qubits = qubits[:]
    return self.append(UnitaryGate(obj, label=label), qubits, [])


QuantumCircuit.unitary = unitary<|MERGE_RESOLUTION|>--- conflicted
+++ resolved
@@ -133,16 +133,8 @@
         """
         cmat = _compute_control_matrix(self.to_matrix(), num_ctrl_qubits)
         iso = isometry.Isometry(cmat, 0, 0)
-<<<<<<< HEAD
         return ControlledGate('c-unitary', self.num_qubits + num_ctrl_qubits, [cmat],
-                              definition=iso.definition, label=label, base_gate=self)
-=======
-        cunitary = ControlledGate('c-unitary', self.num_qubits + num_ctrl_qubits, cmat,
-                                  definition=iso.definition, label=label)
-        cunitary.base_gate = self.copy()
-        cunitary.base_gate.label = self.label
-        return cunitary
->>>>>>> 63449c4d
+                              definition=iso.definition, label=label, base_gate=self.copy())
 
     def qasm(self):
         """ The qasm for a custom unitary gate
