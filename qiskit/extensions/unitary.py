--- conflicted
+++ resolved
@@ -133,15 +133,10 @@
         """
         cmat = _compute_control_matrix(self.to_matrix(), num_ctrl_qubits)
         iso = isometry.Isometry(cmat, 0, 0)
-<<<<<<< HEAD
         cunitary = ControlledGate('c-unitary', num_qubits=self.num_qubits+num_ctrl_qubits,
-                                  params=cmat, label=label, num_ctrl_qubits=num_ctrl_qubits,
+                                  params=[cmat], label=label, num_ctrl_qubits=num_ctrl_qubits,
                                   definition=iso.definition, ctrl_state=ctrl_state)
-=======
-        cunitary = ControlledGate('c-unitary', self.num_qubits + num_ctrl_qubits, cmat,
-                                  definition=iso.definition, label=label)
         cunitary.base_gate = self.copy()
->>>>>>> 63449c4d
         cunitary.base_gate.label = self.label
         return cunitary
 
