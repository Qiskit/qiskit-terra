# -*- coding: utf-8 -*-

# This code is part of Qiskit.
#
# (C) Copyright IBM 2020.
#
# This code is licensed under the Apache License, Version 2.0. You may
# obtain a copy of this license in the LICENSE.txt file in the root directory
# of this source tree or at http://www.apache.org/licenses/LICENSE-2.0.
#
# Any modifications or derivative works of this code must retain this
# copyright notice, and modified files need to carry a notice indicating
# that they have been altered from the originals.

"""The diagonal gate.

This module is deprecated, see diagonal.py
"""
<<<<<<< HEAD
import cmath
import math

import numpy as np

from qiskit.circuit import Gate
from qiskit.circuit.quantumcircuit import QuantumCircuit, QuantumRegister
from qiskit.exceptions import QiskitError

_EPS = 1e-10  # global variable used to chop very small numbers to zero


class DiagGate(Gate):
    """
    diag =  list of the 2^k diagonal entries (for a diagonal gate on k qubits). Must contain at
    least two entries.
    """

    def __init__(self, diag):
        """Check types"""
        # Check if diag has type "list"
        if not isinstance(diag, list):
            raise QiskitError("The diagonal entries are not provided in a list.")
        # Check if the right number of diagonal entries is provided and if the diagonal entries
        # have absolute value one.
        num_action_qubits = math.log2(len(diag))
        if num_action_qubits < 1 or not num_action_qubits.is_integer():
            raise QiskitError("The number of diagonal entries is not a positive power of 2.")
        for z in diag:
            try:
                complex(z)
            except TypeError:
                raise QiskitError("Not all of the diagonal entries can be converted to "
                                  "complex numbers.")
            if not np.abs(z) - 1 < _EPS:
                raise QiskitError("A diagonal entry has not absolute value one.")
        # Create new gate.
        super().__init__("diag", int(num_action_qubits), diag)

    def _define(self):
        diag_circuit = self._dec_diag()
        gate = diag_circuit.to_instruction()
        q = QuantumRegister(self.num_qubits)
        diag_circuit = QuantumCircuit(q)
        diag_circuit.append(gate, q[:])
        self.definition = diag_circuit.data

    def _dec_diag(self):
        """
        Call to create a circuit implementing the diagonal gate.
        """
        q = QuantumRegister(self.num_qubits)
        circuit = QuantumCircuit(q)
        # Since the diagonal is a unitary, all its entries have absolute value one and the diagonal
        # is fully specified by the phases of its entries
        diag_phases = [cmath.phase(z) for z in self.params]
        n = len(self.params)
        while n >= 2:
            angles_rz = []
            for i in range(0, n, 2):
                diag_phases[i // 2], rz_angle = _extract_rz(diag_phases[i], diag_phases[i + 1])
                angles_rz.append(rz_angle)
            num_act_qubits = int(np.log2(n))
            contr_qubits = q[self.num_qubits - num_act_qubits + 1:self.num_qubits]
            target_qubit = q[self.num_qubits - num_act_qubits]
            circuit.ucz(angles_rz, contr_qubits, target_qubit)
            n //= 2
        return circuit

    def normalize_parameter(self, parameter):
        if isinstance(parameter, complex):
            return parameter
        else:
            return super().normalize_parameter(parameter)


# extract a Rz rotation (angle given by first output) such that exp(j*phase)*Rz(z_angle)
# is equal to the diagonal matrix with entires exp(1j*ph1) and exp(1j*ph2)
def _extract_rz(phi1, phi2):
    phase = (phi1 + phi2) / 2.0
    z_angle = phi2 - phi1
    return phase, z_angle


def diag_gate(self, diag, qubit):
    """Attach a diagonal gate to a circuit.

    The decomposition is based on Theorem 7 given in "Synthesis of Quantum Logic Circuits" by
    Shende et al. (https://arxiv.org/pdf/quant-ph/0406176.pdf).

    Args:
        diag (list): list of the 2^k diagonal entries (for a diagonal gate on k qubits).
            Must contain at least two entries
        qubit (QuantumRegister|list): list of k qubits the diagonal is
            acting on (the order of the qubits specifies the computational basis in which the
            diagonal gate is provided: the first element in diag acts on the state where all
            the qubits in q are in the state 0, the second entry acts on the state where all
            the qubits q[1],...,q[k-1] are in the state zero and q[0] is in the state 1,
            and so on)

    Returns:
        QuantumCircuit: the diagonal gate which was attached to the circuit.

    Raises:
        QiskitError: if the list of the diagonal entries or the qubit list is in bad format;
            if the number of diagonal entries is not 2^k, where k denotes the number of qubits
    """

    if isinstance(qubit, QuantumRegister):
        qubit = qubit[:]
    # Check if q has type "list"
    if not isinstance(qubit, list):
        raise QiskitError("The qubits must be provided as a list "
                          "(also if there is only one qubit).")
    # Check if diag has type "list"
    if not isinstance(diag, list):
        raise QiskitError("The diagonal entries are not provided in a list.")
    num_action_qubits = math.log2(len(diag))
    if not len(qubit) == num_action_qubits:
        raise QiskitError("The number of diagonal entries does not correspond to"
                          " the number of qubits.")
    return self.append(DiagGate(diag), qubit)
=======
>>>>>>> 1757f113

import warnings
# pylint: disable=unused-import
from qiskit.extensions.quantum_initializer.diagonal import DiagGate, diag_gate

warnings.warn('This module is deprecated. The DiagonalGate/DiagGate is now in diagonal.py',
              category=DeprecationWarning, stacklevel=2)<|MERGE_RESOLUTION|>--- conflicted
+++ resolved
@@ -16,132 +16,6 @@
 
 This module is deprecated, see diagonal.py
 """
-<<<<<<< HEAD
-import cmath
-import math
-
-import numpy as np
-
-from qiskit.circuit import Gate
-from qiskit.circuit.quantumcircuit import QuantumCircuit, QuantumRegister
-from qiskit.exceptions import QiskitError
-
-_EPS = 1e-10  # global variable used to chop very small numbers to zero
-
-
-class DiagGate(Gate):
-    """
-    diag =  list of the 2^k diagonal entries (for a diagonal gate on k qubits). Must contain at
-    least two entries.
-    """
-
-    def __init__(self, diag):
-        """Check types"""
-        # Check if diag has type "list"
-        if not isinstance(diag, list):
-            raise QiskitError("The diagonal entries are not provided in a list.")
-        # Check if the right number of diagonal entries is provided and if the diagonal entries
-        # have absolute value one.
-        num_action_qubits = math.log2(len(diag))
-        if num_action_qubits < 1 or not num_action_qubits.is_integer():
-            raise QiskitError("The number of diagonal entries is not a positive power of 2.")
-        for z in diag:
-            try:
-                complex(z)
-            except TypeError:
-                raise QiskitError("Not all of the diagonal entries can be converted to "
-                                  "complex numbers.")
-            if not np.abs(z) - 1 < _EPS:
-                raise QiskitError("A diagonal entry has not absolute value one.")
-        # Create new gate.
-        super().__init__("diag", int(num_action_qubits), diag)
-
-    def _define(self):
-        diag_circuit = self._dec_diag()
-        gate = diag_circuit.to_instruction()
-        q = QuantumRegister(self.num_qubits)
-        diag_circuit = QuantumCircuit(q)
-        diag_circuit.append(gate, q[:])
-        self.definition = diag_circuit.data
-
-    def _dec_diag(self):
-        """
-        Call to create a circuit implementing the diagonal gate.
-        """
-        q = QuantumRegister(self.num_qubits)
-        circuit = QuantumCircuit(q)
-        # Since the diagonal is a unitary, all its entries have absolute value one and the diagonal
-        # is fully specified by the phases of its entries
-        diag_phases = [cmath.phase(z) for z in self.params]
-        n = len(self.params)
-        while n >= 2:
-            angles_rz = []
-            for i in range(0, n, 2):
-                diag_phases[i // 2], rz_angle = _extract_rz(diag_phases[i], diag_phases[i + 1])
-                angles_rz.append(rz_angle)
-            num_act_qubits = int(np.log2(n))
-            contr_qubits = q[self.num_qubits - num_act_qubits + 1:self.num_qubits]
-            target_qubit = q[self.num_qubits - num_act_qubits]
-            circuit.ucz(angles_rz, contr_qubits, target_qubit)
-            n //= 2
-        return circuit
-
-    def normalize_parameter(self, parameter):
-        if isinstance(parameter, complex):
-            return parameter
-        else:
-            return super().normalize_parameter(parameter)
-
-
-# extract a Rz rotation (angle given by first output) such that exp(j*phase)*Rz(z_angle)
-# is equal to the diagonal matrix with entires exp(1j*ph1) and exp(1j*ph2)
-def _extract_rz(phi1, phi2):
-    phase = (phi1 + phi2) / 2.0
-    z_angle = phi2 - phi1
-    return phase, z_angle
-
-
-def diag_gate(self, diag, qubit):
-    """Attach a diagonal gate to a circuit.
-
-    The decomposition is based on Theorem 7 given in "Synthesis of Quantum Logic Circuits" by
-    Shende et al. (https://arxiv.org/pdf/quant-ph/0406176.pdf).
-
-    Args:
-        diag (list): list of the 2^k diagonal entries (for a diagonal gate on k qubits).
-            Must contain at least two entries
-        qubit (QuantumRegister|list): list of k qubits the diagonal is
-            acting on (the order of the qubits specifies the computational basis in which the
-            diagonal gate is provided: the first element in diag acts on the state where all
-            the qubits in q are in the state 0, the second entry acts on the state where all
-            the qubits q[1],...,q[k-1] are in the state zero and q[0] is in the state 1,
-            and so on)
-
-    Returns:
-        QuantumCircuit: the diagonal gate which was attached to the circuit.
-
-    Raises:
-        QiskitError: if the list of the diagonal entries or the qubit list is in bad format;
-            if the number of diagonal entries is not 2^k, where k denotes the number of qubits
-    """
-
-    if isinstance(qubit, QuantumRegister):
-        qubit = qubit[:]
-    # Check if q has type "list"
-    if not isinstance(qubit, list):
-        raise QiskitError("The qubits must be provided as a list "
-                          "(also if there is only one qubit).")
-    # Check if diag has type "list"
-    if not isinstance(diag, list):
-        raise QiskitError("The diagonal entries are not provided in a list.")
-    num_action_qubits = math.log2(len(diag))
-    if not len(qubit) == num_action_qubits:
-        raise QiskitError("The number of diagonal entries does not correspond to"
-                          " the number of qubits.")
-    return self.append(DiagGate(diag), qubit)
-=======
->>>>>>> 1757f113
-
 import warnings
 # pylint: disable=unused-import
 from qiskit.extensions.quantum_initializer.diagonal import DiagGate, diag_gate
