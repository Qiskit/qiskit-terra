--- conflicted
+++ resolved
@@ -29,12 +29,8 @@
 from qiskit.circuit.parameterexpression import ParameterExpression, ParameterValueType
 from qiskit.pulse.channels import Channel
 from qiskit.pulse.exceptions import PulseError
-<<<<<<< HEAD
-from qiskit.pulse.utils import format_parameter_value
+from qiskit.pulse.utils import format_parameter_value, deprecated_functionality
 from qiskit.pulse.frame import Frame
-=======
-from qiskit.pulse.utils import format_parameter_value, deprecated_functionality
->>>>>>> 7dde8678
 
 
 # pylint: disable=missing-return-doc
@@ -47,24 +43,15 @@
 
     def __init__(self,
                  operands: Tuple,
-<<<<<<< HEAD
-                 duration: int,
-                 channels: Union[Tuple[Channel], Tuple[Frame]],
-=======
                  duration: int = None,
-                 channels: Tuple[Channel] = None,
->>>>>>> 7dde8678
+                 channels: Union[Tuple[Channel], Tuple[Frame]] = None,
                  name: Optional[str] = None):
         """Instruction initializer.
 
         Args:
             operands: The argument list.
             duration: Deprecated.
-<<<<<<< HEAD
-            channels: Tuple of pulse channels or frames that this instruction operates on.
-=======
             channels: Deprecated.
->>>>>>> 7dde8678
             name: Optional display name for this instruction.
 
         Raises:
@@ -72,13 +59,6 @@
             PulseError: If the input ``channels`` are not all of
                 type :class:`Channel`.
         """
-<<<<<<< HEAD
-        for channel in channels:
-            if not isinstance(channel, (Frame, Channel)):
-                raise PulseError("Expected a channel, got {} instead.".format(channel))
-
-=======
->>>>>>> 7dde8678
         if duration is not None:
             warnings.warn('Specifying duration in the constructor is deprecated. '
                           'Now duration is an abstract property rather than class variable. '
@@ -99,7 +79,7 @@
         self._initialize_parameter_table(operands)
 
         for channel in self.channels:
-            if not isinstance(channel, Channel):
+            if not isinstance(channel, (Frame, Channel)):
                 raise PulseError("Expected a channel, got {} instead.".format(channel))
 
     @property
