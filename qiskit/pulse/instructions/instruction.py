--- conflicted
+++ resolved
@@ -68,24 +68,16 @@
             if name is None:
                 name = self.command.name
             duration = self.command.duration
-<<<<<<< HEAD
-
-        self._name = name
-        self._operands = operands
-        self._duration = duration
-        self._channels = channels
-        self._timeslots = {channel: [(0, self.duration)] for channel in channels}
-=======
+
         if duration < 0:
             raise PulseError("{} duration of {} is invalid: must be nonnegative."
                              "".format(self.__class__.__name__, duration))
         self._duration = duration
-        self._timeslots = TimeslotCollection(*(Timeslot(Interval(0, duration), channel)
-                                               for channel in channels if channel is not None))
+        self._channels = channels
+        self._timeslots = {channel: [(0, self.duration)] for channel in channels}
         self._operands = operands
         self._name = name
         self._hash = None
->>>>>>> 47f537de
 
     @property
     def name(self) -> str:
