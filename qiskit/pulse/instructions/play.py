# This code is part of Qiskit.
#
# (C) Copyright IBM 2020.
#
# This code is licensed under the Apache License, Version 2.0. You may
# obtain a copy of this license in the LICENSE.txt file in the root directory
# of this source tree or at http://www.apache.org/licenses/LICENSE-2.0.
#
# Any modifications or derivative works of this code must retain this
# copyright notice, and modified files need to carry a notice indicating
# that they have been altered from the originals.

"""An instruction to transmit a given pulse on a ``PulseChannel`` (i.e., those which support
transmitted pulses, such as ``DriveChannel``).
"""
from typing import Dict, Optional, Union, Tuple, Any, Set

from qiskit.circuit.parameterexpression import ParameterExpression, ParameterValueType
from qiskit.pulse.channels import PulseChannel
from qiskit.pulse.exceptions import PulseError
from qiskit.pulse.library.pulse import Pulse
from qiskit.pulse.library.signal import Signal
from qiskit.pulse.instructions.instruction import Instruction
from qiskit.pulse.utils import deprecated_functionality


class Play(Instruction):
    """This instruction is responsible for applying a pulse on a channel.

    The pulse specifies the exact time dynamics of the output signal envelope for a limited
    time. The output is modulated by a phase and frequency which are controlled by separate
    instructions. The pulse duration must be fixed, and is implicitly given in terms of the
    cycle time, dt, of the backend.
    """

<<<<<<< HEAD
    def __init__(self, pulse: Union[Pulse, Signal],
                 channel: PulseChannel,
                 name: Optional[str] = None):
=======
    def __init__(self, pulse: Pulse, channel: PulseChannel, name: Optional[str] = None):
>>>>>>> faf06281
        """Create a new pulse instruction.

        Args:
            pulse: A pulse waveform description, such as
                   :py:class:`~qiskit.pulse.library.Waveform`.
            channel: The channel to which the pulse is applied.
            name: Name of the instruction for display purposes. Defaults to ``pulse.name``.

        Raises:
            PulseError: If pulse is not a Pulse type.
        """
        if not isinstance(pulse, (Pulse, Signal)):
            raise PulseError("The `pulse` argument to `Play` must be of type `library.Pulse` or "
                             "`library.Signal`.")

        if not isinstance(channel, PulseChannel):
            raise PulseError(
                "The `channel` argument to `Play` must be of type " "`channels.PulseChannel`."
            )
        if name is None:
            name = pulse.name
        super().__init__(operands=(pulse, channel), name=name)

    @property
    def pulse(self) -> [Pulse, Signal]:
        """A description of the samples that will be played."""
        return self.operands[0]

    @property
    def channel(self) -> PulseChannel:
        """Return the :py:class:`~qiskit.pulse.channels.Channel` that this instruction is
        scheduled on.
        """
        return self.operands[1]

    @property
    def channels(self) -> Tuple[PulseChannel]:
        """Returns the channels that this schedule uses."""
        return (self.channel,)

    @property
    def duration(self) -> Union[int, ParameterExpression]:
        """Duration of this instruction."""
        return self.pulse.duration

    def _initialize_parameter_table(self, operands: Tuple[Any]):
        """A helper method to initialize parameter table.

        Args:
            operands: List of operands associated with this instruction.
        """
        super()._initialize_parameter_table(operands)

        if any(isinstance(val, ParameterExpression) for val in self.pulse.parameters.values()):
            for value in self.pulse.parameters.values():
                if isinstance(value, ParameterExpression):
                    for param in value.parameters:
                        # Table maps parameter to operand index, 0 for ``pulse``
                        self._parameter_table[param].append(0)

    @property
    def parameters(self) -> Set:
        """Parameters which determine the instruction behavior."""
        parameters = set()
        for pulse_param_expr in self.pulse.parameters.values():
            if isinstance(pulse_param_expr, ParameterExpression):
                for pulse_param in pulse_param_expr.parameters:
                    parameters.add(pulse_param)
        if self.channel.is_parameterized():
            for ch_param in self.channel.parameters:
                parameters.add(ch_param)

        return parameters

    @deprecated_functionality
    def assign_parameters(
        self, value_dict: Dict[ParameterExpression, ParameterValueType]
    ) -> "Play":
        super().assign_parameters(value_dict)
        pulse = self.pulse.assign_parameters(value_dict)
        self._operands = (pulse, self.channel)
        return self

    def is_parameterized(self) -> bool:
        """Return True iff the instruction is parameterized."""
        return self.pulse.is_parameterized() or super().is_parameterized()<|MERGE_RESOLUTION|>--- conflicted
+++ resolved
@@ -33,13 +33,7 @@
     cycle time, dt, of the backend.
     """
 
-<<<<<<< HEAD
-    def __init__(self, pulse: Union[Pulse, Signal],
-                 channel: PulseChannel,
-                 name: Optional[str] = None):
-=======
-    def __init__(self, pulse: Pulse, channel: PulseChannel, name: Optional[str] = None):
->>>>>>> faf06281
+    def __init__(self, pulse: Union[Pulse, Signal], channel: PulseChannel, name: Optional[str] = None):
         """Create a new pulse instruction.
 
         Args:
