--- conflicted
+++ resolved
@@ -168,19 +168,6 @@
             schedule: schedule to be appended
         """
         return ops.append(self, schedule)
-
-<<<<<<< HEAD
-    def flatten(self, time: int = 0) -> Iterable[Tuple[int, ScheduleComponent]]:
-        """Iterable for flattening Schedule tree.
-
-        Args:
-            time: Shifted time of this node due to parent
-
-        Yields:
-            Tuple[int, ScheduleComponent]: Tuple containing time `ScheduleComponent` starts
-                at and the flattened `ScheduleComponent`.
-        """
-        yield (time, self)
 
     def draw(self, dt: float = 1, style=None,
              filename: str = None, interp_method: Callable = None, scaling: float = None,
@@ -220,8 +207,6 @@
                                           interactive=interactive, table=table,
                                           label=label, framechange=framechange)
 
-=======
->>>>>>> d4f58d90
     def __add__(self, schedule: ScheduleComponent) -> 'ScheduleComponent':
         """Return a new schedule with `schedule` inserted within `self` at `start_time`."""
         return self.append(schedule)
