# -*- coding: utf-8 -*-

# Copyright 2019, IBM.
#
# This source code is licensed under the Apache License, Version 2.0 found in
# the LICENSE.txt file in the root directory of this source tree.

"""
Instruction = Leaf node of schedule.
"""
import logging
<<<<<<< HEAD
from typing import Tuple, List, Iterable, Callable
=======
from typing import Tuple, List, Iterable
>>>>>>> a85c741a

from qiskit.pulse import ops
from qiskit.pulse.channels import Channel
from qiskit.pulse.interfaces import ScheduleComponent
from qiskit.pulse.timeslots import Interval, Timeslot, TimeslotCollection
from qiskit.pulse.exceptions import PulseError


logger = logging.getLogger(__name__)

# pylint: disable=missing-return-doc


class Instruction(ScheduleComponent):
    """An abstract class for leaf nodes of schedule."""

    def __init__(self, command, *channels: List[Channel],
                 timeslots: TimeslotCollection = None, name=None):
        """
        command (PulseCommand): Pulse command to schedule
        *channels: List of pulse channels to schedule with command
        timeslots: Optional list of timeslots. If channels are supplied timeslots
            cannot also be given
        name: Name of Instruction
        """
        self._command = command
        self._name = name if name else self._command.name

        if timeslots and channels:
            raise PulseError('Channels and timeslots may not both be supplied.')

        if not timeslots:
            duration = command.duration
            self._timeslots = TimeslotCollection(*(Timeslot(Interval(0, duration), channel)
                                                   for channel in channels))
        else:
            self._timeslots = timeslots

    @property
    def name(self) -> str:
        """Name of this instruction."""
        return self._name

    @property
    def command(self):
        """Acquire command.

        Returns: PulseCommand
        """
        return self._command
<<<<<<< HEAD

    @property
    def channels(self) -> Tuple[Channel]:
        """Returns channels that this schedule uses."""
        return self.timeslots.channels

    @property
=======

    @property
    def channels(self) -> Tuple[Channel]:
        """Returns channels that this schedule uses."""
        return self.timeslots.channels

    @property
>>>>>>> a85c741a
    def timeslots(self) -> TimeslotCollection:
        """Occupied time slots by this instruction. """
        return self._timeslots

    @property
    def start_time(self) -> int:
        """Relative begin time of this instruction. """
        return self.timeslots.start_time

    @property
    def stop_time(self) -> int:
        """Relative end time of this instruction. """
        return self.timeslots.stop_time
<<<<<<< HEAD

    @property
    def duration(self) -> int:
        """Duration of this instruction. """
        return self.timeslots.duration

    @property
=======

    @property
    def duration(self) -> int:
        """Duration of this instruction. """
        return self.timeslots.duration

    @property
>>>>>>> a85c741a
    def children(self) -> Tuple[ScheduleComponent]:
        """Instruction has no child nodes. """
        return ()

    def ch_duration(self, *channels: List[Channel]) -> int:
        """Return duration of the supplied channels in this Instruction.

        Args:
            *channels: Supplied channels
        """
        return self.timeslots.ch_duration(*channels)

    def ch_start_time(self, *channels: List[Channel]) -> int:
        """Return minimum start time for supplied channels.

        Args:
            *channels: Supplied channels
        """
        return self.timeslots.ch_start_time(*channels)

    def ch_stop_time(self, *channels: List[Channel]) -> int:
        """Return maximum start time for supplied channels.

        Args:
            *channels: Supplied channels
        """
        return self.timeslots.ch_stop_time(*channels)

    def union(self, *schedules: List[ScheduleComponent]) -> 'ScheduleComponent':
        """Return a new schedule which is the union of `self` and `schedule`.

        Args:
            *schedules: Schedules to be take the union with the parent `Schedule`.
        """
        return ops.union(self, *schedules)

    def shift(self: ScheduleComponent, time: int) -> 'ScheduleComponent':
        """Return a new schedule shifted forward by `time`.

        Args:
            time: Time to shift by
        """
        return ops.shift(self, time)

    def insert(self, start_time: int, schedule: ScheduleComponent) -> 'ScheduleComponent':
        """Return a new schedule with `schedule` inserted within `self` at `start_time`.

        Args:
            start_time: time to be inserted
            schedule: schedule to be inserted
        """
        return ops.insert(self, start_time, schedule)

    def append(self, schedule: ScheduleComponent) -> 'ScheduleComponent':
        """Return a new schedule with `schedule` inserted at the maximum time over
        all channels shared between `self` and `schedule`.

        Args:
            schedule: schedule to be appended
        """
        return ops.append(self, schedule)

    def flatten(self, time: int = 0) -> Iterable[Tuple[int, ScheduleComponent]]:
        """Iterable for flattening Schedule tree.

        Args:
            time: Shifted time of this node due to parent

        Yields:
            Tuple[int, ScheduleComponent]: Tuple containing time `ScheduleComponent` starts
                at and the flattened `ScheduleComponent`.
        """
        yield (time, self)

<<<<<<< HEAD
    def draw(self, dt: float = 1, style=None,
             filename: str = None, interp_method: Callable = None, scaling: float = None,
             channels_to_plot: List[Channel] = None, plot_all: bool = False,
             plot_range: Tuple[float] = None, interactive: bool = False,
             legend: bool = True, table: bool = True, label: bool = False,
             framechange: bool = True):
        """Plot the instruction.

        Args:
            dt: Time interval of samples.
            style (OPStyleSched): A style sheet to configure plot appearance.
            filename: Name required to save pulse image.
            interp_method: A function for interpolation.
            scaling: scaling of waveform amplitude.
            channels_to_plot: A list of channel names to plot.
            plot_all: Plot empty channels.
            plot_range: A tuple of time range to plot.
            interactive: When set true show the circuit in a new window
                (this depends on the matplotlib backend being used supporting this).
            legend: Draw Legend for supported commands
            table: Draw event table for supported commands
            label: Label individual instructions
            framechange: Add framechange indicators


        Returns:
            matplotlib.figure: A matplotlib figure object of the pulse schedule.
        """
        # pylint: disable=invalid-name, cyclic-import

        from qiskit.tools import visualization

        return visualization.pulse_drawer(self, dt=dt, style=style,
                                          filename=filename, interp_method=interp_method,
                                          scaling=scaling, channels_to_plot=channels_to_plot,
                                          plot_all=plot_all, plot_range=plot_range,
                                          interactive=interactive, legend=legend, table=table,
                                          label=label, framechange=framechange)

=======
>>>>>>> a85c741a
    def __add__(self, schedule: ScheduleComponent) -> 'ScheduleComponent':
        """Return a new schedule with `schedule` inserted within `self` at `start_time`."""
        return self.append(schedule)

    def __or__(self, schedule: ScheduleComponent) -> 'ScheduleComponent':
        """Return a new schedule which is the union of `self` and `schedule`."""
        return self.union(schedule)

    def __lshift__(self, time: int) -> 'ScheduleComponent':
        """Return a new schedule which is shifted forward by `time`."""
        return self.shift(time)

    def __repr__(self):
        return "%s" % (self._command)<|MERGE_RESOLUTION|>--- conflicted
+++ resolved
@@ -9,11 +9,7 @@
 Instruction = Leaf node of schedule.
 """
 import logging
-<<<<<<< HEAD
 from typing import Tuple, List, Iterable, Callable
-=======
-from typing import Tuple, List, Iterable
->>>>>>> a85c741a
 
 from qiskit.pulse import ops
 from qiskit.pulse.channels import Channel
@@ -64,7 +60,6 @@
         Returns: PulseCommand
         """
         return self._command
-<<<<<<< HEAD
 
     @property
     def channels(self) -> Tuple[Channel]:
@@ -72,15 +67,6 @@
         return self.timeslots.channels
 
     @property
-=======
-
-    @property
-    def channels(self) -> Tuple[Channel]:
-        """Returns channels that this schedule uses."""
-        return self.timeslots.channels
-
-    @property
->>>>>>> a85c741a
     def timeslots(self) -> TimeslotCollection:
         """Occupied time slots by this instruction. """
         return self._timeslots
@@ -94,23 +80,13 @@
     def stop_time(self) -> int:
         """Relative end time of this instruction. """
         return self.timeslots.stop_time
-<<<<<<< HEAD
 
     @property
     def duration(self) -> int:
-        """Duration of this instruction. """
+        """Duration of this instruction."""
         return self.timeslots.duration
 
     @property
-=======
-
-    @property
-    def duration(self) -> int:
-        """Duration of this instruction. """
-        return self.timeslots.duration
-
-    @property
->>>>>>> a85c741a
     def children(self) -> Tuple[ScheduleComponent]:
         """Instruction has no child nodes. """
         return ()
@@ -185,7 +161,6 @@
         """
         yield (time, self)
 
-<<<<<<< HEAD
     def draw(self, dt: float = 1, style=None,
              filename: str = None, interp_method: Callable = None, scaling: float = None,
              channels_to_plot: List[Channel] = None, plot_all: bool = False,
@@ -225,8 +200,6 @@
                                           interactive=interactive, legend=legend, table=table,
                                           label=label, framechange=framechange)
 
-=======
->>>>>>> a85c741a
     def __add__(self, schedule: ScheduleComponent) -> 'ScheduleComponent':
         """Return a new schedule with `schedule` inserted within `self` at `start_time`."""
         return self.append(schedule)
