--- conflicted
+++ resolved
@@ -10,10 +10,6 @@
 """
 
 from qiskit.pulse.channels import SnapshotChannel
-<<<<<<< HEAD
-from qiskit.pulse.timeslots import TimeslotCollection
-=======
->>>>>>> a85c741a
 from .instruction import Instruction
 from .command import Command
 
@@ -30,15 +26,9 @@
                 The types of snapshots offered are defined in a separate specification
                 document for simulators.
         """
-<<<<<<< HEAD
-        Command.__init__(self, duration=0)
-        Instruction.__init__(self, self, start_time, TimeslotCollection([]))
-        self._label = label
-=======
->>>>>>> a85c741a
         self._type = snap_type
         self._channel = SnapshotChannel()
-        PulseCommand.__init__(self, duration=0, name=name)
+        Command.__init__(self, duration=0, name=name)
         Instruction.__init__(self, self, self._channel, name=name)
 
     @property
