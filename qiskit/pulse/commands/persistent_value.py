# -*- coding: utf-8 -*-

# Copyright 2019, IBM.
#
# This source code is licensed under the Apache License, Version 2.0 found in
# the LICENSE.txt file in the root directory of this source tree.

"""
Persistent value.
"""

<<<<<<< HEAD
from qiskit.pulse.channels import PulseChannel
from qiskit.pulse.timeslots import Interval, Timeslot, TimeslotCollection
=======
from qiskit.pulse.channels import OutputChannel
>>>>>>> a85c741a
from qiskit.pulse.exceptions import PulseError
from .instruction import Instruction
from .command import Command


class PersistentValue(Command):
    """Persistent value."""

    def __init__(self, value):
        """create new persistent value command.

        Args:
            value (complex): Complex value to apply, bounded by an absolute value of 1.
                The allowable precision is device specific.
        Raises:
            PulseError: when input value exceed 1.
        """
        super().__init__(duration=0)

        if abs(value) > 1:
            raise PulseError("Absolute value of PV amplitude exceeds 1.")

        self._value = complex(value)

    @property
    def value(self):
        """Persistent value amplitude."""
        return self._value

    def __eq__(self, other):
        """Two PersistentValues are the same if they are of the same type
        and have the same value.

        Args:
            other (PersistentValue): other PersistentValue

        Returns:
            bool: are self and other equal.
        """
        if type(self) is type(other) and \
                self.value == other.value:
            return True
        return False

    def __repr__(self):
        return '%s(%s, value=%s)' % (self.__class__.__name__, self.name, self.value)

<<<<<<< HEAD
    def __call__(self, channel: PulseChannel) -> 'PersistentValueInstruction':
        return PersistentValueInstruction(self, channel)
=======
    # pylint: disable=arguments-differ
    def to_instruction(self, channel: OutputChannel, name=None) -> 'PersistentValueInstruction':
        return PersistentValueInstruction(self, channel, name=name)
    # pylint: enable=arguments-differ
>>>>>>> a85c741a


class PersistentValueInstruction(Instruction):
    """Instruction to keep persistent value. """

<<<<<<< HEAD
    def __init__(self, command: PersistentValue, channel: PulseChannel, start_time: int = 0):
        slots = [Timeslot(Interval(start_time, start_time), channel)]
        super().__init__(command, start_time, TimeslotCollection(slots))
        self._channel = channel

    @property
    def command(self) -> PersistentValue:
        """PersistentValue command. """
        return self._command

    @property
    def channel(self) -> PulseChannel:
        """Instruction's channel. """
        return self._channel

    def __repr__(self):
        return '%4d: %s -> %s' % (self._start_time, self._command, self._channel)
=======
    def __init__(self, command: PersistentValue, channel: OutputChannel, name=None):
        super().__init__(command, channel, name=name)
>>>>>>> a85c741a
<|MERGE_RESOLUTION|>--- conflicted
+++ resolved
@@ -9,12 +9,7 @@
 Persistent value.
 """
 
-<<<<<<< HEAD
 from qiskit.pulse.channels import PulseChannel
-from qiskit.pulse.timeslots import Interval, Timeslot, TimeslotCollection
-=======
-from qiskit.pulse.channels import OutputChannel
->>>>>>> a85c741a
 from qiskit.pulse.exceptions import PulseError
 from .instruction import Instruction
 from .command import Command
@@ -62,39 +57,14 @@
     def __repr__(self):
         return '%s(%s, value=%s)' % (self.__class__.__name__, self.name, self.value)
 
-<<<<<<< HEAD
-    def __call__(self, channel: PulseChannel) -> 'PersistentValueInstruction':
-        return PersistentValueInstruction(self, channel)
-=======
     # pylint: disable=arguments-differ
-    def to_instruction(self, channel: OutputChannel, name=None) -> 'PersistentValueInstruction':
+    def to_instruction(self, channel: PulseChannel, name=None) -> 'PersistentValueInstruction':
         return PersistentValueInstruction(self, channel, name=name)
     # pylint: enable=arguments-differ
->>>>>>> a85c741a
 
 
 class PersistentValueInstruction(Instruction):
     """Instruction to keep persistent value. """
 
-<<<<<<< HEAD
-    def __init__(self, command: PersistentValue, channel: PulseChannel, start_time: int = 0):
-        slots = [Timeslot(Interval(start_time, start_time), channel)]
-        super().__init__(command, start_time, TimeslotCollection(slots))
-        self._channel = channel
-
-    @property
-    def command(self) -> PersistentValue:
-        """PersistentValue command. """
-        return self._command
-
-    @property
-    def channel(self) -> PulseChannel:
-        """Instruction's channel. """
-        return self._channel
-
-    def __repr__(self):
-        return '%4d: %s -> %s' % (self._start_time, self._command, self._channel)
-=======
-    def __init__(self, command: PersistentValue, channel: OutputChannel, name=None):
-        super().__init__(command, channel, name=name)
->>>>>>> a85c741a
+    def __init__(self, command: PersistentValue, channel: PulseChannel, name=None):
+        super().__init__(command, channel, name=name)