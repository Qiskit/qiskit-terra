# -*- coding: utf-8 -*-

# Copyright 2019, IBM.
#
# This source code is licensed under the Apache License, Version 2.0 found in
# the LICENSE.txt file in the root directory of this source tree.

"""
Frame change pulse.
"""

from qiskit.pulse.channels import OutputChannel
<<<<<<< HEAD
from qiskit.pulse.common.interfaces import Instruction
=======
from qiskit.pulse.common.command_schedule import PrimitiveInstruction
>>>>>>> c622c06f
from qiskit.pulse.common.timeslots import Interval, Timeslot, TimeslotOccupancy
from .pulse_command import PulseCommand


class FrameChange(PulseCommand):
    """Frame change pulse."""

    def __init__(self, phase):
        """Create new frame change pulse.

        Args:
            phase (float): Frame change phase in radians.
                The allowable precision is device specific.
        """
        super().__init__(duration=0)
        self.phase = phase

    def __eq__(self, other):
        """Two FrameChanges are the same if they are of the same type
        and have the same phase.

        Args:
            other (FrameChange): other FrameChange

        Returns:
            bool: are self and other equal.
        """
        if type(self) is type(other) and \
                self.phase == other.phase:
            return True
        return False

    def __repr__(self):
        return '%s(%s, phase=%.3f)' % (self.__class__.__name__, self.name, self.phase)

    def __call__(self, channel: OutputChannel) -> 'FrameChangeInstruction':
        return FrameChangeInstruction(self, channel)

<<<<<<< HEAD

class FrameChangeInstruction(Instruction):
=======
    def __rshift__(self, channel: OutputChannel) -> 'FrameChangeInstruction':
        return FrameChangeInstruction(self, channel)


class FrameChangeInstruction(PrimitiveInstruction):
>>>>>>> c622c06f
    """Pulse to acquire measurement result. """

    def __init__(self, command: FrameChange, channel: OutputChannel):
        self._command = command
        self._channel = channel
        self._occupancy = TimeslotOccupancy([Timeslot(Interval(0, 0), channel)])

    @property
    def duration(self):
        return 0

    @property
    def occupancy(self):
        return self._occupancy

    @property
    def command(self) -> FrameChange:
        """FrameChange command. """
        return self._command

    @property
    def channel(self) -> OutputChannel:
        """OutputChannel channel. """
        return self._channel

    def __repr__(self):
        return '%s >> %s' % (self._command, self._channel)<|MERGE_RESOLUTION|>--- conflicted
+++ resolved
@@ -10,11 +10,7 @@
 """
 
 from qiskit.pulse.channels import OutputChannel
-<<<<<<< HEAD
-from qiskit.pulse.common.interfaces import Instruction
-=======
 from qiskit.pulse.common.command_schedule import PrimitiveInstruction
->>>>>>> c622c06f
 from qiskit.pulse.common.timeslots import Interval, Timeslot, TimeslotOccupancy
 from .pulse_command import PulseCommand
 
@@ -53,16 +49,11 @@
     def __call__(self, channel: OutputChannel) -> 'FrameChangeInstruction':
         return FrameChangeInstruction(self, channel)
 
-<<<<<<< HEAD
-
-class FrameChangeInstruction(Instruction):
-=======
     def __rshift__(self, channel: OutputChannel) -> 'FrameChangeInstruction':
         return FrameChangeInstruction(self, channel)
 
 
 class FrameChangeInstruction(PrimitiveInstruction):
->>>>>>> c622c06f
     """Pulse to acquire measurement result. """
 
     def __init__(self, command: FrameChange, channel: OutputChannel):
