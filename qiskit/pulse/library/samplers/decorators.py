# This code is part of Qiskit.
#
# (C) Copyright IBM 2017, 2019.
#
# This code is licensed under the Apache License, Version 2.0. You may
# obtain a copy of this license in the LICENSE.txt file in the root directory
# of this source tree or at http://www.apache.org/licenses/LICENSE-2.0.
#
# Any modifications or derivative works of this code must retain this
# copyright notice, and modified files need to carry a notice indicating
# that they have been altered from the originals.

<<<<<<< HEAD
# pylint: disable=missing-return-doc
# ruff: noqa: D405

=======
>>>>>>> e62e896b
"""Sampler decorator module for sampling of continuous pulses to discrete pulses to be
exposed to user.

Some atypical boilerplate has been added to solve the problem of decorators not preserving
their wrapped function signatures. Below we explain the problem that samplers solve and how
we implement this.

A sampler is a function that takes an continuous pulse function with signature:
    ```python
    def f(times: np.ndarray, *args, **kwargs) -> np.ndarray:
        ...
    ```
and returns a new function:
    def f(duration: int, *args, **kwargs) -> Waveform:
        ...

Samplers are used to build up pulse waveforms from continuous pulse functions.

In Python the creation of a dynamic function that wraps another function will cause
the underlying signature and documentation of the underlying function to be overwritten.
In order to circumvent this issue the Python standard library provides the decorator
`functools.wraps` which allows the programmer to expose the names and signature of the
wrapped function as those of the dynamic function.

Samplers are implemented by creating a function with signature
    @sampler
    def left(continuous_pulse: Callable, duration: int, *args, **kwargs)
        ...

This will create a sampler function for `left`. Since it is a dynamic function it would not
have the docstring of `left` available too `help`. This could be fixed by wrapping with
`functools.wraps` in the `sampler`, but this would then cause the signature to be that of the
sampler function which is called on the continuous pulse, below:
    `(continuous_pulse: Callable, duration: int, *args, **kwargs)``
This is not correct for the sampler as the output sampled functions accept only a function.
For the standard sampler we get around this by not using `functools.wraps` and
explicitly defining our samplers such as `left`, `right` and `midpoint` and
calling `sampler` internally on the function that implements the sampling schemes such as
`left_sample`, `right_sample` and `midpoint_sample` respectively. See `left` for an example of this.


In this way our standard samplers will expose the proper help signature, but a user can
still create their own sampler with
    @sampler
    def custom_sampler(time, *args, **kwargs):
        ...
However, in this case it will be missing documentation of the underlying sampling methods.
We believe that the definition of custom samplers will be rather infrequent.

However, users will frequently apply sampler instances too continuous pulses. Therefore, a different
approach was required for sampled continuous functions (the output of an continuous pulse function
decorated by a sampler instance).

A sampler instance is a decorator that may be used to wrap continuous pulse functions such as
linear below:
```python
    @left
    def linear(times: np.ndarray, m: float, b: float) -> np.ndarray:
        ```Linear test function
        Args:
            times: Input times.
            m: Slope.
            b: Intercept
        Returns:
            np.ndarray
        ```
        return m*times+b
```
Which after decoration may be called with a duration rather than an array of times
    ```python
    duration = 10
    pulse_envelope = linear(10, 0.1, 0.1)
    ```
If one calls help on `linear` they will find
    ```
    linear(duration:int, *args, **kwargs) -> numpy.ndarray
    Discretized continuous pulse function: `linear` using
    sampler: `_left`.

     The first argument (time) of the continuous pulse function has been replaced with
     a discretized `duration` of type (int).

     Args:
         duration (int)
         *args: Remaining arguments of continuous pulse function.
                See continuous pulse function documentation below.
         **kwargs: Remaining kwargs of continuous pulse function.
                   See continuous pulse function documentation below.

     Sampled continuous function:

        function linear in module test.python.pulse.test_samplers
        linear(x:numpy.ndarray, m:float, b:float) -> numpy.ndarray
            Linear test function
            Args:
                x: Input times.
                m: Slope.
                b: Intercept
            Returns:
                np.ndarray
    ```
This is partly because `functools.wraps` has been used on the underlying function.
This in itself is not sufficient as the signature of the sampled function has
`duration`, whereas the signature of the continuous function is `time`.

This is achieved by removing `__wrapped__` set by `functools.wraps` in order to preserve
the correct signature and also applying `_update_annotations` and `_update_docstring`
to the generated function which corrects the function annotations and adds an informative
docstring respectively.

The user therefore has access to the correct sampled function docstring in its entirety, while
still seeing the signature for the continuous pulse function and all of its arguments.
"""

import functools
from typing import Callable
import textwrap
import pydoc

import numpy as np

from ...exceptions import PulseError
from ..waveform import Waveform
from . import strategies


def functional_pulse(func: Callable) -> Callable:
    """A decorator for generating Waveform from python callable.

    Args:
        func: A function describing pulse envelope.

    Raises:
        PulseError: when invalid function is specified.
    """

    @functools.wraps(func)
    def to_pulse(duration, *args, name=None, **kwargs):
        """Return Waveform."""
        if isinstance(duration, (int, np.integer)) and duration > 0:
            samples = func(duration, *args, **kwargs)
            samples = np.asarray(samples, dtype=np.complex128)
            return Waveform(samples=samples, name=name)
        raise PulseError("The first argument must be an integer value representing duration.")

    return to_pulse


def _update_annotations(discretized_pulse: Callable) -> Callable:
    """Update annotations of discretized continuous pulse function with duration.

    Args:
        discretized_pulse: Discretized decorated continuous pulse.
    """
    undecorated_annotations = list(discretized_pulse.__annotations__.items())
    decorated_annotations = undecorated_annotations[1:]
    decorated_annotations.insert(0, ("duration", int))
    discretized_pulse.__annotations__ = dict(decorated_annotations)
    return discretized_pulse


def _update_docstring(discretized_pulse: Callable, sampler_inst: Callable) -> Callable:
    """Update annotations of discretized continuous pulse function.

    Args:
        discretized_pulse: Discretized decorated continuous pulse.
        sampler_inst: Applied sampler.
    """
    wrapped_docstring = pydoc.render_doc(discretized_pulse, "%s")
    header, body = wrapped_docstring.split("\n", 1)
    body = textwrap.indent(body, "                    ")
    wrapped_docstring = header + body
    updated_ds = """
                Discretized continuous pulse function: `{continuous_name}` using
                sampler: `{sampler_name}`.

                 The first argument (time) of the continuous pulse function has been replaced with
                 a discretized `duration` of type (int).

                 Args:
                     duration (int)
                     *args: Remaining arguments of continuous pulse function.
                            See continuous pulse function documentation below.
                     **kwargs: Remaining kwargs of continuous pulse function.
                               See continuous pulse function documentation below.

                 Sampled continuous function:

                    {continuous_doc}
                """.format(
        continuous_name=discretized_pulse.__name__,
        sampler_name=sampler_inst.__name__,
        continuous_doc=wrapped_docstring,
    )

    discretized_pulse.__doc__ = updated_ds
    return discretized_pulse


def sampler(sample_function: Callable) -> Callable:
    """Sampler decorator base method.

    Samplers are used for converting an continuous function to a discretized pulse.

    They operate on a function with the signature:
        `def f(times: np.ndarray, *args, **kwargs) -> np.ndarray`
    Where `times` is a numpy array of floats with length n_times and the output array
    is a complex numpy array with length n_times. The output of the decorator is an
    instance of `FunctionalPulse` with signature:
        `def g(duration: int, *args, **kwargs) -> Waveform`

    Note if your continuous pulse function outputs a `complex` scalar rather than a
    `np.ndarray`, you should first vectorize it before applying a sampler.


    This class implements the sampler boilerplate for the sampler.

    Args:
        sample_function: A sampler function to be decorated.
    """

    def generate_sampler(continuous_pulse: Callable) -> Callable:
        """Return a decorated sampler function."""

        @functools.wraps(continuous_pulse)
        def call_sampler(duration: int, *args, **kwargs) -> Waveform:
            """Replace the call to the continuous function with a call to the sampler applied
            to the analytic pulse function."""
            sampled_pulse = sample_function(continuous_pulse, duration, *args, **kwargs)
            return np.asarray(sampled_pulse, dtype=np.complex_)

        # Update type annotations for wrapped continuous function to be discrete
        call_sampler = _update_annotations(call_sampler)
        # Update docstring with that of the sampler and include sampled function documentation.
        call_sampler = _update_docstring(call_sampler, sample_function)
        # Unset wrapped to return base sampler signature
        # but still get rest of benefits of wraps
        # such as __name__, __qualname__
        call_sampler.__dict__.pop("__wrapped__")
        # wrap with functional pulse
        return functional_pulse(call_sampler)

    return generate_sampler


def left(continuous_pulse: Callable) -> Callable:
    r"""Left sampling strategy decorator.

    See `pulse.samplers.sampler` for more information.

    For `duration`, return:
        $$\{f(t) \in \mathbb{C} | t \in \mathbb{Z} \wedge  0<=t<\texttt{duration}\}$$

    Args:
        continuous_pulse: To sample.
    """

    return sampler(strategies.left_sample)(continuous_pulse)


def right(continuous_pulse: Callable) -> Callable:
    r"""Right sampling strategy decorator.

    See `pulse.samplers.sampler` for more information.

    For `duration`, return:
        $$\{f(t) \in \mathbb{C} | t \in \mathbb{Z} \wedge  0<t<=\texttt{duration}\}$$

    Args:
        continuous_pulse: To sample.
    """

    return sampler(strategies.right_sample)(continuous_pulse)


def midpoint(continuous_pulse: Callable) -> Callable:
    r"""Midpoint sampling strategy decorator.

    See `pulse.samplers.sampler` for more information.

    For `duration`, return:
        $$\{f(t+0.5) \in \mathbb{C} | t \in \mathbb{Z} \wedge  0<=t<\texttt{duration}\}$$

    Args:
        continuous_pulse: To sample.
    """
    return sampler(strategies.midpoint_sample)(continuous_pulse)<|MERGE_RESOLUTION|>--- conflicted
+++ resolved
@@ -10,12 +10,8 @@
 # copyright notice, and modified files need to carry a notice indicating
 # that they have been altered from the originals.
 
-<<<<<<< HEAD
-# pylint: disable=missing-return-doc
 # ruff: noqa: D405
 
-=======
->>>>>>> e62e896b
 """Sampler decorator module for sampling of continuous pulses to discrete pulses to be
 exposed to user.
 
