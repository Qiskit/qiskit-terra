--- conflicted
+++ resolved
@@ -382,19 +382,11 @@
             #    This eq is derived from solving for the roots of the norm of the drag function.
             #    There is a second maxima mirrored around the center of the pulse with the same
             #    norm as the first, so checking the value at the first x maxima is sufficient.
-<<<<<<< HEAD
-            argmax_x = (self.duration / 2
-                        - (self.sigma / self.beta) * math.sqrt(self.beta ** 2 - self.sigma ** 2))
-            # If the max point is out of range, either end of the pulse will do
-            argmax_x = max(argmax_x, 0)
-=======
             argmax_x = self.duration / 2 - (self.sigma / self.beta) * math.sqrt(
                 self.beta ** 2 - self.sigma ** 2
             )
-            if argmax_x < 0:
-                # If the max point is out of range, either end of the pulse will do
-                argmax_x = 0
->>>>>>> fff8ac88
+            # If the max point is out of range, either end of the pulse will do
+            argmax_x = max(argmax_x, 0)
 
             # 2. Find the value at that maximum
             max_val = continuous.drag(
