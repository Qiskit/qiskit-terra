--- conflicted
+++ resolved
@@ -873,18 +873,9 @@
 
 # Contexts
 
-
-<<<<<<< HEAD
-    return wrap
-
-
 # pylint: disable=unused-argument
-@_transform_context(transforms.align_left)
+@contextmanager
 def align_left(ignore_frames: bool = False) -> ContextManager[None]:
-=======
-@contextmanager
-def align_left() -> ContextManager[None]:
->>>>>>> faf06281
     """Left alignment pulse scheduling context.
 
     Pulse instructions within this context are scheduled as early as possible
@@ -909,15 +900,12 @@
 
         assert pulse_prog.ch_start_time(d0) == pulse_prog.ch_start_time(d1)
 
-<<<<<<< HEAD
     Args:
         ignore_frames: If true then frame instructions will be ignored. This
             should be set to true if the played Signals in this context
             do not share any frames.
-=======
     Yields:
         None
->>>>>>> faf06281
     """
     builder = _active_builder()
     builder.push_context(transforms.AlignLeft())
@@ -928,14 +916,9 @@
         builder.append_block(current)
 
 
-<<<<<<< HEAD
 # pylint: disable=unused-argument
-@_transform_context(transforms.align_right)
-def align_right(ignore_frames: bool = False) -> ContextManager[None]:
-=======
 @contextmanager
-def align_right() -> AlignmentKind:
->>>>>>> faf06281
+def align_right(ignore_frames: bool = False) -> AlignmentKind:
     """Right alignment pulse scheduling context.
 
     Pulse instructions within this context are scheduled as late as possible
@@ -960,15 +943,13 @@
 
         assert pulse_prog.ch_stop_time(d0) == pulse_prog.ch_stop_time(d1)
 
-<<<<<<< HEAD
     Args:
         ignore_frames: If true then frame instructions will be ignore. This
             should be set to true if the played Signals in this context
             do not share any frames.
-=======
+
     Yields:
         None
->>>>>>> faf06281
     """
     builder = _active_builder()
     builder.push_context(transforms.AlignRight())
@@ -1356,17 +1337,7 @@
         yield
     finally:
         if compensate_phase:
-<<<<<<< HEAD
-            # In some alignments such as sequential and functional, the absolute position of
-            # a pulse depends on the number of pulses added after this context.
-            # Thus this logic is not always correct. Use Frame instead for this.
-            warnings.warn('Phase compensation with `compensate_phase=True` is being deprecated. '
-                          'Use Frame instead. See Qiskit-terra/#5977.', DeprecationWarning)
-
-            duration = builder.context_schedule.duration - t0
-=======
             duration = builder.get_context().duration - t0
->>>>>>> faf06281
             dt = active_backend().configuration().dt
             accumulated_phase = 2 * np.pi * ((duration * dt * frequency) % 1)
             for channel in channels:
@@ -1490,14 +1461,11 @@
     append_instruction(instructions.Delay(duration, channel, name=name))
 
 
-<<<<<<< HEAD
-def play(pulse: Union[library.Pulse, library.Signal, np.ndarray],
-         channel: chans.PulseChannel, name: Optional[str] = None):
-=======
 def play(
-    pulse: Union[library.Pulse, np.ndarray], channel: chans.PulseChannel, name: Optional[str] = None
+        pulse: Union[library.Pulse, library.Signal, np.ndarray],
+        channel: chans.PulseChannel,
+        name: Optional[str] = None
 ):
->>>>>>> faf06281
     """Play a ``pulse`` on a ``channel``.
 
     Examples:
