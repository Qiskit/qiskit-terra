--- conflicted
+++ resolved
@@ -140,16 +140,9 @@
 
     # Shift acquires according to the new scheduled time
     new_schedules = []
-<<<<<<< HEAD
-    for schedule in schedules:
+    for sched_idx, schedule in enumerate(schedules):
         new_schedule = Schedule(name=schedule.name, inplace=schedule.inplace)
-        acquired_channels = set()
-        measured_channels = set()
-=======
-    for sched_idx, schedule in enumerate(schedules):
-        new_schedule = Schedule(name=schedule.name)
         stop_time = schedule.stop_time
->>>>>>> 8636502a
 
         if align_all:
             if first_acquire_times[sched_idx]:
