# -*- coding: utf-8 -*-

# Copyright 2019, IBM.
#
# This source code is licensed under the Apache License, Version 2.0 found in
# the LICENSE.txt file in the root directory of this source tree.

# TODO: Pylint
# pylint: disable=invalid-name, missing-docstring, missing-param-doc, missing-raises-doc

"""
Schedule.
"""
import logging
<<<<<<< HEAD
from typing import List, Tuple, Set

from qiskit.pulse.channels import DeviceSpecification, Channel
from qiskit.pulse.common.interfaces import Pulse, ScheduleNode
from qiskit.pulse.common.timeslots import TimeslotOccupancy
=======
import pprint
from abc import ABCMeta, abstractmethod
from collections import defaultdict
from typing import List

from qiskit.pulse.channels import DeviceSpecification
from qiskit.pulse.channels import Channel
from qiskit.pulse.commands import PulseCommand, SamplePulse
>>>>>>> 67d7b506
from qiskit.pulse.exceptions import ScheduleError

logger = logging.getLogger(__name__)


class TimedPulse(ScheduleNode):
    """A `Pulse` with begin time relative to its parent,
    which is a non-root node in a schedule tree."""

    def __init__(self, begin_time: int, block: Pulse):
        self._begin_time = begin_time
        self._block = block

    @property
    def pulse(self) -> Pulse:
        return self._block

<<<<<<< HEAD
    @property
    def children(self) -> List[ScheduleNode]:
        """Child nodes of this schedule node. """
        if isinstance(self._block, Schedule):
            return self._block.children
        return []
=======
    def __init__(self, pulse_command: PulseCommand, to_channel: Channel, start_time: int):
        if isinstance(pulse_command, to_channel.__class__.supported):
            self.command = pulse_command
            self.channel = to_channel
            self.t0 = start_time
        else:
            raise ScheduleError("%s (%s) is not supported on %s (%s)" % (
                                pulse_command.__class__.__name__, pulse_command.name,
                                to_channel.__class__.__name__, to_channel.name))
>>>>>>> 67d7b506

    @property
    def begin_time(self) -> int:
        """Relative begin time of this pulse. """
        return self._begin_time

    @property
    def end_time(self) -> int:
        """Relative end time of this pulse. """
        return self.begin_time + self.duration

    @property
    def duration(self) -> int:
        """Duration of this pulse. """
        return self._block.duration

    def __str__(self):
        return "(%d, %s)" % (self._begin_time, self._block)


class Schedule(ScheduleNode, Pulse):
    """Schedule of pulses with timing. The root of a schedule tree."""

    def __init__(self,
                 device: DeviceSpecification,
                 schedules: List[Tuple[int, Pulse]] = None,
                 name: str = None
                 ):
        """Create schedule.

        Args:
            device:
            schedules:
            name:
        """
        self._device = device
        self._name = name
        self._occupancy = TimeslotOccupancy(timeslots=[])
        self._children = []
        if schedules:
            for t0, pulse in schedules:
                if isinstance(pulse, Schedule):
                    raise NotImplementedError("This version doesn't support schedule of schedules.")
                elif isinstance(pulse, Pulse):
                    self.insert(t0, pulse)
                else:
                    raise ScheduleError("Invalid to be scheduled: %s" % pulse.__class__.__name__)

    @property
    def name(self) -> str:
        return self._name

    @property
    def device(self) -> DeviceSpecification:
        return self._device

<<<<<<< HEAD
    def insert(self, begin_time: int, block: Pulse):
        """Insert a new pulse at `begin_time`.

        Args:
            begin_time:
            block (Pulse):
=======
    def append(self, command: PulseCommand, channel: Channel):
        """Append a new pulse command on a channel at the timing
        just after the last command finishes on the channel.

        Args:
            command (PulseCommand):
            channel (Channel):
>>>>>>> 67d7b506
        """
        if not isinstance(block, Pulse):
            raise ScheduleError("Invalid to be inserted: %s" % block.__class__.__name__)
        # self._check_channels(block)
        shifted = block.occupancy.shifted(begin_time)
        if self._occupancy.is_mergeable_with(shifted):
            self._occupancy = self._occupancy.merged(shifted)
            self._children.append(TimedPulse(begin_time, block))
        else:
            logger.warning("Fail to insert %s at %s due to timing overlap", block, begin_time)
            raise ScheduleError("Fail to insert %s at %s due to overlap" % (str(block), begin_time))

<<<<<<< HEAD
    def append(self, block: Pulse):
        """Append a new pulse on a channel at the timing
        just after the last pulse finishes.
=======
    def insert(self, start_time: int, command: PulseCommand, channel: Channel):
        """Insert new pulse command with `channel` at `start_time`.
>>>>>>> 67d7b506

        Args:
            block (Pulse):
        """
        if not isinstance(block, Pulse):
            raise ScheduleError("Invalid to be inserted: %s" % block.__class__.__name__)
        # self._check_channels(block)
        begin_time = self.end_time
        try:
            self.insert(begin_time, block)
        except ScheduleError:
            logger.warning("Fail to append %s due to timing overlap", block)
            raise ScheduleError("Fail to append %s due to overlap" % str(block))

    @property
    def children(self) -> List[ScheduleNode]:
        """Child nodes of this schedule node. """
        return self._children

    @property
    def begin_time(self) -> int:
        return 0

    @property
    def end_time(self) -> int:
<<<<<<< HEAD
        return max([slot.interval.end for slot in self._occupancy.timeslots], default=0)
=======
        return max([self._end_time(child) for child in self._children], default=0)

    def end_time_by(self, channel: Channel) -> int:
        #  TODO: Handle schedule of schedules
        end_time = 0
        for child in self._children:
            if not isinstance(child, TimedPulse):
                raise NotImplementedError("This version assumes all children are TimePulse.")
            if child.channel == channel:
                end_time = max(end_time, child.end_time())
        return end_time
>>>>>>> 67d7b506

    @property
    def duration(self) -> int:
        return self.end_time

    @property
    def channelset(self) -> Set[Channel]:
        return self._occupancy.channelset

    @property
    def occupancy(self) -> TimeslotOccupancy:
        return self._occupancy

    def _check_channels(self, pulse: Pulse):
        if isinstance(pulse, Schedule):
            if pulse._device != self._device:
                raise ScheduleError("Additional schedule must have same device as self")
        else:
            # check if all the channels of pulse are defined in the device
            for ch in pulse.channelset:
                if not self._device.has_channel(ch):
                    raise ScheduleError("%s has no channel %s" % (self._device, ch))

    def __str__(self):
        # TODO: Handle schedule of schedules
        for child in self._children:
            if child.children:
                raise NotImplementedError("This version doesn't support schedule of schedules.")
        res = []
        for child in self._children:
            res.append((child.begin_time(), str(child.pulse)))
        res = sorted(res)
        return '\n'.join(["%4d: %s" % i for i in res])

    def flat_pulse_sequence(self) -> List[TimedPulse]:
        # TODO: Handle schedule of schedules
        for child in self._children:
            if child.children:
                raise NotImplementedError("This version doesn't support schedule of schedules.")
        return self._children<|MERGE_RESOLUTION|>--- conflicted
+++ resolved
@@ -5,29 +5,18 @@
 # This source code is licensed under the Apache License, Version 2.0 found in
 # the LICENSE.txt file in the root directory of this source tree.
 
-# TODO: Pylint
+# TODO: pylint
 # pylint: disable=invalid-name, missing-docstring, missing-param-doc, missing-raises-doc
 
 """
 Schedule.
 """
 import logging
-<<<<<<< HEAD
 from typing import List, Tuple, Set
 
 from qiskit.pulse.channels import DeviceSpecification, Channel
 from qiskit.pulse.common.interfaces import Pulse, ScheduleNode
 from qiskit.pulse.common.timeslots import TimeslotOccupancy
-=======
-import pprint
-from abc import ABCMeta, abstractmethod
-from collections import defaultdict
-from typing import List
-
-from qiskit.pulse.channels import DeviceSpecification
-from qiskit.pulse.channels import Channel
-from qiskit.pulse.commands import PulseCommand, SamplePulse
->>>>>>> 67d7b506
 from qiskit.pulse.exceptions import ScheduleError
 
 logger = logging.getLogger(__name__)
@@ -45,24 +34,12 @@
     def pulse(self) -> Pulse:
         return self._block
 
-<<<<<<< HEAD
     @property
     def children(self) -> List[ScheduleNode]:
         """Child nodes of this schedule node. """
         if isinstance(self._block, Schedule):
             return self._block.children
         return []
-=======
-    def __init__(self, pulse_command: PulseCommand, to_channel: Channel, start_time: int):
-        if isinstance(pulse_command, to_channel.__class__.supported):
-            self.command = pulse_command
-            self.channel = to_channel
-            self.t0 = start_time
-        else:
-            raise ScheduleError("%s (%s) is not supported on %s (%s)" % (
-                                pulse_command.__class__.__name__, pulse_command.name,
-                                to_channel.__class__.__name__, to_channel.name))
->>>>>>> 67d7b506
 
     @property
     def begin_time(self) -> int:
@@ -119,22 +96,12 @@
     def device(self) -> DeviceSpecification:
         return self._device
 
-<<<<<<< HEAD
     def insert(self, begin_time: int, block: Pulse):
         """Insert a new pulse at `begin_time`.
 
         Args:
             begin_time:
             block (Pulse):
-=======
-    def append(self, command: PulseCommand, channel: Channel):
-        """Append a new pulse command on a channel at the timing
-        just after the last command finishes on the channel.
-
-        Args:
-            command (PulseCommand):
-            channel (Channel):
->>>>>>> 67d7b506
         """
         if not isinstance(block, Pulse):
             raise ScheduleError("Invalid to be inserted: %s" % block.__class__.__name__)
@@ -147,14 +114,9 @@
             logger.warning("Fail to insert %s at %s due to timing overlap", block, begin_time)
             raise ScheduleError("Fail to insert %s at %s due to overlap" % (str(block), begin_time))
 
-<<<<<<< HEAD
     def append(self, block: Pulse):
         """Append a new pulse on a channel at the timing
         just after the last pulse finishes.
-=======
-    def insert(self, start_time: int, command: PulseCommand, channel: Channel):
-        """Insert new pulse command with `channel` at `start_time`.
->>>>>>> 67d7b506
 
         Args:
             block (Pulse):
@@ -180,21 +142,7 @@
 
     @property
     def end_time(self) -> int:
-<<<<<<< HEAD
         return max([slot.interval.end for slot in self._occupancy.timeslots], default=0)
-=======
-        return max([self._end_time(child) for child in self._children], default=0)
-
-    def end_time_by(self, channel: Channel) -> int:
-        #  TODO: Handle schedule of schedules
-        end_time = 0
-        for child in self._children:
-            if not isinstance(child, TimedPulse):
-                raise NotImplementedError("This version assumes all children are TimePulse.")
-            if child.channel == channel:
-                end_time = max(end_time, child.end_time())
-        return end_time
->>>>>>> 67d7b506
 
     @property
     def duration(self) -> int:
