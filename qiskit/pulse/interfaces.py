# -*- coding: utf-8 -*-

# This code is part of Qiskit.
#
# (C) Copyright IBM 2017, 2019.
#
# This code is licensed under the Apache License, Version 2.0. You may
# obtain a copy of this license in the LICENSE.txt file in the root directory
# of this source tree or at http://www.apache.org/licenses/LICENSE-2.0.
#
# Any modifications or derivative works of this code must retain this
# copyright notice, and modified files need to carry a notice indicating
# that they have been altered from the originals.

"""
ScheduleComponent, a common interface for components of schedule (Instruction and Schedule).
"""
from abc import ABCMeta, abstractmethod
from typing import Tuple, List, Union

from qiskit.pulse.channels import Channel

from .timeslots import TimeslotCollection

# pylint: disable=missing-type-doc


class ScheduleComponent(metaclass=ABCMeta):
    """Common interface for components of schedule. """

    @property
    @abstractmethod
    def name(self) -> str:
        """Name of ScheduleComponent."""
        pass

    @property
    @abstractmethod
    def channels(self) -> List[Channel]:
        """Return channels used by schedule."""
        pass

    @property
    @abstractmethod
    def duration(self) -> int:
        """Duration of this schedule component."""
        pass

    @property
    @abstractmethod
    def start_time(self) -> int:
        """Starting time of this schedule component."""
        pass

    @property
    def buffer(self) -> int:
        """Buffer for schedule. To be used when appending"""
        pass

    @property
    @abstractmethod
    def stop_time(self) -> int:
        """Stopping time of this schedule component."""
        pass

    @abstractmethod
    def ch_duration(self, *channels: List[Channel]) -> int:
        """Duration of the `channels` in schedule component."""
        pass

    @abstractmethod
    def ch_start_time(self, *channels: List[Channel]) -> int:
        """Starting time of the `channels` in schedule component. """
        pass

    @abstractmethod
    def ch_stop_time(self, *channels: List[Channel]) -> int:
        """Stopping of the `channels` in schedule component."""
        pass

    @property
    @abstractmethod
    def timeslots(self) -> TimeslotCollection:
        """Occupied time slots by this schedule component."""
        pass

    @property
    @abstractmethod
<<<<<<< HEAD
    def _children(self) -> Tuple[Union[int, 'ScheduleComponent']]:
        """Child nodes of this schedule component. """
=======
    def children(self) -> Tuple[Union[int, 'ScheduleComponent']]:
        """Child nodes of this schedule component."""
>>>>>>> 7053ee23
        pass

    @property
    @abstractmethod
    def instructions(self) -> Tuple[Tuple[int, 'Instructions']]:
        """Return iterable for all `Instruction`s in `Schedule` tree."""
        pass

    @abstractmethod
    def flatten(self) -> 'ScheduleComponent':
        """Return a new schedule which is the flattened schedule contained all `instructions`."""
        pass

    @abstractmethod
    def union(self, *schedules: List['ScheduleComponent'], name: str = None) -> 'ScheduleComponent':
        """Return a new schedule which is the union of the parent `Schedule` and `schedule`.

        Args:
            schedules: Schedules to be take the union with the parent `Schedule`.
            name: Name of the new schedule. Defaults to name of parent
        """
        pass

    @abstractmethod
    def shift(self: 'ScheduleComponent', time: int, name: str = None) -> 'ScheduleComponent':
        """Return a new schedule shifted forward by `time`.
        Args:
            time: Time to shift by
            name: Name of the new schedule. Defaults to name of parent
        """
        pass

    @abstractmethod
    def insert(self, start_time: int, schedule: 'ScheduleComponent', buffer: bool = False,
               name: str = None) -> 'ScheduleComponent':
        """Return a new schedule with `schedule` inserted at `start_time` of `self`.

        Args:
            start_time: time to be inserted
            schedule: schedule to be inserted
            buffer: Obey buffer when appending
            name: Name of the new schedule. Defaults to name of parent
        """
        pass

    @abstractmethod
    def append(self, schedule: 'ScheduleComponent', buffer: bool = True,
               name: str = None) -> 'ScheduleComponent':
        """Return a new schedule with `schedule` inserted at the maximum time over
        all channels shared between `self` and `schedule`.

        Args:
            schedule: schedule to be appended
            buffer: Obey buffer when appending
            name: Name of the new schedule. Defaults to name of parent
        """
        pass

    @abstractmethod
    def __add__(self, schedule: 'ScheduleComponent') -> 'ScheduleComponent':
        """Return a new schedule with `schedule` inserted within `self` at `start_time`."""
        pass

    @abstractmethod
    def __or__(self, schedule: 'ScheduleComponent') -> 'ScheduleComponent':
        """Return a new schedule which is the union of `self` and `schedule`."""
        pass

    @abstractmethod
    def __lshift__(self, time: int) -> 'ScheduleComponent':
        """Return a new schedule which is shifted forward by `time`."""
        pass<|MERGE_RESOLUTION|>--- conflicted
+++ resolved
@@ -86,13 +86,8 @@
 
     @property
     @abstractmethod
-<<<<<<< HEAD
     def _children(self) -> Tuple[Union[int, 'ScheduleComponent']]:
         """Child nodes of this schedule component. """
-=======
-    def children(self) -> Tuple[Union[int, 'ScheduleComponent']]:
-        """Child nodes of this schedule component."""
->>>>>>> 7053ee23
         pass
 
     @property
