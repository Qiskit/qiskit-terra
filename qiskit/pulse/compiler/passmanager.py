# This code is part of Qiskit.
#
# (C) Copyright IBM 2024.
#
# This code is licensed under the Apache License, Version 2.0. You may
# obtain a copy of this license in the LICENSE.txt file in the root directory
# of this source tree or at http://www.apache.org/licenses/LICENSE-2.0.
#
# Any modifications or derivative works of this code must retain this
# copyright notice, and modified files need to carry a notice indicating
# that they have been altered from the originals.

"""Pass manager for pulse programs."""

from __future__ import annotations

from abc import ABC
from collections.abc import Callable
from typing import Any

from qiskit.passmanager import BasePassManager
from qiskit.pulse.ir import SequenceIR
from qiskit.pulse.schedule import ScheduleBlock


PulseProgramT = Any
"""Type alias representing whatever pulse programs."""


class BasePulsePassManager(BasePassManager, ABC):
    """A pulse compiler base class.

    The pulse pass manager takes :class:`.ScheduleBlock` as an input and schedules
    instructions within the block context according to the alignment specification
    as a part of lowering.

    Since pulse sequence is a lower-end representation of quantum programs,
    the compiler may require detailed description of the
    target control electronics to generate functional output programs.
    Qiskit :class:`~qiskit.provider.Backend` object may inject vendor specific
    plugin passes that may consume such hardware specification
    that the vendor may also provide as a custom :class:`.Target` model.

    Qiskit pulse pass manager relies on the :class:`.IrBlock` as an intermediate
    representation on which all compiler passes are applied.
    A developer must define a subclass of the ``BasePulsePassManager`` for
    each desired compiler backend representation along with the logic to
    interface with our intermediate representation.
    """

    def _passmanager_frontend(
        self,
        input_program: ScheduleBlock,
        **kwargs,
    ) -> SequenceIR:

        def _wrap_recursive(_prog):
<<<<<<< HEAD
            _ret = SequenceIR(alignment=input_program.alignment_context)
            for _elm in _prog.blocks:
                if isinstance(_elm, ScheduleBlock):
                    return _wrap_recursive(_elm)
                _ret.append(_elm)
=======
            _ret = IrBlock(alignment=_prog.alignment_context)
            for _elm in _prog.blocks:
                if isinstance(_elm, ScheduleBlock):
                    _ret.add_element(_wrap_recursive(_elm))
                else:
                    _ret.add_element(IrInstruction(instruction=_elm))
>>>>>>> 646e7ef7
            return _ret

        return _wrap_recursive(input_program)

    # pylint: disable=arguments-differ
    def run(
        self,
        pulse_programs: ScheduleBlock | list[ScheduleBlock],
        callback: Callable | None = None,
        num_processes: int | None = None,
    ) -> PulseProgramT | list[PulseProgramT]:
        """Run all the passes on the input pulse programs.

        Args:
            pulse_programs: Input pulse programs to transform via all the registered passes.
                When a list of schedules are passed, the transform is performed in parallel
                for each input schedule with multiprocessing.
            callback: A callback function that will be called after each pass execution. The
                function will be called with 5 keyword arguments::

                    task (GenericPass): the pass being run
                    passmanager_ir (Any): depending on pass manager subclass
                    property_set (PropertySet): the property set
                    running_time (float): the time to execute the pass
                    count (int): the index for the pass execution

                The exact arguments pass expose the internals of the pass
                manager and are subject to change as the pass manager internals
                change. If you intend to reuse a callback function over
                multiple releases be sure to check that the arguments being
                passed are the same.

                To use the callback feature you define a function that will
                take in kwargs dict and access the variables. For example::

                    def callback_func(**kwargs):
                        task = kwargs['task']
                        passmanager_ir = kwargs['passmanager_ir']
                        property_set = kwargs['property_set']
                        running_time = kwargs['running_time']
                        count = kwargs['count']
                        ...
            num_processes: The maximum number of parallel processes to launch if parallel
                execution is enabled. This argument overrides ``num_processes`` in the user
                configuration file, and the ``QISKIT_NUM_PROCS`` environment variable. If set
                to ``None`` the system default or local user configuration will be used.

        Returns:
            The transformed program(s).
        """
        return super().run(
            in_programs=pulse_programs,
            callback=callback,
            num_processes=num_processes,
        )


class BlockToIrCompiler(BasePulsePassManager):
    """A specialized pulse compiler for IR backend.

    This compiler outputs :class:`.SequenceIR`, which is an intermediate representation
    of the pulse program in Qiskit.
    """

    def _passmanager_backend(
        self,
        passmanager_ir: SequenceIR,
        in_program: ScheduleBlock,
        **kwargs,
    ) -> SequenceIR:
        return passmanager_ir


class BlockTranspiler(BasePulsePassManager):
    """A specialized pulse compiler for ScheduleBlock backend.

    This compiler (transpiler) outputs :class:`.ScheduleBlock`, which
    is an identical data format to the input program.
    """

    def _passmanager_backend(
        self,
        passmanager_ir: SequenceIR,
        in_program: ScheduleBlock,
        **kwargs,
    ) -> ScheduleBlock:

        def _unwrap_recursive(_prog):
            _ret = ScheduleBlock(alignment_context=_prog.alignment)
            for _elm in _prog.elements:
<<<<<<< HEAD
                if isinstance(_elm, SequenceIR):
                    return _unwrap_recursive(_elm)
                _ret.append(_elm.instruction, inplace=True)
=======
                if isinstance(_elm, IrBlock):
                    _ret.append(_unwrap_recursive(_elm), inplace=True)
                else:
                    _ret.append(_elm.instruction, inplace=True)
>>>>>>> 646e7ef7
            return _ret

        out_block = _unwrap_recursive(passmanager_ir)
        out_block.metadata = in_program.metadata.copy()

        return out_block<|MERGE_RESOLUTION|>--- conflicted
+++ resolved
@@ -55,20 +55,12 @@
     ) -> SequenceIR:
 
         def _wrap_recursive(_prog):
-<<<<<<< HEAD
-            _ret = SequenceIR(alignment=input_program.alignment_context)
-            for _elm in _prog.blocks:
-                if isinstance(_elm, ScheduleBlock):
-                    return _wrap_recursive(_elm)
-                _ret.append(_elm)
-=======
-            _ret = IrBlock(alignment=_prog.alignment_context)
+            _ret = SequenceIR(alignment=_prog.alignment_context)
             for _elm in _prog.blocks:
                 if isinstance(_elm, ScheduleBlock):
                     _ret.add_element(_wrap_recursive(_elm))
                 else:
-                    _ret.add_element(IrInstruction(instruction=_elm))
->>>>>>> 646e7ef7
+                    _ret.add_element(_elm)
             return _ret
 
         return _wrap_recursive(input_program)
@@ -159,16 +151,10 @@
         def _unwrap_recursive(_prog):
             _ret = ScheduleBlock(alignment_context=_prog.alignment)
             for _elm in _prog.elements:
-<<<<<<< HEAD
                 if isinstance(_elm, SequenceIR):
-                    return _unwrap_recursive(_elm)
-                _ret.append(_elm.instruction, inplace=True)
-=======
-                if isinstance(_elm, IrBlock):
                     _ret.append(_unwrap_recursive(_elm), inplace=True)
                 else:
-                    _ret.append(_elm.instruction, inplace=True)
->>>>>>> 646e7ef7
+                    _ret.append(_elm, inplace=True)
             return _ret
 
         out_block = _unwrap_recursive(passmanager_ir)
