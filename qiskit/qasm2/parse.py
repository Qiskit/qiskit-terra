# This code is part of Qiskit.
#
# (C) Copyright IBM 2023.
#
# This code is licensed under the Apache License, Version 2.0. You may
# obtain a copy of this license in the LICENSE.txt file in the root directory
# of this source tree or at http://www.apache.org/licenses/LICENSE-2.0.
#
# Any modifications or derivative works of this code must retain this
# copyright notice, and modified files need to carry a notice indicating
# that they have been altered from the originals.

"""Python-space bytecode interpreter for the output of the main Rust parser logic."""

import dataclasses
import math
from typing import Iterable, Callable

import numpy as np

from qiskit.circuit import (
    Barrier,
    CircuitInstruction,
    ClassicalRegister,
    Delay,
    Gate,
    Instruction,
    Measure,
    QuantumCircuit,
    QuantumRegister,
    Qubit,
    Reset,
    library as lib,
)
<<<<<<< HEAD
from qiskit.quantum_info import Operator

# This is the same C-extension problems as described in the `__init__.py` disable near the
# `_qasm2` import.
from qiskit._qasm2 import (  # pylint: disable=no-name-in-module
=======
from qiskit._accelerate.qasm2 import (
>>>>>>> d4522251
    OpCode,
    UnaryOpCode,
    BinaryOpCode,
    CustomClassical,
    ExprConstant,
    ExprArgument,
    ExprUnary,
    ExprBinary,
    ExprCustom,
)
from .exceptions import QASM2ParseError

# Constructors of the form `*params -> Gate` for the special 'qelib1.inc' include.  This is
# essentially a pre-parsed state for the file as given in the arXiv paper defining OQ2.
QELIB1 = (
    lib.U3Gate,
    lib.U2Gate,
    lib.U1Gate,
    lib.CXGate,
    # IGate in Terra < 0.24 is defined as a single-cycle delay, so is not strictly an identity.
    # Instead we use a true no-op stand-in.
    lambda: lib.UGate(0, 0, 0),
    lib.XGate,
    lib.YGate,
    lib.ZGate,
    lib.HGate,
    lib.SGate,
    lib.SdgGate,
    lib.TGate,
    lib.TdgGate,
    lib.RXGate,
    lib.RYGate,
    lib.RZGate,
    lib.CZGate,
    lib.CYGate,
    lib.CHGate,
    lib.CCXGate,
    lib.CRZGate,
    lib.CU1Gate,
    lib.CU3Gate,
)


@dataclasses.dataclass(frozen=True)
class CustomInstruction:
    """Information about a custom instruction that should be defined during the parse.

    The ``name``, ``num_params`` and ``num_qubits`` fields are self-explanatory.  The
    ``constructor`` field should be a callable object with signature ``*args -> Instruction``, where
    each of the ``num_params`` ``args`` is a floating-point value.  Most of the built-in Qiskit gate
    classes have this form.

    There is a final ``builtin`` field.  This is optional, and if set true will cause the
    instruction to be defined and available within the parsing, even if there is no definition in
    any included OpenQASM 2 file.
    """

    name: str
    num_params: int
    num_qubits: int
    # This should be `(float*) -> Instruction`, but the older version of Sphinx we're constrained to
    # use in the Python 3.9 docs build chokes on it, so relax the hint.
    constructor: Callable[..., Instruction]
    builtin: bool = False


def _generate_delay(time: float):
    # This wrapper is just to ensure that the correct type of exception gets emitted; it would be
    # unnecessarily spaghetti-ish to check every emitted instruction in Rust for integer
    # compatibility, but only if its name is `delay` _and_ its constructor wraps Qiskit's `Delay`.
    if int(time) != time:
        raise QASM2ParseError("the custom 'delay' instruction can only accept an integer parameter")
    return Delay(int(time), unit="dt")


class _U0Gate(Gate):
    def __init__(self, count):
        if int(count) != count:
            raise QASM2ParseError("the number of single-qubit delay lengths must be an integer")
        super().__init__("u0", 1, [int(count)])

    def _define(self):
        self._definition = QuantumCircuit(1)
        for _ in [None] * self.params[0]:
            self._definition.id(0)


LEGACY_CUSTOM_INSTRUCTIONS = (
    CustomInstruction("u3", 3, 1, lib.U3Gate),
    CustomInstruction("u2", 2, 1, lib.U2Gate),
    CustomInstruction("u1", 1, 1, lib.U1Gate),
    CustomInstruction("cx", 0, 2, lib.CXGate),
    # The Qiskit parser emits IGate for 'id', even if that is not strictly accurate in Terra < 0.24.
    CustomInstruction("id", 0, 1, lib.IGate),
    CustomInstruction("u0", 1, 1, _U0Gate, builtin=True),
    CustomInstruction("u", 3, 1, lib.UGate, builtin=True),
    CustomInstruction("p", 1, 1, lib.PhaseGate, builtin=True),
    CustomInstruction("x", 0, 1, lib.XGate),
    CustomInstruction("y", 0, 1, lib.YGate),
    CustomInstruction("z", 0, 1, lib.ZGate),
    CustomInstruction("h", 0, 1, lib.HGate),
    CustomInstruction("s", 0, 1, lib.SGate),
    CustomInstruction("sdg", 0, 1, lib.SdgGate),
    CustomInstruction("t", 0, 1, lib.TGate),
    CustomInstruction("tdg", 0, 1, lib.TdgGate),
    CustomInstruction("rx", 1, 1, lib.RXGate),
    CustomInstruction("ry", 1, 1, lib.RYGate),
    CustomInstruction("rz", 1, 1, lib.RZGate),
    CustomInstruction("sx", 0, 1, lib.SXGate, builtin=True),
    CustomInstruction("sxdg", 0, 1, lib.SXdgGate, builtin=True),
    CustomInstruction("cz", 0, 2, lib.CZGate),
    CustomInstruction("cy", 0, 2, lib.CYGate),
    CustomInstruction("swap", 0, 2, lib.SwapGate, builtin=True),
    CustomInstruction("ch", 0, 2, lib.CHGate),
    CustomInstruction("ccx", 0, 3, lib.CCXGate),
    CustomInstruction("cswap", 0, 3, lib.CSwapGate, builtin=True),
    CustomInstruction("crx", 1, 2, lib.CRXGate, builtin=True),
    CustomInstruction("cry", 1, 2, lib.CRYGate, builtin=True),
    CustomInstruction("crz", 1, 2, lib.CRZGate),
    CustomInstruction("cu1", 1, 2, lib.CU1Gate),
    CustomInstruction("cp", 1, 2, lib.CPhaseGate, builtin=True),
    CustomInstruction("cu3", 3, 2, lib.CU3Gate),
    CustomInstruction("csx", 0, 2, lib.CSXGate, builtin=True),
    CustomInstruction("cu", 4, 2, lib.CUGate, builtin=True),
    CustomInstruction("rxx", 1, 2, lib.RXXGate, builtin=True),
    CustomInstruction("rzz", 1, 2, lib.RZZGate, builtin=True),
    CustomInstruction("rccx", 0, 3, lib.RCCXGate, builtin=True),
    CustomInstruction("rc3x", 0, 4, lib.RC3XGate, builtin=True),
    CustomInstruction("c3x", 0, 4, lib.C3XGate, builtin=True),
    CustomInstruction("c3sqrtx", 0, 4, lib.C3SXGate, builtin=True),
    CustomInstruction("c4x", 0, 5, lib.C4XGate, builtin=True),
    CustomInstruction("delay", 1, 1, _generate_delay),
)

LEGACY_CUSTOM_CLASSICAL = (
    CustomClassical("asin", 1, math.asin),
    CustomClassical("acos", 1, math.acos),
    CustomClassical("atan", 1, math.atan),
)


def from_bytecode(bytecode, custom_instructions: Iterable[CustomInstruction]):
    """Loop through the Rust bytecode iterator `bytecode` producing a
    :class:`~qiskit.circuit.QuantumCircuit` instance from it.  All the hard work is done in Rust
    space where operations are faster; here, we're just about looping through the instructions as
    fast as possible, doing as little calculation as we can in Python space.  The Python-space
    components are the vast majority of the runtime.

    The "bytecode", and so also this Python function, is very tightly coupled to the output of the
    Rust parser.  The bytecode itself is largely defined by Rust; from Python space, the iterator is
    over essentially a 2-tuple of `(opcode, operands)`.  The `operands` are fixed by Rust, and
    assumed to be correct by this function.

    The Rust code is responsible for all validation.  If this function causes any errors to be
    raised by Qiskit (except perhaps for some symbolic manipulations of `Parameter` objects), we
    should consider that a bug in the Rust code."""
    # The method `QuantumCircuit._append` is a semi-public method, so isn't really subject to
    # "protected access".
    # pylint: disable=protected-access
    qc = QuantumCircuit()
    qubits = []
    clbits = []
    gates = []
    has_u, has_cx = False, False
    for custom in custom_instructions:
        gates.append(custom.constructor)
        if custom.name == "U":
            has_u = True
        elif custom.name == "CX":
            has_cx = True
    if not has_u:
        gates.append(lib.UGate)
    if not has_cx:
        gates.append(lib.CXGate)
    # Pull this out as an explicit iterator so we can manually advance the loop in `DeclareGate`
    # contexts easily.
    bc = iter(bytecode)
    for op in bc:
        # We have to check `op.opcode` so many times, it's worth pulling out the extra attribute
        # access.  We should check the opcodes in order of their likelihood to be in the OQ2 program
        # for speed.  Gate applications are by far the most common for long programs.  This function
        # is deliberately long and does not use hashmaps or function lookups for speed in
        # Python-space.
        opcode = op.opcode
        # `OpCode` is an `enum` in Rust, but its instances don't have the same singleton property as
        # Python `enum.Enum` objects.
        if opcode == OpCode.Gate:
            gate_id, parameters, op_qubits = op.operands
            qc._append(
                CircuitInstruction(gates[gate_id](*parameters), [qubits[q] for q in op_qubits])
            )
        elif opcode == OpCode.ConditionedGate:
            gate_id, parameters, op_qubits, creg, value = op.operands
            gate = gates[gate_id](*parameters).c_if(qc.cregs[creg], value)
            qc._append(CircuitInstruction(gate, [qubits[q] for q in op_qubits]))
        elif opcode == OpCode.Measure:
            qubit, clbit = op.operands
            qc._append(CircuitInstruction(Measure(), (qubits[qubit],), (clbits[clbit],)))
        elif opcode == OpCode.ConditionedMeasure:
            qubit, clbit, creg, value = op.operands
            measure = Measure().c_if(qc.cregs[creg], value)
            qc._append(CircuitInstruction(measure, (qubits[qubit],), (clbits[clbit],)))
        elif opcode == OpCode.Reset:
            qc._append(CircuitInstruction(Reset(), (qubits[op.operands[0]],)))
        elif opcode == OpCode.ConditionedReset:
            qubit, creg, value = op.operands
            reset = Reset().c_if(qc.cregs[creg], value)
            qc._append(CircuitInstruction(reset, (qubits[qubit],)))
        elif opcode == OpCode.Barrier:
            op_qubits = op.operands[0]
            qc._append(CircuitInstruction(Barrier(len(op_qubits)), [qubits[q] for q in op_qubits]))
        elif opcode == OpCode.DeclareQreg:
            name, size = op.operands
            register = QuantumRegister(size, name)
            qubits += register[:]
            qc.add_register(register)
        elif opcode == OpCode.DeclareCreg:
            name, size = op.operands
            register = ClassicalRegister(size, name)
            clbits += register[:]
            qc.add_register(register)
        elif opcode == OpCode.SpecialInclude:
            # Including `qelib1.inc` is pretty much universal, and we treat its gates as having
            # special relationships to the Qiskit ones, so we don't actually parse it; we just
            # short-circuit to add its pre-calculated content to our state.
            (indices,) = op.operands
            for index in indices:
                gates.append(QELIB1[index])
        elif opcode == OpCode.DeclareGate:
            name, num_qubits = op.operands
            # This inner loop advances the iterator of the outer loop as well, since `bc` is a
            # manually created iterator, rather than an implicit one from the first loop.
            inner_bc = []
            for inner_op in bc:
                if inner_op.opcode == OpCode.EndDeclareGate:
                    break
                inner_bc.append(inner_op)
            # Technically there's a quadratic dependency in the number of gates here, which could be
            # fixed by just sharing a reference to `gates` rather than recreating a new object.
            # Gates can't ever be removed from the list, so it wouldn't get out-of-date, though
            # there's a minor risk of somewhere accidentally mutating it instead, and in practice
            # the cost shouldn't really matter.
            gates.append(_gate_builder(name, num_qubits, tuple(gates), inner_bc))
        elif opcode == OpCode.DeclareOpaque:
            name, num_qubits = op.operands
            gates.append(_opaque_builder(name, num_qubits))
        else:
            raise ValueError(f"invalid operation: {op}")
    return qc


class _DefinedGate(Gate):
    """A gate object defined by a `gate` statement in an OpenQASM 2 program.  This object lazily
    binds its parameters to its definition, so it is only synthesised when required."""

    def __init__(self, name, num_qubits, params, gates, bytecode):
        self._gates = gates
        self._bytecode = bytecode
        super().__init__(name, num_qubits, list(params))

    def _define(self):
        # This is a stripped-down version of the bytecode interpreter; there's very few opcodes that
        # we actually need to handle within gate bodies.
        # pylint: disable=protected-access
        qubits = [Qubit() for _ in [None] * self.num_qubits]
        qc = QuantumCircuit(qubits)
        for op in self._bytecode:
            if op.opcode == OpCode.Gate:
                gate_id, args, op_qubits = op.operands
                qc._append(
                    CircuitInstruction(
                        self._gates[gate_id](*(_evaluate_argument(a, self.params) for a in args)),
                        [qubits[q] for q in op_qubits],
                    )
                )
            elif op.opcode == OpCode.Barrier:
                op_qubits = op.operands[0]
                qc._append(
                    CircuitInstruction(Barrier(len(op_qubits)), [qubits[q] for q in op_qubits])
                )
            else:
                raise ValueError(f"received invalid bytecode to build gate: {op}")
        self._definition = qc

    def __array__(self, dtype=None):
        return np.asarray(Operator(self.definition), dtype=dtype)

    # It's fiddly to implement pickling for PyO3 types (the bytecode stream), so instead if we need
    # to pickle ourselves, we just eagerly create the definition and pickle that.

    def __getstate__(self):
        return (self.name, self.num_qubits, self.params, self.definition, self.condition)

    def __setstate__(self, state):
        name, num_qubits, params, definition, condition = state
        super().__init__(name, num_qubits, params)
        self._gates = ()
        self._bytecode = ()
        self._definition = definition
        self._condition = condition


def _gate_builder(name, num_qubits, known_gates, bytecode):
    """Create a gate-builder function of the signature `*params -> Gate` for a gate with a given
    `name`.  This produces a `_DefinedGate` class, whose `_define` method runs through the given
    `bytecode` using the current list of `known_gates` to interpret the gate indices.

    The indirection here is mostly needed to correctly close over `known_gates` and `bytecode`."""

    def definer(*params):
        return _DefinedGate(name, num_qubits, params, known_gates, tuple(bytecode))

    return definer


def _opaque_builder(name, num_qubits):
    """Create a gate-builder function of the signature `*params -> Gate` for an opaque gate with a
    given `name`, which takes the given numbers of qubits."""

    def definer(*params):
        return Gate(name, num_qubits, params)

    return definer


# The natural way to reduce returns in this function would be to use a lookup table for the opcodes,
# but the PyO3 enum entities aren't (currently) hashable.
def _evaluate_argument(expr, parameters):  # pylint: disable=too-many-return-statements
    """Inner recursive function to calculate the value of a mathematical expression given the
    concrete values in the `parameters` field."""
    if isinstance(expr, ExprConstant):
        return expr.value
    if isinstance(expr, ExprArgument):
        return parameters[expr.index]
    if isinstance(expr, ExprUnary):
        inner = _evaluate_argument(expr.argument, parameters)
        opcode = expr.opcode
        if opcode == UnaryOpCode.Negate:
            return -inner
        if opcode == UnaryOpCode.Cos:
            return math.cos(inner)
        if opcode == UnaryOpCode.Exp:
            return math.exp(inner)
        if opcode == UnaryOpCode.Ln:
            return math.log(inner)
        if opcode == UnaryOpCode.Sin:
            return math.sin(inner)
        if opcode == UnaryOpCode.Sqrt:
            return math.sqrt(inner)
        if opcode == UnaryOpCode.Tan:
            return math.tan(inner)
        raise ValueError(f"unhandled unary opcode: {opcode}")
    if isinstance(expr, ExprBinary):
        left = _evaluate_argument(expr.left, parameters)
        right = _evaluate_argument(expr.right, parameters)
        opcode = expr.opcode
        if opcode == BinaryOpCode.Add:
            return left + right
        if opcode == BinaryOpCode.Subtract:
            return left - right
        if opcode == BinaryOpCode.Multiply:
            return left * right
        if opcode == BinaryOpCode.Divide:
            return left / right
        if opcode == BinaryOpCode.Power:
            return left**right
        raise ValueError(f"unhandled binary opcode: {opcode}")
    if isinstance(expr, ExprCustom):
        return expr.callable(*(_evaluate_argument(x, parameters) for x in expr.arguments))
    raise ValueError(f"unhandled expression type: {expr}")<|MERGE_RESOLUTION|>--- conflicted
+++ resolved
@@ -32,15 +32,8 @@
     Reset,
     library as lib,
 )
-<<<<<<< HEAD
 from qiskit.quantum_info import Operator
-
-# This is the same C-extension problems as described in the `__init__.py` disable near the
-# `_qasm2` import.
-from qiskit._qasm2 import (  # pylint: disable=no-name-in-module
-=======
 from qiskit._accelerate.qasm2 import (
->>>>>>> d4522251
     OpCode,
     UnaryOpCode,
     BinaryOpCode,
