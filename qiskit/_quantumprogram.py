--- conflicted
+++ resolved
@@ -1391,12 +1391,7 @@
         qobj = self.compile(name_of_circuits, backend=backend, config=config,
                             basis_gates=basis_gates,
                             coupling_map=coupling_map, initial_layout=initial_layout,
-<<<<<<< HEAD
-                            shots=shots, max_credits=max_credits, seed=seed)
-        # qobj['config']['backend'] specifies the backend
-=======
                             shots=shots, max_credits=max_credits, seed=seed,
                             hpc=hpc)
->>>>>>> fd8d0689
         result = self.run(qobj, wait=wait, timeout=timeout)
         return result