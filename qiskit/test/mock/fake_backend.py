--- conflicted
+++ resolved
@@ -27,23 +27,12 @@
 from qiskit.transpiler import Target, InstructionProperties
 from qiskit.exceptions import QiskitError
 from qiskit.test.mock import fake_job
-<<<<<<< HEAD
 from .utils.backend_converter import (
     convert_to_target,
     qubit_properties_dict_from_properties
 )
-
-try:
-    from qiskit.providers import aer
-
-    HAS_AER = True
-except ImportError:
-    HAS_AER = False
-    from qiskit.providers import basicaer
-=======
 from qiskit.utils import optionals as _optionals
 from qiskit.providers import basicaer
->>>>>>> fcec842f
 
 
 class _Credentials:
