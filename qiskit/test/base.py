--- conflicted
+++ resolved
@@ -529,11 +529,7 @@
         return ""
 
 
-<<<<<<< HEAD
 if not HAS_FIXTURES or not os.environ.get('QISKIT_TEST_CAPTURE_STREAMS'):
-=======
-if not HAS_FIXTURES and not os.environ.get("QISKIT_TEST_CAPTURE_STREAMS"):
->>>>>>> d5ab2640
     QiskitTestCase = BasicQiskitTestCase
 else:
     QiskitTestCase = FullQiskitTestCase