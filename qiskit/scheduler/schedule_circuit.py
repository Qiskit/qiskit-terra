# This code is part of Qiskit.
#
# (C) Copyright IBM 2019.
#
# This code is licensed under the Apache License, Version 2.0. You may
# obtain a copy of this license in the LICENSE.txt file in the root directory
# of this source tree or at http://www.apache.org/licenses/LICENSE-2.0.
#
# Any modifications or derivative works of this code must retain this
# copyright notice, and modified files need to carry a notice indicating
# that they have been altered from the originals.

"""QuantumCircuit to Pulse scheduler."""
from typing import Optional, Union

from qiskit.circuit.quantumcircuit import QuantumCircuit
from qiskit.exceptions import QiskitError

from qiskit.pulse.schedule import Schedule
from qiskit.transpiler import Target
from qiskit.scheduler.config import ScheduleConfig
from qiskit.scheduler.methods import as_soon_as_possible, as_late_as_possible
from qiskit.providers import BackendV1, BackendV2


def schedule_circuit(
    circuit: QuantumCircuit,
<<<<<<< HEAD
    schedule_config: ScheduleConfig = None,
    target: Target = None,
    method: Optional[str] = None,
=======
    schedule_config: ScheduleConfig,
    method: Optional[str] = None,
    backend: Optional[Union[BackendV1, BackendV2]] = None,
>>>>>>> 31c2089a
) -> Schedule:
    """
    Basic scheduling pass from a circuit to a pulse Schedule, using the backend. If no method is
    specified, then a basic, as late as possible scheduling pass is performed, i.e. pulses are
    scheduled to occur as late as possible.

    Supported methods:

        * ``'as_soon_as_possible'``: Schedule pulses greedily, as early as possible on a
          qubit resource. (alias: ``'asap'``)
        * ``'as_late_as_possible'``: Schedule pulses late-- keep qubits in the ground state when
          possible. (alias: ``'alap'``)

    Args:
        circuit: The quantum circuit to translate.
        schedule_config: Backend specific parameters used for building the Schedule.
        target: Target built from some Backend parameters.
        method: The scheduling pass method to use.
        backend: A backend used to build the Schedule, the backend could be BackendV1
                 or BackendV2.

    Returns:
        Schedule corresponding to the input circuit.

    Raises:
        QiskitError: If method isn't recognized.
    """
    methods = {
        "as_soon_as_possible": as_soon_as_possible,
        "asap": as_soon_as_possible,
        "as_late_as_possible": as_late_as_possible,
        "alap": as_late_as_possible,
    }
    if method is None:
        method = "as_late_as_possible"
    try:
<<<<<<< HEAD
        return methods[method](circuit, schedule_config, target)
=======
        return methods[method](circuit, schedule_config, backend)
>>>>>>> 31c2089a
    except KeyError as ex:
        raise QiskitError(f"Scheduling method {method} isn't recognized.") from ex<|MERGE_RESOLUTION|>--- conflicted
+++ resolved
@@ -25,15 +25,9 @@
 
 def schedule_circuit(
     circuit: QuantumCircuit,
-<<<<<<< HEAD
-    schedule_config: ScheduleConfig = None,
-    target: Target = None,
-    method: Optional[str] = None,
-=======
     schedule_config: ScheduleConfig,
     method: Optional[str] = None,
     backend: Optional[Union[BackendV1, BackendV2]] = None,
->>>>>>> 31c2089a
 ) -> Schedule:
     """
     Basic scheduling pass from a circuit to a pulse Schedule, using the backend. If no method is
@@ -70,10 +64,6 @@
     if method is None:
         method = "as_late_as_possible"
     try:
-<<<<<<< HEAD
-        return methods[method](circuit, schedule_config, target)
-=======
         return methods[method](circuit, schedule_config, backend)
->>>>>>> 31c2089a
     except KeyError as ex:
         raise QiskitError(f"Scheduling method {method} isn't recognized.") from ex