# This code is part of Qiskit.
#
# (C) Copyright IBM 2019.
#
# This code is licensed under the Apache License, Version 2.0. You may
# obtain a copy of this license in the LICENSE.txt file in the root directory
# of this source tree or at http://www.apache.org/licenses/LICENSE-2.0.
#
# Any modifications or derivative works of this code must retain this
# copyright notice, and modified files need to carry a notice indicating
# that they have been altered from the originals.

"""
The most straightforward scheduling methods: scheduling **as early** or **as late** as possible.
"""
from collections import defaultdict
from typing import List

from qiskit.circuit.quantumcircuit import QuantumCircuit
from qiskit.circuit.barrier import Barrier
from qiskit.pulse.schedule import Schedule

from qiskit.scheduler.config import ScheduleConfig
from qiskit.scheduler.lowering import lower_gates


def as_soon_as_possible(circuit: QuantumCircuit, schedule_config: ScheduleConfig) -> Schedule:
    """
    Return the pulse Schedule which implements the input circuit using an "as soon as possible"
    (asap) scheduling policy.

    Circuit instructions are first each mapped to equivalent pulse
    Schedules according to the command definition given by the schedule_config. Then, this circuit
    instruction-equivalent Schedule is appended at the earliest time at which all qubits involved
    in the instruction are available.

    Args:
        circuit: The quantum circuit to translate.
        schedule_config: Backend specific parameters used for building the Schedule.

    Returns:
        A schedule corresponding to the input ``circuit`` with pulses occurring as early as
        possible.
    """
    qubit_time_available = defaultdict(int)

    def update_times(inst_qubits: List[int], time: int = 0) -> None:
        """Update the time tracker for all inst_qubits to the given time."""
        for q in inst_qubits:
            qubit_time_available[q] = time

    start_times = []
    circ_pulse_defs = lower_gates(circuit, schedule_config)
    for circ_pulse_def in circ_pulse_defs:
        start_time = max(qubit_time_available[q] for q in circ_pulse_def.qubits)
        stop_time = start_time
        if not isinstance(circ_pulse_def.schedule, Barrier):
            stop_time += circ_pulse_def.schedule.duration

        start_times.append(start_time)
        update_times(circ_pulse_def.qubits, stop_time)

<<<<<<< HEAD
    timed_schedules = [(time, cpd.schedule) for time, cpd in zip(start_times, circ_pulse_defs)
                       if not isinstance(cpd.schedule, Barrier)]

    schedule = Schedule.initialize_from(circuit)
    for time, inst in timed_schedules:
        schedule.insert(time, inst, inplace=True)
    return schedule
=======
    timed_schedules = [
        (time, cpd.schedule)
        for time, cpd in zip(start_times, circ_pulse_defs)
        if not isinstance(cpd.schedule, Barrier)
    ]
    return Schedule(*timed_schedules, name=circuit.name, metadata=circuit.metadata)
>>>>>>> 2eee5661


def as_late_as_possible(circuit: QuantumCircuit, schedule_config: ScheduleConfig) -> Schedule:
    """
    Return the pulse Schedule which implements the input circuit using an "as late as possible"
    (alap) scheduling policy.

    Circuit instructions are first each mapped to equivalent pulse
    Schedules according to the command definition given by the schedule_config. Then, this circuit
    instruction-equivalent Schedule is appended at the latest time that it can be without allowing
    unnecessary time between instructions or allowing instructions with common qubits to overlap.

    This method should improves the outcome fidelity over ASAP scheduling, because we may
    maximize the time that the qubit remains in the ground state.

    Args:
        circuit: The quantum circuit to translate.
        schedule_config: Backend specific parameters used for building the Schedule.

    Returns:
        A schedule corresponding to the input ``circuit`` with pulses occurring as late as
        possible.
    """
    qubit_time_available = defaultdict(int)

    def update_times(inst_qubits: List[int], time: int = 0) -> None:
        """Update the time tracker for all inst_qubits to the given time."""
        for q in inst_qubits:
            qubit_time_available[q] = time

    rev_stop_times = []
    circ_pulse_defs = lower_gates(circuit, schedule_config)
    for circ_pulse_def in reversed(circ_pulse_defs):
        start_time = max(qubit_time_available[q] for q in circ_pulse_def.qubits)
        stop_time = start_time
        if not isinstance(circ_pulse_def.schedule, Barrier):
            stop_time += circ_pulse_def.schedule.duration

        rev_stop_times.append(stop_time)
        update_times(circ_pulse_def.qubits, stop_time)

    last_stop = max(t for t in qubit_time_available.values()) if qubit_time_available else 0
    start_times = [last_stop - t for t in reversed(rev_stop_times)]
<<<<<<< HEAD
    timed_schedules = [(time, cpd.schedule) for time, cpd in zip(start_times, circ_pulse_defs)
                       if not isinstance(cpd.schedule, Barrier)]

    schedule = Schedule.initialize_from(circuit)
    for time, inst in timed_schedules:
        schedule.insert(time, inst, inplace=True)
    return schedule
=======
    timed_schedules = [
        (time, cpd.schedule)
        for time, cpd in zip(start_times, circ_pulse_defs)
        if not isinstance(cpd.schedule, Barrier)
    ]
    return Schedule(*timed_schedules, name=circuit.name, metadata=circuit.metadata)
>>>>>>> 2eee5661
<|MERGE_RESOLUTION|>--- conflicted
+++ resolved
@@ -60,22 +60,15 @@
         start_times.append(start_time)
         update_times(circ_pulse_def.qubits, stop_time)
 
-<<<<<<< HEAD
-    timed_schedules = [(time, cpd.schedule) for time, cpd in zip(start_times, circ_pulse_defs)
-                       if not isinstance(cpd.schedule, Barrier)]
-
-    schedule = Schedule.initialize_from(circuit)
-    for time, inst in timed_schedules:
-        schedule.insert(time, inst, inplace=True)
-    return schedule
-=======
     timed_schedules = [
         (time, cpd.schedule)
         for time, cpd in zip(start_times, circ_pulse_defs)
         if not isinstance(cpd.schedule, Barrier)
     ]
-    return Schedule(*timed_schedules, name=circuit.name, metadata=circuit.metadata)
->>>>>>> 2eee5661
+    schedule = Schedule.initialize_from(circuit)
+    for time, inst in timed_schedules:
+        schedule.insert(time, inst, inplace=True)
+    return schedule
 
 
 def as_late_as_possible(circuit: QuantumCircuit, schedule_config: ScheduleConfig) -> Schedule:
@@ -119,19 +112,13 @@
 
     last_stop = max(t for t in qubit_time_available.values()) if qubit_time_available else 0
     start_times = [last_stop - t for t in reversed(rev_stop_times)]
-<<<<<<< HEAD
-    timed_schedules = [(time, cpd.schedule) for time, cpd in zip(start_times, circ_pulse_defs)
-                       if not isinstance(cpd.schedule, Barrier)]
 
-    schedule = Schedule.initialize_from(circuit)
-    for time, inst in timed_schedules:
-        schedule.insert(time, inst, inplace=True)
-    return schedule
-=======
     timed_schedules = [
         (time, cpd.schedule)
         for time, cpd in zip(start_times, circ_pulse_defs)
         if not isinstance(cpd.schedule, Barrier)
     ]
-    return Schedule(*timed_schedules, name=circuit.name, metadata=circuit.metadata)
->>>>>>> 2eee5661
+    schedule = Schedule.initialize_from(circuit)
+    for time, inst in timed_schedules:
+        schedule.insert(time, inst, inplace=True)
+    return schedule