--- conflicted
+++ resolved
@@ -107,7 +107,6 @@
     return circuits
 
 
-<<<<<<< HEAD
 def _choose_best_linear_circuit(
     circuits: List[QuantumCircuit], optimize_count: bool = True
 ) -> QuantumCircuit:
@@ -187,25 +186,6 @@
         q1 = bit_indices[circuit_instruction.qubits[1]]
         if (q0, q1) not in coupling_list_set:
             return False
-=======
-        new_depth = qc.depth()
-        new_count = qc.count_ops()["cx"]
-        # Prioritize count, and if it has the same count, then also consider depth
-        better_count = (optimize_count and best_count > new_count) or (
-            not optimize_count and best_depth == new_depth and best_count > new_count
-        )
-        # Prioritize depth, and if it has the same depth, then also consider count
-        better_depth = (not optimize_count and best_depth > new_depth) or (
-            optimize_count and best_count == new_count and best_depth > new_depth
-        )
-
-        if better_count or better_depth:
-            best_count = new_count
-            best_depth = new_depth
-            best_qc = qc
-
-    return best_qc
-
 
 def check_lnn_connectivity(qc: QuantumCircuit) -> bool:
     """Check that the synthesized circuit qc fits linear nearest neighbor connectivity.
@@ -229,5 +209,4 @@
                     return False
             else:
                 raise CircuitError("The circuit has two-qubits gates different than CX.")
->>>>>>> 6a946cf4
     return True