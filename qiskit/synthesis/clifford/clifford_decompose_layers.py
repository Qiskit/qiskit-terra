# This code is part of Qiskit.
#
# (C) Copyright IBM 2023.
#
# This code is licensed under the Apache License, Version 2.0. You may
# obtain a copy of this license in the LICENSE.txt file in the root directory
# of this source tree or at http://www.apache.org/licenses/LICENSE-2.0.
#
# Any modifications or derivative works of this code must retain this
# copyright notice, and modified files need to carry a notice indicating
# that they have been altered from the originals.
"""
Circuit synthesis for the Clifford class into layers.
"""
# pylint: disable=invalid-name

import numpy as np

from qiskit.circuit import QuantumCircuit
from qiskit.exceptions import QiskitError
from qiskit.synthesis.linear import (
    synth_cnot_count_full_pmh,
    synth_cnot_depth_line_kms,
)
from qiskit.synthesis.linear_phase import synth_cz_depth_line_mr

from qiskit.synthesis.linear.linear_matrix_utils import (
    calc_inverse_matrix,
    _compute_rank,
    _gauss_elimination,
    _gauss_elimination_with_perm,
)
from qiskit.quantum_info.operators.symplectic.clifford_circuits import (
    _append_h,
    _append_s,
    _append_cz,
)


def _default_cx_synth_func(mat):
    """
    Construct the layer of CX gates from a boolean invertible matrix mat.
    """
    CX_circ = synth_cnot_count_full_pmh(mat)
    CX_circ.name = "CX"

    return CX_circ


def _default_cz_synth_func(symmetric_mat):
    """
    Construct the layer of CZ gates from a symmetric matrix.
    """
    nq = symmetric_mat.shape[0]
    qc = QuantumCircuit(nq, name="CZ")

    for j in range(nq):
        for i in range(0, j):
            if symmetric_mat[i][j]:
                qc.cz(i, j)
    return qc


def synth_clifford_layers(
    cliff,
    cx_synth_func=_default_cx_synth_func,
    cz_synth_func=_default_cz_synth_func,
    cx_cz_synth_func=None,
    cz_func_reverse_qubits=False,
    validate=False,
):
    """Synthesis of a Clifford into layers, it provides a similar decomposition to the synthesis
    described in Lemma 8 of Bravyi and Maslov.

    For example, a 5-qubit Clifford circuit is decomposed into the following layers:

    .. parsed-literal::
             ┌─────┐┌─────┐┌────────┐┌─────┐┌─────┐┌─────┐┌─────┐┌────────┐
        q_0: ┤0    ├┤0    ├┤0       ├┤0    ├┤0    ├┤0    ├┤0    ├┤0       ├
             │     ││     ││        ││     ││     ││     ││     ││        │
        q_1: ┤1    ├┤1    ├┤1       ├┤1    ├┤1    ├┤1    ├┤1    ├┤1       ├
             │     ││     ││        ││     ││     ││     ││     ││        │
        q_2: ┤2 S2 ├┤2 CZ ├┤2 CX_dg ├┤2 H2 ├┤2 S1 ├┤2 CZ ├┤2 H1 ├┤2 Pauli ├
             │     ││     ││        ││     ││     ││     ││     ││        │
        q_3: ┤3    ├┤3    ├┤3       ├┤3    ├┤3    ├┤3    ├┤3    ├┤3       ├
             │     ││     ││        ││     ││     ││     ││     ││        │
        q_4: ┤4    ├┤4    ├┤4       ├┤4    ├┤4    ├┤4    ├┤4    ├┤4       ├
             └─────┘└─────┘└────────┘└─────┘└─────┘└─────┘└─────┘└────────┘

    This decomposition is for the default cz_synth_func and cx_synth_func functions,
    with other functions one may see slightly different decomposition.

    Args:
        cliff (Clifford): a clifford operator.
        cx_synth_func (Callable): a function to decompose the CX sub-circuit.
            It gets as input a boolean invertible matrix, and outputs a QuantumCircuit.
        cz_synth_func (Callable): a function to decompose the CZ sub-circuit.
            It gets as input a boolean symmetric matrix, and outputs a QuantumCircuit.
        cx_cz_synth_func (Callable): optional, a function to decompose both sub-circuits CZ and CX.
        validate (Boolean): if True, validates the synthesis process.
        cz_func_reverse_qubits (Boolean): True only if cz_synth_func is synth_cz_depth_line_mr,
            since this function returns a circuit that reverts the order of qubits.

    Return:
        QuantumCircuit: a circuit implementation of the Clifford.

    Reference:
        1. S. Bravyi, D. Maslov, *Hadamard-free circuits expose the
           structure of the Clifford group*,
           `arXiv:2003.09412 [quant-ph] <https://arxiv.org/abs/2003.09412>`_
    """

    num_qubits = cliff.num_qubits
    if cz_func_reverse_qubits:
        cliff0 = _reverse_clifford(cliff)
    else:
        cliff0 = cliff

    qubit_list = list(range(num_qubits))
    layeredCircuit = QuantumCircuit(num_qubits)

    H1_circ, cliff1 = _create_graph_state(cliff0, validate=validate)

    H2_circ, CZ1_circ, S1_circ, cliff2 = _decompose_graph_state(
        cliff1, validate=validate, cz_synth_func=cz_synth_func
    )

    S2_circ, CZ2_circ, CX_circ = _decompose_hadamard_free(
        cliff2.adjoint(),
        validate=validate,
        cz_synth_func=cz_synth_func,
        cx_synth_func=cx_synth_func,
        cx_cz_synth_func=cx_cz_synth_func,
        cz_func_reverse_qubits=cz_func_reverse_qubits,
    )

    layeredCircuit.append(S2_circ, qubit_list)
    layeredCircuit.append(CZ2_circ, qubit_list)

    CXinv = CX_circ.copy().inverse()
    layeredCircuit.append(CXinv, qubit_list)

    layeredCircuit.append(H2_circ, qubit_list)
    layeredCircuit.append(S1_circ, qubit_list)
    layeredCircuit.append(CZ1_circ, qubit_list)

    if cz_func_reverse_qubits:
        H1_circ = H1_circ.reverse_bits()
    layeredCircuit.append(H1_circ, qubit_list)

    # Add Pauli layer to fix the Clifford phase signs
    # pylint: disable=cyclic-import
    from qiskit.quantum_info.operators.symplectic import Clifford

    clifford_target = Clifford(layeredCircuit)
    pauli_circ = _calc_pauli_diff(cliff, clifford_target)
    layeredCircuit.append(pauli_circ, qubit_list)

    return layeredCircuit


def _reverse_clifford(cliff):
    """Reverse qubit order of a Clifford cliff"""
    cliff_cpy = cliff.copy()
    cliff_cpy.stab_z = np.flip(cliff.stab_z, axis=1)
    cliff_cpy.destab_z = np.flip(cliff.destab_z, axis=1)
    cliff_cpy.stab_x = np.flip(cliff.stab_x, axis=1)
    cliff_cpy.destab_x = np.flip(cliff.destab_x, axis=1)
    return cliff_cpy


def _create_graph_state(cliff, validate=False):
    """Given a Clifford cliff (denoted by U) that induces a stabilizer state U |0>,
    apply a layer H1 of Hadamard gates to a subset of the qubits to make H1 U |0> into a graph state,
    namely to make cliff.stab_x matrix have full rank.
    Returns the QuantumCircuit H1_circ that includes the Hadamard gates and the updated Clifford
    that induces the graph state.
    The algorithm is based on Lemma 6 in [2].

    Args:
        cliff (Clifford): a clifford operator.
        validate (Boolean): if True, validates the synthesis process.

    Return:
        H1_circ: a circuit containing a layer of Hadamard gates.
        cliffh: cliffh.stab_x has full rank.

    Raises:
        QiskitError: if there are errors in the Gauss elimination process.

    Reference:
        2. S. Aaronson, D. Gottesman, *Improved Simulation of Stabilizer Circuits*,
           Phys. Rev. A 70, 052328 (2004).
           `arXiv:quant-ph/0406196 <https://arxiv.org/abs/quant-ph/0406196>`_
    """

    num_qubits = cliff.num_qubits
    rank = _compute_rank(cliff.stab_x)
    H1_circ = QuantumCircuit(num_qubits, name="H1")
    cliffh = cliff.copy()

    if rank < num_qubits:
        stab = cliff.stab[:, :-1]
        stab = _gauss_elimination(stab, num_qubits)

        Cmat = stab[rank:num_qubits, num_qubits:]
        Cmat = np.transpose(Cmat)
        Cmat, perm = _gauss_elimination_with_perm(Cmat)
        perm = perm[0 : num_qubits - rank]

        # validate that the output matrix has the same rank
        if validate:
            if _compute_rank(Cmat) != num_qubits - rank:
                raise QiskitError("The matrix Cmat after Gauss elimination has wrong rank.")
            if _compute_rank(stab[:, 0:num_qubits]) != rank:
                raise QiskitError("The matrix after Gauss elimination has wrong rank.")
            # validate that we have a num_qubits - rank zero rows
            for i in range(rank, num_qubits):
                if stab[i, 0:num_qubits].any():
                    raise QiskitError(
                        "After Gauss elimination, the final num_qubits - rank rows"
                        "contain non-zero elements"
                    )

        for qubit in perm:
            H1_circ.h(qubit)
            _append_h(cliffh, qubit)

        # validate that a layer of Hadamard gates and then appending cliff, provides a graph state.
        if validate:
            stabh = cliffh.stab_x
            if _compute_rank(stabh) != num_qubits:
                raise QiskitError("The state is not a graph state.")

    return H1_circ, cliffh


def _decompose_graph_state(cliff, validate, cz_synth_func):
    """Assumes that a stabilizer state of the Clifford cliff (denoted by U) corresponds to a graph state.
    Decompose it into the layers S1 - CZ1 - H2, such that:
    S1 CZ1 H2 |0> = U |0>,
    where S1_circ is a circuit that can contain only S gates,
    CZ1_circ is a circuit that can contain only CZ gates, and
    H2_circ is a circuit that can contain H gates on all qubits.

    Args:
        cliff (Clifford): a clifford operator corresponding to a graph state, cliff.stab_x has full rank.
        validate (Boolean): if True, validates the synthesis process.
        cz_synth_func (Callable): a function to decompose the CZ sub-circuit.

    Return:
        S1_circ: a circuit that can contain only S gates.
        CZ1_circ: a circuit that can contain only CZ gates.
        H2_circ: a circuit containing a layer of Hadamard gates.
        cliff_cpy: a Hadamard-free Clifford.

    Raises:
        QiskitError: if cliff does not induce a graph state.
    """

    num_qubits = cliff.num_qubits
    rank = _compute_rank(cliff.stab_x)
    cliff_cpy = cliff.copy()
    if rank < num_qubits:
        raise QiskitError("The stabilizer state is not a graph state.")

    S1_circ = QuantumCircuit(num_qubits, name="S1")
    H2_circ = QuantumCircuit(num_qubits, name="H2")

    stabx = cliff.stab_x
    stabz = cliff.stab_z
    stabx_inv = calc_inverse_matrix(stabx, validate)
    stabz_update = np.matmul(stabx_inv, stabz) % 2

    # Assert that stabz_update is a symmetric matrix.
    if validate:
        if (stabz_update != stabz_update.T).any():
            raise QiskitError(
                "The multiplication of stabx_inv and stab_z is not a symmetric matrix."
            )

    CZ1_circ = cz_synth_func(stabz_update)

    for j in range(num_qubits):
        for i in range(0, j):
            if stabz_update[i][j]:
                _append_cz(cliff_cpy, i, j)

    for i in range(0, num_qubits):
        if stabz_update[i][i]:
            S1_circ.s(i)
            _append_s(cliff_cpy, i)

    for qubit in range(num_qubits):
        H2_circ.h(qubit)
        _append_h(cliff_cpy, qubit)

    return H2_circ, CZ1_circ, S1_circ, cliff_cpy


def _decompose_hadamard_free(
    cliff, validate, cz_synth_func, cx_synth_func, cx_cz_synth_func, cz_func_reverse_qubits
):
    """Assumes that the Clifford cliff is Hadamard free.
    Decompose it into the layers S2 - CZ2 - CX, where
    S2_circ is a circuit that can contain only S gates,
    CZ2_circ is a circuit that can contain only CZ gates, and
    CX_circ is a circuit that can contain CX gates.

    Args:
        cliff (Clifford): a Hadamard-free clifford operator.
        validate (Boolean): if True, validates the synthesis process.
        cz_synth_func (Callable): a function to decompose the CZ sub-circuit.
        cx_synth_func (Callable): a function to decompose the CX sub-circuit.
        cx_cz_synth_func (Callable): optional, a function to decompose both sub-circuits CZ and CX.
        cz_func_reverse_qubits (Boolean): True only if cz_synth_func is synth_cz_depth_line_mr.

    Return:
        S2_circ: a circuit that can contain only S gates.
        CZ2_circ: a circuit that can contain only CZ gates.
        CX_circ: a circuit that can contain only CX gates.

    Raises:
        QiskitError: if cliff is not Hadamard free.
    """

    num_qubits = cliff.num_qubits
    destabx = cliff.destab_x
    destabz = cliff.destab_z
    stabx = cliff.stab_x

    if not (stabx == np.zeros((num_qubits, num_qubits))).all():
        raise QiskitError("The given Clifford is not Hadamard-free.")

    destabz_update = np.matmul(calc_inverse_matrix(destabx), destabz) % 2
    # Assert that destabz_update is a symmetric matrix.
    if validate:
        if (destabz_update != destabz_update.T).any():
            raise QiskitError(
                "The multiplication of the inverse of destabx and"
                "destabz is not a symmetric matrix."
            )

    S2_circ = QuantumCircuit(num_qubits, name="S2")
    for i in range(0, num_qubits):
        if destabz_update[i][i]:
            S2_circ.s(i)

    if cx_cz_synth_func is not None:
        CZ2_circ, CX_circ = cx_cz_synth_func(
            destabz_update, cliff.destab_x.transpose(), num_qubits=num_qubits
        )
        return S2_circ, CZ2_circ, CX_circ

    CZ2_circ = cz_synth_func(destabz_update)

    mat = destabx.transpose()
    if cz_func_reverse_qubits:
        mat = np.flip(mat, axis=0)
    CX_circ = cx_synth_func(mat)

    return S2_circ, CZ2_circ, CX_circ


def _calc_pauli_diff(cliff, cliff_target):
    """Given two Cliffords that differ by a Pauli, we find this Pauli."""

    num_qubits = cliff.num_qubits
    if cliff.num_qubits != cliff_target.num_qubits:
        raise QiskitError("num_qubits is not the same for the original clifford and the target.")

    # Compute the phase difference between the two Cliffords
    phase = [cliff.phase[k] ^ cliff_target.phase[k] for k in range(2 * num_qubits)]
    phase = np.array(phase, dtype=int)

    # compute inverse of our symplectic matrix
    A = cliff.symplectic_matrix
    Ainv = calc_inverse_matrix(A)

    # By carefully writing how X, Y, Z gates affect each qubit, all we need to compute
    # is A^{-1} * (phase)
    C = np.matmul(Ainv, phase) % 2

    # Create the Pauli
    pauli_circ = QuantumCircuit(num_qubits, name="Pauli")
    for k in range(num_qubits):
        destab = C[k]
        stab = C[k + num_qubits]
        if stab and destab:
            pauli_circ.y(k)
        elif stab:
            pauli_circ.x(k)
        elif destab:
            pauli_circ.z(k)

    return pauli_circ


def synth_clifford_depth_lnn(cliff):
    """Synthesis of a Clifford into layers for linear-nearest neighbour connectivity.

    The depth of the synthesized n-qubit circuit is bounded by 9*n+4, which is not optimal.
    It should be replaced by a better algorithm that provides depth bounded by 7*n-4 [3].

    Args:
        cliff (Clifford): a clifford operator.

    Return:
        QuantumCircuit: a circuit implementation of the Clifford.

    Reference:
        1. S. Bravyi, D. Maslov, *Hadamard-free circuits expose the
           structure of the Clifford group*,
           `arXiv:2003.09412 [quant-ph] <https://arxiv.org/abs/2003.09412>`_
        2. Dmitri Maslov, Martin Roetteler,
           *Shorter stabilizer circuits via Bruhat decomposition and quantum circuit transformations*,
           `arXiv:1705.09176 <https://arxiv.org/abs/1705.09176>`_.
        3. Dmitri Maslov, Willers Yang, *CNOT circuits need little help to implement arbitrary
           Hadamard-free Clifford transformations they generate*,
           `arXiv:2210.16195 <https://arxiv.org/abs/2210.16195>`_.
    """
<<<<<<< HEAD
    for inst, _, _ in qc.data:
        if inst.name not in allowed_gates:
            raise QiskitError("The gate name is not in the allowed_gates list.")
=======
    circ = synth_clifford_layers(
        cliff,
        cx_synth_func=synth_cnot_depth_line_kms,
        cz_synth_func=synth_cz_depth_line_mr,
        cz_func_reverse_qubits=True,
    )
    return circ
>>>>>>> 13e748a1
<|MERGE_RESOLUTION|>--- conflicted
+++ resolved
@@ -419,16 +419,10 @@
            Hadamard-free Clifford transformations they generate*,
            `arXiv:2210.16195 <https://arxiv.org/abs/2210.16195>`_.
     """
-<<<<<<< HEAD
-    for inst, _, _ in qc.data:
-        if inst.name not in allowed_gates:
-            raise QiskitError("The gate name is not in the allowed_gates list.")
-=======
     circ = synth_clifford_layers(
         cliff,
         cx_synth_func=synth_cnot_depth_line_kms,
         cz_synth_func=synth_cz_depth_line_mr,
         cz_func_reverse_qubits=True,
     )
-    return circ
->>>>>>> 13e748a1
+    return circc