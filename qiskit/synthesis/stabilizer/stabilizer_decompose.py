# This code is part of Qiskit.
#
# (C) Copyright IBM 2023.
#
# This code is licensed under the Apache License, Version 2.0. You may
# obtain a copy of this license in the LICENSE.txt file in the root directory
# of this source tree or at http://www.apache.org/licenses/LICENSE-2.0.
#
# Any modifications or derivative works of this code must retain this
# copyright notice, and modified files need to carry a notice indicating
# that they have been altered from the originals.
"""
Circuit synthesis for a stabilizer state preparation circuit.
"""
# pylint: disable=invalid-name

from collections.abc import Callable
import numpy as np
from qiskit.circuit import QuantumCircuit
from qiskit.exceptions import QiskitError
from qiskit.quantum_info.states import StabilizerState
from qiskit.synthesis.linear.linear_matrix_utils import (
    calc_inverse_matrix,
)
from qiskit.synthesis.linear_phase import synth_cz_depth_line_mr
from qiskit.synthesis.clifford.clifford_decompose_layers import (
    _default_cz_synth_func,
    _reverse_clifford,
    _create_graph_state,
    _decompose_graph_state,
)


def synth_stabilizer_layers(
    stab: StabilizerState,
    cz_synth_func: Callable[[np.ndarray], QuantumCircuit] = _default_cz_synth_func,
    cz_func_reverse_qubits: bool = False,
    validate: bool = False,
) -> QuantumCircuit:
    """Synthesis of a stabilizer state into layers.

    It provides a similar decomposition to the synthesis described in Lemma 8 of reference [1],
    without the initial Hadamard-free sub-circuit which do not affect the stabilizer state.

    For example, a 5-qubit stabilizer state is decomposed into the following layers:

    .. parsed-literal::
             ┌─────┐┌─────┐┌─────┐┌─────┐┌────────┐
        q_0: ┤0    ├┤0    ├┤0    ├┤0    ├┤0       ├
             │     ││     ││     ││     ││        │
        q_1: ┤1    ├┤1    ├┤1    ├┤1    ├┤1       ├
             │     ││     ││     ││     ││        │
        q_2: ┤2 H2 ├┤2 S1 ├┤2 CZ ├┤2 H1 ├┤2 Pauli ├
             │     ││     ││     ││     ││        │
        q_3: ┤3    ├┤3    ├┤3    ├┤3    ├┤3       ├
             │     ││     ││     ││     ││        │
        q_4: ┤4    ├┤4    ├┤4    ├┤4    ├┤4       ├
             └─────┘└─────┘└─────┘└─────┘└────────┘

    Args:
        stab: A stabilizer state.
        cz_synth_func: A function to decompose the CZ sub-circuit.
            It gets as input a boolean symmetric matrix, and outputs a :class:`.QuantumCircuit`.
        cz_func_reverse_qubits: ``True`` only if ``cz_synth_func`` is
            :func:`.synth_cz_depth_line_mr`,
            since this function returns a circuit that reverts the order of qubits.
        validate: If ``True``, validates the synthesis process.

<<<<<<< HEAD
    Returns:
        QuantumCircuit: a circuit implementation of the stabilizer state.
=======
    Return:
        A circuit implementation of the stabilizer state.
>>>>>>> 7c419d02

    Raises:
        QiskitError: if the input is not a :class:`.StabilizerState`.

    References:
        1. S. Bravyi, D. Maslov, *Hadamard-free circuits expose the
           structure of the Clifford group*,
           `arXiv:2003.09412 [quant-ph] <https://arxiv.org/abs/2003.09412>`_
    """

    if not isinstance(stab, StabilizerState):
        raise QiskitError("The input is not a StabilizerState.")

    cliff = stab.clifford
    num_qubits = cliff.num_qubits

    if cz_func_reverse_qubits:
        cliff0 = _reverse_clifford(cliff)
    else:
        cliff0 = cliff

    H1_circ, cliff1 = _create_graph_state(cliff0, validate=validate)

    H2_circ, CZ1_circ, S1_circ, _ = _decompose_graph_state(
        cliff1, validate=validate, cz_synth_func=cz_synth_func
    )

    qubit_list = list(range(num_qubits))
    layeredCircuit = QuantumCircuit(num_qubits)

    layeredCircuit.append(H2_circ, qubit_list)
    layeredCircuit.append(S1_circ, qubit_list)
    layeredCircuit.append(CZ1_circ, qubit_list)

    if cz_func_reverse_qubits:
        H1_circ = H1_circ.reverse_bits()
    layeredCircuit.append(H1_circ, qubit_list)

    # Add Pauli layer to fix the Clifford phase signs
    # pylint: disable=cyclic-import
    from qiskit.quantum_info.operators.symplectic import Clifford

    clifford_target = Clifford(layeredCircuit)
    pauli_circ = _calc_pauli_diff_stabilizer(cliff, clifford_target)
    layeredCircuit.append(pauli_circ, qubit_list)

    return layeredCircuit


def _calc_pauli_diff_stabilizer(cliff, cliff_target):
    """Given two Cliffords whose stabilizers differ by a Pauli, we find this Pauli."""

    # pylint: disable=cyclic-import
    from qiskit.quantum_info.operators.symplectic import Pauli

    num_qubits = cliff.num_qubits
    if cliff.num_qubits != cliff_target.num_qubits:
        raise QiskitError("num_qubits is not the same for the original clifford and the target.")

    # stabilizer generators of the original clifford
    stab_gen = StabilizerState(cliff).clifford.to_dict()["stabilizer"]

    # stabilizer state of the target clifford
    ts = StabilizerState(cliff_target)

    phase_destab = [False] * num_qubits
    phase_stab = [ts.expectation_value(Pauli(stab_gen[i])) == -1 for i in range(num_qubits)]

    phase = []
    phase.extend(phase_destab)
    phase.extend(phase_stab)
    phase = np.array(phase, dtype=int)

    A = cliff.symplectic_matrix.astype(int)
    Ainv = calc_inverse_matrix(A)

    # By carefully writing how X, Y, Z gates affect each qubit, all we need to compute
    # is A^{-1} * (phase)
    C = np.matmul(Ainv, phase) % 2

    # Create the Pauli
    pauli_circ = QuantumCircuit(num_qubits, name="Pauli")
    for k in range(num_qubits):
        destab = C[k]
        stab = C[k + num_qubits]
        if stab and destab:
            pauli_circ.y(k)
        elif stab:
            pauli_circ.x(k)
        elif destab:
            pauli_circ.z(k)

    return pauli_circ


def synth_stabilizer_depth_lnn(stab: StabilizerState) -> QuantumCircuit:
    """Synthesis of an n-qubit stabilizer state for linear-nearest neighbour connectivity,
    in 2-qubit depth :math:`2n+2` and two distinct CX layers, using :class:`.CXGate`\\ s and phase gates
    (:class:`.SGate`, :class:`.SdgGate` or :class:`.ZGate`).

    Args:
        stab: A stabilizer state.

<<<<<<< HEAD
    Returns:
        QuantumCircuit: a circuit implementation of the stabilizer state.
=======
    Return:
        A circuit implementation of the stabilizer state.
>>>>>>> 7c419d02

    References:
        1. S. Bravyi, D. Maslov, *Hadamard-free circuits expose the
           structure of the Clifford group*,
           `arXiv:2003.09412 [quant-ph] <https://arxiv.org/abs/2003.09412>`_
        2. Dmitri Maslov, Martin Roetteler,
           *Shorter stabilizer circuits via Bruhat decomposition and quantum circuit transformations*,
           `arXiv:1705.09176 <https://arxiv.org/abs/1705.09176>`_.
    """

    circ = synth_stabilizer_layers(
        stab,
        cz_synth_func=synth_cz_depth_line_mr,
        cz_func_reverse_qubits=True,
    )
    return circ<|MERGE_RESOLUTION|>--- conflicted
+++ resolved
@@ -66,13 +66,8 @@
             since this function returns a circuit that reverts the order of qubits.
         validate: If ``True``, validates the synthesis process.
 
-<<<<<<< HEAD
     Returns:
-        QuantumCircuit: a circuit implementation of the stabilizer state.
-=======
-    Return:
         A circuit implementation of the stabilizer state.
->>>>>>> 7c419d02
 
     Raises:
         QiskitError: if the input is not a :class:`.StabilizerState`.
@@ -176,13 +171,8 @@
     Args:
         stab: A stabilizer state.
 
-<<<<<<< HEAD
     Returns:
-        QuantumCircuit: a circuit implementation of the stabilizer state.
-=======
-    Return:
         A circuit implementation of the stabilizer state.
->>>>>>> 7c419d02
 
     References:
         1. S. Bravyi, D. Maslov, *Hadamard-free circuits expose the
