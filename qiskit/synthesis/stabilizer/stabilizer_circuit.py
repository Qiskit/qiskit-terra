--- conflicted
+++ resolved
@@ -45,13 +45,8 @@
             the stabilizers do not specify a unique state)
         invert: Return inverse circuit
 
-<<<<<<< HEAD
     Returns:
-        QuantumCircuit: a circuit that generates a state stabilized by ``stabilizers``.
-=======
-    Return:
         A circuit that generates a state stabilized by ``stabilizers``.
->>>>>>> 7c419d02
 
     Raises:
         QiskitError: if the stabilizers are invalid, do not commute, or contradict each other,
