--- conflicted
+++ resolved
@@ -16,14 +16,9 @@
 
 import inspect
 from collections.abc import Callable
-<<<<<<< HEAD
 from collections import defaultdict
 from itertools import combinations
-from typing import Any
-from functools import partial
-=======
 import typing
->>>>>>> c7ccbd4a
 import numpy as np
 import rustworkx as rx
 from qiskit.circuit.parameterexpression import ParameterExpression
@@ -36,6 +31,8 @@
 
 if typing.TYPE_CHECKING:
     from qiskit.circuit.library import PauliEvolutionGate
+
+SparsePauliLabel = typing.Tuple[str, list[int], ParameterValueType]
 
 
 class ProductFormula(EvolutionSynthesis):
@@ -90,17 +87,12 @@
                 Alternatively, the function can also take Pauli operator and evolution time as
                 inputs and returns the circuit that will be appended to the overall circuit being
                 built.
-<<<<<<< HEAD
-            wrap: Whether to wrap the atomic evolutions into custom gate objects. This only takes
-                effect when ``atomic_evolution is None``.
+            wrap: Whether to wrap the atomic evolutions into custom gate objects. Note that setting
+                this to ``True`` is slower than ``False``. This only takes effect when
+                ``atomic_evolution is None``.
             reorder: Whether to allow reordering the terms of the operator to
                 potentially yield a shallower evolution circuit. Not relevant
                 when synthesizing operator with a single term.
-=======
-            wrap: Whether to wrap the atomic evolutions into custom gate objects. Note that setting
-                this to ``True`` is slower than ``False``. This only takes effect when
-                ``atomic_evolution is None``.
->>>>>>> c7ccbd4a
         """
         super().__init__()
         self.order = order
@@ -226,35 +218,42 @@
                 pauli_string, qubits, coeff = pauli_rotation
                 local_pauli = (pauli_string, list(range(len(qubits))), coeff)
 
-<<<<<<< HEAD
-    Args:
-        output: The circuit object to which to append the evolved Pauli.
-        pauli: The Pauli to evolve.
-        time: The evolution time.
-        cx_structure: Determine the structure of CX gates, can be either ``"chain"`` for
-            next-neighbor connections or ``"fountain"`` to connect directly to the top qubit.
-        wrap: Whether to wrap the single Pauli evolutions into custom gate objects.
-        label: A label for the gate.
+                # build the circuit Rust-side
+                data = pauli_evolution(
+                    len(qubits),
+                    [local_pauli],
+                    False,
+                    cx_fountain,
+                )
+                evo = QuantumCircuit._from_circuit_data(data)
+
+                # and append it to the circuit with the correct label
+                gate = evo.to_gate(label=f"exp(it {pauli_string})")
+                circuit.append(gate, qubits)
+
+            if self.insert_barriers and i < num_paulis - 1:
+                circuit.barrier()
+
+        return circuit
+
+
+def real_or_fail(value, tol=100):
+    """Return real if close, otherwise fail. Unbound parameters are left unchanged.
+
+    Based on NumPy's ``real_if_close``, i.e. ``tol`` is in terms of machine precision for float.
     """
-    num_non_identity = len([label for label in pauli.to_label() if label != "I"])
-
-    # first check, if the Pauli is only the identity, in which case the evolution only
-    # adds a global phase
-    if num_non_identity == 0:
-        output.global_phase -= time
-    # if we evolve on a single qubit, if yes use the corresponding qubit rotation
-    elif num_non_identity == 1:
-        _single_qubit_evolution(output, pauli, time, wrap)
-    # same for two qubits, use Qiskit's native rotations
-    elif num_non_identity == 2:
-        _two_qubit_evolution(output, pauli, time, cx_structure, wrap)
-    # otherwise do basis transformation and CX chains
-    else:
-        _multi_qubit_evolution(output, pauli, time, cx_structure, wrap)
+    if isinstance(value, ParameterExpression):
+        return value
+
+    abstol = tol * np.finfo(float).eps
+    if abs(np.imag(value)) < abstol:
+        return np.real(value)
+
+    raise ValueError(f"Encountered complex value {value}, but expected real.")
 
 
 def reorder_paulis(
-    operators: SparsePauliOp | list[SparsePauliOp],
+    paulis: SparsePauliLabel,
     strategy: rx.ColoringStrategy = rx.ColoringStrategy.Degree,
 ) -> SparsePauliOp | list[SparsePauliOp]:
     r"""
@@ -288,39 +287,28 @@
     term in ``operators``.
 
     Args:
-        operators: The operator or list of operators whose terms to reorder.
+        paulis: The operator whose terms to reorder.
         strategy: The coloring heuristic to use. See
           [``rx.ColoringStrategy``](https://www.rustworkx.org/apiref/rustworkx.ColoringStrategy.html#coloringstrategy).
           Default is ``rx.ColoringStrategy.Degree``.
     """
 
-    def _term_sort_key(term: tuple[str, complex]) -> Any:
-        return (term[0], term[1].real, term[1].imag)
+    def _term_sort_key(term: SparsePauliLabel) -> typing.Any:
+        # sort by index, pauli, re(coeff), im(coeff)
+        return (term[1], term[0], term[2].real, term[2].imag)
 
     # Do nothing in trivial cases
-    if isinstance(operators, SparsePauliOp) and len(operators) <= 1:
-        return operators
-    if isinstance(operators, list) and not (
-        # operators is a list of > 1 SparsePauliOp
-        len(operators) > 1
-        # operators has a single SparsePauliOp, which has > 1 terms
-        or (len(operators) == 1 and len(operators[0]) > 1)
-    ):
-        return operators
-
-    if isinstance(operators, (list, tuple)):
-        return [reorder_paulis(op) for op in operators]
-
-    terms = sorted(operators.to_list(), key=_term_sort_key)
+    if len(paulis) <= 1:
+        return paulis
+
+    terms = sorted(paulis, key=_term_sort_key)
     graph = rx.PyGraph()
     graph.add_nodes_from(terms)
     indexed_nodes = list(enumerate(graph.nodes()))
-    for (idx1, term1), (idx2, term2) in combinations(indexed_nodes, 2):
-        # Add an edge between term1 and term2 if they touch the same qubit
-        for a, b in zip(term1[0], term2[0]):
-            if not (a == "I" or b == "I"):
-                graph.add_edge(idx1, idx2, None)
-                break
+    for (idx1, (_, ind1, _)), (idx2, (_, ind2, _)) in combinations(indexed_nodes, 2):
+        # Add an edge between two terms if they touch the same qubit
+        if len(set(ind1).intersection(ind2)) > 0:
+            graph.add_edge(idx1, idx2, None)
 
     # rx.graph_greedy_color is supposed to be deterministic
     coloring = rx.graph_greedy_color(graph, strategy=strategy)
@@ -330,146 +318,4 @@
         terms_by_color[color].append(term)
 
     terms = sum(terms_by_color.values(), [])
-    return SparsePauliOp.from_list(terms)
-
-
-def _single_qubit_evolution(output, pauli, time, wrap):
-    dest = QuantumCircuit(1) if wrap else output
-    # Note that all phases are removed from the pauli label and are only in the coefficients.
-    # That's because the operators we evolved have all been translated to a SparsePauliOp.
-    qubits = []
-    label = ""
-    for i, pauli_i in enumerate(reversed(pauli.to_label())):
-        idx = 0 if wrap else i
-        if pauli_i == "X":
-            dest.rx(2 * time, idx)
-            qubits.append(i)
-            label += "X"
-        elif pauli_i == "Y":
-            dest.ry(2 * time, idx)
-            qubits.append(i)
-            label += "Y"
-        elif pauli_i == "Z":
-            dest.rz(2 * time, idx)
-            qubits.append(i)
-            label += "Z"
-
-    if wrap:
-        gate = dest.to_gate(label=f"exp(it {label})")
-        qubits = [output.qubits[q] for q in qubits]
-        output.append(gate, qargs=qubits, copy=False)
-
-
-def _two_qubit_evolution(output, pauli, time, cx_structure, wrap):
-    # Get the Paulis and the qubits they act on.
-    # Note that all phases are removed from the pauli label and are only in the coefficients.
-    # That's because the operators we evolved have all been translated to a SparsePauliOp.
-    labels_as_array = np.array(list(reversed(pauli.to_label())))
-    qubits = np.where(labels_as_array != "I")[0]
-    indices = [0, 1] if wrap else qubits
-    labels = np.array([labels_as_array[idx] for idx in qubits])
-
-    dest = QuantumCircuit(2) if wrap else output
-
-    # go through all cases we have implemented in Qiskit
-    if all(labels == "X"):  # RXX
-        dest.rxx(2 * time, indices[0], indices[1])
-    elif all(labels == "Y"):  # RYY
-        dest.ryy(2 * time, indices[0], indices[1])
-    elif all(labels == "Z"):  # RZZ
-        dest.rzz(2 * time, indices[0], indices[1])
-    elif labels[0] == "Z" and labels[1] == "X":  # RZX
-        dest.rzx(2 * time, indices[0], indices[1])
-    elif labels[0] == "X" and labels[1] == "Z":  # RXZ
-        dest.rzx(2 * time, indices[1], indices[0])
-    else:  # all the others are not native in Qiskit, so use default the decomposition
-        _multi_qubit_evolution(output, pauli, time, cx_structure, wrap)
-        return
-
-    if wrap:
-        gate = dest.to_gate(label=f"exp(it {''.join(labels)})")
-        qubits = [output.qubits[q] for q in qubits]
-        output.append(gate, qargs=qubits, copy=False)
-
-
-def _multi_qubit_evolution(output, pauli, time, cx_structure, wrap):
-    # get diagonalizing clifford
-    cliff = diagonalizing_clifford(pauli)
-
-    # get CX chain to reduce the evolution to the top qubit
-    if cx_structure == "chain":
-        chain = cnot_chain(pauli)
-    else:
-        chain = cnot_fountain(pauli)
-
-    # determine qubit to do the rotation on
-    target = None
-    # Note that all phases are removed from the pauli label and are only in the coefficients.
-    # That's because the operators we evolved have all been translated to a SparsePauliOp.
-    for i, pauli_i in enumerate(reversed(pauli.to_label())):
-        if pauli_i != "I":
-            target = i
-            break
-
-    # build the evolution as: diagonalization, reduction, 1q evolution, followed by inverses
-    dest = QuantumCircuit(pauli.num_qubits) if wrap else output
-    dest.compose(cliff, inplace=True)
-    dest.compose(chain, inplace=True)
-    dest.rz(2 * time, target)
-    dest.compose(chain.inverse(), inplace=True)
-    dest.compose(cliff.inverse(), inplace=True)
-
-    if wrap:
-        gate = dest.to_gate(label=f"exp(it {pauli.to_label()})")
-        output.append(gate, qargs=output.qubits, copy=False)
-
-
-def diagonalizing_clifford(pauli: Pauli) -> QuantumCircuit:
-    """Get the clifford circuit to diagonalize the Pauli operator.
-
-    Args:
-        pauli: The Pauli to diagonalize.
-
-    Returns:
-        A circuit to diagonalize.
-    """
-    cliff = QuantumCircuit(pauli.num_qubits)
-    for i, pauli_i in enumerate(reversed(pauli.to_label())):
-        if pauli_i == "Y":
-            cliff.sdg(i)
-        if pauli_i in ["X", "Y"]:
-            cliff.h(i)
-=======
-                # build the circuit Rust-side
-                data = pauli_evolution(
-                    len(qubits),
-                    [local_pauli],
-                    False,
-                    cx_fountain,
-                )
-                evo = QuantumCircuit._from_circuit_data(data)
->>>>>>> c7ccbd4a
-
-                # and append it to the circuit with the correct label
-                gate = evo.to_gate(label=f"exp(it {pauli_string})")
-                circuit.append(gate, qubits)
-
-            if self.insert_barriers and i < num_paulis - 1:
-                circuit.barrier()
-
-        return circuit
-
-
-def real_or_fail(value, tol=100):
-    """Return real if close, otherwise fail. Unbound parameters are left unchanged.
-
-    Based on NumPy's ``real_if_close``, i.e. ``tol`` is in terms of machine precision for float.
-    """
-    if isinstance(value, ParameterExpression):
-        return value
-
-    abstol = tol * np.finfo(float).eps
-    if abs(np.imag(value)) < abstol:
-        return np.real(value)
-
-    raise ValueError(f"Encountered complex value {value}, but expected real.")+    return terms