--- conflicted
+++ resolved
@@ -30,13 +30,8 @@
     Args:
         elem: A :class:`.CNOTDihedral` element.
 
-<<<<<<< HEAD
     Returns:
-        QuantumCircuit: a circuit implementation of the :class:`.CNOTDihedral` element.
-=======
-    Return:
         A circuit implementation of the :class:`.CNOTDihedral` element.
->>>>>>> 7c419d02
 
     Raises:
         QiskitError: if the element could not be decomposed into a circuit.
