--- conflicted
+++ resolved
@@ -18,7 +18,8 @@
 from ._matplotlib import HAS_MATPLOTLIB
 from ._dag_visualization import dag_drawer
 
-<<<<<<< HEAD
+_MSG = 'The function %s needs matplotlib. Run "pip install matplotlib" before.'
+
 INTERACTIVE = False
 if ('ipykernel' in sys.modules) and ('spyder' not in sys.modules):
     if _has_connection('https://qvisualization.mybluemix.net/', 443):
@@ -76,30 +77,21 @@
         if INTERACTIVE:
             from .interactive._iplot_state import iplot_state
             iplot_state(rho, method=method, options=options)
-        else:
+        elif HAS_MATPLOTLIB:
             from ._state_visualization import plot_state as plot
             fig = plot(rho, method=method, filename=filename, show=show)
-=======
-if HAS_MATPLOTLIB:
-    from ._state_visualization import plot_bloch_vector
-
-    if ('ipykernel' in sys.modules) and ('spyder' not in sys.modules):
-        if _has_connection('https://qvisualization.mybluemix.net/', 443):
-            from .interactive._iplot_state import iplot_state as plot_state
-            from .interactive._iplot_histogram import iplot_histogram as \
-                plot_histogram
         else:
-            from ._state_visualization import plot_state
-            from ._counts_visualization import plot_histogram
-
->>>>>>> 5a486443
+            raise ImportError(_MSG % "plot_state")  
     else:
         if mode == 'interactive':
             from .interactive._iplot_state import iplot_state
             iplot_state(rho, method=method, options=options)
         elif mode == 'mpl':
-            from ._state_visualization import plot_state as plot
-            fig = plot(rho, method=method, filename=filename, show=show)
+            if HAS_MATPLOTLIB:
+                from ._state_visualization import plot_state as plot
+                fig = plot(rho, method=method, filename=filename, show=show)
+            else:
+                raise ImportError(_MSG % "plot_state") 
         else:
             raise VisualizationError(
                 "Invalid mode: %s, valid choices are 'interactive' or 'mpl'")
@@ -112,7 +104,6 @@
                    filename=None, mode=None, show=False):
     """Plot a histogram of the measurement counts
 
-<<<<<<< HEAD
     There are two rendering backends either done in python using matplotlib or
     using js in a jupyter notebook using an externally hosted graphing library.
     To use the js you need to be running in jupyter and have network
@@ -158,39 +149,34 @@
             from .interactive._iplot_histogram import iplot_histogram
             iplot_histogram(data, number_to_keep=number_to_keep, legend=legend,
                             options=options)
-        else:
+        elif HAS_MATPLOTLIB:
             from ._counts_visualization import plot_histogram as plot
             fig = plot(data, number_to_keep=number_to_keep, legend=legend,
                        options=options, show=show)
+        else:
+            raise ImportError(_MSG % "plot_histogram")
     else:
         if mode == 'interactive':
             from .interactive._iplot_histogram import iplot_histogram
             iplot_histogram(data, number_to_keep=number_to_keep, legend=legend,
                             options=options)
         elif mode == 'mpl':
-            from ._counts_visualization import plot_histogram as plot
-            fig = plot(data, number_to_keep=number_to_keep, legend=legend,
-                       options=options, filename=filename, show=show)
+            if HAS_MATPLOTLIB:
+                from ._counts_visualization import plot_histogram as plot
+                fig = plot(data, number_to_keep=number_to_keep, legend=legend,
+                           options=options, filename=filename, show=show)
+            else:
+                raise ImportError(_MSG % "plot_histogram")
         else:
             raise VisualizationError(
                 "Invalid mode: %s, valid choices are 'interactive' or 'mpl'")
     if fig:
         plt.close(fig)
     return fig
-=======
-else:
 
-    _MSG = 'The function %s needs matplotlib. Run "pip install matplotlib" before.'
-
+if not HAS_MATPLOTLIB:
     def plot_bloch_vector(*_, **__):
         """ Dummy plot_bloch_vector."""
         raise ImportError(_MSG % "plot_bloch_vector")
-
-    def plot_state(*_, **__):
-        """ Dummy plot_state."""
-        raise ImportError(_MSG % "plot_state")
-
-    def plot_histogram(*_, **__):
-        """ Dummy plot_histogram."""
-        raise ImportError(_MSG % "plot_histogram")
->>>>>>> 5a486443
+else:
+    from ._state_visualization import plot_bloch_vector