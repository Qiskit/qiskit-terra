# -*- coding: utf-8 -*-

# Copyright 2018, IBM.
#
# This source code is licensed under the Apache License, Version 2.0 found in
# the LICENSE.txt file in the root directory of this source tree.

# TODO: Remove after 0.7 and the deprecated methods are removed
# pylint: disable=unused-argument


"""
Two quantum circuit drawers based on:
    0. Ascii art
    1. LaTeX
    2. Matplotlib
"""

import errno
import logging
import os
import subprocess
import tempfile

from PIL import Image

from qiskit.tools.visualization import exceptions
from qiskit.tools.visualization import _latex
from qiskit.tools.visualization import _text
from qiskit.tools.visualization import _utils
from qiskit.tools.visualization import _matplotlib

logger = logging.getLogger(__name__)


def circuit_drawer(circuit,
                   scale=0.7,
                   filename=None,
                   style=None,
                   output='text',
                   interactive=False,
                   line_length=None,
                   plot_barriers=True,
                   reverse_bits=False,
                   justify=None):
    """Draw a quantum circuit to different formats (set by output parameter):
    0. text: ASCII art TextDrawing that can be printed in the console.
    1. latex: high-quality images, but heavy external software dependencies
    2. matplotlib: purely in Python with no external dependencies

    Args:
        circuit (QuantumCircuit): the quantum circuit to draw
        scale (float): scale of image to draw (shrink if < 1)
        filename (str): file path to save image to
        style (dict or str): dictionary of style or file name of style file.
            This option is only used by the `mpl`, `latex`, and `latex_source`
            output types. If a str is passed in that is the path to a json
            file which contains that will be open, parsed, and then used just
            as the input dict.
        output (TextDrawing): Select the output method to use for drawing the circuit.
            Valid choices are `text`, `latex`, `latex_source`, `mpl`. Note if
            one is not specified it will use latex and if that fails fallback
            to mpl. However this behavior is deprecated and in a future release
            the default will change.
        interactive (bool): when set true show the circuit in a new window
            (for `mpl` this depends on the matplotlib backend being used
            supporting this). Note when used with either the `text` or the
            `latex_source` output type this has no effect and will be silently
            ignored.
        line_length (int): Sets the length of the lines generated by `text`
            output type. This useful when the drawing does not fit in the
            console. If None (default), it will try to guess the console width
            using shutil.get_terminal_size(). However, if you're running in
            jupyter the default line length is set to 80 characters. If you
            don't want pagination at all, set `line_length=-1`.
        reverse_bits (bool): When set to True reverse the bit order inside
            registers for the output visualization.
        plot_barriers (bool): Enable/disable drawing barriers in the output
            circuit. Defaults to True.
        justify (string): Options are `left`, `right` or `none`, if anything
            else is supplied it defaults to left justified. It refers to where
            gates should be placed in the output circuit if there is an option.
            `none` results in each gate being placed in its own column. Currently
            only supported by text drawer.

    Returns:
        PIL.Image: (output `latex`) an in-memory representation of the image
            of the circuit diagram.
        matplotlib.figure: (output `mpl`) a matplotlib figure object for the
            circuit diagram.
        String: (output `latex_source`). The LaTeX source code.
        TextDrawing: (output `text`). A drawing that can be printed as ascii art
    Raises:
        VisualizationError: when an invalid output method is selected
        ImportError: when the output methods requieres non-installed libraries.

    .. _style-dict-doc:

    The style dict kwarg contains numerous options that define the style of the
    output circuit visualization. While the style dict is used by the `mpl`,
    `latex`, and `latex_source` outputs some options in that are only used
    by the `mpl` output. These options are defined below, if it is only used by
    the `mpl` output it is marked as such:

        textcolor (str): The color code to use for text. Defaults to
            `'#000000'` (`mpl` only)
        subtextcolor (str): The color code to use for subtext. Defaults to
            `'#000000'` (`mpl` only)
        linecolor (str): The color code to use for lines. Defaults to
            `'#000000'` (`mpl` only)
        creglinecolor (str): The color code to use for classical register lines
            `'#778899'`(`mpl` only)
        gatetextcolor (str): The color code to use for gate text `'#000000'`
            (`mpl` only)
        gatefacecolor (str): The color code to use for gates. Defaults to
            `'#ffffff'` (`mpl` only)
        barrierfacecolor (str): The color code to use for barriers. Defaults to
            `'#bdbdbd'` (`mpl` only)
        backgroundcolor (str): The color code to use for the background.
            Defaults to `'#ffffff'` (`mpl` only)
        fontsize (int): The font size to use for text. Defaults to 13 (`mpl`
            only)
        subfontsize (int): The font size to use for subtext. Defaults to 8
            (`mpl` only)
        displaytext (dict): A dictionary of the text to use for each element
            type in the output visualization. The default values are:
            {
                'id': 'id',
                'u0': 'U_0',
                'u1': 'U_1',
                'u2': 'U_2',
                'u3': 'U_3',
                'x': 'X',
                'y': 'Y',
                'z': 'Z',
                'h': 'H',
                's': 'S',
                'sdg': 'S^\\dagger',
                't': 'T',
                'tdg': 'T^\\dagger',
                'rx': 'R_x',
                'ry': 'R_y',
                'rz': 'R_z',
                'reset': '\\left|0\\right\\rangle'
            }
            You must specify all the necessary values if using this. There is
            no provision for passing an incomplete dict in. (`mpl` only)
        displaycolor (dict): The color codes to use for each circuit element.
            By default all values default to the value of `gatefacecolor` and
            the keys are the same as `displaytext`. Also, just like
            `displaytext` there is no provision for an incomplete dict passed
            in. (`mpl` only)
        latexdrawerstyle (bool): When set to True enable latex mode which will
            draw gates like the `latex` output modes. (`mpl` only)
        usepiformat (bool): When set to True use radians for output (`mpl`
            only)
        fold (int): The number of circuit elements to fold the circuit at.
            Defaults to 20 (`mpl` only)
        cregbundle (bool): If set True bundle classical registers (`mpl` only)
        showindex (bool): If set True draw an index. (`mpl` only)
        compress (bool): If set True draw a compressed circuit (`mpl` only)
        figwidth (int): The maximum width (in inches) for the output figure.
            (`mpl` only)
        dpi (int): The DPI to use for the output image. Defaults to 150 (`mpl`
            only)
        margin (list): `mpl` only
        creglinestyle (str): The style of line to use for classical registers.
            Choices are `'solid'`, `'doublet'`, or any valid matplotlib
            `linestyle` kwarg value. Defaults to `doublet`(`mpl` only)
    """
    image = None

    if output == 'text':
        return _text_circuit_drawer(circuit, filename=filename,
                                    line_length=line_length,
                                    reverse_bits=reverse_bits,
                                    plotbarriers=plot_barriers,
                                    justify=justify)
    elif output == 'latex':
        image = _latex_circuit_drawer(circuit, scale=scale,
                                      filename=filename, style=style,
                                      plot_barriers=plot_barriers,
                                      reverse_bits=reverse_bits,
                                      justify=justify)
    elif output == 'latex_source':
        return _generate_latex_source(circuit,
                                      filename=filename, scale=scale,
                                      style=style,
                                      plot_barriers=plot_barriers,
                                      reverse_bits=reverse_bits, justify=justify)
    elif output == 'mpl':
        image = _matplotlib_circuit_drawer(circuit, scale=scale,
                                           filename=filename, style=style,
                                           plot_barriers=plot_barriers,
                                           reverse_bits=reverse_bits,
                                           justify=justify)
    else:
        raise exceptions.VisualizationError(
            'Invalid output type %s selected. The only valid choices '
            'are latex, latex_source, text, and mpl' % output)
    if image and interactive:
        image.show()
    return image


# -----------------------------------------------------------------------------
# Plot style sheet option
# -----------------------------------------------------------------------------
def qx_color_scheme():
    """Return default style for matplotlib_circuit_drawer (IBM QX style)."""
    return {
        "comment": "Style file for matplotlib_circuit_drawer (IBM QX Composer style)",
        "textcolor": "#000000",
        "gatetextcolor": "#000000",
        "subtextcolor": "#000000",
        "linecolor": "#000000",
        "creglinecolor": "#b9b9b9",
        "gatefacecolor": "#ffffff",
        "barrierfacecolor": "#bdbdbd",
        "backgroundcolor": "#ffffff",
        "fold": 20,
        "fontsize": 13,
        "subfontsize": 8,
        "figwidth": -1,
        "dpi": 150,
        "displaytext": {
            "id": "id",
            "u0": "U_0",
            "u1": "U_1",
            "u2": "U_2",
            "u3": "U_3",
            "x": "X",
            "y": "Y",
            "z": "Z",
            "h": "H",
            "s": "S",
            "sdg": "S^\\dagger",
            "t": "T",
            "tdg": "T^\\dagger",
            "rx": "R_x",
            "ry": "R_y",
            "rz": "R_z",
            "reset": "\\left|0\\right\\rangle"
        },
        "displaycolor": {
            "id": "#ffca64",
            "u0": "#f69458",
            "u1": "#f69458",
            "u2": "#f69458",
            "u3": "#f69458",
            "x": "#a6ce38",
            "y": "#a6ce38",
            "z": "#a6ce38",
            "h": "#00bff2",
            "s": "#00bff2",
            "sdg": "#00bff2",
            "t": "#ff6666",
            "tdg": "#ff6666",
            "rx": "#ffca64",
            "ry": "#ffca64",
            "rz": "#ffca64",
            "reset": "#d7ddda",
            "target": "#00bff2",
            "meas": "#f070aa"
        },
        "latexdrawerstyle": True,
        "usepiformat": False,
        "cregbundle": False,
        "plotbarrier": False,
        "showindex": False,
        "compress": True,
        "margin": [2.0, 0.0, 0.0, 0.3],
        "creglinestyle": "solid",
        "reversebits": False
    }


# -----------------------------------------------------------------------------
# _text_circuit_drawer
# -----------------------------------------------------------------------------


def _text_circuit_drawer(circuit, filename=None, line_length=None, reverse_bits=False,
                         plotbarriers=True, justify=None):
    """
    Draws a circuit using ascii art.
    Args:
        circuit (QuantumCircuit): Input circuit
        filename (str): optional filename to write the result
        line_length (int): Optional. Breaks the circuit drawing to this length. This
                   useful when the drawing does not fit in the console. If
                   None (default), it will try to guess the console width using
                   shutil.get_terminal_size(). If you don't want pagination
                   at all, set line_length=-1.
        reverse_bits (bool): Rearrange the bits in reverse order.
        plotbarriers (bool): Draws the barriers when they are there.
        justify (str) : `left`, `right` or `none`. Defaults to `left`. Says how
                        the circuit should be justified.
    Returns:
        TextDrawing: An instances that, when printed, draws the circuit in ascii art.
    """
    qregs, cregs, ops = _utils._get_layered_instructions(circuit,
                                                         reverse_bits=reverse_bits,
                                                         justify=justify)
    text_drawing = _text.TextDrawing(qregs, cregs, ops)
    text_drawing.plotbarriers = plotbarriers
    text_drawing.line_length = line_length

    if filename:
        text_drawing.dump(filename)
    return text_drawing


# -----------------------------------------------------------------------------
# latex_circuit_drawer
# -----------------------------------------------------------------------------


def _latex_circuit_drawer(circuit,
                          scale=0.7,
                          filename=None,
                          style=None,
                          plot_barriers=True,
                          reverse_bits=False,
                          justify=None):
    """Draw a quantum circuit based on latex (Qcircuit package)

    Requires version >=2.6.0 of the qcircuit LaTeX package.

    Args:
        circuit (QuantumCircuit): a quantum circuit
        scale (float): scaling factor
        filename (str): file path to save image to
        style (dict or str): dictionary of style or file name of style file
        reverse_bits (bool): When set to True reverse the bit order inside
            registers for the output visualization.
        plot_barriers (bool): Enable/disable drawing barriers in the output
            circuit. Defaults to True.
        justify (str) : `left`, `right` or `none`. Defaults to `left`. Says how
                        the circuit should be justified.

    Returns:
        PIL.Image: an in-memory representation of the circuit diagram

    Raises:
        OSError: usually indicates that ```pdflatex``` or ```pdftocairo``` is
                 missing.
        CalledProcessError: usually points errors during diagram creation.
    """
    tmpfilename = 'circuit'
    with tempfile.TemporaryDirectory() as tmpdirname:
        tmppath = os.path.join(tmpdirname, tmpfilename + '.tex')
        _generate_latex_source(circuit, filename=tmppath,
                               scale=scale, style=style,
                               plot_barriers=plot_barriers,
                               reverse_bits=reverse_bits, justify=justify)
        image = None
        try:

            subprocess.run(["pdflatex", "-halt-on-error",
                            "-output-directory={}".format(tmpdirname),
                            "{}".format(tmpfilename + '.tex')],
                           stdout=subprocess.PIPE, stderr=subprocess.DEVNULL,
                           check=True)
        except OSError as ex:
            if ex.errno == errno.ENOENT:
                logger.warning('WARNING: Unable to compile latex. '
                               'Is `pdflatex` installed? '
                               'Skipping latex circuit drawing...')
            raise
        except subprocess.CalledProcessError as ex:
            with open('latex_error.log', 'wb') as error_file:
                error_file.write(ex.stdout)
            logger.warning('WARNING Unable to compile latex. '
                           'The output from the pdflatex command can '
                           'be found in latex_error.log')
            raise
        else:
            try:
                base = os.path.join(tmpdirname, tmpfilename)
                subprocess.run(["pdftocairo", "-singlefile", "-png", "-q",
                                base + '.pdf', base])
                image = Image.open(base + '.png')
                image = _utils._trim(image)
                os.remove(base + '.png')
                if filename:
                    image.save(filename, 'PNG')
            except OSError as ex:
                if ex.errno == errno.ENOENT:
                    logger.warning('WARNING: Unable to convert pdf to image. '
                                   'Is `poppler` installed? '
                                   'Skipping circuit drawing...')
                raise
        return image


def _generate_latex_source(circuit, filename=None,
                           scale=0.7, style=None, reverse_bits=False,
                           plot_barriers=True, justify=None):
    """Convert QuantumCircuit to LaTeX string.

    Args:
        circuit (QuantumCircuit): input circuit
        scale (float): image scaling
        filename (str): optional filename to write latex
        style (dict or str): dictionary of style or file name of style file
        reverse_bits (bool): When set to True reverse the bit order inside
            registers for the output visualization.
        plot_barriers (bool): Enable/disable drawing barriers in the output
            circuit. Defaults to True.
        justify (str) : `left`, `right` or `none`. Defaults to `left`. Says how
                        the circuit should be justified.

    Returns:
        str: Latex string appropriate for writing to file.
    """
<<<<<<< HEAD
    qregs, cregs, ops = _utils._get_layered_instructions(circuit,
                                                         reversebits=reverse_bits,
                                                         justify=justify)
=======
    qregs, cregs, ops = _utils._get_instructions(circuit,
                                                 reverse_bits=reverse_bits)
>>>>>>> ef46e442
    qcimg = _latex.QCircuitImage(qregs, cregs, ops, scale, style=style,
                                 plot_barriers=plot_barriers,
                                 reverse_bits=reverse_bits)
    latex = qcimg.latex()
    if filename:
        with open(filename, 'w') as latex_file:
            latex_file.write(latex)

    return latex


# -----------------------------------------------------------------------------
# matplotlib_circuit_drawer
# -----------------------------------------------------------------------------


def _matplotlib_circuit_drawer(circuit,
                               scale=0.7,
                               filename=None,
                               style=None,
                               plot_barriers=True,
                               reverse_bits=False,
                               justify=None):
    """Draw a quantum circuit based on matplotlib.
    If `%matplotlib inline` is invoked in a Jupyter notebook, it visualizes a circuit inline.
    We recommend `%config InlineBackend.figure_format = 'svg'` for the inline visualization.

    Args:
        circuit (QuantumCircuit): a quantum circuit
        scale (float): scaling factor
        filename (str): file path to save image to
        style (dict or str): dictionary of style or file name of style file
        reverse_bits (bool): When set to True reverse the bit order inside
            registers for the output visualization.
        plot_barriers (bool): Enable/disable drawing barriers in the output
            circuit. Defaults to True.
        justify (str) : `left`, `right` or `none`. Defaults to `left`. Says how
            the circuit should be justified.


    Returns:
        matplotlib.figure: a matplotlib figure object for the circuit diagram
    """

    qregs, cregs, ops = _utils._get_layered_instructions(circuit,
                                                         reverse_bits=reverse_bits,
                                                         justify=justify)
    qcd = _matplotlib.MatplotlibDrawer(qregs, cregs, ops, scale=scale, style=style,
                                       plot_barriers=plot_barriers,
                                       reverse_bits=reverse_bits)
    qcd.parse_circuit(circuit)
    return qcd.draw(filename, verbose=True)<|MERGE_RESOLUTION|>--- conflicted
+++ resolved
@@ -414,14 +414,10 @@
     Returns:
         str: Latex string appropriate for writing to file.
     """
-<<<<<<< HEAD
     qregs, cregs, ops = _utils._get_layered_instructions(circuit,
                                                          reversebits=reverse_bits,
                                                          justify=justify)
-=======
-    qregs, cregs, ops = _utils._get_instructions(circuit,
-                                                 reverse_bits=reverse_bits)
->>>>>>> ef46e442
+
     qcimg = _latex.QCircuitImage(qregs, cregs, ops, scale, style=style,
                                  plot_barriers=plot_barriers,
                                  reverse_bits=reverse_bits)
