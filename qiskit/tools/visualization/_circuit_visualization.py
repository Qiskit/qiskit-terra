--- conflicted
+++ resolved
@@ -215,11 +215,8 @@
                                             style)
     else:
         if output == 'text':
-<<<<<<< HEAD
             reversebits = style['reversebits'] if style and 'reversebits' in style else False
             plotbarriers = style['plotbarriers'] if style and 'plotbarriers' in style else True
-=======
->>>>>>> 03bf7d66
             return _text_circuit_drawer(circuit, filename=filename, basis=basis,
                                         line_length=line_length,
                                         reversebits=reverse_bits,
