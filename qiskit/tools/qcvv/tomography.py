# -*- coding: utf-8 -*-

# Copyright 2017 IBM RESEARCH. All Rights Reserved.
#
# Licensed under the Apache License, Version 2.0 (the "License");
# you may not use this file except in compliance with the License.
# You may obtain a copy of the License at
#
#     http://www.apache.org/licenses/LICENSE-2.0
#
# Unless required by applicable law or agreed to in writing, software
# distributed under the License is distributed on an "AS IS" BASIS,
# WITHOUT WARRANTIES OR CONDITIONS OF ANY KIND, either express or implied.
# See the License for the specific language governing permissions and
# limitations under the License.
# =============================================================================
"""
Quantum Tomography Module

Description:
    This module contains functions for performing quantum state and quantum
    process tomography. This includes:
    - Functions for generating a set of circuits in a QuantumProgram to
      extract tomographically complete sets of measurement data.
    - Functions for generating a tomography data set from the QuantumProgram
      results after the circuits have been executed on a backend.
    - Functions for reconstructing a quantum state, or quantum process
      (Choi-matrix) from tomography data sets.

Reconstruction Methods:
    Currently implemented reconstruction methods are
    - Linear inversion by weighted least-squares fitting.
    - Fast maximum likelihood reconstruction using ref [1].

References:
    [1] J Smolin, JM Gambetta, G Smith, Phys. Rev. Lett. 108, 070502 (2012).
        Open access: arXiv:1106.5458 [quant-ph].

Workflow:
    The basic functions for performing state and tomography experiments are:
    - `tomography_set` generates a data structure for tomography config.
    - `create_tomography_circuits` generates the quantum circuits specified
       in a `tomography_set` and adds them to a `QuantumProgram` for perform
       state tomography of the output of a state preparation circuit, or
       process tomography of a circuit.
    - `tomography_data` extracts the results after executing the tomography
       circuits and returns it in a data structure used by fitters for state
       reconstruction.
    - `fit_tomography_data` reconstructs a density matrix or Choi-matrix from
       the a set of tomography data.
"""

import numpy as np
import itertools as it
import random
from functools import reduce
from re import match

from qiskit.tools.qi.qi import vectorize, devectorize, outer

###############################################################################
# Tomography Bases
###############################################################################


class TomographyBasis(dict):
    """
    Dictionary subsclass that includes methods for adding gates to circuits.

    A TomographyBasis is a dictionary where the keys index a measurement
    and the values are a list of projectors associated to that measurement.
    It also includes two optional methods `prep_gate` and `meas_gate`:
        - `prep_gate` adds gates to a circuit to prepare the corresponding
          basis projector from an inital ground state.
        - `meas_gate` adds gates to a circuit to transform the default
          Z-measurement into a measurement in the basis.
    With the exception of built in bases, these functions do nothing unless
    they are specified by the user. They may be set by the data members
    `prep_fun` and `meas_fun`. We illustrate this with an example.

    Example:
        A measurement in the Pauli-X basis has two outcomes corresponding to
        the projectors:
            `Xp = [[0.5, 0.5], [0.5, 0.5]]`
            `Zm = [[0.5, -0.5], [-0.5, 0.5]]`
        We can express this as a basis by
            `BX = TomographyBasis( {'X': [Xp, Xm]} )`
        To specifiy the gates to prepare and measure in this basis we :
            ```
            def BX_prep_fun(circuit, qreg, op):
                bas, proj = op
                if bas == "X":
                    if proj == 0:
                        circuit.u2(0., np.pi, qreg)  # apply H
                    else:  # proj == 1
                        circuit.u2(np.pi, np.pi, qreg)  # apply H.X
            def BX_prep_fun(circuit, qreg, op):
                if op == "X":
                        circuit.u2(0., np.pi, qreg)  # apply H
            ```
        We can then attach these functions to the basis using:
            `BX.prep_fun = BX_prep_fun`
            `BX.meas_fun = BX_meas_fun`.

    Generating function:
        A generating function `tomography_basis` exists to create bases in a
        single step. Using the above example this can be done by:
        ```
        BX = tomography_basis({'X': [Xp, Xm]},
                              prep_fun=BX_prep_fun,
                              meas_fun=BX_meas_fun)
        ```
    """

    prep_fun = None
    meas_fun = None

    def prep_gate(self, circuit, qreg, op):
        """
        Add state preparation gates to a circuit.

        Args:
            circuit (QuantumCircuit): circuit to add a preparation to.
            qreg (tuple(QuantumRegister,int)): quantum register to apply
            preparation to.
            op (tuple(str, int)): the basis label and index for the
            preparation op.
        """
        if self.prep_fun is None:
            pass
        else:
            self.prep_fun(circuit, qreg, op)

    def meas_gate(self, circuit, qreg, op):
        """
        Add measurement gates to a circuit.

        Args:
            circuit (QuantumCircuit): circuit to add measurement to.
            qreg (tuple(QuantumRegister,int)): quantum register being measured.
            op (str): the basis label for the measurement.
        """

        if self.meas_fun is None:
            pass
        else:
            self.meas_fun(circuit, qreg, op)


def tomography_basis(basis, prep_fun=None, meas_fun=None):
    """
    Generate a TomographyBasis object.

    See TomographyBasis for further details.abs

    Args:
        basis (dict): the dictionary of basis labels and corresponding
        operators for projectors.
        prep_fun (function) optional: the function which adds preparation
        gates to a circuit.
        meas_fun (function) optional: the function which adds measurement
        gates to a circuit.

    Returns:
        A tomography basis which is 
    """
    ret = TomographyBasis(basis)
    ret.prep_fun = prep_fun
    ret.meas_fun = meas_fun
    return ret


# PAULI BASIS
# This corresponds to measurements in the X, Y, Z basis where
# Outcomes 0,1 are the +1,-1 eigenstates respectively.
# State preparation is also done in the +1 and -1 eigenstates.


def __pauli_prep_gates(circuit, qreg, op):
    """
    Add state preparation gates to a circuit.
    """
    bas, proj = op
    assert (bas in ['X', 'Y', 'Z'])
    if bas == "X":
        if proj == 1:
            circuit.u2(np.pi, np.pi, qreg)  # H.X
        else:
            circuit.u2(0., np.pi, qreg)  # H
    elif bas == "Y":
        if proj == 1:
            circuit.u2(-0.5 * np.pi, np.pi, qreg)  # S.H.X
        else:
            circuit.u2(0.5 * np.pi, np.pi, qreg)  # S.H
    elif bas == "Z" and proj == 1:
        circuit.u3(np.pi, 0., np.pi, qreg)  # X


def __pauli_meas_gates(circuit, qreg, op):
    """
    Add state measurement gates to a circuit.
    """
    assert (op in ['X', 'Y', 'Z'])
    if op == "X":
        circuit.u2(0., np.pi, qreg)  # H
    elif op == "Y":
        circuit.u2(0., 0.5 * np.pi, qreg)  # H.S^*


__PAULI_BASIS_OPS = {
    'X':
    [np.array([[0.5, 0.5], [0.5, 0.5]]),
     np.array([[0.5, -0.5], [-0.5, 0.5]])],
    'Y': [
        np.array([[0.5, -0.5j], [0.5j, 0.5]]),
        np.array([[0.5, 0.5j], [-0.5j, 0.5]])
    ],
    'Z': [np.array([[1, 0], [0, 0]]),
          np.array([[0, 0], [0, 1]])]
}

# Create the actual basis
PAULI_BASIS = tomography_basis(
    __PAULI_BASIS_OPS,
    prep_fun=__pauli_prep_gates,
    meas_fun=__pauli_meas_gates)


# SIC-POVM BASIS
def __sic_prep_gates(circuit, qreg, op):
    """
    Add state preparation gates to a circuit.
    """
    bas, proj = op
    assert (bas == 'S')
    if bas == "S":
        theta = -2 * np.arctan(np.sqrt(2))
        if proj == 1:
            circuit.u3(theta, np.pi, 0.0, qreg)
        elif proj == 2:
            circuit.u3(theta, np.pi / 3, 0.0, qreg)
        elif proj == 3:
            circuit.u3(theta, -np.pi / 3, 0.0, qreg)


__SIC_BASIS_OPS = {
    'S': [
        np.array([[1, 0], [0, 0]]),
        np.array([[1, np.sqrt(2)], [np.sqrt(2), 2]]) / 3,
        np.array([[1, np.exp(np.pi * 2j / 3) * np.sqrt(2)],
                  [np.exp(-np.pi * 2j / 3) * np.sqrt(2), 2]]) / 3,
        np.array([[1, np.exp(-np.pi * 2j / 3) * np.sqrt(2)],
                  [np.exp(np.pi * 2j / 3) * np.sqrt(2), 2]]) / 3
    ]
}

SIC_BASIS = tomography_basis(__SIC_BASIS_OPS, prep_fun=__sic_prep_gates)

###############################################################
# Tomography Set and labels
###############################################################

###############################################################################
# Tomography Set and labels
###############################################################################


def tomography_set(qubits,
                   meas_basis='pauli',
                   prep_basis=None,
                   density=1,
                   seed=None):
    """
    Generate a dictionary of tomography experiment configurations.

    This returns a data structure that is used by other tomography functions
    to generate state and process tomography circuits, and extract tomography
    data from results after execution on a backend. By using the `density`
    optional argument a partial tomography list can be automatically generated
    by sampling the full list. This sampling can be reproduced
    deterministically by using a fixed value for the `seed`.

    Args:
        qubits (list):
        meas_basis (string or tomography_basis) optional:
        prep_basis (string or tomography_basis) optional:
        density (float in [0,1]) optional:
        seed (int) optional:

    Returns:
        A dict of tomography configurations that can be parsed by
        `create_tomography_circuits` and `tomography_data` functions
        for implementing quantum tomography experiments. This output contains
        fields "qubits", "meas_basis", "circuits". It may also optionally
        contain a field "prep_basis" for process tomography experiments.
        ```
        {
            'qubits': qubits (list[ints]),
            'meas_basis': meas_basis (tomography_basis),
            'circuits': (list[dict])  # prep and meas configurations
            # optionally for process tomography experiments:
            'prep_basis': prep_basis (tomography_basis)
        }
        ```

    Example:
        State tomography of a single qubit in the Pauli basis:
        ```
        state_tset = tomography_set([0], meas_basis='pauli')
        state_tset = {
            'qubits': [0],
            'circuits': [
                {'meas': {0: 'X', 1: 'X'}},
                {'meas': {0: 'X', 1: 'Y'}},
                {'meas': {0: 'X', 1: 'Z'}},
                {'meas': {0: 'Y', 1: 'X'}},
                {'meas': {0: 'Y', 1: 'Y'}},
                {'meas': {0: 'Y', 1: 'Z'}},
                {'meas': {0: 'Z', 1: 'X'}},
                {'meas': {0: 'Z', 1: 'Y'}},
                {'meas': {0: 'Z', 1: 'Z'}}
                ],
            'meas_basis': {
                'X': [array([[ 0.5,  0.5], [ 0.5,  0.5]]),
                    array([[ 0.5, -0.5], [-0.5,  0.5]])],
                'Y': [array([[ 0.5+0.j , -0.0-0.5j], [ 0.0+0.5j,  0.5+0.j ]]),
                    array([[ 0.5+0.j ,  0.0+0.5j], [-0.0-0.5j,  0.5+0.j ]])],
                'Z': [array([[1, 0], [0, 0]]),
                    array([[0, 0], [0, 1]])]
                }
            }
        ```
        Process tomography in preparation in the SIC-POVM basis and
        measurement in the Pauli basis:
        ```
        proc_tset = tomography_set([0], meas_basis='pauli', prep_basis='SIC')
        proc_tset = {
            'qubits': [0]
            'circuits': [
                {'meas': {0: 'X'}, 'prep': {0: ('S', 0)}},
                {'meas': {0: 'Y'}, 'prep': {0: ('S', 0)}},
                {'meas': {0: 'Z'}, 'prep': {0: ('S', 0)}},
                {'meas': {0: 'X'}, 'prep': {0: ('S', 1)}},
                {'meas': {0: 'Y'}, 'prep': {0: ('S', 1)}},
                {'meas': {0: 'Z'}, 'prep': {0: ('S', 1)}},
                {'meas': {0: 'X'}, 'prep': {0: ('S', 2)}},
                {'meas': {0: 'Y'}, 'prep': {0: ('S', 2)}},
                {'meas': {0: 'Z'}, 'prep': {0: ('S', 2)}},
                {'meas': {0: 'X'}, 'prep': {0: ('S', 3)}},
                {'meas': {0: 'Y'}, 'prep': {0: ('S', 3)}},
                {'meas': {0: 'Z'}, 'prep': {0: ('S', 3)}
                ],
            'meas_basis': {
                'X': [array([[ 0.5,  0.5], [ 0.5,  0.5]]),
                    array([[ 0.5, -0.5], [-0.5,  0.5]])],
                'Y': [array([[ 0.5+0.j , -0.0-0.5j], [ 0.0+0.5j,  0.5+0.j ]]),
                    array([[ 0.5+0.j ,  0.0+0.5j], [-0.0-0.5j,  0.5+0.j ]])],
                'Z': [array([[1, 0], [0, 0]]),
                    array([[0, 0], [0, 1]])]
                }
            'prep_basis': {
                'S': [
                    array([[1, 0],[0, 0]]),
                    array([[ 0.33333333,  0.47140452],
                            [ 0.47140452, 0.66666667]]),
                    array([[ 0.33333333+0.j, -0.23570226+0.40824829j],
                            [-0.23570226-0.40824829j,  0.66666667+0.j]]),
                    array([[ 0.33333333+0.j, -0.23570226-0.40824829j],
                            [-0.23570226+0.40824829j,  0.66666667+0.j]])
                    ]
                }
            }
        ```
    """

    assert (isinstance(qubits, list))
    nq = len(qubits)

    if meas_basis == 'pauli':
        meas_basis = PAULI_BASIS

    if prep_basis == 'pauli':
        prep_basis = PAULI_BASIS
    elif prep_basis == 'SIC':
        prep_basis = SIC_BASIS

    ret = {'qubits': qubits, 'meas_basis': meas_basis}

    # add meas basis configs
    mlst = meas_basis.keys()
    meas = [dict(zip(qubits, b)) for b in it.product(mlst, repeat=nq)]
    ret['circuits'] = [{'meas': m} for m in meas]

    if prep_basis is not None:
        ret['prep_basis'] = prep_basis
        ns = len(list(prep_basis.values())[0])
        plst = [(b, s) for b in prep_basis.keys() for s in range(ns)]
        ret['circuits'] = [{
            'prep': dict(zip(qubits, b)),
            'meas': dic['meas']
        } for b in it.product(plst, repeat=nq) for dic in ret['circuits']]

    if 0 < density < 1:
        # sample a subset of tomographic measurements
        samples = max(1, int(density * len(ret['circuits'])))
        rng = random.Random(seed)
        ret['circuits'] = rng.sample(ret['circuits'], samples)
    return ret


def tomography_circuit_names(tomo_set, name=''):
    """
    Return a list of tomography circuit names.

    The returned list is the same as the one returned by
    `create_tomography_circuits` and can be used by a QuantumProgram
    to execute tomography circuits and extract measurement results.

    Args:
        tomo_set (tomography_set): a tomography set generated by
        `tomography_set`.
        name: (str): the name of the base QuantumCircuit used by the
        tomography experiment.

    Returns:
        A list of circuit names.
    """

    labels = []
    for circ in tomo_set['circuits']:
        label = ''
        # add prep
        if 'prep' in circ:
            label += '_prep_'
            for qubit, op in circ['prep'].items():
                label += '%s%d(%d)' % (op[0], op[1], qubit)
        # add meas
        label += '_meas_'
        for qubit, op in circ['meas'].items():
            label += '%s(%d)' % (op[0], qubit)
        labels.append(name + label)
    return labels


###############################################################################
# Tomography circuit generation
###############################################################################


def create_tomography_circuits(qp, name, qreg, creg, tomoset, silent=False):
    """
    Add tomography measurement circuits to a QuantumProgram.

    The quantum program must contain a circuit 'name', which is treated as a
    state preparation circuit for state tomography, or as teh circuit being
    measured for process tomography. This function then appends the circuit
    with a set of measurements specified by the input `tomography_set`,
    optionally it also prepends the circuit with state preparation circuits if
    they are specified in the `tomography_set`.

    For n-qubit tomography with a tomographically complete set of preparations
    and measurements this results in $4^n 3^n$ circuits being added to the
    quantum program.

    Args:
        qp (QuantumProgram): A quantum program to store the circuits.
        name (string): The name of the base circuit to be appended.
        qubits (list[int]): a list of the qubit indexes of qreg to be measured.
        qreg (QuantumRegister): the quantum register containing qubits to be
                                measured.
        creg (ClassicalRegister): the classical register containing bits to
                                  store measurement outcomes.
        tomoset (tomography_set): the dict of tomography configurations.
        silent (bool, optional): hide verbose output.

    Returns:
        A list of names of the added quantum state tomography circuits.

    Example:
        For a tomography set  specififying state tomography of qubit-0 prepared
        by a circuit 'circ' this would return:
        ```
        ['circ_meas_X(0)', 'circ_meas_Y(0)', 'circ_meas_Z(0)']
        ```
        For process tomography of the same circuit with preparation in the
        SIC-POVM basis it would return:
        ```
        [
            'circ_prep_S0(0)_meas_X(0)', 'circ_prep_S0(0)_meas_Y(0)',
            'circ_prep_S0(0)_meas_Z(0)', 'circ_prep_S1(0)_meas_X(0)',
            'circ_prep_S1(0)_meas_Y(0)', 'circ_prep_S1(0)_meas_Z(0)',
            'circ_prep_S2(0)_meas_X(0)', 'circ_prep_S2(0)_meas_Y(0)',
            'circ_prep_S2(0)_meas_Z(0)', 'circ_prep_S3(0)_meas_X(0)',
            'circ_prep_S3(0)_meas_Y(0)', 'circ_prep_S3(0)_meas_Z(0)'
        ]
        ```
    """

    dics = tomoset['circuits']
    labels = tomography_circuit_names(tomoset, name)
    circuit = qp.get_circuit(name)

    for label, conf in zip(labels, dics):
        tmp = circuit
        # Add prep circuits
        if 'prep' in conf:
            prep = qp.create_circuit('tmp_prep', [qreg], [creg])
            for q, op in conf['prep'].items():
                tomoset['prep_basis'].prep_gate(prep, qreg[q], op)
                prep.barrier(qreg[q])
            tmp = prep + tmp
            del qp._QuantumProgram__quantum_program['tmp_prep']
        # Add measurement circuits
        meas = qp.create_circuit('tmp_meas', [qreg], [creg])
        for q, op in conf['meas'].items():
            meas.barrier(qreg[q])
            tomoset['meas_basis'].meas_gate(meas, qreg[q], op)
            meas.measure(qreg[q], creg[q])
        tmp = tmp + meas
        del qp._QuantumProgram__quantum_program['tmp_meas']
        # Add tomography circuit
        qp.add_circuit(label, tmp)

    if not silent:
        print('>> created tomography circuits for "%s"' % name)
    return labels


###############################################################################
# Get results data
###############################################################################


def tomography_data(results, name, tomoset):
    """
    Return a results dict for a state or process tomography experiment.

    Args:
        Q_result (Result): Results from execution of a process tomography
            circuits on a backend.
        name (string): The name of the circuit being reconstructed.
        meas_qubits (list[int]): a list of the qubit indexes measured.
        basis (basis dict, optional): the basis used for measurement. Default
            is the Pauli basis.

    Returns:
        A list of dicts for the outcome of each process tomography
        measurement circuit. The keys of the dictionary are
        {
            'counts': dict('str': int),
                      <the marginal counts for measured qubits>,
            'shots': int,
                     <total number of shots for measurement circuit>
            'meas_basis': dict('str': np.array),
                          <the projector for the measurement outcomes>
            'prep_basis': np.array,
                          <the projector for the prepared input state>
        }
    """

    labels = tomography_circuit_names(tomoset, name)
    counts = [
        marginal_counts(results.get_counts(circ), tomoset['qubits'])
        for circ in labels
    ]
    shots = [sum(c.values()) for c in counts]

    ret = {'meas_basis': tomoset['meas_basis']}
    if 'prep_basis' in tomoset:
        ret['prep_basis'] = tomoset['prep_basis']

    ret['data'] = [{
        'counts': c,
        'shots': s,
        'circuit': conf
    } for c, s, conf in zip(counts, shots, tomoset['circuits'])]

    return ret


def marginal_counts(counts, meas_qubits):
    """
    Compute the marginal counts for a subset of measured qubits.

    Args:
        counts (dict{str:int}): the counts returned from a backend.
        meas_qubits (list[int]): the qubits to return the marginal
                                 counts distribution for.

    Returns:
        A counts dict for the meas_qubits.abs
        Example: if `counts = {'00': 10, '01': 5}`
            `marginal_counts(counts, [0])` returns `{'0': 15, '1': 0}`.
            `marginal_counts(counts, [0])` returns `{'0': 10, '1': 5}`.
    """

    # Extract total number of qubits from count keys
    nq = len(list(counts.keys())[0])

    # keys for measured qubits only
    qs = sorted(meas_qubits, reverse=True)

    meas_keys = count_keys(len(qs))

    # get regex match strings for suming outcomes of other qubits
    rgx = [
        reduce(lambda x, y: (key[qs.index(y)] if y in qs else '\\d') + x,
               range(nq), '') for key in meas_keys
    ]

    # build the return list
    meas_counts = []
    for m in rgx:
        c = 0
        for key, val in counts.items():
            if match(m, key):
                c += val
        meas_counts.append(c)

    # return as counts dict on measured qubits only
    return dict(zip(meas_keys, meas_counts))


def count_keys(n):
    """Generate outcome bitstrings for n-qubits.

    Args:
        n (int): the number of qubits.

    Returns:
        A list of bitstrings ordered as follows:
        Example: n=2 returns ['00', '01', '10', '11'].
    """
    return [bin(j)[2:].zfill(n) for j in range(2**n)]


###############################################################################
# Tomographic Reconstruction functions.
###############################################################################


def fit_tomography_data(data, method=None, options=None):
    """
    Reconstruct a density matrix or process-matrix from tomography data.

    If the input data is state_tomography_data the returned operator will
    be a density matrix. If the input data is process_tomography_data the
    returned operator will be a Choi-matrix in the column-vectorization
    convention.

    Args:
        data (dict): process tomography measurement data.
        method (str, optional): the fitting method to use.
            Available methods:
                - 'wizard' (default)
                - 'leastsq'
        options (dict, optional): additional options for fitting method.

    Returns:
        The fitted operator.

    Available methods:
        - 'wizard' (Default): The returned operator will be constrained to be
                              positive-semidefinite.
            Options:
            - 'trace': the trace of the returned operator.
                       The default value is 1.
            - 'beta': hedging parameter for computing frequencies from
                      zero-count data. The default value is 0.50922.
            - 'epsilon: threshold for truncating small eigenvalues to zero.
                        The default value is 0
        - 'leastsq': Fitting without postive-semidefinite constraint.
            Options:
            - 'trace': Same as for 'wizard' method.
            - 'beta': Same as for 'wizard' method.
    """
    if method is None:
        method = 'wizard'  # set default method

    if method in ['wizard', 'leastsq']:
        # get options
        trace = __get_option('trace', options)
        beta = __get_option('beta', options)
        # fit state
        rho = __leastsq_fit(data, trace=trace, beta=beta)
        if method == 'wizard':
            # Use wizard method to constrain positivity
            epsilon = __get_option('epsilon', options)
            rho = __wizard(rho, epsilon=epsilon)
        return rho
    else:
        print('error: method unknown reconstruction method "%s"' % method)


def __get_option(opt, options):
    """
    Return an optional value or None if not found.
    """
    if options is not None:
        if opt in options:
            return options[opt]
    return None


###############################################################################
# Fit Method: Linear Inversion
###############################################################################


def __leastsq_fit(tomodata, weights=None, trace=None, beta=None):
    """
    Reconstruct a state from unconstrained least-squares fitting.

    Args:
        data (list[dict]): state or process tomography data.
        weights (list or array, optional): weights to use for least squares
            fitting. The default is standard deviation from a binomial
            distribution.
        trace (float, optional): trace of returned operator. The default is 1.
        beta (float >=0, optional): hedge parameter for computing frequencies
            from zero-count data. The default value is 0.50922.

    Returns:
        A numpy array of the reconstructed operator.
    """
    if trace is None:
        trace = 1.  # default to unit trace

    data = tomodata['data']
    ks = data[0]['counts'].keys()
    K = len(ks)
    # Get counts and shots
    ns = np.array([dat['counts'][k] for dat in data for k in ks])
    shots = np.array([dat['shots'] for dat in data for k in ks])
    # convert to freqs using beta to hedge against zero counts
    if beta is None:
        beta = 0.50922
    freqs = (ns + beta) / (shots + K * beta)

    # Use standard least squares fitting weights
    if weights is None:
        weights = np.sqrt(shots / (freqs * (1 - freqs)))

    # Convert tomography data bases to projectors
    meas_basis = tomodata['meas_basis']
    ops_m = []
    for dic in data:
        ops_m += __meas_projector(dic['circuit']['meas'], meas_basis)

    if 'prep' in data[0]['circuit']:
        prep_basis = tomodata['prep_basis']
        ops_p = []
        for dic in data:
            p = __prep_projector(dic['circuit']['prep'], prep_basis)
            ops_p += [p for k in ks]  # pad for each meas outcome
        ops = [np.kron(p.T, m) for p, m in zip(ops_p, ops_m)]
    else:
        ops = ops_m

    return __tomo_linear_inv(freqs, ops, weights, trace=trace)


def __meas_projector(dic, basis):
    """Returns a list of measurement outcome projectors.
    """
    meas_opts = [basis[dic[i]] for i in sorted(dic.keys(), reverse=True)]
    ops = []
    for b in it.product(*meas_opts):
        ops.append(reduce(lambda acc, j: np.kron(acc, j), b, [1]))
    return ops


def __prep_projector(dic, basis):
    """Returns a state preparation projector.
    """
    ops = [dic[i] for i in sorted(dic.keys(), reverse=True)]
    ret = [1]
    for b, i in ops:
        ret = np.kron(ret, basis[b][i])
    return ret


def __tomo_linear_inv(freqs, ops, weights=None, trace=None):
    """
    Reconstruct a matrix through linear inversion.

    Args:
        freqs (list[float]): list of observed frequences.
        ops (list[np.array]): list of corresponding projectors.
        weights (list[float] or array_like, optional):
            weights to be used for weighted fitting.
        trace (float, optional): trace of returned operator.

    Returns:
        A numpy array of the reconstructed operator.
    """
    # get weights matrix
    if weights is not None:
        W = np.array(weights)
        if W.ndim == 1:
            W = np.diag(W)

    # Get basis S matrix
    S = np.array([vectorize(m).conj()
                  for m in ops]).reshape(len(ops), ops[0].size)
    if weights is not None:
        S = np.dot(W, S)  # W.S

    # get frequencies vec
    v = np.array(freqs)  # |f>
    if weights is not None:
        v = np.dot(W, freqs)  # W.|f>
    Sdg = S.T.conj()  # S^*.W^*
    inv = np.linalg.pinv(np.dot(Sdg, S))  # (S^*.W^*.W.S)^-1

    # linear inversion of freqs
    ret = devectorize(np.dot(inv, np.dot(Sdg, v)))
    # renormalize to input trace value
    if trace is not None:
        ret = trace * ret / np.trace(ret)
    return ret


###############################################################################
# Fit Method: Wizard
###############################################################################


def __wizard(rho, epsilon=None):
    """
    Returns the nearest postitive semidefinite operator to an operator.

    This method is based on reference [1]. It constrains positivity
    by setting negative eigenvalues to zero and rescaling the positive
    eigenvalues.

    Args:
        rho (array_like): the input operator.
        epsilon(float >=0, optional): threshold for truncating small
            eigenvalues values to zero.

    Returns:
        A positive semidefinite numpy array.
    """
    if epsilon is None:
        epsilon = 0.  # default value

    dim = len(rho)
    rho_wizard = np.zeros([dim, dim])
    v, w = np.linalg.eigh(rho)  # v eigenvecrors v[0] < v[1] <...
    for j in range(dim):
        if v[j] < epsilon:
            tmp = v[j]
            v[j] = 0.
            # redistribute loop
            x = 0.
            for k in range(j + 1, dim):
                x += tmp / (dim - (j + 1))
                v[k] = v[k] + tmp / (dim - (j + 1))
    for j in range(dim):
        rho_wizard = rho_wizard + v[j] * outer(w[:, j])
    return rho_wizard


###############################################################################
# DEPRECIATED r0.3 TOMOGRAPHY FUNCTIONS
#
# The following functions are here for backwards compatability with the
# r0.3 QISKit notebooks, but will be removed in the following release.
###############################################################################


def build_state_tomography_circuits(Q_program,
                                    name,
                                    qubits,
                                    qreg,
                                    creg,
                                    meas_basis='pauli',
                                    silent=False):
    """Depreciated function: Use `create_tomography_circuits` function instead.
    """

    tomoset = tomography_set(qubits, meas_basis)
    print('WARNING: `build_state_tomography_circuits` is depreciated. ' +
          'Use `tomography_set` and `create_tomography_circuits` instead')

    return create_tomography_circuits(
        Q_program, name, qreg, creg, tomoset, silent=silent)


def build_process_tomography_circuits(Q_program,
                                      name,
                                      qubits,
                                      qreg,
                                      creg,
                                      prep_basis='sic',
                                      meas_basis='pauli',
                                      silent=False):
    """Depreciated function: Use `create_tomography_circuits` function instead.
    """

    print('WARNING: `build_process_tomography_circuits` is depreciated. ' +
          'Use `tomography_set` and `create_tomography_circuits` instead')

    tomoset = tomography_set(qubits, meas_basis, prep_basis)
    return create_tomography_circuits(
        Q_program, name, qreg, creg, tomoset, silent=silent)


def state_tomography_circuit_names(name, qubits, meas_basis='pauli'):
    """Depreciated function: Use `tomography_circuit_names` function instead.
    """

<<<<<<< HEAD
    print('WARNING: `state_tomography_circuit_names` is depreciated. ' +
          'Use `tomography_set` and `tomography_circuit_names` instead')
    tomoset = tomography_set(qubits, meas_basis=meas_basis)
    return tomography_circuit_names(tomoset, name)


def process_tomography_circuit_names(name,
                                     qubits,
                                     prep_basis='sic',
                                     meas_basis='pauli'):
    """Depreciated function: Use `tomography_circuit_names` function instead.
    """

    print('WARNING: `process_tomography_circuit_names` is depreciated.' +
          'Use `tomography_set` and `tomography_circuit_names` instead')
    tomoset = tomography_set(
        qubits, meas_basis=meas_basis, prep_basis=prep_basis)
    return tomography_circuit_names(tomoset, name)


def state_tomography_data(Q_result, name, meas_qubits, meas_basis='pauli'):
    """Depreciated function: Use `tomography_data` function instead."""

    print('WARNING: `state_tomography_data` is depreciated. ' +
          'Use `tomography_set` and `tomography_data` instead')
    tomoset = tomography_set(meas_qubits, meas_basis=meas_basis)
    return tomography_data(Q_result, name, tomoset)


def process_tomography_data(Q_result,
                            name,
                            meas_qubits,
                            prep_basis='sic',
                            meas_basis='pauli'):
    """Depreciated function: Use `tomography_data` function instead."""

    print('WARNING: `process_tomography_data` is depreciated. ' +
          'Use `tomography_set` and `tomography_data` instead')
    tomoset = tomography_set(
        meas_qubits, meas_basis=meas_basis, prep_basis=prep_basis)
    return tomography_data(Q_result, name, tomoset)
=======
    if method in ['wizard', 'leastsq']:
        # get options
        trace = __get_option('trace', options)
        beta = __get_option('beta', options)
        # fit state
        rho = __leastsq_fit(data, trace=trace, beta=beta)
        if method == 'wizard':
            # Use wizard method to constrain positivity
            epsilon = __get_option('epsilon', options)
            rho = __wizard(rho, epsilon=epsilon)
        return rho
    else:
        print('error: method unknown reconstruction method "%s"' % method)


###############################################################
# Wigner function tomography
###############################################################

def build_wigner_circuits(q_program, name, phis, thetas, qubits,
                          qreg, creg, silent=False):
    """Create the circuits to rotate to points in phase space
    Args:
        q_program (QuantumProgram): A quantum program to store the circuits.
        name (string): The name of the base circuit to be appended.
        phis (np.matrix[[complex]]):
        thetas (np.matrix[[complex]]):
        qubits (list[int]): a list of the qubit indexes of qreg to be measured.
        qreg (QuantumRegister): the quantum register containing qubits to be
                                measured.
        creg (ClassicalRegister): the classical register containing bits to
                                    store measurement outcomes.
        silent (bool, optional): hide verbose output.

    Returns: A list of names of the added wigner function circuits.
    """
    orig = q_program.get_circuit(name)
    labels = []
    points = len(phis[0])

    for point in range(points):
        label = '_wigner_phase_point'
        label += str(point)
        circuit = q_program.create_circuit(label, [qreg], [creg])

        for qubit in range(len(qubits)):
            circuit.u3(thetas[qubit][point], 0,
                       phis[qubit][point], qreg[qubits[qubit]])
            circuit.measure(qreg[qubits[qubit]], creg[qubits[qubit]])

        q_program.add_circuit(name + label, orig + circuit)
        labels.append(name+label)

    if not silent:
        print('>> created Wigner function circuits for "%s"' % name)
    return labels


def wigner_data(q_result, meas_qubits, labels, shots=None):
    """Get the value of the Wigner function from measurement results.

    Args:
        q_result (Result): Results from execution of a state tomography
                            circuits on a backend.
        meas_qubits (list[int]): a list of the qubit indexes measured.
        labels : a list of names of the circuits
        shots (int): number of shots

    Returns: The values of the Wigner function at measured points in
            phase space
    """
    num = len(meas_qubits)

    dim = 2**num
    p = [0.5+0.5*np.sqrt(3), 0.5-0.5*np.sqrt(3)]
    parity = 1

    for i in range(num):
        parity = np.kron(parity, p)

    w = [0]*len(labels)
    wpt = 0
    counts = [marginal_counts(q_result.get_counts(circ), meas_qubits)
              for circ in labels]
    for entry in counts:
        x = [0]*dim

        for i in range(dim):
            if bin(i)[2:].zfill(num) in entry:
                x[i] = float(entry[bin(i)[2:].zfill(num)])

        if shots is None:
            shots = np.sum(x)

        for i in range(dim):
            w[wpt] = w[wpt]+(x[i]/shots)*parity[i]
        wpt += 1

    return w
>>>>>>> d2e9c2dc
<|MERGE_RESOLUTION|>--- conflicted
+++ resolved
@@ -911,7 +911,6 @@
     """Depreciated function: Use `tomography_circuit_names` function instead.
     """
 
-<<<<<<< HEAD
     print('WARNING: `state_tomography_circuit_names` is depreciated. ' +
           'Use `tomography_set` and `tomography_circuit_names` instead')
     tomoset = tomography_set(qubits, meas_basis=meas_basis)
@@ -953,20 +952,6 @@
     tomoset = tomography_set(
         meas_qubits, meas_basis=meas_basis, prep_basis=prep_basis)
     return tomography_data(Q_result, name, tomoset)
-=======
-    if method in ['wizard', 'leastsq']:
-        # get options
-        trace = __get_option('trace', options)
-        beta = __get_option('beta', options)
-        # fit state
-        rho = __leastsq_fit(data, trace=trace, beta=beta)
-        if method == 'wizard':
-            # Use wizard method to constrain positivity
-            epsilon = __get_option('epsilon', options)
-            rho = __wizard(rho, epsilon=epsilon)
-        return rho
-    else:
-        print('error: method unknown reconstruction method "%s"' % method)
 
 
 ###############################################################
@@ -1005,7 +990,7 @@
             circuit.measure(qreg[qubits[qubit]], creg[qubits[qubit]])
 
         q_program.add_circuit(name + label, orig + circuit)
-        labels.append(name+label)
+        labels.append(name + label)
 
     if not silent:
         print('>> created Wigner function circuits for "%s"' % name)
@@ -1028,18 +1013,18 @@
     num = len(meas_qubits)
 
     dim = 2**num
-    p = [0.5+0.5*np.sqrt(3), 0.5-0.5*np.sqrt(3)]
+    p = [0.5 + 0.5 * np.sqrt(3), 0.5 - 0.5 * np.sqrt(3)]
     parity = 1
 
     for i in range(num):
         parity = np.kron(parity, p)
 
-    w = [0]*len(labels)
+    w = [0] * len(labels)
     wpt = 0
     counts = [marginal_counts(q_result.get_counts(circ), meas_qubits)
               for circ in labels]
     for entry in counts:
-        x = [0]*dim
+        x = [0] * dim
 
         for i in range(dim):
             if bin(i)[2:].zfill(num) in entry:
@@ -1049,8 +1034,7 @@
             shots = np.sum(x)
 
         for i in range(dim):
-            w[wpt] = w[wpt]+(x[i]/shots)*parity[i]
+            w[wpt] = w[wpt] + (x[i] / shots) * parity[i]
         wpt += 1
 
-    return w
->>>>>>> d2e9c2dc
+    return w