# This code is part of Qiskit.
#
# (C) Copyright IBM 2017, 2021.
#
# This code is licensed under the Apache License, Version 2.0. You may
# obtain a copy of this license in the LICENSE.txt file in the root directory
# of this source tree or at http://www.apache.org/licenses/LICENSE-2.0.
#
# Any modifications or derivative works of this code must retain this
# copyright notice, and modified files need to carry a notice indicating
# that they have been altered from the originals.
# pylint: disable=unused-argument

"""A module for monitoring backends."""

import time
from sys import modules
from IPython.display import HTML, display
from IPython.core.magic import line_magic, Magics, magics_class
import qiskit
from qiskit.utils import local_hardware_info


@magics_class
class VersionTable(Magics):
    """A class of status magic functions."""

    @line_magic
    def qiskit_version_table(self, line="", cell=None):
        """
        Print an HTML-formatted table with version numbers for Qiskit and its
        dependencies. This should make it possible to reproduce the environment
        and the calculation later on.
        """
        html = "<h3>Version Information</h3>"
        html += "<table>"
        html += "<tr><th>Software</th><th>Version</th></tr>"

<<<<<<< HEAD
        packages = {"qiskit": qiskit.__version__}
=======
        packages = {"qiskit": None}

        packages["qiskit-terra"] = qiskit.__version__
>>>>>>> d7f02a61

        qiskit_modules = {module.split(".")[0] for module in modules.keys() if "qiskit" in module}

        for qiskit_module in qiskit_modules:
            packages[qiskit_module] = getattr(modules[qiskit_module], "__version__", None)

<<<<<<< HEAD
        for name, version in packages.items():
            if version:
=======
        from importlib.metadata import metadata, PackageNotFoundError

        try:
            packages["qiskit"] = metadata("qiskit")["Version"]
        except PackageNotFoundError:
            packages["qiskit"] = None

        for name, version in packages.items():
            if name == "qiskit" or version:
>>>>>>> d7f02a61
                html += f"<tr><td><code>{name}</code></td><td>{version}</td></tr>"

        html += "<tr><th colspan='2'>System information</th></tr>"

        local_hw_info = local_hardware_info()
        sys_info = [
            ("Python version", local_hw_info["python_version"]),
            ("Python compiler", local_hw_info["python_compiler"]),
            ("Python build", local_hw_info["python_build"]),
            ("OS", "%s" % local_hw_info["os"]),
            ("CPUs", "%s" % local_hw_info["cpus"]),
            ("Memory (Gb)", "%s" % local_hw_info["memory"]),
        ]

        for name, version in sys_info:
            html += f"<tr><td>{name}</td><td>{version}</td></tr>"

        html += "<tr><td colspan='2'>%s</td></tr>" % time.strftime("%a %b %d %H:%M:%S %Y %Z")
        html += "</table>"

        return display(HTML(html))<|MERGE_RESOLUTION|>--- conflicted
+++ resolved
@@ -36,33 +36,14 @@
         html += "<table>"
         html += "<tr><th>Software</th><th>Version</th></tr>"
 
-<<<<<<< HEAD
         packages = {"qiskit": qiskit.__version__}
-=======
-        packages = {"qiskit": None}
-
-        packages["qiskit-terra"] = qiskit.__version__
->>>>>>> d7f02a61
-
         qiskit_modules = {module.split(".")[0] for module in modules.keys() if "qiskit" in module}
 
         for qiskit_module in qiskit_modules:
             packages[qiskit_module] = getattr(modules[qiskit_module], "__version__", None)
 
-<<<<<<< HEAD
         for name, version in packages.items():
             if version:
-=======
-        from importlib.metadata import metadata, PackageNotFoundError
-
-        try:
-            packages["qiskit"] = metadata("qiskit")["Version"]
-        except PackageNotFoundError:
-            packages["qiskit"] = None
-
-        for name, version in packages.items():
-            if name == "qiskit" or version:
->>>>>>> d7f02a61
                 html += f"<tr><td><code>{name}</code></td><td>{version}</td></tr>"
 
         html += "<tr><th colspan='2'>System information</th></tr>"
