# This code is part of Qiskit.
#
# (C) Copyright IBM 2017, 2019.
#
# This code is licensed under the Apache License, Version 2.0. You may
# obtain a copy of this license in the LICENSE.txt file in the root directory
# of this source tree or at http://www.apache.org/licenses/LICENSE-2.0.
#
# Any modifications or derivative works of this code must retain this
# copyright notice, and modified files need to carry a notice indicating
# that they have been altered from the originals.

"""Assemble function for converting a list of circuits into a qobj."""
import copy
from collections import defaultdict
from typing import Dict, List, Optional, Tuple

from qiskit.assembler.run_config import RunConfig
from qiskit.assembler.assemble_schedules import _assemble_instructions as _assemble_schedule
from qiskit.circuit import QuantumCircuit
from qiskit.circuit.classicalregister import Clbit
from qiskit.exceptions import QiskitError
from qiskit.qobj import (
    QasmQobj,
    QobjExperimentHeader,
    QasmQobjInstruction,
    QasmQobjExperimentConfig,
    QasmQobjExperiment,
    QasmQobjConfig,
    QasmExperimentCalibrations,
    GateCalibration,
    PulseQobjInstruction,
    PulseLibraryItem,
    converters,
    QobjHeader,
)
from qiskit.tools.parallel import parallel_map


PulseLibrary = Dict[str, List[complex]]


def _assemble_circuit(
    circuit: QuantumCircuit, run_config: RunConfig
) -> Tuple[QasmQobjExperiment, Optional[PulseLibrary]]:
    """Assemble one circuit.

    Args:
        circuit: circuit to assemble
        run_config: configuration of the runtime environment

    Returns:
        One experiment for the QasmQobj, and pulse library for pulse gates (which could be None)

    Raises:
        QiskitError: when the circuit has unit other than 'dt'.
    """
    if circuit.unit != "dt":
        raise QiskitError(
            f"Unable to assemble circuit with unit '{circuit.unit}', which must be 'dt'."
        )

    # header data
    num_qubits = 0
    memory_slots = 0
    qubit_labels = []
    clbit_labels = []

    qreg_sizes = []
    creg_sizes = []
    for qreg in circuit.qregs:
        qreg_sizes.append([qreg.name, qreg.size])
        for j in range(qreg.size):
            qubit_labels.append([qreg.name, j])
        num_qubits += qreg.size
    for creg in circuit.cregs:
        creg_sizes.append([creg.name, creg.size])
        for j in range(creg.size):
            clbit_labels.append([creg.name, j])
        memory_slots += creg.size

    qubit_indices = {qubit: idx for idx, qubit in enumerate(circuit.qubits)}
    clbit_indices = {clbit: idx for idx, clbit in enumerate(circuit.clbits)}

    # TODO: why do we need creq_sizes and qreg_sizes in header
    # TODO: we need to rethink memory_slots as they are tied to classical bit
    metadata = circuit.metadata
    if metadata is None:
        metadata = {}
    header = QobjExperimentHeader(
        qubit_labels=qubit_labels,
        n_qubits=num_qubits,
        qreg_sizes=qreg_sizes,
        clbit_labels=clbit_labels,
        memory_slots=memory_slots,
        creg_sizes=creg_sizes,
        name=circuit.name,
        global_phase=float(circuit.global_phase),
        metadata=metadata,
    )

    # TODO: why do we need n_qubits and memory_slots in both the header and the config
    config = QasmQobjExperimentConfig(n_qubits=num_qubits, memory_slots=memory_slots)

    calibrations, pulse_library = _assemble_pulse_gates(circuit, run_config)
    if calibrations:
        config.calibrations = calibrations

    # Convert conditionals from QASM-style (creg ?= int) to qobj-style
    # (register_bit ?= 1), by assuming device has unlimited register slots
    # (supported only for simulators). Map all measures to a register matching
    # their clbit_index, create a new register slot for every conditional gate
    # and add a bfunc to map the creg=val mask onto the gating register bit.

    is_conditional_experiment = any(op.condition for (op, qargs, cargs) in circuit.data)
    max_conditional_idx = 0

    instructions = []
    for op_context in circuit.data:
        instruction = op_context[0].assemble()

        # Add register attributes to the instruction
        qargs = op_context[1]
        cargs = op_context[2]
        if qargs:
            instruction.qubits = [qubit_indices[qubit] for qubit in qargs]
        if cargs:
            instruction.memory = [clbit_indices[clbit] for clbit in cargs]
            # If the experiment has conditional instructions, assume every
            # measurement result may be needed for a conditional gate.
<<<<<<< HEAD
            if (instruction.name == "measure" or instruction.name == "measure_pauli") \
               and is_conditional_experiment:
                instruction.register = clbit_indices
=======
            if instruction.name == "measure" and is_conditional_experiment:
                instruction.register = [clbit_indices[clbit] for clbit in cargs]
>>>>>>> deebd5cc

        # To convert to a qobj-style conditional, insert a bfunc prior
        # to the conditional instruction to map the creg ?= val condition
        # onto a gating register bit.
        if hasattr(instruction, "_condition"):
            ctrl_reg, ctrl_val = instruction._condition
            mask = 0
            val = 0
            if isinstance(ctrl_reg, Clbit):
                mask = 1 << clbit_indices[ctrl_reg]
                val = (ctrl_val & 1) << clbit_indices[ctrl_reg]
            else:
                for clbit in clbit_indices:
                    if clbit in ctrl_reg:
                        mask |= 1 << clbit_indices[clbit]
                        val |= ((ctrl_val >> list(ctrl_reg).index(clbit)) & 1) << clbit_indices[
                            clbit
                        ]

            conditional_reg_idx = memory_slots + max_conditional_idx
            conversion_bfunc = QasmQobjInstruction(
                name="bfunc",
                mask="0x%X" % mask,
                relation="==",
                val="0x%X" % val,
                register=conditional_reg_idx,
            )
            instructions.append(conversion_bfunc)
            instruction.conditional = conditional_reg_idx
            max_conditional_idx += 1
            # Delete condition attribute now that we have replaced it with
            # the conditional and bfunc
            del instruction._condition

        instructions.append(instruction)
    return (
        QasmQobjExperiment(instructions=instructions, header=header, config=config),
        pulse_library,
    )


def _assemble_pulse_gates(
    circuit: QuantumCircuit, run_config: RunConfig
) -> Tuple[Optional[QasmExperimentCalibrations], Optional[PulseLibrary]]:
    """Assemble and return the circuit calibrations and associated pulse library, if there are any.
    The calibrations themselves may reference the pulse library which is returned as a dict.

    Args:
        circuit: circuit which may have pulse calibrations
        run_config: configuration of the runtime environment

    Returns:
        The calibrations and pulse library, if there are any
    """
    if not circuit.calibrations:
        return None, None
    if not hasattr(run_config, "parametric_pulses"):
        run_config.parametric_pulses = []
    calibrations = []
    pulse_library = {}
    for gate, cals in circuit.calibrations.items():
        for (qubits, params), schedule in cals.items():
            qobj_instructions, _ = _assemble_schedule(
                schedule,
                converters.InstructionToQobjConverter(PulseQobjInstruction),
                run_config,
                pulse_library,
            )
            calibrations.append(
                GateCalibration(str(gate), list(qubits), list(params), qobj_instructions)
            )
    return QasmExperimentCalibrations(gates=calibrations), pulse_library


def _extract_common_calibrations(
    experiments: List[QasmQobjExperiment],
) -> Tuple[List[QasmQobjExperiment], Optional[QasmExperimentCalibrations]]:
    """Given a list of ``QasmQobjExperiment``s, each of which may have calibrations in their
    ``config``, collect common calibrations into a global ``QasmExperimentCalibrations``
    and delete them from their local experiments.

    Args:
        experiments: The list of Qasm experiments that are being assembled into one qobj

    Returns:
        The input experiments with modified calibrations, and common calibrations, if there
        are any
    """

    def index_calibrations() -> Dict[int, List[Tuple[int, GateCalibration]]]:
        """Map each calibration to all experiments that contain it."""
        exp_indices = defaultdict(list)
        for exp_idx, exp in enumerate(experiments):
            for gate_cal in exp.config.calibrations.gates:
                # They must be keyed on the hash or identical cals will be indexed separately
                exp_indices[hash(gate_cal)].append((exp_idx, gate_cal))
        return exp_indices

    def collect_common_calibrations() -> List[GateCalibration]:
        """If a gate calibration appears in all experiments, collect it."""
        common_calibrations = []
        for _, exps_w_cal in exp_indices.items():
            if len(exps_w_cal) == len(experiments):
                _, gate_cal = exps_w_cal[0]
                common_calibrations.append(gate_cal)
        return common_calibrations

    def remove_common_gate_calibrations(exps: List[QasmQobjExperiment]) -> None:
        """For calibrations that appear in all experiments, remove them from the individual
        experiment's ``config.calibrations``."""
        for _, exps_w_cal in exp_indices.items():
            if len(exps_w_cal) == len(exps):
                for exp_idx, gate_cal in exps_w_cal:
                    exps[exp_idx].config.calibrations.gates.remove(gate_cal)

    if not (experiments and all(hasattr(exp.config, "calibrations") for exp in experiments)):
        # No common calibrations
        return experiments, None

    exp_indices = index_calibrations()
    common_calibrations = collect_common_calibrations()
    remove_common_gate_calibrations(experiments)

    # Remove the ``calibrations`` attribute if it's now empty
    for exp in experiments:
        if not exp.config.calibrations.gates:
            del exp.config.calibrations

    return experiments, QasmExperimentCalibrations(gates=common_calibrations)


def _configure_experiment_los(
    experiments: List[QasmQobjExperiment],
    lo_converter: converters.LoConfigConverter,
    run_config: RunConfig,
):
    # get per experiment los
    freq_configs = [lo_converter(lo_dict) for lo_dict in getattr(run_config, "schedule_los", [])]

    if len(experiments) > 1 and len(freq_configs) not in [0, 1, len(experiments)]:
        raise QiskitError(
            "Invalid 'schedule_los' setting specified. If specified, it should be "
            "either have a single entry to apply the same LOs for each experiment or "
            "have length equal to the number of experiments."
        )

    if len(freq_configs) > 1:
        if len(experiments) > 1:
            for idx, expt in enumerate(experiments):
                freq_config = freq_configs[idx]
                expt.config.qubit_lo_freq = freq_config.qubit_lo_freq
                expt.config.meas_lo_freq = freq_config.meas_lo_freq
        elif len(experiments) == 1:
            expt = experiments[0]
            experiments = []
            for freq_config in freq_configs:
                expt_config = copy.deepcopy(expt.config)
                expt_config.qubit_lo_freq = freq_config.qubit_lo_freq
                expt_config.meas_lo_freq = freq_config.meas_lo_freq
                experiments.append(
                    QasmQobjExperiment(
                        header=expt.header, instructions=expt.instructions, config=expt_config
                    )
                )

    return experiments


def assemble_circuits(
    circuits: List[QuantumCircuit], run_config: RunConfig, qobj_id: int, qobj_header: QobjHeader
) -> QasmQobj:
    """Assembles a list of circuits into a qobj that can be run on the backend.

    Args:
        circuits: circuit(s) to assemble
        run_config: configuration of the runtime environment
        qobj_id: identifier for the generated qobj
        qobj_header: header to pass to the results

    Returns:
        The qobj to be run on the backends
    """
    # assemble the circuit experiments
    experiments_and_pulse_libs = parallel_map(_assemble_circuit, circuits, [run_config])
    experiments = []
    pulse_library = {}
    for exp, lib in experiments_and_pulse_libs:
        experiments.append(exp)
        if lib:
            pulse_library.update(lib)

    # extract common calibrations
    experiments, calibrations = _extract_common_calibrations(experiments)

    # configure LO freqs per circuit
    lo_converter = converters.LoConfigConverter(QasmQobjExperimentConfig, **run_config.to_dict())
    experiments = _configure_experiment_los(experiments, lo_converter, run_config)

    qobj_config = QasmQobjConfig()
    if run_config:
        qobj_config_dict = run_config.to_dict()

        # remove LO ranges, not needed in qobj
        qobj_config_dict.pop("qubit_lo_range", None)
        qobj_config_dict.pop("meas_lo_range", None)

        # convert LO frequencies to GHz, if they exist
        if "qubit_lo_freq" in qobj_config_dict:
            qobj_config_dict["qubit_lo_freq"] = [
                freq / 1e9 for freq in qobj_config_dict["qubit_lo_freq"]
            ]
        if "meas_lo_freq" in qobj_config_dict:
            qobj_config_dict["meas_lo_freq"] = [
                freq / 1e9 for freq in qobj_config_dict["meas_lo_freq"]
            ]

        # override default los if single ``schedule_los`` entry set
        schedule_los = qobj_config_dict.pop("schedule_los", [])
        if len(schedule_los) == 1:
            lo_dict = schedule_los[0]
            q_los = lo_converter.get_qubit_los(lo_dict)
            # Hz -> GHz
            if q_los:
                qobj_config_dict["qubit_lo_freq"] = [freq / 1e9 for freq in q_los]
            m_los = lo_converter.get_meas_los(lo_dict)
            if m_los:
                qobj_config_dict["meas_lo_freq"] = [freq / 1e9 for freq in m_los]

        qobj_config = QasmQobjConfig(**qobj_config_dict)

    qubit_sizes = []
    memory_slot_sizes = []
    for circ in circuits:
        num_qubits = 0
        memory_slots = 0
        for qreg in circ.qregs:
            num_qubits += qreg.size
        for creg in circ.cregs:
            memory_slots += creg.size
        qubit_sizes.append(num_qubits)
        memory_slot_sizes.append(memory_slots)
    qobj_config.memory_slots = max(memory_slot_sizes)
    qobj_config.n_qubits = max(qubit_sizes)

    if pulse_library:
        qobj_config.pulse_library = [
            PulseLibraryItem(name=name, samples=samples) for name, samples in pulse_library.items()
        ]

    if calibrations and calibrations.gates:
        qobj_config.calibrations = calibrations

    return QasmQobj(
        qobj_id=qobj_id, config=qobj_config, experiments=experiments, header=qobj_header
    )<|MERGE_RESOLUTION|>--- conflicted
+++ resolved
@@ -128,14 +128,10 @@
             instruction.memory = [clbit_indices[clbit] for clbit in cargs]
             # If the experiment has conditional instructions, assume every
             # measurement result may be needed for a conditional gate.
-<<<<<<< HEAD
-            if (instruction.name == "measure" or instruction.name == "measure_pauli") \
-               and is_conditional_experiment:
-                instruction.register = clbit_indices
-=======
-            if instruction.name == "measure" and is_conditional_experiment:
+            if (
+                instruction.name == "measure" or instruction.name == "measure_pauli"
+            ) and is_conditional_experiment:
                 instruction.register = [clbit_indices[clbit] for clbit in cargs]
->>>>>>> deebd5cc
 
         # To convert to a qobj-style conditional, insert a bfunc prior
         # to the conditional instruction to map the creg ?= val condition
