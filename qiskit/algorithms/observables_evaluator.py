# This code is part of Qiskit.
#
# (C) Copyright IBM 2021, 2022.
#
# This code is licensed under the Apache License, Version 2.0. You may
# obtain a copy of this license in the LICENSE.txt file in the root directory
# of this source tree or at http://www.apache.org/licenses/LICENSE-2.0.
#
# Any modifications or derivative works of this code must retain this
# copyright notice, and modified files need to carry a notice indicating
# that they have been altered from the originals.

"""Evaluator of observables for algorithms."""

from __future__ import annotations
from collections.abc import Sequence
from typing import Any

import numpy as np

from qiskit import QuantumCircuit
from qiskit.opflow import PauliSumOp
from .exceptions import AlgorithmError
from .list_or_dict import ListOrDict
from ..primitives import BaseEstimator
from ..quantum_info.operators.base_operator import BaseOperator


def estimate_observables(
    estimator: BaseEstimator,
    quantum_state: QuantumCircuit,
    observables: ListOrDict[BaseOperator | PauliSumOp],
    parameter_values: Sequence[float] | None = None,
    threshold: float = 1e-12,
) -> ListOrDict[tuple[complex, dict[str, Any]]]:
    """
    Accepts a sequence of operators and calculates their expectation values - means
    and metadata. They are calculated with respect to a quantum state provided. A user
    can optionally provide a threshold value which filters mean values falling below the threshold.

    Args:
        estimator: An estimator primitive used for calculations.
        quantum_state: A (parameterized) quantum circuit preparing a quantum state that expectation
            values are computed against.
        observables: A list or a dictionary of operators whose expectation values are to be
            calculated.
        parameter_values: Optional list of parameters values to evaluate the quantum circuit on.
        threshold: A threshold value that defines which mean values should be neglected (helpful for
            ignoring numerical instabilities close to 0).

    Returns:
        A list or a dictionary of tuples (mean, metadata).

    Raises:
        AlgorithmError: If a primitive job is not successful.
    """

    if isinstance(observables, dict):
        observables_list = list(observables.values())
    else:
        observables_list = observables

    observables_list = _handle_zero_ops(observables_list)
    quantum_state = [quantum_state] * len(observables)
    if parameter_values is not None:
        parameter_values = [parameter_values] * len(observables)
    try:
        estimator_job = estimator.run(quantum_state, observables_list, parameter_values)
        expectation_values = estimator_job.result().values
    except Exception as exc:
        raise AlgorithmError("The primitive job failed!") from exc

    metadata = estimator_job.result().metadata
    # Discard values below threshold
    observables_means = expectation_values * (np.abs(expectation_values) > threshold)
<<<<<<< HEAD
    # zip means and standard deviations into tuples
=======
    # zip means and metadata into tuples
>>>>>>> 3357ebef
    observables_results = list(zip(observables_means, metadata))

    return _prepare_result(observables_results, observables)


def _handle_zero_ops(
    observables_list: list[BaseOperator | PauliSumOp],
) -> list[BaseOperator | PauliSumOp]:
    """Replaces all occurrence of operators equal to 0 in the list with an equivalent ``PauliSumOp``
    operator."""
    if observables_list:
        zero_op = PauliSumOp.from_list([("I" * observables_list[0].num_qubits, 0)])
        for ind, observable in enumerate(observables_list):
            if observable == 0:
                observables_list[ind] = zero_op
    return observables_list


def _prepare_result(
    observables_results: list[tuple[complex, dict]],
    observables: ListOrDict[BaseOperator | PauliSumOp],
) -> ListOrDict[tuple[complex, dict[str, Any]]]:
    """
    Prepares a list of tuples of eigenvalues and metadata tuples from
    ``observables_results`` and ``observables``.

    Args:
        observables_results: A list of tuples (mean, metadata).
        observables: A list or a dictionary of operators whose expectation values are to be
            calculated.

    Returns:
        A list or a dictionary of tuples (mean, metadata).
    """

    if isinstance(observables, list):
        # by construction, all None values will be overwritten
        observables_eigenvalues = [None] * len(observables)
        key_value_iterator = enumerate(observables_results)
    else:
        observables_eigenvalues = {}
        key_value_iterator = zip(observables.keys(), observables_results)

    for key, value in key_value_iterator:
        observables_eigenvalues[key] = value
    return observables_eigenvalues<|MERGE_RESOLUTION|>--- conflicted
+++ resolved
@@ -73,11 +73,7 @@
     metadata = estimator_job.result().metadata
     # Discard values below threshold
     observables_means = expectation_values * (np.abs(expectation_values) > threshold)
-<<<<<<< HEAD
-    # zip means and standard deviations into tuples
-=======
     # zip means and metadata into tuples
->>>>>>> 3357ebef
     observables_results = list(zip(observables_means, metadata))
 
     return _prepare_result(observables_results, observables)
