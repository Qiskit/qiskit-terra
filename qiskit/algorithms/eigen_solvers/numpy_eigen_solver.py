--- conflicted
+++ resolved
@@ -20,13 +20,8 @@
 
 from qiskit.opflow import I, ListOp, OperatorBase, StateFn
 from qiskit.utils.validation import validate_min
-<<<<<<< HEAD
+from ..exceptions import AlgorithmError
 from .eigen_solver import Eigensolver, EigensolverResult, ListOrDict
-=======
-
->>>>>>> 12f2b520
-from ..exceptions import AlgorithmError
-from .eigen_solver import Eigensolver, EigensolverResult
 
 logger = logging.getLogger(__name__)
 
