# This code is part of Qiskit.
#
# (C) Copyright IBM 2018, 2022.
#
# This code is licensed under the Apache License, Version 2.0. You may
# obtain a copy of this license in the LICENSE.txt file in the root directory
# of this source tree or at http://www.apache.org/licenses/LICENSE-2.0.
#
# Any modifications or derivative works of this code must retain this
# copyright notice, and modified files need to carry a notice indicating
# that they have been altered from the originals.

"""The Variational Quantum Deflation Algorithm for computing higher energy states.

See https://arxiv.org/abs/1805.08138.
"""

from typing import Optional, List, Callable, Union, Dict, Tuple
import logging
import warnings
from time import time
import numpy as np

from qiskit.circuit import QuantumCircuit, Parameter
from qiskit.circuit.library import RealAmplitudes
from qiskit.opflow.primitive_ops.pauli_op import PauliOp
from qiskit.providers import Backend
from qiskit.opflow import (
    OperatorBase,
    ExpectationBase,
    ExpectationFactory,
    StateFn,
    CircuitStateFn,
    ListOp,
    CircuitSampler,
    PauliSumOp,
)
from qiskit.opflow.gradients import GradientBase
from qiskit.utils.validation import validate_min
from qiskit.utils.backend_utils import is_aer_provider
from qiskit.utils.deprecation import deprecate_function
from qiskit.utils import QuantumInstance
from ..list_or_dict import ListOrDict
from ..optimizers import Optimizer, SLSQP, Minimizer
from ..variational_algorithm import VariationalAlgorithm, VariationalResult
from .eigen_solver import Eigensolver, EigensolverResult
from ..minimum_eigen_solvers.vqe import _validate_bounds, _validate_initial_point
from ..exceptions import AlgorithmError
from ..aux_ops_evaluator import eval_observables

logger = logging.getLogger(__name__)


class VQD(VariationalAlgorithm, Eigensolver):
    r"""Pending deprecation: Variational Quantum Deflation algorithm.

    The VQD class has been superseded by the
    :class:`qiskit.algorithms.eigensolvers.VQD` class.
    This class will be deprecated in a future release and subsequently
    removed after that.

    `VQD <https://arxiv.org/abs/1805.08138>`__ is a quantum algorithm that uses a
    variational technique to find
    the k eigenvalues of the Hamiltonian :math:`H` of a given system.

    The algorithm computes excited state energies of generalised hamiltonians
    by optimising over a modified cost function where each succesive eigen value
    is calculated iteratively by introducing an overlap term with all
    the previously computed eigenstaes that must be minimised, thus ensuring
    higher energy eigen states are found.

    An instance of VQD requires defining three algorithmic sub-components:
    an integer k denoting the number of eigenstates to calculate, a trial
    state (a.k.a. ansatz)which is a :class:`QuantumCircuit`,
    and one of the classical :mod:`~qiskit.algorithms.optimizers`.
    The ansatz is varied, via its set of parameters, by the optimizer,
    such that it works towards a state, as determined by the parameters
    applied to the ansatz, that will result in the minimum expectation values
    being measured of the input operator (Hamiltonian). The algorithm does
    this by iteratively refining each excited state to be orthogonal to all
    the previous excited states.

    An optional array of parameter values, via the *initial_point*, may be provided as the
    starting point for the search of the minimum eigenvalue. This feature is particularly useful
    such as when there are reasons to believe that the solution point is close to a particular
    point.

    The length of the *initial_point* list value must match the number of the parameters
    expected by the ansatz being used. If the *initial_point* is left at the default
    of ``None``, then VQD will look to the ansatz for a preferred value, based on its
    given initial state. If the ansatz returns ``None``,
    then a random point will be generated within the parameter bounds set, as per above.
    If the ansatz provides ``None`` as the lower bound, then VQD
    will default it to :math:`-2\pi`; similarly, if the ansatz returns ``None``
    as the upper bound, the default value will be :math:`2\pi`.

    """

    @deprecate_function(
        "The VQD class has been superseded by the "
        "qiskit.algorithms.eigensolvers.VQD class. "
<<<<<<< HEAD
        "This class will be removed in the future.",
        category=DeprecationWarning,
        since="0.23.0",
=======
        "This class will be deprecated in a future release and subsequently "
        "removed after that.",
        category=PendingDeprecationWarning,
>>>>>>> e981b7e8
    )
    def __init__(
        self,
        ansatz: Optional[QuantumCircuit] = None,
        k: int = 2,
        betas: Optional[List[float]] = None,
        optimizer: Optional[Union[Optimizer, Minimizer]] = None,
        initial_point: Optional[np.ndarray] = None,
        gradient: Optional[Union[GradientBase, Callable]] = None,
        expectation: Optional[ExpectationBase] = None,
        include_custom: bool = False,
        max_evals_grouped: int = 1,
        callback: Optional[Callable[[int, np.ndarray, float, float], None]] = None,
        quantum_instance: Optional[Union[QuantumInstance, Backend]] = None,
    ) -> None:
        """

        Args:
            ansatz: A parameterized circuit used as ansatz for the wave function.
            k: the number of eigenvalues to return. Returns the lowest k eigenvalues.
            betas: beta parameters in the VQD paper.
                Should have length k - 1, with k the number of excited states.
                These hyperparameters balance the contribution of each overlap term to the cost
                function and have a default value computed as the mean square sum of the
                coefficients of the observable.
            optimizer: A classical optimizer. Can either be a Qiskit optimizer or a callable
                that takes an array as input and returns a Qiskit or SciPy optimization result.
            initial_point: An optional initial point (i.e. initial parameter values)
                for the optimizer. If ``None`` then VQD will look to the ansatz for a preferred
                point and if not will simply compute a random one.
            gradient: An optional gradient function or operator for optimizer.
                Only used to compute the ground state at the moment.
            expectation: The Expectation converter for taking the average value of the
                Observable over the ansatz state function. When ``None`` (the default) an
                :class:`~qiskit.opflow.expectations.ExpectationFactory` is used to select
                an appropriate expectation based on the operator and backend. When using Aer
                qasm_simulator backend, with paulis, it is however much faster to leverage custom
                Aer function for the computation but, although VQD performs much faster
                with it, the outcome is ideal, with no shot noise, like using a state vector
                simulator. If you are just looking for the quickest performance when choosing Aer
                qasm_simulator and the lack of shot noise is not an issue then set `include_custom`
                parameter here to ``True`` (defaults to ``False``).
            include_custom: When `expectation` parameter here is None setting this to ``True`` will
                allow the factory to include the custom Aer pauli expectation.
            max_evals_grouped: Max number of evaluations performed simultaneously. Signals the
                given optimizer that more than one set of parameters can be supplied so that
                multiple points to compute the gradient can be passed and if computed in parallel
                potentially the expectation values can be computed in parallel. Typically this is
                possible when a finite difference gradient is used by the optimizer such that
                improve overall execution time. Deprecated if a gradient operator or function is
                given.
            callback: a callback that can access the intermediate data during the optimization.
                Four parameter values are passed to the callback as follows during each evaluation
                by the optimizer for its current set of parameters as it works towards the minimum.
                These are: the evaluation count, the optimizer parameters for the ansatz, the
                evaluated mean, the evaluated standard deviation, and the current step.
            quantum_instance: Quantum Instance or Backend

        """
        validate_min("max_evals_grouped", max_evals_grouped, 1)

        with warnings.catch_warnings():
            warnings.simplefilter("ignore")
            super().__init__()

        self._max_evals_grouped = max_evals_grouped
        self._circuit_sampler = None  # type: Optional[CircuitSampler]
        self._expectation = None
        self.expectation = expectation
        self._include_custom = include_custom

        # set ansatz -- still supporting pre 0.18.0 sorting

        self._ansatz = None
        self.ansatz = ansatz

        self.k = k
        self.betas = betas

        self._optimizer = None
        self.optimizer = optimizer

        self._initial_point = None
        self.initial_point = initial_point
        self._gradient = None
        self.gradient = gradient
        self._quantum_instance = None

        if quantum_instance is not None:
            self.quantum_instance = quantum_instance

        self._eval_time = None
        self._eval_count = 0
        self._callback = None
        self.callback = callback

        logger.info(self.print_settings())

    @property
    def ansatz(self) -> QuantumCircuit:
        """Returns the ansatz."""
        return self._ansatz

    @ansatz.setter
    def ansatz(self, ansatz: Optional[QuantumCircuit]):
        """Sets the ansatz.

        Args:
            ansatz: The parameterized circuit used as an ansatz.
                If None is passed, RealAmplitudes is used by default.

        """
        if ansatz is None:
            ansatz = RealAmplitudes()

        self._ansatz = ansatz

    @property
    def gradient(self) -> Optional[Union[GradientBase, Callable]]:
        """Returns the gradient."""
        return self._gradient

    @gradient.setter
    def gradient(self, gradient: Optional[Union[GradientBase, Callable]]):
        """Sets the gradient."""
        self._gradient = gradient

    @property
    def quantum_instance(self) -> Optional[QuantumInstance]:
        """Returns quantum instance."""
        return self._quantum_instance

    @quantum_instance.setter
    def quantum_instance(self, quantum_instance: Union[QuantumInstance, Backend]) -> None:
        """Sets a quantum_instance."""
        if not isinstance(quantum_instance, QuantumInstance):
            quantum_instance = QuantumInstance(quantum_instance)

        self._quantum_instance = quantum_instance
        self._circuit_sampler = CircuitSampler(
            quantum_instance, param_qobj=is_aer_provider(quantum_instance.backend)
        )

    @property
    def initial_point(self) -> Optional[np.ndarray]:
        """Returns initial point."""
        return self._initial_point

    @initial_point.setter
    def initial_point(self, initial_point: np.ndarray):
        """Sets initial point"""
        self._initial_point = initial_point

    @property
    def max_evals_grouped(self) -> int:
        """Returns max_evals_grouped"""
        return self._max_evals_grouped

    @max_evals_grouped.setter
    def max_evals_grouped(self, max_evals_grouped: int):
        """Sets max_evals_grouped"""
        self._max_evals_grouped = max_evals_grouped
        self.optimizer.set_max_evals_grouped(max_evals_grouped)

    @property
    def include_custom(self) -> bool:
        """Returns include_custom"""
        return self._include_custom

    @include_custom.setter
    def include_custom(self, include_custom: bool):
        """Sets include_custom. If set to another value than the one that was previsously set,
        the expectation attribute is reset to None.
        """
        if include_custom != self._include_custom:
            self._include_custom = include_custom
            self.expectation = None

    @property
    def callback(self) -> Optional[Callable[[int, np.ndarray, float, float, int], None]]:
        """Returns callback"""
        return self._callback

    @callback.setter
    def callback(self, callback: Optional[Callable[[int, np.ndarray, float, float, int], None]]):
        """Sets callback"""
        self._callback = callback

    @property
    def expectation(self) -> Optional[ExpectationBase]:
        """The expectation value algorithm used to construct the expectation measurement from
        the observable."""
        return self._expectation

    @expectation.setter
    def expectation(self, exp: Optional[ExpectationBase]) -> None:
        self._expectation = exp

    def _check_operator_ansatz(self, operator: OperatorBase):
        """Check that the number of qubits of operator and ansatz match."""
        if operator is not None and self.ansatz is not None:
            if operator.num_qubits != self.ansatz.num_qubits:
                # try to set the number of qubits on the ansatz, if possible
                try:
                    self.ansatz.num_qubits = operator.num_qubits
                except AttributeError as ex:
                    raise AlgorithmError(
                        "The number of qubits of the ansatz does not match the "
                        "operator, and the ansatz does not allow setting the "
                        "number of qubits using `num_qubits`."
                    ) from ex

    @property
    def optimizer(self) -> Optimizer:
        """Returns optimizer"""
        return self._optimizer

    @optimizer.setter
    def optimizer(self, optimizer: Optional[Optimizer]):
        """Sets the optimizer attribute.

        Args:
            optimizer: The optimizer to be used. If None is passed, SLSQP is used by default.

        """
        if optimizer is None:
            optimizer = SLSQP()

        if isinstance(optimizer, Optimizer):
            optimizer.set_max_evals_grouped(self.max_evals_grouped)

        self._optimizer = optimizer

    @property
    def setting(self):
        """Prepare the setting of VQD as a string."""
        ret = f"Algorithm: {self.__class__.__name__}\n"
        params = ""
        for key, value in self.__dict__.items():
            if key[0] == "_":
                if "initial_point" in key and value is None:
                    params += "-- {}: {}\n".format(key[1:], "Random seed")
                else:
                    params += f"-- {key[1:]}: {value}\n"
        ret += f"{params}"
        return ret

    def print_settings(self):
        """Preparing the setting of VQD into a string.

        Returns:
            str: the formatted setting of VQD.
        """
        ret = "\n"
        ret += "==================== Setting of {} ============================\n".format(
            self.__class__.__name__
        )
        ret += f"{self.setting}"
        ret += "===============================================================\n"
        if self.ansatz is not None:
            ret += "{}".format(self.ansatz.draw(output="text"))
        else:
            ret += "ansatz has not been set"
        ret += "===============================================================\n"
        ret += f"{self._optimizer.setting}"
        ret += "===============================================================\n"
        return ret

    def construct_expectation(
        self,
        parameter: Union[List[float], List[Parameter], np.ndarray],
        operator: OperatorBase,
        return_expectation: bool = False,
    ) -> Union[OperatorBase, Tuple[OperatorBase, ExpectationBase]]:
        r"""
        Generate the ansatz circuit and expectation value measurement, and return their
        runnable composition.

        Args:
            parameter: Parameters for the ansatz circuit.
            operator: Qubit operator of the Observable
            return_expectation: If True, return the ``ExpectationBase`` expectation converter used
                in the construction of the expectation value. Useful e.g. to compute the standard
                deviation of the expectation value.

        Returns:
            The Operator equalling the measurement of the ansatz :class:`StateFn` by the
            Observable's expectation :class:`StateFn`, and, optionally, the expectation converter.

        Raises:
            AlgorithmError: If no operator has been provided.
            AlgorithmError: If no expectation is passed and None could be inferred via the
                ExpectationFactory.
        """
        if operator is None:
            raise AlgorithmError("The operator was never provided.")

        self._check_operator_ansatz(operator)

        # if expectation was never created, try to create one
        if self.expectation is None:
            expectation = ExpectationFactory.build(
                operator=operator,
                backend=self.quantum_instance,
                include_custom=self._include_custom,
            )
        else:
            expectation = self.expectation

        wave_function = self.ansatz.assign_parameters(parameter)

        observable_meas = expectation.convert(StateFn(operator, is_measurement=True))
        ansatz_circuit_op = CircuitStateFn(wave_function)
        expect_op = observable_meas.compose(ansatz_circuit_op).reduce()

        if return_expectation:
            return expect_op, expectation

        return expect_op

    def construct_circuit(
        self,
        parameter: Union[List[float], List[Parameter], np.ndarray],
        operator: OperatorBase,
    ) -> List[QuantumCircuit]:
        """Return the circuits used to compute the expectation value.

        Args:
            parameter: Parameters for the ansatz circuit.
            operator: Qubit operator of the Observable

        Returns:
            A list of the circuits used to compute the expectation value.
        """
        expect_op = self.construct_expectation(parameter, operator).to_circuit_op()

        circuits = []

        # recursively extract circuits
        def extract_circuits(op):
            if isinstance(op, CircuitStateFn):
                circuits.append(op.primitive)
            elif isinstance(op, ListOp):
                for op_i in op.oplist:
                    extract_circuits(op_i)

        extract_circuits(expect_op)

        return circuits

    @classmethod
    def supports_aux_operators(cls) -> bool:
        return True

    def _eval_aux_ops(
        self,
        parameters: np.ndarray,
        aux_operators: ListOrDict[OperatorBase],
        expectation: ExpectationBase,
        threshold: float = 1e-12,
    ) -> ListOrDict[Tuple[complex, complex]]:
        # Create new CircuitSampler to avoid breaking existing one's caches.
        sampler = CircuitSampler(self.quantum_instance)

        if isinstance(aux_operators, dict):
            list_op = ListOp(list(aux_operators.values()))
        else:
            list_op = ListOp(aux_operators)

        aux_op_meas = expectation.convert(StateFn(list_op, is_measurement=True))
        aux_op_expect = aux_op_meas.compose(CircuitStateFn(self.ansatz.bind_parameters(parameters)))
        aux_op_expect_sampled = sampler.convert(aux_op_expect)

        # compute means
        values = np.real(aux_op_expect_sampled.eval())

        # compute standard deviations
        variances = np.real(expectation.compute_variance(aux_op_expect_sampled))
        if not isinstance(variances, np.ndarray) and variances == 0.0:
            # when `variances` is a single value equal to 0., our expectation value is exact and we
            # manually ensure the variances to be a list of the correct length
            variances = np.zeros(len(aux_operators), dtype=float)
        std_devs = np.sqrt(variances / self.quantum_instance.run_config.shots)

        # Discard values below threshold
        aux_op_means = values * (np.abs(values) > threshold)
        # zip means and standard deviations into tuples
        aux_op_results = zip(aux_op_means, std_devs)

        # Return None eigenvalues for None operators if aux_operators is a list.
        # None operators are already dropped in compute_minimum_eigenvalue if aux_operators is a
        # dict.
        if isinstance(aux_operators, list):
            aux_operator_eigenvalues = [None] * len(aux_operators)
            key_value_iterator = enumerate(aux_op_results)
        else:
            aux_operator_eigenvalues = {}
            key_value_iterator = zip(aux_operators.keys(), aux_op_results)

        for key, value in key_value_iterator:
            if aux_operators[key] is not None:
                aux_operator_eigenvalues[key] = value

        return aux_operator_eigenvalues

    def compute_eigenvalues(
        self, operator: OperatorBase, aux_operators: Optional[ListOrDict[OperatorBase]] = None
    ) -> EigensolverResult:
        super().compute_eigenvalues(operator, aux_operators)

        if self.quantum_instance is None:
            raise AlgorithmError(
                "A QuantumInstance or Backend must be supplied to run the quantum algorithm."
            )
        self.quantum_instance.circuit_summary = True

        # this sets the size of the ansatz, so it must be called before the initial point
        # validation
        self._check_operator_ansatz(operator)

        # set an expectation for this algorithm run (will be reset to None at the end)
        initial_point = _validate_initial_point(self.initial_point, self.ansatz)

        bounds = _validate_bounds(self.ansatz)
        # We need to handle the array entries being zero or Optional i.e. having value None
        if aux_operators:
            zero_op = PauliSumOp.from_list([("I" * self.ansatz.num_qubits, 0)])

            # Convert the None and zero values when aux_operators is a list.
            # Drop None and convert zero values when aux_operators is a dict.
            if isinstance(aux_operators, list):
                key_op_iterator = enumerate(aux_operators)
                converted = [zero_op] * len(aux_operators)
            else:
                key_op_iterator = aux_operators.items()
                converted = {}
            for key, op in key_op_iterator:
                if op is not None:
                    converted[key] = zero_op if op == 0 else op

            aux_operators = converted

        else:
            aux_operators = None

        if self.betas is None:
            upper_bound = (
                abs(operator.coeff)
                if isinstance(operator, PauliOp)
                else abs(operator.coeff) * sum(abs(operation.coeff) for operation in operator)
            )
            self.betas = [upper_bound * 10] * (self.k)
            logger.info("beta autoevaluated to %s", self.betas[0])

        result = VQDResult()
        result.optimal_point = []
        result.optimal_parameters = []
        result.optimal_value = []
        result.cost_function_evals = []
        result.optimizer_time = []
        result.eigenvalues = []
        result.eigenstates = []

        if aux_operators is not None:
            aux_values = []

        for step in range(1, self.k + 1):

            self._eval_count = 0
            energy_evaluation, expectation = self.get_energy_evaluation(
                step, operator, return_expectation=True, prev_states=result.optimal_parameters
            )

            # Convert the gradient operator into a callable function that is compatible with the
            # optimization routine. Only used for the ground state currently as Gradient() doesnt
            # support SumOps yet
            if isinstance(self._gradient, GradientBase):
                gradient = self._gradient.gradient_wrapper(
                    StateFn(operator, is_measurement=True) @ StateFn(self.ansatz),
                    bind_params=list(self.ansatz.parameters),
                    backend=self._quantum_instance,
                )
            else:
                gradient = self._gradient

            start_time = time()

            if callable(self.optimizer):
                opt_result = self.optimizer(  # pylint: disable=not-callable
                    fun=energy_evaluation, x0=initial_point, jac=gradient, bounds=bounds
                )
            else:
                opt_result = self.optimizer.minimize(
                    fun=energy_evaluation, x0=initial_point, jac=gradient, bounds=bounds
                )

            eval_time = time() - start_time

            result.optimal_point.append(opt_result.x)
            result.optimal_parameters.append(dict(zip(self.ansatz.parameters, opt_result.x)))
            result.optimal_value.append(opt_result.fun)
            result.cost_function_evals.append(opt_result.nfev)
            result.optimizer_time.append(eval_time)

            eigenvalue = (
                StateFn(operator, is_measurement=True)
                .compose(CircuitStateFn(self.ansatz.bind_parameters(result.optimal_parameters[-1])))
                .reduce()
                .eval()
            )

            result.eigenvalues.append(eigenvalue)
            result.eigenstates.append(self._get_eigenstate(result.optimal_parameters[-1]))

            if aux_operators is not None:
                bound_ansatz = self.ansatz.bind_parameters(result.optimal_point[-1])
                aux_value = eval_observables(
                    self.quantum_instance, bound_ansatz, aux_operators, expectation=expectation
                )
                aux_values.append(aux_value)

            if step == 1:

                logger.info(
                    "Ground state optimization complete in %s seconds.\n"
                    "Found opt_params %s in %s evals",
                    eval_time,
                    result.optimal_point,
                    self._eval_count,
                )
            else:
                logger.info(
                    (
                        "%s excited state optimization complete in %s s.\n"
                        "Found opt_params %s in %s evals"
                    ),
                    str(step - 1),
                    eval_time,
                    result.optimal_point,
                    self._eval_count,
                )

        # To match the signature of NumpyEigenSolver Result
        result.eigenstates = ListOp([StateFn(vec) for vec in result.eigenstates])
        result.eigenvalues = np.array(result.eigenvalues)
        result.optimal_point = np.array(result.optimal_point)
        result.optimal_value = np.array(result.optimal_value)
        result.cost_function_evals = np.array(result.cost_function_evals)
        result.optimizer_time = np.array(result.optimizer_time)

        if aux_operators is not None:
            result.aux_operator_eigenvalues = aux_values

        return result

    def get_energy_evaluation(
        self,
        step: int,
        operator: OperatorBase,
        return_expectation: bool = False,
        prev_states: Optional[List[np.ndarray]] = None,
    ) -> Callable[[np.ndarray], Union[float, List[float]]]:
        """Returns a function handle to evaluates the energy at given parameters for the ansatz.

        This return value is the objective function to be passed to the optimizer for evaluation.

        Args:
            step: level of energy being calculated. 0 for ground, 1 for first excited state...
            operator: The operator whose energy to evaluate.
            return_expectation: If True, return the ``ExpectationBase`` expectation converter used
                in the construction of the expectation value. Useful e.g. to evaluate other
                operators with the same expectation value converter.
            prev_states: List of parameters from previous rounds of optimization.


        Returns:
            A callable that computes and returns the energy of the hamiltonian
            of each parameter, and, optionally, the expectation

        Raises:
            RuntimeError: If the circuit is not parameterized (i.e. has 0 free parameters).
            AlgorithmError: If operator was not provided.

        """

        num_parameters = self.ansatz.num_parameters
        if num_parameters == 0:
            raise RuntimeError("The ansatz must be parameterized, but has 0 free parameters.")

        if operator is None:
            raise AlgorithmError("The operator was never provided.")

        if step > 1 and (len(prev_states) + 1) != step:
            raise RuntimeError(
                f"Passed previous states of the wrong size."
                f"Passed array has length {str(len(prev_states))}"
            )

        self._check_operator_ansatz(operator)
        overlap_op = []

        ansatz_params = self.ansatz.parameters
        expect_op, expectation = self.construct_expectation(
            ansatz_params, operator, return_expectation=True
        )

        for state in range(step - 1):

            prev_circ = self.ansatz.bind_parameters(prev_states[state])
            overlap_op.append(~CircuitStateFn(prev_circ) @ CircuitStateFn(self.ansatz))

        def energy_evaluation(parameters):
            parameter_sets = np.reshape(parameters, (-1, num_parameters))
            # Dict associating each parameter with the lists of parameterization values for it
            param_bindings = dict(zip(ansatz_params, parameter_sets.transpose().tolist()))

            sampled_expect_op = self._circuit_sampler.convert(expect_op, params=param_bindings)
            means = np.real(sampled_expect_op.eval())

            for state in range(step - 1):
                sampled_final_op = self._circuit_sampler.convert(
                    overlap_op[state], params=param_bindings
                )
                cost = sampled_final_op.eval()
                means += np.real(self.betas[state] * np.conj(cost) * cost)

            if self._callback is not None:
                variance = np.real(expectation.compute_variance(sampled_expect_op))
                estimator_error = np.sqrt(variance / self.quantum_instance.run_config.shots)
                for i, param_set in enumerate(parameter_sets):
                    self._eval_count += 1
                    self._callback(self._eval_count, param_set, means[i], estimator_error[i], step)
            else:
                self._eval_count += len(means)

            return means if len(means) > 1 else means[0]

        if return_expectation:
            return energy_evaluation, expectation

        return energy_evaluation

    def _get_eigenstate(self, optimal_parameters) -> Union[List[float], Dict[str, int]]:
        """Get the simulation outcome of the ansatz, provided with parameters."""
        optimal_circuit = self.ansatz.bind_parameters(optimal_parameters)
        state_fn = self._circuit_sampler.convert(StateFn(optimal_circuit)).eval()
        if self.quantum_instance.is_statevector:
            state = state_fn.primitive.data  # VectorStateFn -> Statevector -> np.array
        else:
            state = state_fn.to_dict_fn().primitive  # SparseVectorStateFn -> DictStateFn -> dict

        return state


class VQDResult(VariationalResult, EigensolverResult):
    """Pending deprecation: VQD Result.

    The VQDResult class has been superseded by the
    :class:`qiskit.algorithms.eigensolvers.VQDResult` class.
    This class will be deprecated in a future release and subsequently
    removed after that.

    """

    @deprecate_function(
        "The VQDResult class has been superseded by the "
        "qiskit.algorithms.eigensolvers.VQDResult class. "
<<<<<<< HEAD
        "This class will be removed in the future.",
        category=DeprecationWarning,
        since="0.23.0",
=======
        "This class will be deprecated in a future release and subsequently "
        "removed after that.",
        category=PendingDeprecationWarning,
>>>>>>> e981b7e8
    )
    def __init__(self) -> None:
        super().__init__()
        self._cost_function_evals = None

    @property
    def cost_function_evals(self) -> Optional[int]:
        """Returns number of cost optimizer evaluations"""
        return self._cost_function_evals

    @cost_function_evals.setter
    def cost_function_evals(self, value: int) -> None:
        """Sets number of cost function evaluations"""
        self._cost_function_evals = value

    @property
    def eigenstates(self) -> Optional[np.ndarray]:
        """return eigen state"""
        return self._eigenstates

    @eigenstates.setter
    def eigenstates(self, value: np.ndarray) -> None:
        """set eigen state"""
        self._eigenstates = value<|MERGE_RESOLUTION|>--- conflicted
+++ resolved
@@ -97,17 +97,9 @@
     """
 
     @deprecate_function(
-        "The VQD class has been superseded by the "
-        "qiskit.algorithms.eigensolvers.VQD class. "
-<<<<<<< HEAD
-        "This class will be removed in the future.",
+        "The VQD class has been superseded by the " "qiskit.algorithms.eigensolvers.VQD class. ",
         category=DeprecationWarning,
         since="0.23.0",
-=======
-        "This class will be deprecated in a future release and subsequently "
-        "removed after that.",
-        category=PendingDeprecationWarning,
->>>>>>> e981b7e8
     )
     def __init__(
         self,
@@ -774,16 +766,9 @@
 
     @deprecate_function(
         "The VQDResult class has been superseded by the "
-        "qiskit.algorithms.eigensolvers.VQDResult class. "
-<<<<<<< HEAD
-        "This class will be removed in the future.",
+        "qiskit.algorithms.eigensolvers.VQDResult class. ",
         category=DeprecationWarning,
         since="0.23.0",
-=======
-        "This class will be deprecated in a future release and subsequently "
-        "removed after that.",
-        category=PendingDeprecationWarning,
->>>>>>> e981b7e8
     )
     def __init__(self) -> None:
         super().__init__()
