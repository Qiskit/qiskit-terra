# This code is part of Qiskit.
#
# (C) Copyright IBM 2019, 2021.
#
# This code is licensed under the Apache License, Version 2.0. You may
# obtain a copy of this license in the LICENSE.txt file in the root directory
# of this source tree or at http://www.apache.org/licenses/LICENSE-2.0.
#
# Any modifications or derivative works of this code must retain this
# copyright notice, and modified files need to carry a notice indicating
# that they have been altered from the originals.

"""The Variational Algorithm Base Class.

This class can be used an interface for working with Variation Algorithms, such as VQE,
QAOA, or QSVM, and also provides helper utilities for implementing new variational algorithms.
Writing a new variational algorithm is a simple as extending this class, implementing a cost
function for the new algorithm to pass to the optimizer, and running :meth:`find_minimum` method
of this class to carry out the optimization. Alternatively, all of the functions below can be
overridden to opt-out of this infrastructure but still meet the interface requirements.
"""

from typing import Optional, Callable, Union, Dict
import time
import logging
from abc import abstractmethod
import numpy as np

from qiskit.circuit import QuantumCircuit
from qiskit.providers import BaseBackend
from qiskit.providers import Backend
from qiskit.opflow.gradients import GradientBase
from qiskit.utils import QuantumInstance, algorithm_globals
from .algorithm_result import AlgorithmResult
from .optimizers import Optimizer, SLSQP

logger = logging.getLogger(__name__)


class VariationalAlgorithm:
    """The Variational Algorithm Base Class."""

    def __init__(self,
                 ansatz: QuantumCircuit,
                 optimizer: Optimizer,
                 cost_fn: Optional[Callable] = None,
                 gradient: Optional[Union[GradientBase, Callable]] = None,
                 initial_point: Optional[np.ndarray] = None,
                 quantum_instance: Optional[
                     Union[QuantumInstance, BaseBackend, Backend]] = None) -> None:
        """
        Args:
            ansatz: An optional parameterized ansatz (a.k.a. variational form).
            optimizer: A classical optimizer.
            cost_fn: An optional cost function for optimizer. If not supplied here must be
                supplied on :meth:`find_minimum`.
            gradient: An optional gradient operator or function for optimizer.
            initial_point: An optional initial point (i.e. initial parameter values)
                for the optimizer.
            quantum_instance: Quantum Instance or Backend

        Raises:
             ValueError: for invalid input
        """
        self._quantum_instance = None
        if quantum_instance:
            self.quantum_instance = quantum_instance

        if optimizer is None:
            logger.info('No optimizer provided, setting it to SLSPQ.')
            optimizer = SLSQP()

        self.optimizer = optimizer
        self._gradient = gradient
        self._cost_fn = cost_fn
<<<<<<< HEAD
        self.initial_point = initial_point
        self._var_form = var_form
        self._var_form_params = None
        if var_form is not None:
            self.var_form = var_form
=======
        self._initial_point = initial_point
        self._ansatz = ansatz
        self._ansatz_params = None
        if ansatz is not None:
            self.ansatz = ansatz
>>>>>>> 71d98f81

        self._parameterized_circuits = None

    @property
    def quantum_instance(self) -> Optional[QuantumInstance]:
        """ Returns quantum instance. """
        return self._quantum_instance

    @quantum_instance.setter
    def quantum_instance(self, quantum_instance: Union[QuantumInstance,
                                                       BaseBackend, Backend]) -> None:
        """ Sets quantum instance. """
        if isinstance(quantum_instance, (BaseBackend, Backend)):
            quantum_instance = QuantumInstance(quantum_instance)
        self._quantum_instance = quantum_instance

    @property
    def ansatz(self) -> Optional[QuantumCircuit]:
        """ Returns the ansatz """
        return self._ansatz

    @ansatz.setter
    def ansatz(self, ansatz: Optional[QuantumCircuit]):
        """ Sets the ansatz """
        if isinstance(ansatz, QuantumCircuit):
            # store the parameters
            self._ansatz_params = sorted(ansatz.parameters, key=lambda p: p.name)
            self._ansatz = ansatz
        elif ansatz is None:
            self._ansatz_params = None
            self._ansatz = ansatz
        else:
            raise ValueError('Unsupported type "{}" of ansatz'.format(type(ansatz)))

    def find_minimum(self,
                     initial_point: Optional[np.ndarray] = None,
                     ansatz: Optional[QuantumCircuit] = None,
                     cost_fn: Optional[Callable] = None,
                     optimizer: Optional[Optimizer] = None,
                     gradient_fn: Optional[Callable] = None) -> 'VariationalResult':
        """Optimize to find the minimum cost value.

        Args:
            initial_point: If not `None` will be used instead of any initial point supplied via
                constructor. If `None` and `None` was supplied to constructor then a random
                point will be used if the optimizer requires an initial point.
            ansatz: If not `None` will be used instead of any ansatz supplied via constructor.
            cost_fn: If not `None` will be used instead of any cost_fn supplied via
                constructor.
            optimizer: If not `None` will be used instead of any optimizer supplied via
                constructor.
            gradient_fn: Optional gradient function for optimizer

        Returns:
            dict: Optimized variational parameters, and corresponding minimum cost value.

        Raises:
            ValueError: invalid input
        """
        initial_point = initial_point if initial_point is not None else self.initial_point
        ansatz = ansatz if ansatz is not None else self.ansatz
        cost_fn = cost_fn if cost_fn is not None else self._cost_fn
        optimizer = optimizer if optimizer is not None else self.optimizer

        if ansatz is None:
            raise ValueError('Ansatz neither supplied to constructor nor find minimum.')
        if cost_fn is None:
            raise ValueError('Cost function neither supplied to constructor nor find minimum.')
        if optimizer is None:
            raise ValueError('Optimizer neither supplied to constructor nor find minimum.')

        nparms = ansatz.num_parameters

        if hasattr(ansatz, 'parameter_bounds') and ansatz.parameter_bounds is not None:
            bounds = ansatz.parameter_bounds
        else:
            bounds = [(None, None)] * nparms

        if initial_point is not None and len(initial_point) != nparms:
            raise ValueError(
                'Initial point size {} and parameter size {} mismatch'.format(
                    len(initial_point), nparms))
        if len(bounds) != nparms:
            raise ValueError('Ansatz bounds size does not match parameter size')
        # If *any* value is *equal* in bounds array to None then the problem does *not* have bounds
        problem_has_bounds = not np.any(np.equal(bounds, None))
        # Check capabilities of the optimizer
        if problem_has_bounds:
            if not optimizer.is_bounds_supported:
                raise ValueError('Problem has bounds but optimizer does not support bounds')
        else:
            if optimizer.is_bounds_required:
                raise ValueError('Problem does not have bounds but optimizer requires bounds')
        if initial_point is not None:
            if not optimizer.is_initial_point_supported:
                raise ValueError('Optimizer does not support initial point')
        else:
            if optimizer.is_initial_point_required:
                if hasattr(ansatz, 'preferred_init_points'):
                    # Note: default implementation returns None, hence check again after below
                    initial_point = ansatz.preferred_init_points

                if initial_point is None:  # If still None use a random generated point
                    low = [(l if l is not None else -2 * np.pi) for (l, u) in bounds]
                    high = [(u if u is not None else 2 * np.pi) for (l, u) in bounds]
                    initial_point = algorithm_globals.random.uniform(low, high)

        start = time.time()
        if not optimizer.is_gradient_supported:  # ignore the passed gradient function
            gradient_fn = None
        else:
            if not gradient_fn:
                gradient_fn = self._gradient

        logger.info('Starting optimizer.\nbounds=%s\ninitial point=%s', bounds, initial_point)
        opt_params, opt_val, num_optimizer_evals = optimizer.optimize(nparms,
                                                                      cost_fn,
                                                                      variable_bounds=bounds,
                                                                      initial_point=initial_point,
                                                                      gradient_function=gradient_fn)
        eval_time = time.time() - start

        result = VariationalResult()
        result.optimizer_evals = num_optimizer_evals
        result.optimizer_time = eval_time
        result.optimal_value = opt_val
        result.optimal_point = opt_params
        result.optimal_parameters = dict(zip(self._ansatz_params, opt_params))

        return result

    def get_prob_vector_for_params(self, construct_circuit_fn, params_s,
                                   quantum_instance, construct_circuit_args=None):
        """ Helper function to get probability vectors for a set of params """
        circuits = []
        for params in params_s:
            circuit = construct_circuit_fn(params, **construct_circuit_args)
            circuits.append(circuit)
        results = quantum_instance.execute(circuits)

        probs_s = []
        for circuit in circuits:
            if quantum_instance.is_statevector:
                sv = results.get_statevector(circuit)
                probs = np.real(sv * np.conj(sv))
                probs_s.append(probs)
            else:
                counts = results.get_counts(circuit)
                probs_s.append(self.get_probabilities_for_counts(counts))
        return np.array(probs_s)

    def get_probabilities_for_counts(self, counts):
        """ get probabilities for counts """
        shots = sum(counts.values())
        states = int(2 ** len(list(counts.keys())[0]))
        probs = np.zeros(states)
        for k, v in counts.items():
            probs[int(k, 2)] = v / shots
        return probs

    @abstractmethod
    def get_optimal_cost(self):
        """ get optimal cost """
        raise NotImplementedError()

    @abstractmethod
    def get_optimal_circuit(self):
        """ get optimal circuit """
        raise NotImplementedError()

    @abstractmethod
    def get_optimal_vector(self):
        """ get optimal vector """
        raise NotImplementedError()

    @property
    @abstractmethod
    def optimal_params(self):
        """ returns optimal parameters """
        raise NotImplementedError()

    def cleanup_parameterized_circuits(self):
        """ set parameterized circuits to None """
        self._parameterized_circuits = None


class VariationalResult(AlgorithmResult):
    """ Variation Algorithm Result."""

    def __init__(self) -> None:
        super().__init__()
        self.optimizer_evals = None
        self.optimizer_time = None
        self.optimal_value = None
        self.optimal_point = None
        self.optimal_parameters = None<|MERGE_RESOLUTION|>--- conflicted
+++ resolved
@@ -73,20 +73,11 @@
         self.optimizer = optimizer
         self._gradient = gradient
         self._cost_fn = cost_fn
-<<<<<<< HEAD
         self.initial_point = initial_point
-        self._var_form = var_form
-        self._var_form_params = None
-        if var_form is not None:
-            self.var_form = var_form
-=======
-        self._initial_point = initial_point
         self._ansatz = ansatz
         self._ansatz_params = None
         if ansatz is not None:
             self.ansatz = ansatz
->>>>>>> 71d98f81
-
         self._parameterized_circuits = None
 
     @property
