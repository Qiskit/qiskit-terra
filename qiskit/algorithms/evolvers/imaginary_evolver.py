--- conflicted
+++ resolved
@@ -31,16 +31,9 @@
 
     @deprecate_function(
         "The ImaginaryEvolver interface has been superseded by the "
-        "qiskit.algorithms.time_evolvers.ImaginaryTimeEvolver interface. "
-<<<<<<< HEAD
-        "This interface will be removed in the future.",
+        "qiskit.algorithms.time_evolvers.ImaginaryTimeEvolver interface. ",
         category=DeprecationWarning,
         since="0.23.0",
-=======
-        "This interface will be deprecated in a future release and subsequently "
-        "removed after that.",
-        category=PendingDeprecationWarning,
->>>>>>> e981b7e8
     )
     def __init__(self) -> None:
         pass
