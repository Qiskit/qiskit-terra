--- conflicted
+++ resolved
@@ -52,16 +52,10 @@
 
 @dataclass
 class OptimizerState:
-<<<<<<< HEAD
-    """Base class representing the state of the optmiizer.
-    Any variable that changes during the optimization process and is needed for the next step
-    of optimization should be stored in this dataclass.
-=======
     """Base class representing the state of the optimizer.
-    
+
     Any variable that changes during the optimization and which is needed for the next optimization
     step should be stored in this dataclass.
->>>>>>> adc623c2
     """
 
     x: POINT  # pylint: disable=invalid-name
@@ -84,14 +78,8 @@
     This information is typically the points at which we should evaluate the function next, but
     depending on the optimizer it can also be about whether we should evaluate the function itself or
     its gradient.
-
-<<<<<<< HEAD
-    Once the function has been evaluated, the user calls the method :meth:`~.tell`
-    to tell the optimizer what has been the result of the function evaluation. The optimizer then
-=======
-    Once the function has been evaluated, the user calls the method :meth:`~.SteppableOptmizer.tell`
+    Once the function has been evaluated, the user calls the method :meth:`~..tell`
     to tell the optimizer what the result of the function evaluation(s) is. The optimizer then
->>>>>>> adc623c2
     updates its state accordingly and the user can decide whether to stop the optimization process
     or to repeat a step.
 
@@ -145,18 +133,10 @@
 
 
 
-<<<<<<< HEAD
-    In case the user isn't dealing with complicated function and is more familiar with step by step
-    optimization algorithms, :meth:`~.step` has been created to acts as a wrapper for :meth:`~.ask`
-    and :meth:`~.tell`.
-    In the same spirit the method :meth:`~.minimize` will optimize the function and return the result
-    directly.
-=======
     Users that aren't dealing with complicated functions and who are more familiar with step by step
     optimization algorithms can use the :meth:`~.step` method which wraps the :meth:`~.ask`
-    and :meth:`~.tell` methods. In the same spirit the method :meth:`~.minimize` will optimize the 
+    and :meth:`~.tell` methods. In the same spirit the method :meth:`~.minimize` will optimize the
     function and return the result without directly.
->>>>>>> adc623c2
 
     To see other libraries that use this interface one can visit:
     https://optuna.readthedocs.io/en/stable/tutorial/20_recipes/009_ask_and_tell.html
