--- conflicted
+++ resolved
@@ -141,7 +141,6 @@
 
     @property
     def setting(self):
-<<<<<<< HEAD
         """DEPRECATED. Return setting"""
         warnings.warn(
             "The Optimizer.setting property is deprecated as of Qiskit Terra 0.18.0 "
@@ -150,11 +149,7 @@
             DeprecationWarning,
             stacklevel=2,
         )
-        ret = "Optimizer: {}\n".format(self.__class__.__name__)
-=======
-        """Return setting"""
         ret = f"Optimizer: {self.__class__.__name__}\n"
->>>>>>> a2cc56f8
         params = ""
         for key, value in self.__dict__.items():
             if key[0] == "_":
