# This code is part of Qiskit.
#
# (C) Copyright IBM 2018, 2021.
#
# This code is licensed under the Apache License, Version 2.0. You may
# obtain a copy of this license in the LICENSE.txt file in the root directory
# of this source tree or at http://www.apache.org/licenses/LICENSE-2.0.
#
# Any modifications or derivative works of this code must retain this
# copyright notice, and modified files need to carry a notice indicating
# that they have been altered from the originals.

"""Parallelized Limited-memory BFGS optimizer"""

import logging
import multiprocessing
import platform
import sys
from typing import Optional, List, Tuple, Callable

import numpy as np

from qiskit.utils import algorithm_globals
from qiskit.utils.validation import validate_min

from .optimizer import OptimizerResult, POINT
from .scipy_optimizer import SciPyOptimizer

logger = logging.getLogger(__name__)


class P_BFGS(SciPyOptimizer):  # pylint: disable=invalid-name
    """
    Parallelized Limited-memory BFGS optimizer.

    P-BFGS is a parallelized version of :class:`L_BFGS_B` with which it shares the same parameters.
    P-BFGS can be useful when the target hardware is a quantum simulator running on a classical
    machine. This allows the multiple processes to use simulation to potentially reach a minimum
    faster. The parallelization may also help the optimizer avoid getting stuck at local optima.

    Uses scipy.optimize.fmin_l_bfgs_b.
    For further detail, please refer to
    https://docs.scipy.org/doc/scipy/reference/generated/scipy.optimize.fmin_l_bfgs_b.html
    """

    _OPTIONS = ["maxfun", "ftol", "iprint"]

    # pylint: disable=unused-argument
    def __init__(
        self,
        maxfun: int = 1000,
        ftol: float = 10 * np.finfo(float).eps,
        iprint: int = -1,
        max_processes: Optional[int] = None,
        options: Optional[dict] = None,
        max_evals_grouped: int = 1,
        **kwargs,
    ) -> None:
        r"""
        Args:
            maxfun: Maximum number of function evaluations.
            ftol: The iteration stops when (f\^k - f\^{k+1})/max{\|f\^k\|,\|f\^{k+1}\|,1} <= ftol.
            iprint: Controls the frequency of output. iprint < 0 means no output;
                iprint = 0 print only one line at the last iteration; 0 < iprint < 99
                print also f and \|proj g\| every iprint iterations; iprint = 99 print
                details of every iteration except n-vectors; iprint = 100 print also the
                changes of active set and final x; iprint > 100 print details of
                every iteration including x and g.
            max_processes: maximum number of processes allowed, has a min. value of 1 if not None.
            options: A dictionary of solver options.
            max_evals_grouped: Max number of default gradient evaluations performed simultaneously.
            kwargs: additional kwargs for scipy.optimize.minimize.
        """
        if max_processes:
            validate_min("max_processes", max_processes, 1)
<<<<<<< HEAD
=======

>>>>>>> 5a6ec946
        if options is None:
            options = {}
        for k, v in list(locals().items()):
            if k in self._OPTIONS:
                options[k] = v
        super().__init__(
            method="L-BFGS-B",
            options=options,
            max_evals_grouped=max_evals_grouped,
            **kwargs,
        )
        self._max_processes = max_processes

    def minimize(
        self,
        fun: Callable[[POINT], float],
        x0: POINT,
        jac: Optional[Callable[[POINT], POINT]] = None,
        bounds: Optional[List[Tuple[float, float]]] = None,
    ) -> OptimizerResult:
        x0 = np.asarray(x0)

        num_procs = multiprocessing.cpu_count() - 1
        num_procs = (
            num_procs if self._max_processes is None else min(num_procs, self._max_processes)
        )
        num_procs = num_procs if num_procs >= 0 else 0

        if platform.system() == "Darwin":
            # Changed in version 3.8: On macOS, the spawn start method is now the
            # default. The fork start method should be considered unsafe as it can
            # lead to crashes.
            # However P_BFGS doesn't support spawn, so we revert to single process.
            if sys.version_info >= (3, 8):
                num_procs = 0
                logger.warning(
                    "For MacOS, python >= 3.8, using only current process. "
                    "Multiple core use not supported."
                )
        elif platform.system() == "Windows":
            num_procs = 0
            logger.warning(
                "For Windows, using only current process. Multiple core use not supported."
            )

        queue = multiprocessing.Queue()

        # TODO: are automatic bounds a good idea? What if the circuit parameters are not
        # just from plain Pauli rotations but have a coefficient?

        # bounds for additional initial points in case bounds has any None values
        threshold = 2 * np.pi
        if bounds is None:
            bounds = [(-threshold, threshold)] * x0.size
        low = [(l if l is not None else -threshold) for (l, u) in bounds]
        high = [(u if u is not None else threshold) for (l, u) in bounds]

        def optimize_runner(_queue, _i_pt):  # Multi-process sampling
            _sol, _opt, _nfev = self._optimize(fun, _i_pt, jac, bounds)
            _queue.put((_sol, _opt, _nfev))

        # Start off as many other processes running the optimize (can be 0)
        processes = []
        for _ in range(num_procs):
            i_pt = algorithm_globals.random.uniform(low, high)  # Another random point in bounds
            proc = multiprocessing.Process(target=optimize_runner, args=(queue, i_pt))
            processes.append(proc)
            proc.start()

        # While the one optimize in this process below runs the other processes will
        # be running too. This one runs
        # with the supplied initial point. The process ones have their own random one
        sol, opt, nfev = self._optimize(fun, x0, jac, bounds)

        for proc in processes:
            # For each other process we wait now for it to finish and see if it has
            # a better result than above
            proc.join()
            p_sol, p_opt, p_nfev = queue.get()
            if p_opt < opt:
                sol, opt = p_sol, p_opt
            nfev += p_nfev

        result = OptimizerResult()
        result.x = sol
        result.fun = opt
        result.nfev = nfev

        return result

    def _optimize(
        self,
        objective_function,
        initial_point,
        gradient_function=None,
        variable_bounds=None,
    ):
        result = super().minimize(
            objective_function, initial_point, gradient_function, variable_bounds
        )
        return result.x, result.fun, result.nfev<|MERGE_RESOLUTION|>--- conflicted
+++ resolved
@@ -73,10 +73,7 @@
         """
         if max_processes:
             validate_min("max_processes", max_processes, 1)
-<<<<<<< HEAD
-=======
 
->>>>>>> 5a6ec946
         if options is None:
             options = {}
         for k, v in list(locals().items()):
