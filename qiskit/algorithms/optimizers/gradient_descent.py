# This code is part of Qiskit.
#
# (C) Copyright IBM 2021, 2022.
#
# This code is licensed under the Apache License, Version 2.0. You may
# obtain a copy of this license in the LICENSE.txt file in the root directory
# of this source tree or at http://www.apache.org/licenses/LICENSE-2.0.
#
# Any modifications or derivative works of this code must retain this
# copyright notice, and modified files need to carry a notice indicating
# that they have been altered from the originals.

"""A standard gradient descent optimizer."""

from dataclasses import dataclass
from typing import Dict, Any, Union, Callable, Optional, Tuple, List, Iterator
import numpy as np
from .optimizer import Optimizer, OptimizerSupportLevel, OptimizerResult, POINT
from .steppable_optimizer import AskObject, TellObject, OptimizerState, SteppableOptimizer

CALLBACK = Callable[[int, np.ndarray, float, float], None]


def constant(eta=0.01):
    """Yield a constant."""

    while True:
        yield eta


@dataclass
class GradientDescentState(OptimizerState):
    """State of :class:`~.GradientDescent`."""

    eta: Iterator
    stepsize: Optional[float]


class GradientDescent(SteppableOptimizer):
    r"""The gradient descent minimization routine.
    For a function :math:`f` and an initial point :math:`\vec\theta_0`, the standard (or "vanilla")
    gradient descent method is an iterative scheme to find the minimum :math:`\vec\theta^*` of
    :math:`f` by updating the parameters in the direction of the negative gradient of :math:`f`

    .. math::

        \vec\theta_{n+1} = \vec\theta_{n} - \vec\eta\nabla f(\vec\theta_{n}),

    for a small learning rate :math:`\eta > 0`.

    You can either provide the analytic gradient :math:`\vec\nabla f` as ``gradient_function``
    in the ``minimize`` method, or, if you do not provide it, use a finite difference approximation
    of the gradient. To adapt the size of the perturbation in the finite difference gradients,
    set the ``perturbation`` property in the initializer.

    This optimizer supports a callback function. If provided in the initializer, the optimizer
    will call the callback in each iteration with the following information in this order:
    current number of function values, current parameters, current function value, norm of current
    gradient.

    Examples:

        A minimum example that will use finite difference gradients with a default perturbation
        of 0.01 and a default learning rate of 0.01.

        .. code-block:: python

            from qiskit.algorithms.optimizers import GradientDescent

            def f(x):
                return (np.linalg.norm(x) - 1) ** 2

            initial_point = np.array([1, 0.5, -0.2])

            optimizer = GradientDescent(maxiter=100)

            result = optimizer.minimize(fun=fun, x0=initial_point)

            print(f"Found minimum {result.x} at a value"
                "of {result.fun} using {result.nfev} evaluations.")

        An example where the learning rate is an iterator and we supply the analytic gradient.
        Note how much faster this convergences (i.e. less ``nfev``) compared to the previous
        example.

        .. code-block:: python

            from qiskit.algorithms.optimizers import GradientDescent

            def learning_rate():
                power = 0.6
                constant_coeff = 0.1
                def powerlaw():
                    n = 0
                    while True:
                        yield constant_coeff * (n ** power)
                        n += 1

                return powerlaw()

            def f(x):
                return (np.linalg.norm(x) - 1) ** 2

            def grad_f(x):
                return 2 * (np.linalg.norm(x) - 1) * x / np.linalg.norm(x)

            initial_point = np.array([1, 0.5, -0.2])

            optimizer = GradientDescent(maxiter=100, learning_rate=learning_rate)
            result = optimizer.minimize(fun=fun, jac=grad_f, x0=initial_point)

            print(f"Found minimum {result.x} at a value"
            "of {result.fun} using {result.nfev} evaluations.")


    An other example where the evaluation of the function has a chance of failing. The user, with
    specific knowledge about his function can catch this errors and handle them before passing the
    result to the optimizer.

        .. code-block:: python

            import random
            import numpy as np
            from qiskit.algorithms.optimizers import GradientDescent

            def objective(x):
                if random.choice([True, False]):
                    return None
                else:
                    return (np.linalg.norm(x) - 1) ** 2

            def grad(x):
                if random.choice([True, False]):
                    return None
                else:
                    return 2 * (np.linalg.norm(x) - 1) * x / np.linalg.norm(x)


            initial_point = np.random.normal(0, 1, size=(100,))

            optimizer = GradientDescent(maxiter=20)
            optimizer.initialize(x0=initial_point, fun=objective, jac=grad)

            for _ in range(20):
                ask_object = optimizer.ask()
                evaluated_gradient = None

                while evaluated_gradient is None:
                    evaluated_gradient = grad(ask_object.x_center)
                    optimizer._state.njev += 1

                optmizer._state.nit += 1

                tell_object = TellObject(eval_jac=evaluated_gradient)
                optimizer.tell(ask_object=ask_object, tell_object=tell_object)

            result = optimizer.create_result()

    In case the user isn't dealing with complicated function and is more familiar with step by step
    optimization algorithms, :meth:`~.step` has been created to acts as a wrapper for :meth:`~.ask`
    and :meth:`~.tell`.
    In the same spirit the method :meth:`~.minimize` will optimize the function and return the result
    without directly.

    To see other libraries that use this interface one can visit:
    https://optuna.readthedocs.io/en/stable/tutorial/20_recipes/009_ask_and_tell.html


    """

    def __init__(
        self,
        maxiter: int = 100,
        learning_rate: Union[float, Callable[[], Iterator]] = 0.01,
        tol: float = 1e-7,
        callback: Optional[CALLBACK] = None,
        perturbation: Optional[float] = None,
    ) -> None:
        r"""
        Args:
            maxiter: The maximum number of iterations.
            learning_rate: A constant or generator yielding learning rates for the parameter
                updates. See the docstring for an example.
            tol: If the norm of the parameter update is smaller than this threshold, the
                optimizer is converged.
            perturbation: If no gradient is passed to :meth:`~.minimize` the gradient is
                approximated with a symmetric finite difference scheme with ``perturbation``
                perturbation in both directions (defaults to 1e-2 if required).
                Ignored if a gradient callable is passed to `~.minimize`.
        """
        super().__init__(maxiter=maxiter)
        self.callback = callback
        self._state: Optional[GradientDescentState] = None
        self.learning_rate = learning_rate
        self.perturbation = perturbation
        self.tol = tol

    def _callback_wrapper(self) -> None:
        """
        Wraps the callback function to accomodate GradientDescent.
        Will call :attr:`~.callback` and pass the following arguments:
        current number of function values, current parameters, current function value,
        norm of current gradient.
        """
        if self.callback is not None:
            self.callback(
                self._state.nfev,
                self._state.x,
                self._state.fun(self._state.x),
                self._state.stepsize,
            )

    @property
    def settings(self) -> Dict[str, Any]:
        # if learning rate or perturbation are custom iterators expand them
        if callable(self.learning_rate):
            iterator = self.learning_rate()
            learning_rate = np.array([next(iterator) for _ in range(self.maxiter)])
        else:
            learning_rate = self.learning_rate

        return {
            "maxiter": self.maxiter,
            "tol": self.tol,
            "learning_rate": learning_rate,
            "perturbation": self.perturbation,
            "callback": self.callback,
        }

    def ask(self) -> AskObject:
        """
        For gradient descent this method simply returns an
        :class:`qiskit.algorithms.optimizers.AskObject` containing the current point for the
        gradient to be evaluated, a parameter epsilon in case the gradient has to be approximated
        and a bool flag telling the prefered way of evaluating the gradient.
        """
        return AskObject(
            x_jac=self._state.x,
        )

    def tell(self, ask_object: AskObject, tell_object: TellObject) -> None:
        """
        For gradient descent this method updates :attr:`.~GradientDescentState.x` by an ammount
        proportional to the learning rate and the gradient at that point.
        """
        self._state.x = self._state.x - next(self._state.eta) * tell_object.eval_jac
        self._state.stepsize = np.linalg.norm(tell_object.eval_jac)
        self._state.nit += 1

    def evaluate(self, ask_object: AskObject) -> TellObject:
        """
        Evaluates the gradient, either by evaluating an analitic gradient or by approximating it with a
        finite difference scheme.
        The value of the gradient is returned as a :class:`qiskit.algorithms.optimizers.TellObject`.
        """
        if self._state.jac is None:
            eps = 0.01 if self.perturbation is None else self.perturbation
            grad = Optimizer.gradient_num_diff(
                x_center=ask_object.x_jac,
                f=self._state.fun,
                epsilon=eps,
                max_evals_grouped=self._max_evals_grouped,
            )
            self._state.nfev += 1 + len(ask_object.x_jac)
        else:
            grad = self._state.jac(ask_object.x_jac)
            self._state.njev += 1

        return TellObject(eval_jac=grad)

    def create_result(self) -> OptimizerResult:
        """Creates a result of the optimization process using the values from
        :class:`~.GradientDescentState`.
        """
        result = OptimizerResult()
        result.x = self._state.x
        result.fun = self._state.fun(self._state.x)
        result.nfev = self._state.nfev
        result.njev = self._state.njev
        result.nit = self._state.nit
        return result

    def initialize(
        self,
        fun: Callable[[POINT], float],
        x0: POINT,
        jac: Optional[Callable[[POINT], POINT]] = None,
        bounds: Optional[List[Tuple[float, float]]] = None,
    ) -> None:
        """
        This method will initialize the state of the optimizer so that an optimization can be performed.
        It will always setup the initial point and will restart the counter for function evaluations.
        This method is left blank because every optimizer has a different kind of state.
        """
        if isinstance(self.learning_rate, float):
            eta = constant(self.learning_rate)
        else:
            eta = self.learning_rate()

        self._state = GradientDescentState(
            fun=fun,
            jac=jac,
            x=np.asarray(x0),
            nit=0,
            nfev=0,
            njev=0,
            eta=eta,
            stepsize=None,
        )

    def continue_condition(self) -> bool:
        """
        Condition that indicates the optimization process should come to an end.
        When the stepsize is smaller than the tolerance, the optimization process is considered
        finished.
        Returns:
            ``True`` if the optimization process should continue, ``False`` otherwise.
        """
        if self._state.stepsize is None:
            return True
        else:
            return (self._state.stepsize > self.tol) and super().continue_condition()

    def get_support_level(self):
        """Get the support level dictionary."""
        return {
            "gradient": OptimizerSupportLevel.supported,
            "bounds": OptimizerSupportLevel.ignored,
            "initial_point": OptimizerSupportLevel.required,
<<<<<<< HEAD
        }
=======
        }


def constant(eta=0.01):
    """Yield a constant."""

    while True:
        yield eta
>>>>>>> 6a22ed81
<|MERGE_RESOLUTION|>--- conflicted
+++ resolved
@@ -327,15 +327,4 @@
             "gradient": OptimizerSupportLevel.supported,
             "bounds": OptimizerSupportLevel.ignored,
             "initial_point": OptimizerSupportLevel.required,
-<<<<<<< HEAD
         }
-=======
-        }
-
-
-def constant(eta=0.01):
-    """Yield a constant."""
-
-    while True:
-        yield eta
->>>>>>> 6a22ed81
