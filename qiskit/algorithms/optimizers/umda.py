# This code is part of Qiskit.
#
# (C) Copyright IBM 2018, 2020.
#
# This code is licensed under the Apache License, Version 2.0. You may
# obtain a copy of this license in the LICENSE.txt file in the root directory
# of this source tree or at http://www.apache.org/licenses/LICENSE-2.0.
#
# Any modifications or derivative works of this code must retain this
# copyright notice, and modified files need to carry a notice indicating
# that they have been altered from the originals.

"""Univariate Marginal Distribution Algorithm (Estimation-of-Distribution-Algorithm)."""
from __future__ import annotations

from collections.abc import Callable
from typing import Any
import numpy as np
from scipy.stats import norm
from qiskit.utils import algorithm_globals

from .optimizer import OptimizerResult, POINT
from .scipy_optimizer import Optimizer, OptimizerSupportLevel

CALLBACK = Callable[[int, np.array, float], None]


class UMDA(Optimizer):
    """Continuous Univariate Marginal Distribution Algorithm (UMDA).

    UMDA [1] is a specific type of Estimation of Distribution Algorithm (EDA) where new individuals
    are sampled from univariate normal distributions and are updated in each iteration of the
    algorithm by the best individuals found in the previous iteration.

    .. seealso::

        This original implementation of the UDMA optimizer for Qiskit was inspired by my
        (Vicente P. Soloviev) work on the EDAspy Python package [2].

    EDAs are stochastic search algorithms and belong to the family of the evolutionary algorithms.
    The main difference is that EDAs have a probabilistic model which is updated in each iteration
    from the best individuals of previous generations (elite selection). Depending on the complexity
    of the probabilistic model, EDAs can be classified in different ways. In this case, UMDA is a
    univariate EDA as the embedded probabilistic model is univariate.

    UMDA has been compared to some of the already implemented algorithms in Qiskit library to
    optimize the parameters of variational algorithms such as QAOA or VQE and competitive results
    have been obtained [1]. UMDA seems to provide very good solutions for those circuits in which
    the number of layers is not big.

    The optimization process can be personalized depending on the paremeters chosen in the
    initialization. The main parameter is the population size. The bigger it is, the final result
    will be better. However, this increases the complexity of the algorithm and the runtime will
    be much heavier. In the work [1] different experiments have been performed where population
    size has been set to 20 - 30.

    .. note::

        The UMDA implementation has more parameters but these have default values for the
        initialization for better understanding of the user. For example, ``\alpha`` parameter has
        been set to 0.5 and is the percentage of the population which is selected in each iteration
        to update the probabilistic model.


    Example:

        This short example runs UMDA to optimize the parameters of a variational algorithm. Here we
        will use the same operator as used in the algorithms introduction, which was originally
        computed by Qiskit Nature for an H2 molecule. The minimum energy of the H2 Hamiltonian can
        be found quite easily so we are able to set maxiters to a small value.

        .. code-block:: python

            from qiskit.opflow import X, Z, I
            from qiskit import Aer
            from qiskit.algorithms.optimizers import UMDA
            from qiskit.algorithms import QAOA
            from qiskit.utils import QuantumInstance


            H2_op = (-1.052373245772859 * I ^ I) + \
            (0.39793742484318045 * I ^ Z) + \
            (-0.39793742484318045 * Z ^ I) + \
            (-0.01128010425623538 * Z ^ Z) + \
            (0.18093119978423156 * X ^ X)

            p = 2  # Toy example: 2 layers with 2 parameters in each layer: 4 variables

            opt = UMDA(maxiter=100, size_gen=20)

            backend = Aer.get_backend('statevector_simulator')
            vqe = QAOA(opt,
                       quantum_instance=QuantumInstance(backend=backend),
                       reps=p)

            result = vqe.compute_minimum_eigenvalue(operator=H2_op)

        If it is desired to modify the percentage of individuals considered to update the
        probabilistic model, then this code can be used. Here for example we set the 60% instead
        of the 50% predefined.

        .. code-block:: python

            opt = UMDA(maxiter=100, size_gen=20, alpha = 0.6)

            backend = Aer.get_backend('statevector_simulator')
            vqe = QAOA(opt,
                       quantum_instance=QuantumInstance(backend=backend),
                       reps=p)

            result = vqe.compute_minimum_eigenvalue(operator=qubit_op)


    References:

        [1]: Vicente P. Soloviev, Pedro Larrañaga and Concha Bielza (2022, July). Quantum Parametric
        Circuit Optimization with Estimation of Distribution Algorithms. In 2022 The Genetic and
        Evolutionary Computation Conference (GECCO). DOI: https://doi.org/10.1145/3520304.3533963

        [2]: Vicente P. Soloviev. Python package EDAspy.
        https://github.com/VicentePerezSoloviev/EDAspy.
    """

    ELITE_FACTOR = 0.4
    STD_BOUND = 0.3

    def __init__(
        self,
        maxiter: int = 100,
        size_gen: int = 20,
        alpha: float = 0.5,
        callback: Optional[CALLBACK] = None,
    ) -> None:
        r"""
        Args:
            maxiter: Maximum number of iterations.
            size_gen: Population size of each generation.
            alpha: Percentage (0, 1] of the population to be selected as elite selection.
            callback: A callback function passed information in each iteration step. The
                information is, in this order: the number of function evaluations, the parameters,
                the best function value in this iteration.
        """

        self.size_gen = size_gen
        self.maxiter = maxiter
        self.alpha = alpha
        self._vector: np.ndarray | None = None
        # initialization of generation
        self._generation: np.ndarray | None = None
        self._dead_iter = int(self._maxiter / 5)

        self._truncation_length = int(size_gen * alpha)

        super().__init__()

        self._best_cost_global: float | None = None
        self._best_ind_global: int | None = None
        self._evaluations: np.ndarray | None = None

        self._n_variables: int | None = None

<<<<<<< HEAD
        self.callback = callback

    def _initialization(self):
=======
    def _initialization(self) -> np.ndarray:
>>>>>>> 591116f5
        vector = np.zeros((4, self._n_variables))

        vector[0, :] = np.pi  # mu
        vector[1, :] = 0.5  # std

        return vector

    # build a generation of size SIZE_GEN from prob vector
    def _new_generation(self):
        """Build a new generation sampled from the vector of probabilities.
        Updates the generation pandas dataframe
        """

        gen = algorithm_globals.random.normal(
            self._vector[0, :], self._vector[1, :], [self._size_gen, self._n_variables]
        )

        self._generation = self._generation[: int(self.ELITE_FACTOR * len(self._generation))]
        self._generation = np.vstack((self._generation, gen))

    # truncate the generation at alpha percent
    def _truncation(self):
        """Selection of the best individuals of the actual generation.
        Updates the generation by selecting the best individuals.
        """
        best_indices = self._evaluations.argsort()[: self._truncation_length]
        self._generation = self._generation[best_indices, :]
        self._evaluations = np.take(self._evaluations, best_indices)

    # check each individual of the generation
    def _check_generation(self, objective_function):
        """Check the cost of each individual in the cost function implemented by the user."""
        self._evaluations = np.apply_along_axis(objective_function, 1, self._generation)

    # update the probability vector
    def _update_vector(self):
        """From the best individuals update the vector of normal distributions in order to the next
        generation can sample from it. Update the vector of normal distributions
        """

        for i in range(self._n_variables):
            self._vector[0, i], self._vector[1, i] = norm.fit(self._generation[:, i])
            if self._vector[1, i] < self.STD_BOUND:
                self._vector[1, i] = self.STD_BOUND

    def minimize(
        self,
        fun: Callable[[POINT], float],
        x0: POINT,
        jac: Callable[[POINT], POINT] | None = None,
        bounds: list[tuple[float, float]] | None = None,
    ) -> OptimizerResult:

        not_better_count = 0
        result = OptimizerResult()

        if isinstance(x0, float):
            x0 = [x0]
        self._n_variables = len(x0)

        self._best_cost_global = 999999999999
        self._best_ind_global = 9999999
        history = []
        self._evaluations = np.array(0)

        self._vector = self._initialization()

        # initialization of generation
        self._generation = algorithm_globals.random.normal(
            self._vector[0, :], self._vector[1, :], [self._size_gen, self._n_variables]
        )

        for _ in range(self._maxiter):
            self._check_generation(fun)
            self._truncation()
            self._update_vector()

            best_mae_local: float = min(self._evaluations)

            history.append(best_mae_local)
            best_ind_local = np.where(self._evaluations == best_mae_local)[0][0]
            best_ind_local = self._generation[best_ind_local]

            # update the best values ever
            if best_mae_local < self._best_cost_global:
                self._best_cost_global = best_mae_local
                self._best_ind_global = best_ind_local
                not_better_count = 0

            else:
                not_better_count += 1
                if not_better_count >= self._dead_iter:
                    break

            if self.callback is not None:
                self.callback(
                    len(history) * self._size_gen, self._best_ind_global, self._best_cost_global
                )

            self._new_generation()

        result.x = self._best_ind_global
        result.fun = self._best_cost_global
        result.nfev = len(history) * self._size_gen

        return result

    @property
    def size_gen(self) -> int:
        """Returns the size of the generations (number of individuals per generation)"""
        return self._size_gen

    @size_gen.setter
    def size_gen(self, value: int):
        """
        Sets the size of the generations of the algorithm.

        Args:
            value: Size of the generations (number of individuals per generation).

        Raises:
            ValueError: If `value` is lower than 1.
        """
        if value <= 0:
            raise ValueError("The size of the generation should be greater than 0.")
        self._size_gen = value

    @property
    def maxiter(self) -> int:
        """Returns the maximum number of iterations"""
        return self._maxiter

    @maxiter.setter
    def maxiter(self, value: int):
        """
        Sets the maximum number of iterations of the algorithm.

        Args:
            value: Maximum number of iterations of the algorithm.

        Raises:
            ValueError: If `value` is lower than 1.
        """
        if value <= 0:
            raise ValueError("The maximum number of iterations should be greater than 0.")

        self._maxiter = value

    @property
    def alpha(self) -> float:
        """Returns the alpha parameter value (percentage of population selected to update
        probabilistic model)"""
        return self._alpha

    @alpha.setter
    def alpha(self, value: float):
        """
        Sets the alpha parameter (percentage of individuals selected to update the probabilistic
        model)

        Args:
            value: Percentage (0,1] of generation selected to update the probabilistic model.

        Raises:
            ValueError: If `value` is lower than 0 or greater than 1.
        """
        if (value <= 0) or (value > 1):
            raise ValueError(f"alpha must be in the range (0, 1], value given was {value}")

        self._alpha = value

    @property
    def settings(self) -> dict[str, Any]:
        return {
            "maxiter": self.maxiter,
            "alpha": self.alpha,
            "size_gen": self.size_gen,
            "callback": self.callback,
        }

    def get_support_level(self):
        """Get the support level dictionary."""
        return {
            "gradient": OptimizerSupportLevel.ignored,
            "bounds": OptimizerSupportLevel.ignored,
            "initial_point": OptimizerSupportLevel.required,
        }<|MERGE_RESOLUTION|>--- conflicted
+++ resolved
@@ -159,13 +159,9 @@
 
         self._n_variables: int | None = None
 
-<<<<<<< HEAD
         self.callback = callback
 
-    def _initialization(self):
-=======
     def _initialization(self) -> np.ndarray:
->>>>>>> 591116f5
         vector = np.zeros((4, self._n_variables))
 
         vector[0, :] = np.pi  # mu
