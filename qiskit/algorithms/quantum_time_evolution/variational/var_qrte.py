--- conflicted
+++ resolved
@@ -59,11 +59,8 @@
             error_based_ode: If False use the provided variational principle to get the parameter
                                 updates.
                              If True use the argument that minimizes the error error_bounds.
-<<<<<<< HEAD
                              Deprecated if error is not being computed
-=======
             ode_solver_callable: ODE solver callable that follows a SciPy OdeSolver interface.
->>>>>>> 89594427
             optimizer: Optimizer used in case error_based_ode is true.
             epsilon: # TODO, not sure where this will be used.
             # TODO @DAL Where did you get this epsilon from? It's not in the original code.
