--- conflicted
+++ resolved
@@ -61,11 +61,6 @@
                              Deprecated if error is not being computed.
             ode_solver_callable: ODE solver callable that follows a SciPy OdeSolver interface.
             optimizer: Optimizer used in case error_based_ode is true.
-<<<<<<< HEAD
-            epsilon: # TODO, not sure where this will be used.
-            # TODO @DAL Where did you get this epsilon from? It's not in the original code.
-=======
->>>>>>> 4969945e
         """
         super().__init__(
             variational_principle,
