# This code is part of Qiskit.
#
# (C) Copyright IBM 2022.
#
# This code is licensed under the Apache License, Version 2.0. You may
# obtain a copy of this license in the LICENSE.txt file in the root directory
# of this source tree or at http://www.apache.org/licenses/LICENSE-2.0.
#
# Any modifications or derivative works of this code must retain this
# copyright notice, and modified files need to carry a notice indicating
# that they have been altered from the originals.
"""
Gradient of probabilities with linear combination of unitaries (LCU)
"""

from __future__ import annotations
from enum import Enum

from typing import Sequence

import numpy as np

from qiskit.algorithms import AlgorithmError
from qiskit.circuit import Parameter, ParameterExpression, QuantumCircuit
from qiskit.opflow import PauliSumOp
from qiskit.primitives import BaseEstimator
from qiskit.primitives.utils import init_observable
from qiskit.quantum_info import SparsePauliOp
from qiskit.quantum_info.operators.base_operator import BaseOperator

from .base_estimator_gradient import BaseEstimatorGradient
from .estimator_gradient_result import EstimatorGradientResult
from .utils import _make_lin_comb_gradient_circuit


class DerivativeType(Enum):
    """Types of derivative."""

    REAL = "real"
    IMAG = "imag"
    COMPLEX = "complex"


class LinCombEstimatorGradient(BaseEstimatorGradient):
    """Compute the gradients of the expectation values.
    This method employs a linear combination of unitaries [1].

    **Reference:**
    [1] Schuld et al., Evaluating analytic gradients on quantum hardware, 2018
    `arXiv:1811.11184 <https://arxiv.org/pdf/1811.11184.pdf>`_
    """

<<<<<<< HEAD
    def __init__(
        self,
        estimator: BaseEstimator,
        derivative_type: DerivativeType = DerivativeType.REAL,
        **run_options,
    ):
        r"""
        Args:
            estimator: The estimator used to compute the gradients.
            derivative_type: The type of derivative. Can be either ``DerivativeType.REAL``
                ``DerivativeType.IMAG``, or ``DerivativeType.COMPLEX``. Defaults to
                ``DerivativeType.REAL``.
                * ``DerivativeType.REAL`` computes :math:`2 \mathrm{Re}[(dω⟨ψ(ω)|)O(θ)|ψ(ω)〉]`.
                * ``DerivativeType.IMAG`` computes :math:`2 \mathrm{Im}[(dω⟨ψ(ω)|)O(θ)|ψ(ω)〉]`.
                * ``DerivativeType.COMPLEX`` computes :math:`2 (dω⟨ψ(ω)|)O(θ)|ψ(ω)〉`.
            run_options: Backend runtime options used for circuit execution. The order of priority is:
                run_options in ``run`` method > gradient's default run_options > primitive's default
                setting. Higher priority setting overrides lower priority setting.
        """
        self._gradient_circuits = {}
        self._derivative_type = derivative_type
        super().__init__(estimator, **run_options)
=======
    def __init__(self, estimator: BaseEstimator, **options):
        """
        Args:
            estimator: The estimator used to compute the gradients.
            options: Primitive backend runtime options used for circuit execution.
                The order of priority is: options in ``run`` method > gradient's
                default options > primitive's default setting.
                Higher priority setting overrides lower priority setting
        """
        self._gradient_circuits = {}
        super().__init__(estimator, **options)
>>>>>>> 037ae637

    def _run(
        self,
        circuits: Sequence[QuantumCircuit],
        observables: Sequence[BaseOperator | PauliSumOp],
        parameter_values: Sequence[Sequence[complex]],
        parameters: Sequence[Sequence[Parameter] | None],
        **options,
    ) -> EstimatorGradientResult:
        """Compute the estimator gradients on the given circuits."""
        jobs, result_indices_all, coeffs_all, metadata_ = [], [], [], []
        for circuit, observable, parameter_values_, parameters_ in zip(
            circuits, observables, parameter_values, parameters
        ):
            # Make the observable as :class:`~qiskit.quantum_info.SparsePauliOp`.
            observable = init_observable(observable)
            # a set of parameters to be differentiated
            if parameters_ is None:
                param_set = set(circuit.parameters)
            else:
                param_set = set(parameters_)
            metadata_.append({"parameters": [p for p in circuit.parameters if p in param_set]})

            if self._derivative_type == DerivativeType.REAL:
                op2 = SparsePauliOp.from_list([("Z", 1)])
            elif self._derivative_type == DerivativeType.IMAG:
                op2 = SparsePauliOp.from_list([("Y", -1)])
            elif self._derivative_type == DerivativeType.COMPLEX:
                op2 = SparsePauliOp.from_list([("Z", 1), ("Y", complex(0, -1))])
            else:
                raise ValueError(f"Derivative type {self._derivative_type} is not supported.")

            observable_ = observable.expand(op2)

            gradient_circuits_ = self._gradient_circuits.get(id(circuit))
            if gradient_circuits_ is None:
                gradient_circuits_ = _make_lin_comb_gradient_circuit(circuit)
                self._gradient_circuits[id(circuit)] = gradient_circuits_

            # only compute the gradients for parameters in the parameter set
            gradient_circuits, result_indices, coeffs = [], [], []
            result_idx = 0
            for i, param in enumerate(circuit.parameters):
                if param in param_set:
                    gradient_circuits.extend(
                        grad.gradient_circuit for grad in gradient_circuits_[param]
                    )

                    result_indices.extend(result_idx for _ in gradient_circuits_[param])
                    result_idx += 1
                    for grad_data in gradient_circuits_[param]:
                        coeff = grad_data.coeff
                        # if the parameter is a parameter expression, we need to substitute
                        if isinstance(coeff, ParameterExpression):
                            local_map = {
                                p: parameter_values_[circuit.parameters.data.index(p)]
                                for p in coeff.parameters
                            }
                            bound_coeff = float(coeff.bind(local_map))
                        else:
                            bound_coeff = coeff
                        coeffs.append(bound_coeff)

            n = len(gradient_circuits)
            job = self._estimator.run(
                gradient_circuits, [observable_] * n, [parameter_values_] * n, **options
            )
            jobs.append(job)
            result_indices_all.append(result_indices)
            coeffs_all.append(coeffs)

        # combine the results
        try:
            results = [job.result() for job in jobs]
        except Exception as exc:
            raise AlgorithmError("Estimator job failed.") from exc

        gradients = []
        for i, result in enumerate(results):
            gradient_ = np.zeros(len(metadata_[i]["parameters"]), dtype="complex_")
            for grad_, idx, coeff in zip(result.values, result_indices_all[i], coeffs_all[i]):
                gradient_[idx] += coeff * grad_
            gradients.append(gradient_)

        opt = self._get_local_options(options)
        return EstimatorGradientResult(gradients=gradients, metadata=metadata_, options=opt)<|MERGE_RESOLUTION|>--- conflicted
+++ resolved
@@ -50,7 +50,6 @@
     `arXiv:1811.11184 <https://arxiv.org/pdf/1811.11184.pdf>`_
     """
 
-<<<<<<< HEAD
     def __init__(
         self,
         estimator: BaseEstimator,
@@ -73,19 +72,6 @@
         self._gradient_circuits = {}
         self._derivative_type = derivative_type
         super().__init__(estimator, **run_options)
-=======
-    def __init__(self, estimator: BaseEstimator, **options):
-        """
-        Args:
-            estimator: The estimator used to compute the gradients.
-            options: Primitive backend runtime options used for circuit execution.
-                The order of priority is: options in ``run`` method > gradient's
-                default options > primitive's default setting.
-                Higher priority setting overrides lower priority setting
-        """
-        self._gradient_circuits = {}
-        super().__init__(estimator, **options)
->>>>>>> 037ae637
 
     def _run(
         self,
