# This code is part of Qiskit.
#
# (C) Copyright IBM 2022.
#
# This code is licensed under the Apache License, Version 2.0. You may
# obtain a copy of this license in the LICENSE.txt file in the root directory
# of this source tree or at http://www.apache.org/licenses/LICENSE-2.0.
#
# Any modifications or derivative works of this code must retain this
# copyright notice, and modified files need to carry a notice indicating
# that they have been altered from the originals.

"""Gradient of Sampler with Finite difference method."""

from __future__ import annotations

from collections import defaultdict
from collections.abc import Sequence

import numpy as np

from qiskit.circuit import Parameter, QuantumCircuit
from qiskit.primitives import BaseSampler
from qiskit.providers import Options

from .base_sampler_gradient import BaseSamplerGradient
from .sampler_gradient_result import SamplerGradientResult

from ..exceptions import AlgorithmError


class SPSASamplerGradient(BaseSamplerGradient):
    """
    Compute the gradients of the sampling probability by the Simultaneous Perturbation Stochastic
    Approximation (SPSA) [1].

    **Reference:**
    [1] J. C. Spall, Adaptive stochastic approximation by the simultaneous perturbation method in
    IEEE Transactions on Automatic Control, vol. 45, no. 10, pp. 1839-1853, Oct 2020,
    `doi: 10.1109/TAC.2000.880982 <https://ieeexplore.ieee.org/document/880982>`_.
    """

    def __init__(
        self,
        sampler: BaseSampler,
        epsilon: float,
        batch_size: int = 1,
        seed: int | None = None,
        options: Options | None = None,
    ):
        """
        Args:
            sampler: The sampler used to compute the gradients.
            epsilon: The offset size for the SPSA gradients.
            batch_size: number of gradients to average.
            seed: The seed for a random perturbation vector.
            options: Primitive backend runtime options used for circuit execution.
                The order of priority is: options in ``run`` method > gradient's
                default options > primitive's default setting.
                Higher priority setting overrides lower priority setting

        Raises:
            ValueError: If ``epsilon`` is not positive.
        """
        if epsilon <= 0:
            raise ValueError(f"epsilon ({epsilon}) should be positive.")
        self._batch_size = batch_size
        self._epsilon = epsilon
        self._seed = np.random.default_rng(seed)

        super().__init__(sampler, options)

    def _run(
        self,
        circuits: Sequence[QuantumCircuit],
        parameter_values: Sequence[Sequence[float]],
        parameters: Sequence[Sequence[Parameter]],
        **options,
    ) -> SamplerGradientResult:
        """Compute the sampler gradients on the given circuits."""
        job_circuits, job_param_values, metadata, offsets = [], [], [], []
        all_n = []
        for circuit, parameter_values_, parameters_ in zip(circuits, parameter_values, parameters):
            # Indices of parameters to be differentiated.
            indices = [circuit.parameters.data.index(p) for p in parameters_]
            metadata.append({"parameters": parameters_})
            offset = np.array(
                [
                    (-1) ** (self._seed.integers(0, 2, len(circuit.parameters)))
                    for _ in range(self._batch_size)
                ]
            )
            plus = [parameter_values_ + self._epsilon * offset_ for offset_ in offset]
            minus = [parameter_values_ - self._epsilon * offset_ for offset_ in offset]
            offsets.append(offset)

            # Combine inputs into a single job to reduce overhead.
            n = 2 * self._batch_size
            job_circuits.extend([circuit] * n)
            job_param_values.extend(plus + minus)
            all_n.append(n)

        # Run the single job with all circuits.
        job = self._sampler.run(job_circuits, job_param_values, **options)
        try:
            results = job.result()
        except Exception as exc:
            raise AlgorithmError("Sampler job failed.") from exc

        # Compute the gradients.
        gradients = []
        partial_sum_n = 0
        for i, n in enumerate(all_n):
            dist_diffs = {}
            result = results.quasi_dists[partial_sum_n : partial_sum_n + n]
            for j, (dist_plus, dist_minus) in enumerate(zip(result[: n // 2], result[n // 2 :])):
                dist_diff: dict[int, float] = defaultdict(float)
                for key, value in dist_plus.items():
                    dist_diff[key] += value / (2 * self._epsilon)
                for key, value in dist_minus.items():
                    dist_diff[key] -= value / (2 * self._epsilon)
                dist_diffs[j] = dist_diff
            gradient = []
            indices = [circuits[i].parameters.data.index(p) for p in metadata[i]["parameters"]]
<<<<<<< HEAD
            for j in range(circuits[i].num_parameters):
                if not j in indices:
                    continue
                # the gradient for jth parameter is the average of the gradients of the jth parameter
                # for each batch.
                gradient_j: dict[int, float] = defaultdict(float)
=======
            for j in indices:
                gradient_j = defaultdict(float)
>>>>>>> e47ec4d5
                for k in range(self._batch_size):
                    for key, value in dist_diffs[k].items():
                        gradient_j[key] += value * offsets[i][k][j]
                gradient_j = {key: value / self._batch_size for key, value in gradient_j.items()}
                gradient.append(gradient_j)
            gradients.append(gradient)
            partial_sum_n += n

        opt = self._get_local_options(options)
        return SamplerGradientResult(gradients=gradients, metadata=metadata, options=opt)<|MERGE_RESOLUTION|>--- conflicted
+++ resolved
@@ -122,17 +122,8 @@
                 dist_diffs[j] = dist_diff
             gradient = []
             indices = [circuits[i].parameters.data.index(p) for p in metadata[i]["parameters"]]
-<<<<<<< HEAD
-            for j in range(circuits[i].num_parameters):
-                if not j in indices:
-                    continue
-                # the gradient for jth parameter is the average of the gradients of the jth parameter
-                # for each batch.
+            for j in indices:
                 gradient_j: dict[int, float] = defaultdict(float)
-=======
-            for j in indices:
-                gradient_j = defaultdict(float)
->>>>>>> e47ec4d5
                 for k in range(self._batch_size):
                     for key, value in dist_diffs[k].items():
                         gradient_j[key] += value * offsets[i][k][j]
