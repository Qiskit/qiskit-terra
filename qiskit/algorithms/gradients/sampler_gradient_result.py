# This code is part of Qiskit.
#
# (C) Copyright IBM 2022.
#
# This code is licensed under the Apache License, Version 2.0. You may
# obtain a copy of this license in the LICENSE.txt file in the root directory
# of this source tree or at http://www.apache.org/licenses/LICENSE-2.0.
#
# Any modifications or derivative works of this code must retain this
# copyright notice, and modified files need to carry a notice indicating
# that they have been altered from the originals.
"""
Sampler result class
"""

from __future__ import annotations

from typing import Any
from dataclasses import dataclass


@dataclass(frozen=True)
class SamplerGradientResult:
<<<<<<< HEAD
    """Result of SamplerGradient."""
=======
    """Result of ``SamplerGradient``.

    Args:
        gradients: The gradients of the quasi distributions.
        metadata: Additional information about the job.
        run_options: run_options for the sampler. Currently, sampler's default run_options is not
        included.
    """
>>>>>>> e8b6f4fa

    gradients: list[list[dict[int:float]]]
    """The gradients of the sampling probabilities."""
    metadata: list[dict[str, Any]]
    """Additional information about the job."""
    run_options: dict[str, Any]
    """run_options for the sampler. Currently, sampler's default run_options is not included"""<|MERGE_RESOLUTION|>--- conflicted
+++ resolved
@@ -21,21 +21,10 @@
 
 @dataclass(frozen=True)
 class SamplerGradientResult:
-<<<<<<< HEAD
     """Result of SamplerGradient."""
-=======
-    """Result of ``SamplerGradient``.
 
-    Args:
-        gradients: The gradients of the quasi distributions.
-        metadata: Additional information about the job.
-        run_options: run_options for the sampler. Currently, sampler's default run_options is not
-        included.
-    """
->>>>>>> e8b6f4fa
-
-    gradients: list[list[dict[int:float]]]
-    """The gradients of the sampling probabilities."""
+    gradients: list[list[dict[int, float]]]
+    """The gradients of the sample probabilities."""
     metadata: list[dict[str, Any]]
     """Additional information about the job."""
     run_options: dict[str, Any]
