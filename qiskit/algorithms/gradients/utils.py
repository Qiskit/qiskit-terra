--- conflicted
+++ resolved
@@ -100,7 +100,6 @@
     Returns:
         A list of parameter values with offsets for parameter shift rule.
     """
-<<<<<<< HEAD
     plus_offsets, minus_offsets = [], []
     indices = [idx for idx, param in enumerate(circuit.parameters) if param in parameter_set]
     offset = np.identity(circuit.num_parameters)[indices, :]
@@ -118,7 +117,7 @@
     qr_aux = QuantumRegister(1, "aux")
     cr_aux = ClassicalRegister(1, "aux")
     circuit_temp.add_register(qr_aux)
-    circuit_temp.add_bits(cr_aux)
+    circuit.add_register(cr_aux)
     circuit_temp.h(qr_aux)
     circuit_temp.data.insert(0, circuit_temp.data.pop())
     circuit_temp.sdg(qr_aux)
@@ -126,43 +125,6 @@
 
     lin_comb_circuits = {}
     for i, (inst, qregs, _) in enumerate(circuit_temp.data):
-=======
-    supported_gates = [
-        "rx",
-        "ry",
-        "rz",
-        "rzx",
-        "rzz",
-        "ryy",
-        "rxx",
-        "cx",
-        "cy",
-        "cz",
-        "ccx",
-        "swap",
-        "iswap",
-        "h",
-        "t",
-        "s",
-        "sdg",
-        "x",
-        "y",
-        "z",
-    ]
-
-    circuit2 = transpile(circuit, basis_gates=supported_gates, optimization_level=0)
-    qr_aux = QuantumRegister(1, "qr_aux")
-    cr_aux = ClassicalRegister(1, "cr_aux")
-    circuit2.add_register(qr_aux)
-    circuit2.add_register(cr_aux)
-    circuit2.h(qr_aux)
-    circuit2.data.insert(0, circuit2.data.pop())
-    circuit2.sdg(qr_aux)
-    circuit2.data.insert(1, circuit2.data.pop())
-
-    grad_dict = defaultdict(list)
-    for i, (inst, qregs, _) in enumerate(circuit2.data):
->>>>>>> 7243c71e
         if inst.is_parameterized():
             for p in inst.params[0].parameters:
                 gate = _gate_gradient(inst)
