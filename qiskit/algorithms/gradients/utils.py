--- conflicted
+++ resolved
@@ -25,16 +25,6 @@
 import numpy as np
 
 from qiskit import transpile
-<<<<<<< HEAD
-from qiskit.circuit import (ClassicalRegister, Gate, Instruction, Parameter,
-                            ParameterExpression, QuantumCircuit,
-                            QuantumRegister)
-from qiskit.circuit.library.standard_gates import (CXGate, CYGate, CZGate,
-                                                   RXGate, RXXGate, RYGate,
-                                                   RYYGate, RZGate, RZXGate,
-                                                   RZZGate, XGate)
-from qiskit.quantum_info import SparsePauliOp
-=======
 from qiskit.circuit import (
     ClassicalRegister,
     Gate,
@@ -57,7 +47,6 @@
     RZZGate,
     XGate,
 )
->>>>>>> 37ac5622
 
 
 @dataclass
@@ -489,153 +478,4 @@
                             )
                         )
 
-<<<<<<< HEAD
-    return grad_dict
-
-def _make_approximated_qfi_layers(
-    circuit: QuantumCircuit,
-) -> dict[Parameter, list[LinearCombGradientCircuit]]:
-    """Makes qfi circuits for the approximated method.
-
-    Args:
-        circuit: The original quantum circuit.
-
-    Returns:
-        A list to represent the layers of instructions for the qfi circuit.
-    """
-    supported_gates = [
-        "rx",
-        "ry",
-        "rz",
-        "cx",
-        "cy",
-        "cz",
-        "cx",
-        "swap",
-        "iswap",
-        "h",
-        "t",
-        "s",
-        "sdg",
-        "x",
-        "y",
-        "z",
-    ]
-
-    circuit2 = transpile(circuit, basis_gates=supported_gates, optimization_level=0)
-    # initialize layers
-    layer_pos = [0] * circuit2.num_qubits
-    layers = []
-    layers.append([])
-
-    for i, (inst, qregs, _) in enumerate(circuit2.data):
-        if inst.is_parameterized():
-            qubit_idx = circuit2.qubits.index(qregs[0])
-            if layer_pos[qubit_idx] % 2 == 0:
-                layer_pos[qubit_idx] += 1
-                if len(layers) == layer_pos[qubit_idx]:
-                    layers.append([])
-            layers[layer_pos[qubit_idx]].append((inst, qregs, i))
-        else:
-            qubit_indices = [circuit2.qubits.index(q) for q in qregs]
-            if len(qubit_indices) == 1:
-                qubit_idx = qubit_indices[0]
-                if layer_pos[qubit_idx] % 2 == 1:
-                    layer_pos[qubit_idx] += 1
-                    if len(layers) == layer_pos[qubit_idx]:
-                        layers.append([[]])
-                layers[layer_pos[qubit_idx]].append((inst, qregs, i))
-            else:
-                last_layer=max(layer_pos[qubit_idx] for qubit_idx in qubit_indices)
-                if last_layer % 2 == 1:
-                    layers.append([])
-                    last_layer += 1
-                layers[last_layer].append((inst, qregs, i))
-                for qubit_idx in qubit_indices:
-                    layer_pos[qubit_idx] = last_layer
-    return layers
-
-def _make_approximated_qfi_generators(circuit, layers):
-    """Makes gradient circuits for the approximated method.
-
-    Args:
-        layers: The layers of the original quantum circuit.
-
-    Returns:
-        A dictionary mapping a parameter to the corresponding list of ``LinearCombGradientCircuit``
-    """
-    num_qubits = circuit.num_qubits
-    single_ops = [{} for _ in range(len(layers))]
-    double_ops = [{} for _ in range(len(layers))]
-
-    for i, layer in enumerate(layers):
-        if i % 2 == 0:
-            continue
-        for j, (inst_j, qregs_j, _) in enumerate(layer):
-            generator_str = _gate_gradient(inst_j)
-            qubit_idx = circuit.qubits.index(qregs_j[0])
-            op = SparsePauliOp.from_sparse_list([(generator_str, [qubit_idx], 1)], num_qubits=num_qubits)
-            single_ops[i][j] = op
-
-        for j, (inst_j, qregs_j, _) in enumerate(layer):
-            generator_str_j = _gate_gradient(inst_j)
-            for k, (inst_k, qregs_k, _) in enumerate(layer):
-                if j < k:
-                    generator_str_k = _gate_gradient(inst_k)
-                    qubit_idx_j = circuit.qubits.index(qregs_j[0])
-                    qubit_idx_k = circuit.qubits.index(qregs_k[0])
-                    op = SparsePauliOp.from_sparse_list([(generator_str_j + generator_str_k,
-                    [qubit_idx_j, qubit_idx_k], 1)], num_qubits=num_qubits)
-                    double_ops[i][j, k] = op
-                    double_ops[i][k, j] = op
-    return single_ops, double_ops
-
-
-def _gate_generator_str(gate: Gate):
-    if isinstance(gate, RXGate):
-        return "X"
-    if isinstance(gate, RYGate):
-        return "Y"
-    if isinstance(gate, RZGate):
-        return "Z"
-    raise TypeError(f"Unrecognized parameterized gate, {gate}")
-
-
-
-# def _gate_gradient(gate: Gate) -> Instruction:
-#     """Returns the derivative of the gate"""
-#     # pylint: disable=too-many-return-statements
-#     if isinstance(gate, RXGate):
-#         return CXGate()
-#     if isinstance(gate, RYGate):
-#         return CYGate()
-#     if isinstance(gate, RZGate):
-#         return CZGate()
-#     if isinstance(gate, RXXGate):
-#         cxx_circ = QuantumCircuit(3)
-#         cxx_circ.cx(0, 1)
-#         cxx_circ.cx(0, 2)
-#         cxx = cxx_circ.to_instruction()
-#         return cxx
-#     if isinstance(gate, RYYGate):
-#         cyy_circ = QuantumCircuit(3)
-#         cyy_circ.cy(0, 1)
-#         cyy_circ.cy(0, 2)
-#         cyy = cyy_circ.to_instruction()
-#         return cyy
-#     if isinstance(gate, RZZGate):
-#         czz_circ = QuantumCircuit(3)
-#         czz_circ.cz(0, 1)
-#         czz_circ.cz(0, 2)
-#         czz = czz_circ.to_instruction()
-#         return czz
-#     if isinstance(gate, RZXGate):
-#         czx_circ = QuantumCircuit(3)
-#         czx_circ.cx(0, 2)
-#         czx_circ.cz(0, 1)
-#         czx = czx_circ.to_instruction()
-#         return czx
-#     raise TypeError(f"Unrecognized parameterized gate, {gate}")
-=======
-    return grad_dict
->>>>>>> 37ac5622
+    return grad_dict