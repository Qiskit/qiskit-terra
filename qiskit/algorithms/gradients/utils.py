# This code is part of Qiskit.
#
# (C) Copyright IBM 2022.
#
# This code is licensed under the Apache License, Version 2.0. You may
# obtain a copy of this license in the LICENSE.txt file in the root directory
# of this source tree or at http://www.apache.org/licenses/LICENSE-2.0.
#
# Any modifications or derivative works of this code must retain this
# copyright notice, and modified files need to carry a notice indicating
# that they have been altered from the originals.

# pylint: disable=invalid-name

"""
Utility functions for gradients
"""

from __future__ import annotations

from collections import defaultdict
from copy import deepcopy
from dataclasses import dataclass

import numpy as np

from qiskit.circuit import (
    ClassicalRegister,
    Gate,
    Instruction,
    Parameter,
    ParameterExpression,
    QuantumCircuit,
    QuantumRegister,
)
from qiskit.circuit.library.standard_gates import (
    CXGate,
    CYGate,
    CZGate,
    RXGate,
    RXXGate,
    RYGate,
    RYYGate,
    RZGate,
    RZXGate,
    RZZGate,
    XGate,
)
from qiskit.transpiler.passes.basis import TranslateParameterizedGates


@dataclass
class ParameterShiftGradientCircuit:
    """Stores gradient circuit data for the parameter shift method"""

    circuit: QuantumCircuit
    """The original quantum circuit"""
    gradient_circuit: QuantumCircuit
    """An internal quantum circuit used to calculate the gradient"""
    gradient_parameter_map: dict[Parameter, Parameter]
    """A dictionary maps the parameters of ``circuit`` to the parameters of ``gradient_circuit``"""
    gradient_virtual_parameter_map: dict[Parameter, Parameter]
    """A dictionary maps the parameters of ``gradient_circuit`` to the virtual parameter variables"""
    coeff_map: dict[Parameter, float | ParameterExpression]
    """A dictionary maps the parameters of ``gradient_circuit`` to their coefficients"""


def _make_param_shift_gradient_circuit_data(
    circuit: QuantumCircuit,
) -> ParameterShiftGradientCircuit:
    """Makes a gradient circuit data for the parameter shift method. This re-assigns each parameter in
        ``circuit`` to a unique parameter, and construct a new gradient circuit with those new
        parameters. Also, it makes maps used in later calculations.

    Args:
        circuit: The original quantum circuit

    Returns:
        necessary data to calculate gradients with the parameter shift method.
    """

    supported_gates = [
        "x",
        "y",
        "z",
        "h",
        "rx",
        "ry",
        "rz",
        "p",
        "cx",
        "cy",
        "cz",
        "ryy",
        "rxx",
        "rzz",
        "rzx",
    ]
    unroller = TranslateParameterizedGates(supported_gates)
    circuit2 = unroller(circuit)

    g_circuit = circuit2.copy_empty_like(f"g_{circuit2.name}")
    param_inst_dict = defaultdict(list)
    g_parameter_map = defaultdict(list)
    g_virtual_parameter_map = {}
    num_virtual_parameter_variables = 0
    coeff_map = {}

    for inst in circuit2.data:
        new_inst = deepcopy(inst)
        qubit_indices = [circuit2.qubits.index(qubit) for qubit in inst[1]]
        new_inst.qubits = tuple(g_circuit.qubits[qubit_index] for qubit_index in qubit_indices)

        # Assign new unique parameters when the instruction is parameterized.
        if inst.operation.is_parameterized():
            parameters = inst.operation.params
            new_inst_parameters = []
            # For a gate with multiple parameters e.g. a U gate
            for parameter in parameters:
                subs_map = {}
                # For a gate parameter with multiple parameter variables.
                # e.g. ry(θ) with θ = (2x + y)
                for parameter_variable in parameter.parameters:
                    if parameter_variable in param_inst_dict:
                        new_parameter_variable = Parameter(
                            f"g{parameter_variable.name}_{len(param_inst_dict[parameter_variable])+1}"
                        )
                    else:
                        new_parameter_variable = Parameter(f"g{parameter_variable.name}_1")
                    subs_map[parameter_variable] = new_parameter_variable
                    param_inst_dict[parameter_variable].append(inst)
                    g_parameter_map[parameter_variable].append(new_parameter_variable)
                    # Coefficient to calculate derivative i.e. dw/dt in df/dw * dw/dt
                    coeff_map[new_parameter_variable] = parameter.gradient(parameter_variable)
                # Substitute the parameter variables with the corresponding new parameter
                # variables in ``subs_map``.
                new_parameter = parameter.subs(subs_map)
                # If new_parameter is not a single parameter variable, then add a new virtual
                # parameter variable. e.g. ry(θ) with θ = (2x + y) becomes ry(θ + virtual_variable)
                if not isinstance(new_parameter, Parameter):
                    virtual_parameter_variable = Parameter(
                        f"vθ_{num_virtual_parameter_variables+1}"
                    )
                    num_virtual_parameter_variables += 1
                    for new_parameter_variable in new_parameter.parameters:
                        g_virtual_parameter_map[new_parameter_variable] = virtual_parameter_variable
                    new_parameter = new_parameter + virtual_parameter_variable
                new_inst_parameters.append(new_parameter)
            new_inst.operation.params = new_inst_parameters
        g_circuit.append(new_inst)

    # for global phase
    subs_map = {}
    if isinstance(g_circuit.global_phase, ParameterExpression):
        for parameter_variable in g_circuit.global_phase.parameters:
            if parameter_variable in param_inst_dict:
                new_parameter_variable = g_parameter_map[parameter_variable][0]
            else:
                new_parameter_variable = Parameter(f"g{parameter_variable.name}_1")
            subs_map[parameter_variable] = new_parameter_variable
        g_circuit.global_phase = g_circuit.global_phase.subs(subs_map)

    return ParameterShiftGradientCircuit(
        circuit=circuit2,
        gradient_circuit=g_circuit,
        gradient_virtual_parameter_map=g_virtual_parameter_map,
        gradient_parameter_map=g_parameter_map,
        coeff_map=coeff_map,
    )


def _make_param_shift_base_parameter_values(
    gradient_circuit_data: ParameterShiftGradientCircuit,
) -> list[np.ndarray]:
    """Makes base parameter values for the parameter shift method. Each base parameter value will
        be added to the given parameter values in later calculations.

    Args:
        gradient_circuit_data: gradient circuit data for the base parameter values.

    Returns:
        The base parameter values for the parameter shift method.
    """
    # Make internal parameter values for the parameter shift
    g_parameters = gradient_circuit_data.gradient_circuit.parameters
    plus_offsets = []
    minus_offsets = []
    # Make base decomposed parameter values for each original parameter
    for g_param in g_parameters:
        if g_param in gradient_circuit_data.gradient_virtual_parameter_map:
            g_param = gradient_circuit_data.gradient_virtual_parameter_map[g_param]
        idx = g_parameters.data.index(g_param)
        plus = np.zeros(len(g_parameters))
        plus[idx] += np.pi / 2
        minus = np.zeros(len(g_parameters))
        minus[idx] -= np.pi / 2
        plus_offsets.append(plus)
        minus_offsets.append(minus)
    return plus_offsets + minus_offsets


def _param_shift_preprocessing(circuit: QuantumCircuit) -> ParameterShiftGradientCircuit:
    """Preprocessing for the parameter shift method.

    Args:
        circuit: The original quantum circuit

    Returns:
        necessary data to calculate gradients with the parameter shift method.
    """
    gradient_circuit_data = _make_param_shift_gradient_circuit_data(circuit)
    base_parameter_values = _make_param_shift_base_parameter_values(gradient_circuit_data)

    return gradient_circuit_data, base_parameter_values


def _make_param_shift_parameter_values(
    gradient_circuit_data: ParameterShiftGradientCircuit,
    base_parameter_values: list[np.ndarray],
    parameter_values: np.ndarray,
    param_set: set[Parameter],
) -> list[np.ndarray]:
    """Makes parameter values for the parameter shift method. Each parameter value will be added to
        the base parameter values in later calculations.

    Args:
        gradient_circuit_data: gradient circuit data for the parameter shift method.
        base_parameter_values: base parameter values for the parameter shift method.
        parameter_values: parameter values to be added to the base parameter values.
        param_set: set of parameters to be used in the parameter shift method.

    Returns:
        The parameter values for the parameter shift method.
    """
    circuit = gradient_circuit_data.circuit
    gradient_circuit = gradient_circuit_data.gradient_circuit
    gradient_parameter_values = np.zeros(len(gradient_circuit_data.gradient_circuit.parameters))
    plus_offsets, minus_offsets, result_indices, coeffs = [], [], [], []
    result_idx = 0
    for i, param in enumerate(circuit.parameters):
        g_params = gradient_circuit_data.gradient_parameter_map[param]
        indices = [gradient_circuit.parameters.data.index(g_param) for g_param in g_params]
        gradient_parameter_values[indices] = parameter_values[i]
        if param in param_set:
            plus_offsets.extend(base_parameter_values[idx] for idx in indices)
            minus_offsets.extend(
                base_parameter_values[idx + len(gradient_circuit.parameters)] for idx in indices
            )
            result_indices.extend(result_idx for _ in range(len(indices)))
            result_idx += 1
            for g_param in g_params:
                coeff = gradient_circuit_data.coeff_map[g_param]
                # if coeff has parameters, we need to substitute
                if isinstance(coeff, ParameterExpression):
                    local_map = {
                        p: parameter_values[circuit.parameters.data.index(p)]
                        for p in coeff.parameters
                    }
                    bound_coeff = float(coeff.bind(local_map))
                else:
                    bound_coeff = coeff
                coeffs.append(bound_coeff / 2)

    # add the base parameter values to the parameter values
    gradient_parameter_values_plus = [
        gradient_parameter_values + plus_offset for plus_offset in plus_offsets
    ]
    gradient_parameter_values_minus = [
        gradient_parameter_values + minus_offset for minus_offset in minus_offsets
    ]
    return gradient_parameter_values_plus, gradient_parameter_values_minus, result_indices, coeffs


@dataclass
class LinearCombGradientCircuit:
    """Gradient circuit for the linear combination of unitaries method."""

    gradient_circuit: QuantumCircuit
    """A gradient circuit  for the linear combination of unitaries method."""
    coeff: float | ParameterExpression
    """A coefficient corresponds to the gradient circuit."""


def _make_lin_comb_gradient_circuit(
    circuit: QuantumCircuit,
    add_measurement: bool = False,
) -> dict[Parameter, list[LinearCombGradientCircuit]]:
    """Makes gradient circuits for the linear combination of unitaries method.

    Args:
        circuit: The original quantum circuit.
        add_measurement: If True, add measurements to the gradient circuit. Defaults to False.
            ``LinCombSamplerGradient`` calls this method with `add_measurement` is True.

    Returns:
        A dictionary mapping a parameter to the corresponding list of ``LinearCombGradientCircuit``
    """
    supported_gates = [
        "rx",
        "ry",
        "rz",
        "rzx",
        "rzz",
        "ryy",
        "rxx",
        "cx",
        "cy",
        "cz",
        "ccx",
        "swap",
        "iswap",
        "h",
        "t",
        "s",
        "sdg",
        "x",
        "y",
        "z",
    ]
    unroller = TranslateParameterizedGates(supported_gates)
    circuit2 = unroller(circuit)

<<<<<<< HEAD
    qr_aux = QuantumRegister(1, "aux")
    circuit2.add_register(qr_aux)

    if add_measurement:
        cr_aux = ClassicalRegister(1, "aux")
        circuit2.add_bits(cr_aux)

=======
    circuit2 = transpile(circuit, basis_gates=supported_gates, optimization_level=0)
    qr_aux = QuantumRegister(1, "qr_aux")
    cr_aux = ClassicalRegister(1, "cr_aux")
    circuit2.add_register(qr_aux)
    circuit2.add_register(cr_aux)
>>>>>>> b4f4c342
    circuit2.h(qr_aux)
    circuit2.data.insert(0, circuit2.data.pop())
    circuit2.sdg(qr_aux)
    circuit2.data.insert(1, circuit2.data.pop())

    grad_dict = defaultdict(list)
    for i, (inst, qregs, _) in enumerate(circuit2.data):
        if inst.is_parameterized():
            param = inst.params[0]
            for p in param.parameters:
                gate = _gate_gradient(inst)
                circuit3 = circuit2.copy()
                # insert `gate` to i-th position
                circuit3.append(gate, [qr_aux[0]] + qregs, [])
                circuit3.data.insert(i, circuit3.data.pop())
                circuit3.h(qr_aux)
                if add_measurement:
                    circuit3.measure(qr_aux, cr_aux)
                grad_dict[p].append(LinearCombGradientCircuit(circuit3, param.gradient(p)))

    return grad_dict


def _gate_gradient(gate: Gate) -> Instruction:
    """Returns the derivative of the gate"""
    # pylint: disable=too-many-return-statements
    if isinstance(gate, RXGate):
        return CXGate()
    if isinstance(gate, RYGate):
        return CYGate()
    if isinstance(gate, RZGate):
        return CZGate()
    if isinstance(gate, RXXGate):
        cxx_circ = QuantumCircuit(3)
        cxx_circ.cx(0, 1)
        cxx_circ.cx(0, 2)
        cxx = cxx_circ.to_instruction()
        return cxx
    if isinstance(gate, RYYGate):
        cyy_circ = QuantumCircuit(3)
        cyy_circ.cy(0, 1)
        cyy_circ.cy(0, 2)
        cyy = cyy_circ.to_instruction()
        return cyy
    if isinstance(gate, RZZGate):
        czz_circ = QuantumCircuit(3)
        czz_circ.cz(0, 1)
        czz_circ.cz(0, 2)
        czz = czz_circ.to_instruction()
        return czz
    if isinstance(gate, RZXGate):
        czx_circ = QuantumCircuit(3)
        czx_circ.cx(0, 2)
        czx_circ.cz(0, 1)
        czx = czx_circ.to_instruction()
        return czx
    raise TypeError(f"Unrecognized parameterized gate, {gate}")


def _make_lin_comb_qfi_circuit(
    circuit: QuantumCircuit, add_measurement: bool = False
) -> dict[Parameter, list[LinearCombGradientCircuit]]:
    """Makes gradient circuits for the linear combination of unitaries method.

    Args:
        circuit: The original quantum circuit.
        add_measurement: If True, add measurements to the gradient circuit. Defaults to False.
            ``LinCombSamplerGradient`` calls this method with `add_measurement` is True.

    Returns:
        A dictionary mapping a parameter to the corresponding list of ``LinearCombGradientCircuit``
    """
    supported_gates = [
        "rx",
        "ry",
        "rz",
        "rzx",
        "rzz",
        "ryy",
        "rxx",
        "cx",
        "cy",
        "cz",
        "ccx",
        "swap",
        "iswap",
        "h",
        "t",
        "s",
        "sdg",
        "x",
        "y",
        "z",
    ]
    unroller = TranslateParameterizedGates(supported_gates)
    circuit2 = unroller(circuit)

    qr_aux = QuantumRegister(1, "aux")
    circuit2.add_register(qr_aux)

    if add_measurement:
        cr_aux = ClassicalRegister(1, "aux")
        circuit2.add_bits(cr_aux)

    circuit2.h(qr_aux)
    circuit2.data.insert(0, circuit2.data.pop())

    grad_dict = defaultdict(list)
    for i, (inst_i, qregs_i, _) in enumerate(circuit2.data):
        if not inst_i.is_parameterized():
            continue
        for j, (inst_j, qregs_j, _) in enumerate(circuit2.data):
            if inst_j.is_parameterized():
                param_i = inst_i.params[0]
                param_j = inst_j.params[0]

                for p_i in param_i.parameters:
                    for p_j in param_j.parameters:
                        if circuit2.parameters.data.index(p_i) > circuit2.parameters.data.index(
                            p_j
                        ):
                            continue
                        gate_i = _gate_gradient(inst_i)
                        gate_j = _gate_gradient(inst_j)
                        circuit3 = circuit2.copy()
                        if i < j:
                            # insert gate_j to j-th position
                            circuit3.append(gate_j, [qr_aux[0]] + qregs_j, [])
                            circuit3.data.insert(j, circuit3.data.pop())
                            # insert gate_i to i-th position with two X gates at its sides
                            circuit3.append(XGate(), [qr_aux[0]], [])
                            circuit3.data.insert(i, circuit3.data.pop())
                            circuit3.append(gate_i, [qr_aux[0]] + qregs_i, [])
                            circuit3.data.insert(i, circuit3.data.pop())
                            circuit3.append(XGate(), [qr_aux[0]], [])
                            circuit3.data.insert(i, circuit3.data.pop())
                        else:
                            # insert gate_i to i-th position
                            circuit3.append(gate_i, [qr_aux[0]] + qregs_i, [])
                            circuit3.data.insert(i, circuit3.data.pop())
                            # insert gate_j to j-th position with two X gates at its sides
                            circuit3.append(XGate(), [qr_aux[0]], [])
                            circuit3.data.insert(j, circuit3.data.pop())
                            circuit3.append(gate_j, [qr_aux[0]] + qregs_j, [])
                            circuit3.data.insert(j, circuit3.data.pop())
                            circuit3.append(XGate(), [qr_aux[0]], [])
                            circuit3.data.insert(j, circuit3.data.pop())

                        circuit3.h(qr_aux)
                        if add_measurement:
                            circuit3.measure(qr_aux, cr_aux)
                        grad_dict[
                            circuit2.parameters.data.index(p_i), circuit2.parameters.data.index(p_j)
                        ].append(
                            LinearCombGradientCircuit(
                                circuit3, param_i.gradient(p_i) * param_j.gradient(p_j)
                            )
                        )

    return grad_dict<|MERGE_RESOLUTION|>--- conflicted
+++ resolved
@@ -320,21 +320,13 @@
     unroller = TranslateParameterizedGates(supported_gates)
     circuit2 = unroller(circuit)
 
-<<<<<<< HEAD
-    qr_aux = QuantumRegister(1, "aux")
+    qr_aux = QuantumRegister(1, "qr_aux")
     circuit2.add_register(qr_aux)
 
     if add_measurement:
-        cr_aux = ClassicalRegister(1, "aux")
+        cr_aux = ClassicalRegister(1, "cr_aux")
         circuit2.add_bits(cr_aux)
 
-=======
-    circuit2 = transpile(circuit, basis_gates=supported_gates, optimization_level=0)
-    qr_aux = QuantumRegister(1, "qr_aux")
-    cr_aux = ClassicalRegister(1, "cr_aux")
-    circuit2.add_register(qr_aux)
-    circuit2.add_register(cr_aux)
->>>>>>> b4f4c342
     circuit2.h(qr_aux)
     circuit2.data.insert(0, circuit2.data.pop())
     circuit2.sdg(qr_aux)
