--- conflicted
+++ resolved
@@ -57,103 +57,6 @@
     IMAG = "imag"
     COMPLEX = "complex"
 
-<<<<<<< HEAD
-def _make_param_shift_gradient_circuit_data(
-    circuit: QuantumCircuit,
-) -> ParameterShiftGradientCircuit:
-    """Makes a gradient circuit data for the parameter shift method. This re-assigns each parameter in
-        ``circuit`` to a unique parameter, and construct a new gradient circuit with those new
-        parameters. Also, it makes maps used in later calculations.
-
-    Args:
-        circuit: The original quantum circuit
-
-    Returns:
-        necessary data to calculate gradients with the parameter shift method.
-    """
-
-    supported_gates = [
-        "x",
-        "y",
-        "z",
-        "h",
-        "rx",
-        "ry",
-        "rz",
-        "p",
-        "cx",
-        "cy",
-        "cz",
-        "ryy",
-        "rxx",
-        "rzz",
-        "rzx",
-    ]
-    unroller = TranslateParameterizedGates(supported_gates)
-    circuit2 = unroller(circuit)
-
-    g_circuit = circuit2.copy_empty_like(f"g_{circuit2.name}")
-    param_inst_dict = defaultdict(list)
-    g_parameter_map = defaultdict(list)
-    g_virtual_parameter_map = {}
-    num_virtual_parameter_variables = 0
-    coeff_map = {}
-
-    for inst in circuit2.data:
-        new_inst = deepcopy(inst)
-        qubit_indices = [circuit2.qubits.index(qubit) for qubit in inst[1]]
-        new_inst.qubits = tuple(g_circuit.qubits[qubit_index] for qubit_index in qubit_indices)
-
-        # Assign new unique parameters when the instruction is parameterized.
-        if inst.operation.is_parameterized():
-            parameters = inst.operation.params
-            new_inst_parameters = []
-            # For a gate with multiple parameters e.g. a U gate
-            for parameter in parameters:
-                subs_map = {}
-                # For a gate parameter with multiple parameter variables.
-                # e.g. ry(θ) with θ = (2x + y)
-                for parameter_variable in parameter.parameters:
-                    if parameter_variable in param_inst_dict:
-                        new_parameter_variable = Parameter(
-                            f"g{parameter_variable.name}_{len(param_inst_dict[parameter_variable])+1}"
-                        )
-                    else:
-                        new_parameter_variable = Parameter(f"g{parameter_variable.name}_1")
-                    subs_map[parameter_variable] = new_parameter_variable
-                    param_inst_dict[parameter_variable].append(inst)
-                    g_parameter_map[parameter_variable].append(new_parameter_variable)
-                    # Coefficient to calculate derivative i.e. dw/dt in df/dw * dw/dt
-                    coeff_map[new_parameter_variable] = parameter.gradient(parameter_variable)
-                # Substitute the parameter variables with the corresponding new parameter
-                # variables in ``subs_map``.
-                new_parameter = parameter.subs(subs_map)
-                # If new_parameter is not a single parameter variable, then add a new virtual
-                # parameter variable. e.g. ry(θ) with θ = (2x + y) becomes ry(θ + virtual_variable)
-                if not isinstance(new_parameter, Parameter):
-                    virtual_parameter_variable = Parameter(
-                        f"vθ_{num_virtual_parameter_variables+1}"
-                    )
-                    num_virtual_parameter_variables += 1
-                    for new_parameter_variable in new_parameter.parameters:
-                        g_virtual_parameter_map[new_parameter_variable] = virtual_parameter_variable
-                    new_parameter = new_parameter + virtual_parameter_variable
-                new_inst_parameters.append(new_parameter)
-            new_inst.operation.params = new_inst_parameters
-        g_circuit.append(new_inst)
-
-    # for global phase
-    subs_map = {}
-    if isinstance(g_circuit.global_phase, ParameterExpression):
-        for parameter_variable in g_circuit.global_phase.parameters:
-            if parameter_variable in param_inst_dict:
-                new_parameter_variable = g_parameter_map[parameter_variable][0]
-            else:
-                new_parameter_variable = Parameter(f"g{parameter_variable.name}_1")
-            subs_map[parameter_variable] = new_parameter_variable
-        g_circuit.global_phase = g_circuit.global_phase.subs(subs_map)
-=======
->>>>>>> 049451d2
 
 @dataclass
 class GradientCircuit:
@@ -197,47 +100,6 @@
     Returns:
         A list of parameter values with offsets for parameter shift rule.
     """
-<<<<<<< HEAD
-    supported_gates = [
-        "rx",
-        "ry",
-        "rz",
-        "rzx",
-        "rzz",
-        "ryy",
-        "rxx",
-        "cx",
-        "cy",
-        "cz",
-        "ccx",
-        "swap",
-        "iswap",
-        "h",
-        "t",
-        "s",
-        "sdg",
-        "x",
-        "y",
-        "z",
-    ]
-    unroller = TranslateParameterizedGates(supported_gates)
-    circuit2 = unroller(circuit)
-
-    qr_aux = QuantumRegister(1, "qr_aux")
-    circuit2.add_register(qr_aux)
-
-    if add_measurement:
-        cr_aux = ClassicalRegister(1, "cr_aux")
-        circuit2.add_bits(cr_aux)
-
-    circuit2.h(qr_aux)
-    circuit2.data.insert(0, circuit2.data.pop())
-    circuit2.sdg(qr_aux)
-    circuit2.data.insert(1, circuit2.data.pop())
-
-    grad_dict = defaultdict(list)
-    for i, (inst, qregs, _) in enumerate(circuit2.data):
-=======
     plus_offsets, minus_offsets = [], []
     indices = [idx for idx, param in enumerate(circuit.parameters) if param in parameter_set]
     offset = np.identity(circuit.num_parameters)[indices, :]
@@ -263,7 +125,6 @@
 
     lin_comb_circuits = {}
     for i, (inst, qregs, _) in enumerate(circuit_temp.data):
->>>>>>> 049451d2
         if inst.is_parameterized():
             for p in inst.params[0].parameters:
                 gate = _gate_gradient(inst)
