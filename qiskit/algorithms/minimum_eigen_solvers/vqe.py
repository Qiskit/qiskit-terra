# This code is part of Qiskit.
#
# (C) Copyright IBM 2018, 2022.
#
# This code is licensed under the Apache License, Version 2.0. You may
# obtain a copy of this license in the LICENSE.txt file in the root directory
# of this source tree or at http://www.apache.org/licenses/LICENSE-2.0.
#
# Any modifications or derivative works of this code must retain this
# copyright notice, and modified files need to carry a notice indicating
# that they have been altered from the originals.

"""The Variational Quantum Eigensolver algorithm.

See https://arxiv.org/abs/1304.3061
"""

from __future__ import annotations

import logging
import sys
from time import time
from typing import Callable, Dict, List, Optional, Tuple, Union

import warnings

import numpy as np
import scipy

from qiskit.circuit import Parameter, QuantumCircuit
from qiskit.circuit.library import RealAmplitudes
<<<<<<< HEAD
=======
from qiskit.providers import Backend
>>>>>>> ec9d6931
from qiskit.opflow import (
    CircuitSampler,
    CircuitStateFn,
    ExpectationBase,
    ExpectationFactory,
    ListOp,
    OperatorBase,
    PauliSumOp,
    StateFn,
)
from qiskit.opflow.gradients import GradientBase
from qiskit.providers import Backend, BaseBackend
from qiskit.utils import QuantumInstance, algorithm_globals
<<<<<<< HEAD
from qiskit.utils.backend_utils import is_aer_provider
from qiskit.utils.validation import validate_min

from ..aux_ops_evaluator import eval_observables
from ..exceptions import AlgorithmError
from ..optimizers import SLSQP, Optimizer, OptimizerResult
from ..variational_algorithm import VariationalAlgorithm, VariationalResult
from .minimum_eigen_solver import MinimumEigensolver, MinimumEigensolverResult, ListOrDict

if sys.version_info >= (3, 8):
    # pylint: disable=no-name-in-module, ungrouped-imports
    from typing import Protocol
else:
    from typing_extensions import Protocol
=======
from ..list_or_dict import ListOrDict
from ..optimizers import Optimizer, SLSQP, OptimizerResult
from ..variational_algorithm import VariationalAlgorithm, VariationalResult
from .minimum_eigen_solver import MinimumEigensolver, MinimumEigensolverResult
from ..exceptions import AlgorithmError
from ..aux_ops_evaluator import eval_observables
>>>>>>> ec9d6931

logger = logging.getLogger(__name__)


class Minimizer(Protocol):
    """Callback Protocol for minimizer."""

    # pylint: disable=invalid-name
    def __call__(
        self,
        fun: Callable[[np.ndarray], float],
        x0: np.ndarray,
        jac: Callable[[np.ndarray], np.ndarray] | None,
        bounds: list[tuple[float, float]] | None,
    ) -> scipy.optimize.OptimizeResult | OptimizerResult:
        """
        Function call of minimizer.
        The detail description can be found in `SciPy's documentation <https://docs.scipy.org/doc
        /scipy/reference/generated/scipy.optimize.minimize.html>`__.

        Args:
            fun: the objective function to minimize (the energy in the case of the VQE)
            x0: the initial point for the optimization
            jac: the gradient of the objective function
            bounds: parameters bounds for the optimization

        Returns:
             a result object (either SciPy's or Qiskit's)
        """
        ...


class VQE(VariationalAlgorithm, MinimumEigensolver):
    r"""The Variational Quantum Eigensolver algorithm.

    `VQE <https://arxiv.org/abs/1304.3061>`__ is a quantum algorithm that uses a
    variational technique to find
    the minimum eigenvalue of the Hamiltonian :math:`H` of a given system.

    An instance of VQE requires defining two algorithmic sub-components:
    a trial state (a.k.a. ansatz) which is a :class:`QuantumCircuit`, and one of the classical
    :mod:`~qiskit.algorithms.optimizers`. The ansatz is varied, via its set of parameters, by the
    optimizer, such that it works towards a state, as determined by the parameters applied to the
    ansatz, that will result in the minimum expectation value being measured of the input operator
    (Hamiltonian).

    An optional array of parameter values, via the *initial_point*, may be provided as the
    starting point for the search of the minimum eigenvalue. This feature is particularly useful
    such as when there are reasons to believe that the solution point is close to a particular
    point.  As an example, when building the dissociation profile of a molecule,
    it is likely that using the previous computed optimal solution as the starting
    initial point for the next interatomic distance is going to reduce the number of iterations
    necessary for the variational algorithm to converge.  It provides an
    `initial point tutorial <https://github.com/Qiskit/qiskit-tutorials-community/blob/master
    /chemistry/h2_vqe_initial_point.ipynb>`__ detailing this use case.

    The length of the *initial_point* list value must match the number of the parameters
    expected by the ansatz being used. If the *initial_point* is left at the default
    of ``None``, then VQE will look to the ansatz for a preferred value, based on its
    given initial state. If the ansatz returns ``None``,
    then a random point will be generated within the parameter bounds set, as per above.
    If the ansatz provides ``None`` as the lower bound, then VQE
    will default it to :math:`-2\pi`; similarly, if the ansatz returns ``None``
    as the upper bound, the default value will be :math:`2\pi`.

    The optimizer can either be one of Qiskit's optimizers, such as
    :class:`~qiskit.algorithms.optimizers.SPSA` or a callable with the following signature:

    .. note::

        The callable _must_ have the argument names ``fun, x0, jac, bounds`` as indicated
        in the following code block.

    .. code-block::python

        from qiskit.algorithms.optimizers import OptimizerResult

        def my_minimizer(fun, x0, jac=None, bounds=None) -> OptimizerResult:
            # Note that the callable *must* have these argument names!
            # Args:
            #     fun (callable): the function to minimize
            #     x0 (np.ndarray): the initial point for the optimization
            #     jac (callable, optional): the gradient of the objective function
            #     bounds (list, optional): a list of tuples specifying the parameter bounds

            result = OptimizerResult()
            result.x = # optimal parameters
            result.fun = # optimal function value
            return result

    The above signature also allows to directly pass any SciPy minimizer, for instance as

    .. code-block::python

        from functools import partial
        from scipy.optimize import minimize

        optimizer = partial(minimize, method="L-BFGS-B")

    """

    def __init__(
        self,
        ansatz: Optional[QuantumCircuit] = None,
        optimizer: Optional[Union[Optimizer, Minimizer]] = None,
        initial_point: Optional[np.ndarray] = None,
        gradient: Optional[Union[GradientBase, Callable]] = None,
        expectation: Optional[ExpectationBase] = None,
        include_custom: bool = False,
        max_evals_grouped: int = 1,
        callback: Optional[Callable[[int, np.ndarray, float, float], None]] = None,
        quantum_instance: Optional[Union[QuantumInstance, Backend]] = None,
    ) -> None:
        """

        Args:
            ansatz: A parameterized circuit used as Ansatz for the wave function.
            optimizer: A classical optimizer. Can either be a Qiskit optimizer or a callable
                that takes an array as input and returns a Qiskit or SciPy optimization result.
            initial_point: An optional initial point (i.e. initial parameter values)
                for the optimizer. If ``None`` then VQE will look to the ansatz for a preferred
                point and if not will simply compute a random one.
            gradient: An optional gradient function or operator for optimizer.
            expectation: The Expectation converter for taking the average value of the
                Observable over the ansatz state function. When ``None`` (the default) an
                :class:`~qiskit.opflow.expectations.ExpectationFactory` is used to select
                an appropriate expectation based on the operator and backend. When using Aer
                qasm_simulator backend, with paulis, it is however much faster to leverage custom
                Aer function for the computation but, although VQE performs much faster
                with it, the outcome is ideal, with no shot noise, like using a state vector
                simulator. If you are just looking for the quickest performance when choosing Aer
                qasm_simulator and the lack of shot noise is not an issue then set `include_custom`
                parameter here to ``True`` (defaults to ``False``).
            include_custom: When `expectation` parameter here is None setting this to ``True`` will
                allow the factory to include the custom Aer pauli expectation.
            max_evals_grouped: Max number of evaluations performed simultaneously. Signals the
                given optimizer that more than one set of parameters can be supplied so that
                potentially the expectation values can be computed in parallel. Typically this is
                possible when a finite difference gradient is used by the optimizer such that
                multiple points to compute the gradient can be passed and if computed in parallel
                improve overall execution time. Deprecated if a gradient operator or function is
                given.
            callback: a callback that can access the intermediate data during the optimization.
                Four parameter values are passed to the callback as follows during each evaluation
                by the optimizer for its current set of parameters as it works towards the minimum.
                These are: the evaluation count, the optimizer parameters for the
                ansatz, the evaluated mean and the evaluated standard deviation.`
            quantum_instance: Quantum Instance or Backend

        """
        validate_min("max_evals_grouped", max_evals_grouped, 1)

        super().__init__()

        self._max_evals_grouped = max_evals_grouped
        self._circuit_sampler = None  # type: Optional[CircuitSampler]
        self._expectation = None
        self.expectation = expectation
        self._include_custom = include_custom

        self._ansatz = None
        self.ansatz = ansatz

        self._optimizer = None
        self.optimizer = optimizer

        self._initial_point = None
        self.initial_point = initial_point
        self._gradient = None
        self.gradient = gradient
        self._quantum_instance = None

        if quantum_instance is not None:
            self.quantum_instance = quantum_instance

        self._eval_time = None
        self._eval_count = 0
        self._callback = None
        self.callback = callback

        logger.info(self.print_settings())

        # TODO remove this once the stateful methods are deleted
        self._ret = None

    @property
    def ansatz(self) -> QuantumCircuit:
        """Returns the ansatz."""
        return self._ansatz

    @ansatz.setter
    def ansatz(self, ansatz: Optional[QuantumCircuit]):
        """Sets the ansatz.

        Args:
            ansatz: The parameterized circuit used as an ansatz.
            If None is passed, RealAmplitudes is used by default.

        """
        if ansatz is None:
            ansatz = RealAmplitudes()

        self._ansatz = ansatz

    @property
    def gradient(self) -> Optional[Union[GradientBase, Callable]]:
        """Returns the gradient."""
        return self._gradient

    @gradient.setter
    def gradient(self, gradient: Optional[Union[GradientBase, Callable]]):
        """Sets the gradient."""
        self._gradient = gradient

    @property
    def quantum_instance(self) -> Optional[QuantumInstance]:
        """Returns quantum instance."""
        return self._quantum_instance

    @quantum_instance.setter
    def quantum_instance(self, quantum_instance: Union[QuantumInstance, Backend]) -> None:
        """Sets quantum_instance"""
        if not isinstance(quantum_instance, QuantumInstance):
            quantum_instance = QuantumInstance(quantum_instance)

        self._quantum_instance = quantum_instance
        self._circuit_sampler = CircuitSampler(
            quantum_instance, param_qobj=is_aer_provider(quantum_instance.backend)
        )

    @property
    def initial_point(self) -> Optional[np.ndarray]:
        """Returns initial point"""
        return self._initial_point

    @initial_point.setter
    def initial_point(self, initial_point: np.ndarray):
        """Sets initial point"""
        self._initial_point = initial_point

    @property
    def max_evals_grouped(self) -> int:
        """Returns max_evals_grouped"""
        return self._max_evals_grouped

    @max_evals_grouped.setter
    def max_evals_grouped(self, max_evals_grouped: int):
        """Sets max_evals_grouped"""
        self._max_evals_grouped = max_evals_grouped
        self.optimizer.set_max_evals_grouped(max_evals_grouped)

    @property
    def include_custom(self) -> bool:
        """Returns include_custom"""
        return self._include_custom

    @include_custom.setter
    def include_custom(self, include_custom: bool):
        """Sets include_custom. If set to another value than the one that was previsously set,
        the expectation attribute is reset to None.
        """
        if include_custom != self._include_custom:
            self._include_custom = include_custom
            self.expectation = None

    @property
    def callback(self) -> Optional[Callable[[int, np.ndarray, float, float], None]]:
        """Returns callback"""
        return self._callback

    @callback.setter
    def callback(self, callback: Optional[Callable[[int, np.ndarray, float, float], None]]):
        """Sets callback"""
        self._callback = callback

    @property
    def expectation(self) -> Optional[ExpectationBase]:
        """The expectation value algorithm used to construct the expectation measurement from
        the observable."""
        return self._expectation

    @expectation.setter
    def expectation(self, exp: Optional[ExpectationBase]) -> None:
        self._expectation = exp

    def _check_operator_ansatz(self, operator: OperatorBase):
        """Check that the number of qubits of operator and ansatz match."""
        if operator is not None and self.ansatz is not None:
            if operator.num_qubits != self.ansatz.num_qubits:
                # try to set the number of qubits on the ansatz, if possible
                try:
                    self.ansatz.num_qubits = operator.num_qubits
                except AttributeError as ex:
                    raise AlgorithmError(
                        "The number of qubits of the ansatz does not match the "
                        "operator, and the ansatz does not allow setting the "
                        "number of qubits using `num_qubits`."
                    ) from ex

    @property
    def optimizer(self) -> Optimizer:
        """Returns optimizer"""
        return self._optimizer

    @optimizer.setter
    def optimizer(self, optimizer: Optional[Optimizer]):
        """Sets the optimizer attribute.

        Args:
            optimizer: The optimizer to be used. If None is passed, SLSQP is used by default.

        """
        if optimizer is None:
            optimizer = SLSQP()

        if isinstance(optimizer, Optimizer):
            optimizer.set_max_evals_grouped(self.max_evals_grouped)

        self._optimizer = optimizer

    @property
    def setting(self):
        """Prepare the setting of VQE as a string."""
        ret = f"Algorithm: {self.__class__.__name__}\n"
        params = ""
        for key, value in self.__dict__.items():
            if key[0] == "_":
                if "initial_point" in key and value is None:
                    params += "-- {}: {}\n".format(key[1:], "Random seed")
                else:
                    params += f"-- {key[1:]}: {value}\n"
        ret += f"{params}"
        return ret

    def print_settings(self):
        """
        Preparing the setting of VQE into a string.

        Returns:
            str: the formatted setting of VQE
        """
        ret = "\n"
        ret += "==================== Setting of {} ============================\n".format(
            self.__class__.__name__
        )
        ret += f"{self.setting}"
        ret += "===============================================================\n"
        if self.ansatz is not None:
            ret += "{}".format(self.ansatz.draw(output="text"))
        else:
            ret += "ansatz has not been set"
        ret += "===============================================================\n"
        if callable(self.optimizer):
            ret += "Optimizer is custom callable\n"
        else:
            ret += f"{self._optimizer.setting}"
        ret += "===============================================================\n"
        return ret

    def construct_expectation(
        self,
        parameter: Union[List[float], List[Parameter], np.ndarray],
        operator: OperatorBase,
        return_expectation: bool = False,
    ) -> Union[OperatorBase, Tuple[OperatorBase, ExpectationBase]]:
        r"""
        Generate the ansatz circuit and expectation value measurement, and return their
        runnable composition.

        Args:
            parameter: Parameters for the ansatz circuit.
            operator: Qubit operator of the Observable
            return_expectation: If True, return the ``ExpectationBase`` expectation converter used
                in the construction of the expectation value. Useful e.g. to compute the standard
                deviation of the expectation value.

        Returns:
            The Operator equalling the measurement of the ansatz :class:`StateFn` by the
            Observable's expectation :class:`StateFn`, and, optionally, the expectation converter.

        Raises:
            AlgorithmError: If no operator has been provided.
            AlgorithmError: If no expectation is passed and None could be inferred via the
                ExpectationFactory.
        """
        if operator is None:
            raise AlgorithmError("The operator was never provided.")

        self._check_operator_ansatz(operator)

        # if expectation was never created, try to create one
        if self.expectation is None:
            expectation = ExpectationFactory.build(
                operator=operator,
                backend=self.quantum_instance,
                include_custom=self._include_custom,
            )
        else:
            expectation = self.expectation

        wave_function = self.ansatz.assign_parameters(parameter)

        observable_meas = expectation.convert(StateFn(operator, is_measurement=True))
        ansatz_circuit_op = CircuitStateFn(wave_function)
        expect_op = observable_meas.compose(ansatz_circuit_op).reduce()

        if return_expectation:
            return expect_op, expectation

        return expect_op

    def construct_circuit(
        self,
        parameter: Union[List[float], List[Parameter], np.ndarray],
        operator: OperatorBase,
    ) -> List[QuantumCircuit]:
        """Return the circuits used to compute the expectation value.

        Args:
            parameter: Parameters for the ansatz circuit.
            operator: Qubit operator of the Observable

        Returns:
            A list of the circuits used to compute the expectation value.
        """
        expect_op = self.construct_expectation(parameter, operator).to_circuit_op()

        circuits = []

        # recursively extract circuits
        def extract_circuits(op):
            if isinstance(op, CircuitStateFn):
                circuits.append(op.primitive)
            elif isinstance(op, ListOp):
                for op_i in op.oplist:
                    extract_circuits(op_i)

        extract_circuits(expect_op)

        return circuits

    @classmethod
    def supports_aux_operators(cls) -> bool:
        return True

    def compute_minimum_eigenvalue(
        self, operator: OperatorBase, aux_operators: Optional[ListOrDict[OperatorBase]] = None
    ) -> MinimumEigensolverResult:
        super().compute_minimum_eigenvalue(operator, aux_operators)

        if self.quantum_instance is None:
            raise AlgorithmError(
                "A QuantumInstance or Backend must be supplied to run the quantum algorithm."
            )
        self.quantum_instance.circuit_summary = True

        # this sets the size of the ansatz, so it must be called before the initial point
        # validation
        self._check_operator_ansatz(operator)

        # set an expectation for this algorithm run (will be reset to None at the end)
        initial_point = _validate_initial_point(self.initial_point, self.ansatz)

        bounds = _validate_bounds(self.ansatz)
        # We need to handle the array entries being zero or Optional i.e. having value None
        if aux_operators:
            zero_op = PauliSumOp.from_list([("I" * self.ansatz.num_qubits, 0)])

            # Convert the None and zero values when aux_operators is a list.
            # Drop None and convert zero values when aux_operators is a dict.
            if isinstance(aux_operators, list):
                key_op_iterator = enumerate(aux_operators)
                converted = [zero_op] * len(aux_operators)
            else:
                key_op_iterator = aux_operators.items()
                converted = {}
            for key, op in key_op_iterator:
                if op is not None:
                    converted[key] = zero_op if op == 0 else op

            aux_operators = converted

        else:
            aux_operators = None

        # Convert the gradient operator into a callable function that is compatible with the
        # optimization routine.
        if isinstance(self._gradient, GradientBase):
            gradient = self._gradient.gradient_wrapper(
                ~StateFn(operator) @ StateFn(self.ansatz),
                bind_params=list(self.ansatz.parameters),
                backend=self._quantum_instance,
            )
        else:
            gradient = self._gradient

        self._eval_count = 0
        energy_evaluation, expectation = self.get_energy_evaluation(
            operator, return_expectation=True
        )

        start_time = time()

        if callable(self.optimizer):
            opt_result = self.optimizer(  # pylint: disable=not-callable
                fun=energy_evaluation, x0=initial_point, jac=gradient, bounds=bounds
            )
        else:
            # keep this until Optimizer.optimize is removed
            try:
                opt_result = self.optimizer.minimize(
                    fun=energy_evaluation, x0=initial_point, jac=gradient, bounds=bounds
                )
            except AttributeError:
                # self.optimizer is an optimizer with the deprecated interface that uses
                # ``optimize`` instead of ``minimize```
                warnings.warn(
                    "Using an optimizer that is run with the ``optimize`` method is "
                    "deprecated as of Qiskit Terra 0.19.0 and will be unsupported no "
                    "sooner than 3 months after the release date. Instead use an optimizer "
                    "providing ``minimize`` (see qiskit.algorithms.optimizers.Optimizer).",
                    DeprecationWarning,
                    stacklevel=2,
                )

                opt_result = self.optimizer.optimize(
                    len(initial_point), energy_evaluation, gradient, bounds, initial_point
                )

        eval_time = time() - start_time

        result = VQEResult()
        result.optimal_point = opt_result.x
        result.optimal_parameters = dict(zip(self.ansatz.parameters, opt_result.x))
        result.optimal_value = opt_result.fun
        result.cost_function_evals = opt_result.nfev
        result.optimizer_time = eval_time
        result.eigenvalue = opt_result.fun + 0j
        result.eigenstate = self._get_eigenstate(result.optimal_parameters)

        logger.info(
            "Optimization complete in %s seconds.\nFound opt_params %s in %s evals",
            eval_time,
            result.optimal_point,
            self._eval_count,
        )

        # TODO delete as soon as get_optimal_vector etc are removed
        self._ret = result

        if aux_operators is not None:
            bound_ansatz = self.ansatz.bind_parameters(result.optimal_point)

            aux_values = eval_observables(
                self.quantum_instance, bound_ansatz, aux_operators, expectation=expectation
            )
            result.aux_operator_eigenvalues = aux_values

        return result

    def get_energy_evaluation(
        self,
        operator: OperatorBase,
        return_expectation: bool = False,
    ) -> Callable[[np.ndarray], Union[float, List[float]]]:
        """Returns a function handle to evaluates the energy at given parameters for the ansatz.

        This is the objective function to be passed to the optimizer that is used for evaluation.

        Args:
            operator: The operator whose energy to evaluate.
            return_expectation: If True, return the ``ExpectationBase`` expectation converter used
                in the construction of the expectation value. Useful e.g. to evaluate other
                operators with the same expectation value converter.


        Returns:
            Energy of the hamiltonian of each parameter, and, optionally, the expectation
            converter.

        Raises:
            RuntimeError: If the circuit is not parameterized (i.e. has 0 free parameters).

        """
        num_parameters = self.ansatz.num_parameters
        if num_parameters == 0:
            raise RuntimeError("The ansatz must be parameterized, but has 0 free parameters.")

        ansatz_params = self.ansatz.parameters
        expect_op, expectation = self.construct_expectation(
            ansatz_params, operator, return_expectation=True
        )

        def energy_evaluation(parameters):
            parameter_sets = np.reshape(parameters, (-1, num_parameters))
            # Create dict associating each parameter with the lists of parameterization values for it
            param_bindings = dict(zip(ansatz_params, parameter_sets.transpose().tolist()))

            start_time = time()
            sampled_expect_op = self._circuit_sampler.convert(expect_op, params=param_bindings)
            means = np.real(sampled_expect_op.eval())

            if self._callback is not None:
                variance = np.real(expectation.compute_variance(sampled_expect_op))
                estimator_error = np.sqrt(variance / self.quantum_instance.run_config.shots)
                for i, param_set in enumerate(parameter_sets):
                    self._eval_count += 1
                    self._callback(self._eval_count, param_set, means[i], estimator_error[i])
            else:
                self._eval_count += len(means)

            end_time = time()
            logger.info(
                "Energy evaluation returned %s - %.5f (ms), eval count: %s",
                means,
                (end_time - start_time) * 1000,
                self._eval_count,
            )

            return means if len(means) > 1 else means[0]

        if return_expectation:
            return energy_evaluation, expectation

        return energy_evaluation

    def _get_eigenstate(self, optimal_parameters) -> Union[List[float], Dict[str, int]]:
        """Get the simulation outcome of the ansatz, provided with parameters."""
        optimal_circuit = self.ansatz.bind_parameters(optimal_parameters)
        state_fn = self._circuit_sampler.convert(StateFn(optimal_circuit)).eval()
        if self.quantum_instance.is_statevector:
            state = state_fn.primitive.data  # VectorStateFn -> Statevector -> np.array
        else:
            state = state_fn.to_dict_fn().primitive  # SparseVectorStateFn -> DictStateFn -> dict

        return state


class VQEResult(VariationalResult, MinimumEigensolverResult):
    """VQE Result."""

    def __init__(self) -> None:
        super().__init__()
        self._cost_function_evals = None

    @property
    def cost_function_evals(self) -> Optional[int]:
        """Returns number of cost optimizer evaluations"""
        return self._cost_function_evals

    @cost_function_evals.setter
    def cost_function_evals(self, value: int) -> None:
        """Sets number of cost function evaluations"""
        self._cost_function_evals = value

    @property
    def eigenstate(self) -> Optional[np.ndarray]:
        """return eigen state"""
        return self._eigenstate

    @eigenstate.setter
    def eigenstate(self, value: np.ndarray) -> None:
        """set eigen state"""
        self._eigenstate = value


def _validate_initial_point(point, ansatz):
    expected_size = ansatz.num_parameters

    # try getting the initial point from the ansatz
    if point is None and hasattr(ansatz, "preferred_init_points"):
        point = ansatz.preferred_init_points
    # if the point is None choose a random initial point

    if point is None:
        # get bounds if ansatz has them set, otherwise use [-2pi, 2pi] for each parameter
        bounds = getattr(ansatz, "parameter_bounds", None)
        if bounds is None:
            bounds = [(-2 * np.pi, 2 * np.pi)] * expected_size

        # replace all Nones by [-2pi, 2pi]
        lower_bounds = []
        upper_bounds = []
        for lower, upper in bounds:
            lower_bounds.append(lower if lower is not None else -2 * np.pi)
            upper_bounds.append(upper if upper is not None else 2 * np.pi)

        # sample from within bounds
        point = algorithm_globals.random.uniform(lower_bounds, upper_bounds)

    elif len(point) != expected_size:
        raise ValueError(
            f"The dimension of the initial point ({len(point)}) does not match the "
            f"number of parameters in the circuit ({expected_size})."
        )

    return point


def _validate_bounds(ansatz):
    if hasattr(ansatz, "parameter_bounds") and ansatz.parameter_bounds is not None:
        bounds = ansatz.parameter_bounds
        if len(bounds) != ansatz.num_parameters:
            raise ValueError(
                f"The number of bounds ({len(bounds)}) does not match the number of "
                f"parameters in the circuit ({ansatz.num_parameters})."
            )
    else:
        bounds = [(None, None)] * ansatz.num_parameters

    return bounds<|MERGE_RESOLUTION|>--- conflicted
+++ resolved
@@ -29,10 +29,7 @@
 
 from qiskit.circuit import Parameter, QuantumCircuit
 from qiskit.circuit.library import RealAmplitudes
-<<<<<<< HEAD
-=======
 from qiskit.providers import Backend
->>>>>>> ec9d6931
 from qiskit.opflow import (
     CircuitSampler,
     CircuitStateFn,
@@ -46,29 +43,21 @@
 from qiskit.opflow.gradients import GradientBase
 from qiskit.providers import Backend, BaseBackend
 from qiskit.utils import QuantumInstance, algorithm_globals
-<<<<<<< HEAD
 from qiskit.utils.backend_utils import is_aer_provider
 from qiskit.utils.validation import validate_min
 
 from ..aux_ops_evaluator import eval_observables
 from ..exceptions import AlgorithmError
+from ..list_or_dict import ListOrDict
 from ..optimizers import SLSQP, Optimizer, OptimizerResult
 from ..variational_algorithm import VariationalAlgorithm, VariationalResult
-from .minimum_eigen_solver import MinimumEigensolver, MinimumEigensolverResult, ListOrDict
+from .minimum_eigen_solver import MinimumEigensolver, MinimumEigensolverResult
 
 if sys.version_info >= (3, 8):
     # pylint: disable=no-name-in-module, ungrouped-imports
     from typing import Protocol
 else:
     from typing_extensions import Protocol
-=======
-from ..list_or_dict import ListOrDict
-from ..optimizers import Optimizer, SLSQP, OptimizerResult
-from ..variational_algorithm import VariationalAlgorithm, VariationalResult
-from .minimum_eigen_solver import MinimumEigensolver, MinimumEigensolverResult
-from ..exceptions import AlgorithmError
-from ..aux_ops_evaluator import eval_observables
->>>>>>> ec9d6931
 
 logger = logging.getLogger(__name__)
 
