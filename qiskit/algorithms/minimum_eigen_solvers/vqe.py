--- conflicted
+++ resolved
@@ -546,13 +546,8 @@
         self._ret = result
 
         if aux_operators is not None:
-<<<<<<< HEAD
-            aux_values = self._eval_aux_ops(opt_params, aux_operators, expectation=expectation)
+            aux_values = self._eval_aux_ops(opt_result.x, aux_operators, expectation=expectation)
             result.aux_operator_eigenvalues = aux_values
-=======
-            aux_values = self._eval_aux_ops(opt_result.x, aux_operators, expectation=expectation)
-            result.aux_operator_eigenvalues = aux_values[0]
->>>>>>> 6efe3c55
 
         return result
 
