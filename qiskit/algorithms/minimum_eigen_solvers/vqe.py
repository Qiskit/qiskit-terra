--- conflicted
+++ resolved
@@ -555,13 +555,8 @@
         return min_vector
 
     @property
-<<<<<<< HEAD
     def optimal_params(self) -> np.ndarray:
-        """The optimal parameters for the ansats."""
-=======
-    def optimal_params(self) -> List[float]:
         """The optimal parameters for the ansatz."""
->>>>>>> d5ab2640
         if self._ret.optimal_point is None:
             raise AlgorithmError("Cannot find optimal params before running the algorithm.")
         return self._ret.optimal_point
