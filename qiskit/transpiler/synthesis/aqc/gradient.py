# This code is part of Qiskit.
#
# (C) Copyright IBM 2021.
#
# This code is licensed under the Apache License, Version 2.0. You may
# obtain a copy of this license in the LICENSE.txt file in the root directory
# of this source tree or at http://www.apache.org/licenses/LICENSE-2.0.
#
# Any modifications or derivative works of this code must retain this
# copyright notice, and modified files need to carry a notice indicating
# that they have been altered from the originals.
"""Defines classes to compute gradient."""

from abc import abstractmethod, ABC
from typing import Union, List, Tuple

import numpy as np
from numpy import linalg as la

from .elementary_operations import op_ry, op_rz, op_unitary, op_cnot, op_rx, X, Y, Z


class GradientBase(ABC):
    """Interface to any class that computes gradient and objective function."""

    def __init__(self):
        pass

    @abstractmethod
    def get_gradient(
        self, thetas: Union[List[float], np.ndarray], target_matrix: np.ndarray
    ) -> Tuple[float, np.ndarray]:
        """
        Computes gradient and objective function.
        Args:
            thetas: an array of angles.
            target_matrix: an original circuit represented as a unitary matrix.
        Returns:
            objective function value, gradient.
        """
        raise NotImplementedError("Abstract method is called!")


# TODO: replace with FastGradient?
class DefaultGradient(GradientBase):
    """A default implementation of a gradient computation."""

    def __init__(self, num_qubits: int, cnots: np.ndarray) -> None:
        """
        Args:
            num_qubits: number of qubits.
            cnots: a CNOT structure to be used.
        """
        super().__init__()
        assert isinstance(num_qubits, int) and 1 <= num_qubits <= 16
        assert isinstance(cnots, np.ndarray)
        assert cnots.ndim == 2 and cnots.shape[0] == 2
        self._num_qubits = num_qubits
        self._cnots = cnots
        self._num_cnots = cnots.shape[1]

    def get_gradient(self, thetas: Union[List[float], np.ndarray], target_matrix: np.ndarray):
<<<<<<< HEAD

        # The Pauli matrices:
        paulix = np.array([[0, 1], [1, 0]])#, dtype=complex)
        pauliy = np.array([[0, -1j], [1j, 0]])#, dtype=complex)
        pauliz = np.array([[1, 0], [0, -1]])#, dtype=complex)
=======
        # Pauli matrices with additional an additional coefficient
        x = np.multiply(-1j / 2, X)
        y = np.multiply(-1j / 2, Y)
        z = np.multiply(-1j / 2, Z)
>>>>>>> 46d1470d

        n = self._num_qubits
        d = int(2 ** n)
        cnots = self._cnots
        num_cnots = np.shape(cnots)[1]

        # compute parametric circuit and prepare required matrices for gradient computations
        # we start from the parametric circuit
        # todo: what kind of product we have here?
        cnot_unit_collection = np.zeros((d, d * num_cnots), dtype=complex)
        cnot_right_collection = np.zeros((d, d * num_cnots), dtype=complex)
        cnot_left_collection = np.zeros((d, d * num_cnots), dtype=complex)
        for cnot_index in range(num_cnots):
            theta_index = 4 * cnot_index
            # rotations that are applied on the q1 qubit
            ry1 = op_ry(thetas[0 + theta_index])
            rz1 = op_rz(thetas[1 + theta_index])

            # rotations that are applied on the q2 qubit
            ry2 = op_ry(thetas[2 + theta_index])
            rx2 = op_rx(thetas[3 + theta_index])

            # cnot qubit indices for the cnot unit identified by cnot_index
            q1 = int(cnots[0, cnot_index])
            q2 = int(cnots[1, cnot_index])

            # combine the rotations on qubits q1 and q2
            single_q1 = np.dot(rz1, ry1)
            single_q2 = np.dot(rx2, ry2)

            # we place single qubit matrices at the corresponding locations in the (2^n, 2^n) matrix
            full_q1 = op_unitary(single_q1, n, q1)
            full_q2 = op_unitary(single_q2, n, q2)

            # we place a cnot matrix at the qubits q1 and q2 in the full matrix.
            cnot_q1q2 = op_cnot(n, q1, q2)

            # compute the cnot unit matrix and store in cnot_unit_collection
            cnot_unit_collection[:, d * cnot_index : d * (cnot_index + 1)] = la.multi_dot(
                [full_q2, full_q1, cnot_q1q2]
            )

        # A full sized matrix with all cnot units
        cnot_matrix = np.eye(d)
        for cnot_index in range(num_cnots - 1, -1, -1):
            cnot_matrix = np.dot(
                cnot_matrix, cnot_right_collection[:, d * cnot_index : d * (cnot_index + 1)]
            )
            cnot_right_collection[:, d * cnot_index : d * (cnot_index + 1)] = cnot_matrix
        cnot_matrix = np.eye(d)
        for cnot_index in range(num_cnots):
            cnot_matrix = np.dot(
                cnot_left_collection[:, d * cnot_index : d * (cnot_index + 1)], cnot_matrix
            )
            cnot_left_collection[:, d * cnot_index : d * (cnot_index + 1)] = cnot_matrix

        # rotation matrix is the initial rotation part of the circuit
        rotation_matrix = 1
        for q in range(n):
            theta_index = 4 * num_cnots + 3 * q
            rz0 = op_rz(thetas[0 + theta_index])
            ry1 = op_ry(thetas[1 + theta_index])
            rz2 = op_rz(thetas[2 + theta_index])
            rotation_matrix = np.kron(rotation_matrix, la.multi_dot([rz0, ry1, rz2]))

        # full sized circuit matrix
        circuit_matrix = np.dot(cnot_matrix, rotation_matrix)

        # compute error
        error = 0.5 * (la.norm(circuit_matrix - target_matrix, "fro") ** 2)

        # compute gradient
        der_circuit_matrix = np.zeros(4 * num_cnots + 3 * n)
        for cnot_index in range(num_cnots):
            theta_index = 4 * cnot_index
            ry1 = op_ry(thetas[0 + theta_index])
            rz1 = op_rz(thetas[1 + theta_index])
            ry2 = op_ry(thetas[2 + theta_index])
            rx2 = op_rx(thetas[3 + theta_index])
            q1 = int(cnots[0, cnot_index])
            q2 = int(cnots[1, cnot_index])
            cnot_q1q2 = op_cnot(n, q1, q2)
            for i in range(4):
                if i == 0:
                    single_q1 = la.multi_dot([rz1, pauliy, ry1])
                    single_q2 = np.dot(rx2, ry2)
                elif i == 1:
                    single_q1 = la.multi_dot([pauliz, rz1, ry1])
                    single_q2 = np.dot(rx2, ry2)
                elif i == 2:
                    single_q1 = np.dot(rz1, ry1)
                    single_q2 = la.multi_dot([rx2, pauliy, ry2])
                elif i == 3:
                    single_q1 = np.dot(rz1, ry1)
                    single_q2 = la.multi_dot([paulix, rx2, ry2])
                full_q1 = op_unitary(single_q1, n, q1)
                full_q2 = op_unitary(single_q2, n, q2)

                # partial derivative of that particular cnot unit, size of (2^n, 2^n)
                der_cnot_unit = la.multi_dot([full_q2, full_q1, cnot_q1q2])
                if cnot_index == 0:
                    # todo: left partial of the cnot matrix, derivative
                    der_cnot_matrix = np.dot(
<<<<<<< HEAD
                        cnot_right_collection[:, d : 2 * d],
=======
                        left_matrix[:, 2 ** n * (cnot_index + 1) : 2 ** n * (cnot_index + 2)],
>>>>>>> 46d1470d
                        der_cnot_unit,
                    )
                elif num_cnots - 1 == cnot_index:
                    der_cnot_matrix = np.dot(
                        der_cnot_unit,
<<<<<<< HEAD
                        cnot_left_collection[:, d * (num_cnots - 2) : d * (num_cnots - 1)],
=======
                        middle_matrix[:, 2 ** n * (cnot_index - 1) : 2 ** n * cnot_index],
>>>>>>> 46d1470d
                    )
                else:
                    der_cnot_matrix = la.multi_dot(
                        [
<<<<<<< HEAD
                            right_cnot_collection[:, 2 ** n * (cnot_index + 1) : 2 ** n * (cnot_index + 2)],
                            der_cnot_unit,
                            left_cnot_collection[:, 2 ** n * (cnot_index - 1) : 2 ** n * cnot_index],
                        ]
                    )
                der_circuit_matrix = np.dot(der_cnot_matrix, rotation_matrix)
                der[i + theta_index] = -np.real(
                    -1j / 2 * np.trace(np.dot(der_cnot_matrix.conj().T, target_matrix))
                )

        for i in range(3 * n):
            # todo: this is a derivative
            der_rotation_matrix = 1
            for q in range(n): # qubit
                theta_index = 4 * num_cnots + 3 * q
                # a = Rx(thetas[0 + p])
                rz0 = op_rz(thetas[0 + theta_index])
                ry1 = op_ry(thetas[1 + theta_index])
                rz2 = op_rz(thetas[2 + theta_index])
                if i - 3 * q == 0:
                    rz0 = np.dot(pauliz, rz0)
                elif i - 3 * q == 1:
                    ry1 = np.dot(pauliy, ry1)
                elif i - 3 * q == 2:
                    rz2 = np.dot(pauliz, rz2)
                der_rotation_matrix = np.kron(
                    der_rotation_matrix, la.multi_dot([rz0, ry1, rz2])
                )
            der_circuit_matrix = np.dot(cnot_matrix, der_rotation_matrix)
            der[4 * num_cnots + i] = -np.real(
                -1j / 2 * np.trace(np.dot(der_cnot_matrix.conj().T, target_matrix))
=======
                            left_matrix[:, 2 ** n * (cnot_index + 1) : 2 ** n * (cnot_index + 2)],
                            der_cnot_unit,
                            middle_matrix[:, 2 ** n * (cnot_index - 1) : 2 ** n * cnot_index],
                        ]
                    )
                der_cnot_matrix = np.dot(der_cnot_matrix, rotation_matrix)
                der_circuit_matrix[i + cnot_theta_index] = -np.real(
                    np.trace(np.dot(der_cnot_matrix.conj().T, target_matrix))
                )

        for i in range(3 * n):
            der_rotation_matrix = 1
            for k in range(n):
                cnot_theta_index = 4 * num_cnots + 3 * k
                # a = Rx(thetas[0 + p])
                ry1 = op_rz(thetas[0 + cnot_theta_index])
                rz1 = op_ry(thetas[1 + cnot_theta_index])
                ry2 = op_rz(thetas[2 + cnot_theta_index])
                if i - 3 * k == 0:
                    # a = np.dot(x, a)
                    ry1 = np.dot(z, ry1)
                elif i - 3 * k == 1:
                    rz1 = np.dot(y, rz1)
                elif i - 3 * k == 2:
                    ry2 = np.dot(z, ry2)
                der_rotation_matrix = np.kron(
                    der_rotation_matrix, la.multi_dot([ry1, rz1, ry2])
                )
            der_cnot_matrix = np.dot(cnot_matrix, der_rotation_matrix)
            der_circuit_matrix[4 * num_cnots + i] = -np.real(
                np.trace(np.dot(der_cnot_matrix.conj().T, target_matrix))
>>>>>>> 46d1470d
            )

        # return error, gradient
        return error, der_circuit_matrix<|MERGE_RESOLUTION|>--- conflicted
+++ resolved
@@ -60,39 +60,30 @@
         self._num_cnots = cnots.shape[1]
 
     def get_gradient(self, thetas: Union[List[float], np.ndarray], target_matrix: np.ndarray):
-<<<<<<< HEAD
-
-        # The Pauli matrices:
-        paulix = np.array([[0, 1], [1, 0]])#, dtype=complex)
-        pauliy = np.array([[0, -1j], [1j, 0]])#, dtype=complex)
-        pauliz = np.array([[1, 0], [0, -1]])#, dtype=complex)
-=======
         # Pauli matrices with additional an additional coefficient
         x = np.multiply(-1j / 2, X)
         y = np.multiply(-1j / 2, Y)
         z = np.multiply(-1j / 2, Z)
->>>>>>> 46d1470d
 
         n = self._num_qubits
-        d = int(2 ** n)
         cnots = self._cnots
         num_cnots = np.shape(cnots)[1]
 
         # compute parametric circuit and prepare required matrices for gradient computations
         # we start from the parametric circuit
         # todo: what kind of product we have here?
-        cnot_unit_collection = np.zeros((d, d * num_cnots), dtype=complex)
-        cnot_right_collection = np.zeros((d, d * num_cnots), dtype=complex)
-        cnot_left_collection = np.zeros((d, d * num_cnots), dtype=complex)
+        right_matrix = np.zeros((2 ** n, 2 ** n * num_cnots)) + 0j
+        left_matrix = np.zeros((2 ** n, 2 ** n * num_cnots)) + 0j
+        middle_matrix = np.zeros((2 ** n, 2 ** n * num_cnots)) + 0j
         for cnot_index in range(num_cnots):
-            theta_index = 4 * cnot_index
+            cnot_theta_index = 4 * cnot_index
             # rotations that are applied on the q1 qubit
-            ry1 = op_ry(thetas[0 + theta_index])
-            rz1 = op_rz(thetas[1 + theta_index])
+            ry1 = op_ry(thetas[0 + cnot_theta_index])
+            rz1 = op_rz(thetas[1 + cnot_theta_index])
 
             # rotations that are applied on the q2 qubit
-            ry2 = op_ry(thetas[2 + theta_index])
-            rx2 = op_rx(thetas[3 + theta_index])
+            ry2 = op_ry(thetas[2 + cnot_theta_index])
+            rx2 = op_rx(thetas[3 + cnot_theta_index])
 
             # cnot qubit indices for the cnot unit identified by cnot_index
             q1 = int(cnots[0, cnot_index])
@@ -109,33 +100,35 @@
             # we place a cnot matrix at the qubits q1 and q2 in the full matrix.
             cnot_q1q2 = op_cnot(n, q1, q2)
 
-            # compute the cnot unit matrix and store in cnot_unit_collection
-            cnot_unit_collection[:, d * cnot_index : d * (cnot_index + 1)] = la.multi_dot(
+            # compute right matrix
+            right_matrix[:, 2 ** n * cnot_index : 2 ** n * (cnot_index + 1)] = la.multi_dot(
                 [full_q2, full_q1, cnot_q1q2]
             )
 
         # A full sized matrix with all cnot units
-        cnot_matrix = np.eye(d)
+        cnot_matrix = np.eye(2 ** n)
         for cnot_index in range(num_cnots - 1, -1, -1):
             cnot_matrix = np.dot(
-                cnot_matrix, cnot_right_collection[:, d * cnot_index : d * (cnot_index + 1)]
-            )
-            cnot_right_collection[:, d * cnot_index : d * (cnot_index + 1)] = cnot_matrix
-        cnot_matrix = np.eye(d)
+                cnot_matrix, right_matrix[:, 2 ** n * cnot_index : 2 ** n * (cnot_index + 1)]
+            )
+            left_matrix[:, 2 ** n * cnot_index : 2 ** n * (cnot_index + 1)] = cnot_matrix
+        cnot_matrix = np.eye(2 ** n)
         for cnot_index in range(num_cnots):
             cnot_matrix = np.dot(
-                cnot_left_collection[:, d * cnot_index : d * (cnot_index + 1)], cnot_matrix
-            )
-            cnot_left_collection[:, d * cnot_index : d * (cnot_index + 1)] = cnot_matrix
+                right_matrix[:, 2 ** n * cnot_index : 2 ** n * (cnot_index + 1)], cnot_matrix
+            )
+            middle_matrix[:, 2 ** n * cnot_index : 2 ** n * (cnot_index + 1)] = cnot_matrix
 
         # rotation matrix is the initial rotation part of the circuit
         rotation_matrix = 1
-        for q in range(n):
-            theta_index = 4 * num_cnots + 3 * q
-            rz0 = op_rz(thetas[0 + theta_index])
-            ry1 = op_ry(thetas[1 + theta_index])
-            rz2 = op_rz(thetas[2 + theta_index])
-            rotation_matrix = np.kron(rotation_matrix, la.multi_dot([rz0, ry1, rz2]))
+        for k in range(n):
+            #
+            cnot_theta_index = 4 * num_cnots + 3 * k
+            # a = Rx(thetas[0 + p])
+            ry1 = op_rz(thetas[0 + cnot_theta_index])
+            rz1 = op_ry(thetas[1 + cnot_theta_index])
+            ry2 = op_rz(thetas[2 + cnot_theta_index])
+            rotation_matrix = np.kron(rotation_matrix, la.multi_dot([ry1, rz1, ry2]))
 
         # full sized circuit matrix
         circuit_matrix = np.dot(cnot_matrix, rotation_matrix)
@@ -146,27 +139,28 @@
         # compute gradient
         der_circuit_matrix = np.zeros(4 * num_cnots + 3 * n)
         for cnot_index in range(num_cnots):
-            theta_index = 4 * cnot_index
-            ry1 = op_ry(thetas[0 + theta_index])
-            rz1 = op_rz(thetas[1 + theta_index])
-            ry2 = op_ry(thetas[2 + theta_index])
-            rx2 = op_rx(thetas[3 + theta_index])
+            cnot_theta_index = 4 * cnot_index
+            ry1 = op_ry(thetas[0 + cnot_theta_index])
+            rz1 = op_rz(thetas[1 + cnot_theta_index])
+            ry2 = op_ry(thetas[2 + cnot_theta_index])
+            rx2 = op_rx(thetas[3 + cnot_theta_index])
             q1 = int(cnots[0, cnot_index])
             q2 = int(cnots[1, cnot_index])
             cnot_q1q2 = op_cnot(n, q1, q2)
             for i in range(4):
                 if i == 0:
-                    single_q1 = la.multi_dot([rz1, pauliy, ry1])
+                    single_q1 = la.multi_dot([rz1, y, ry1])
                     single_q2 = np.dot(rx2, ry2)
-                elif i == 1:
-                    single_q1 = la.multi_dot([pauliz, rz1, ry1])
+                # TODO: replace with elif
+                if i == 1:
+                    single_q1 = la.multi_dot([z, rz1, ry1])
                     single_q2 = np.dot(rx2, ry2)
-                elif i == 2:
+                if i == 2:
                     single_q1 = np.dot(rz1, ry1)
-                    single_q2 = la.multi_dot([rx2, pauliy, ry2])
-                elif i == 3:
+                    single_q2 = la.multi_dot([rx2, y, ry2])
+                if i == 3:
                     single_q1 = np.dot(rz1, ry1)
-                    single_q2 = la.multi_dot([paulix, rx2, ry2])
+                    single_q2 = la.multi_dot([x, rx2, ry2])
                 full_q1 = op_unitary(single_q1, n, q1)
                 full_q2 = op_unitary(single_q2, n, q2)
 
@@ -175,58 +169,17 @@
                 if cnot_index == 0:
                     # todo: left partial of the cnot matrix, derivative
                     der_cnot_matrix = np.dot(
-<<<<<<< HEAD
-                        cnot_right_collection[:, d : 2 * d],
-=======
                         left_matrix[:, 2 ** n * (cnot_index + 1) : 2 ** n * (cnot_index + 2)],
->>>>>>> 46d1470d
                         der_cnot_unit,
                     )
                 elif num_cnots - 1 == cnot_index:
                     der_cnot_matrix = np.dot(
                         der_cnot_unit,
-<<<<<<< HEAD
-                        cnot_left_collection[:, d * (num_cnots - 2) : d * (num_cnots - 1)],
-=======
                         middle_matrix[:, 2 ** n * (cnot_index - 1) : 2 ** n * cnot_index],
->>>>>>> 46d1470d
                     )
                 else:
                     der_cnot_matrix = la.multi_dot(
                         [
-<<<<<<< HEAD
-                            right_cnot_collection[:, 2 ** n * (cnot_index + 1) : 2 ** n * (cnot_index + 2)],
-                            der_cnot_unit,
-                            left_cnot_collection[:, 2 ** n * (cnot_index - 1) : 2 ** n * cnot_index],
-                        ]
-                    )
-                der_circuit_matrix = np.dot(der_cnot_matrix, rotation_matrix)
-                der[i + theta_index] = -np.real(
-                    -1j / 2 * np.trace(np.dot(der_cnot_matrix.conj().T, target_matrix))
-                )
-
-        for i in range(3 * n):
-            # todo: this is a derivative
-            der_rotation_matrix = 1
-            for q in range(n): # qubit
-                theta_index = 4 * num_cnots + 3 * q
-                # a = Rx(thetas[0 + p])
-                rz0 = op_rz(thetas[0 + theta_index])
-                ry1 = op_ry(thetas[1 + theta_index])
-                rz2 = op_rz(thetas[2 + theta_index])
-                if i - 3 * q == 0:
-                    rz0 = np.dot(pauliz, rz0)
-                elif i - 3 * q == 1:
-                    ry1 = np.dot(pauliy, ry1)
-                elif i - 3 * q == 2:
-                    rz2 = np.dot(pauliz, rz2)
-                der_rotation_matrix = np.kron(
-                    der_rotation_matrix, la.multi_dot([rz0, ry1, rz2])
-                )
-            der_circuit_matrix = np.dot(cnot_matrix, der_rotation_matrix)
-            der[4 * num_cnots + i] = -np.real(
-                -1j / 2 * np.trace(np.dot(der_cnot_matrix.conj().T, target_matrix))
-=======
                             left_matrix[:, 2 ** n * (cnot_index + 1) : 2 ** n * (cnot_index + 2)],
                             der_cnot_unit,
                             middle_matrix[:, 2 ** n * (cnot_index - 1) : 2 ** n * cnot_index],
@@ -258,7 +211,6 @@
             der_cnot_matrix = np.dot(cnot_matrix, der_rotation_matrix)
             der_circuit_matrix[4 * num_cnots + i] = -np.real(
                 np.trace(np.dot(der_cnot_matrix.conj().T, target_matrix))
->>>>>>> 46d1470d
             )
 
         # return error, gradient
