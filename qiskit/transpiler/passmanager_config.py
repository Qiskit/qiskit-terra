--- conflicted
+++ resolved
@@ -138,10 +138,6 @@
         if res.target is None:
             if backend_version >= 2:
                 res.target = backend.target
-<<<<<<< HEAD
-        return res
-=======
-
         return res
 
     def __str__(self):
@@ -170,5 +166,4 @@
             f"\tunitary_synthesis_method: {self.unitary_synthesis_method}\n"
             f"\tunitary_synthesis_plugin_config: {self.unitary_synthesis_plugin_config}\n"
             f"\ttarget: {str(self.target).replace(newline, newline_tab)}\n"
-        )
->>>>>>> e76af205
+        )