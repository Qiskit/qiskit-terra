--- conflicted
+++ resolved
@@ -16,7 +16,6 @@
 class PassManagerConfig:
     """Pass Manager Configuration."""
 
-<<<<<<< HEAD
     def __init__(self,
                  initial_layout=None,
                  basis_gates=None,
@@ -30,22 +29,6 @@
                  approximation_degree=None,
                  seed_transpiler=None,
                  unitary_synthesis_method=None):
-=======
-    def __init__(
-        self,
-        initial_layout=None,
-        basis_gates=None,
-        coupling_map=None,
-        layout_method=None,
-        routing_method=None,
-        translation_method=None,
-        scheduling_method=None,
-        instruction_durations=None,
-        backend_properties=None,
-        approximation_degree=None,
-        seed_transpiler=None,
-    ):
->>>>>>> 89447358
         """Initialize a PassManagerConfig object
 
         Args:
