# This code is part of Qiskit.
#
# (C) Copyright IBM 2017, 2020.
#
# This code is licensed under the Apache License, Version 2.0. You may
# obtain a copy of this license in the LICENSE.txt file in the root directory
# of this source tree or at http://www.apache.org/licenses/LICENSE-2.0.
#
# Any modifications or derivative works of this code must retain this
# copyright notice, and modified files need to carry a notice indicating
# that they have been altered from the originals.

"""Pass Manager Configuration class."""


class PassManagerConfig:
    """Pass Manager Configuration."""

    def __init__(
        self,
        initial_layout=None,
        basis_gates=None,
        coupling_map=None,
        layout_method=None,
        routing_method=None,
        translation_method=None,
        scheduling_method=None,
        instruction_durations=None,
        backend_properties=None,
        approximation_degree=None,
        seed_transpiler=None,
<<<<<<< HEAD
        unitary_synthesis_method=None,
=======
        timing_constraints=None,
>>>>>>> be0ed5f7
    ):
        """Initialize a PassManagerConfig object

        Args:
            initial_layout (Layout): Initial position of virtual qubits on
                physical qubits.
            basis_gates (list): List of basis gate names to unroll to.
            coupling_map (CouplingMap): Directed graph represented a coupling
                map.
            layout_method (str): the pass to use for choosing initial qubit
                placement.
            routing_method (str): the pass to use for routing qubits on the
                architecture.
            translation_method (str): the pass to use for translating gates to
                basis_gates.
            scheduling_method (str): the pass to use for scheduling instructions.
            instruction_durations (InstructionDurations): Dictionary of duration
                (in dt) for each instruction.
            backend_properties (BackendProperties): Properties returned by a
                backend, including information on gate errors, readout errors,
                qubit coherence times, etc.
            approximation_degree (float): heuristic dial used for circuit approximation
                (1.0=no approximation, 0.0=maximal approximation)
            seed_transpiler (int): Sets random seed for the stochastic parts of
                the transpiler.
<<<<<<< HEAD
            unitary_synthesis_method (str): The string method to use for the
                :class:`~qiskit.transpiler.passes.UnitarySynthesis` pass. Will
                search installed plugins for a valid method.
=======
            timing_constraints (TimingConstraints): Hardware time alignment restrictions.
>>>>>>> be0ed5f7
        """
        self.initial_layout = initial_layout
        self.basis_gates = basis_gates
        self.coupling_map = coupling_map
        self.layout_method = layout_method
        self.routing_method = routing_method
        self.translation_method = translation_method
        self.scheduling_method = scheduling_method
        self.instruction_durations = instruction_durations
        self.backend_properties = backend_properties
        self.approximation_degree = approximation_degree
        self.seed_transpiler = seed_transpiler
<<<<<<< HEAD
        self.unitary_synthesis_method = unitary_synthesis_method
=======
        self.timing_constraints = timing_constraints
>>>>>>> be0ed5f7
<|MERGE_RESOLUTION|>--- conflicted
+++ resolved
@@ -29,11 +29,8 @@
         backend_properties=None,
         approximation_degree=None,
         seed_transpiler=None,
-<<<<<<< HEAD
+        timing_constraints=None,
         unitary_synthesis_method=None,
-=======
-        timing_constraints=None,
->>>>>>> be0ed5f7
     ):
         """Initialize a PassManagerConfig object
 
@@ -59,13 +56,10 @@
                 (1.0=no approximation, 0.0=maximal approximation)
             seed_transpiler (int): Sets random seed for the stochastic parts of
                 the transpiler.
-<<<<<<< HEAD
+            timing_constraints (TimingConstraints): Hardware time alignment restrictions.
             unitary_synthesis_method (str): The string method to use for the
                 :class:`~qiskit.transpiler.passes.UnitarySynthesis` pass. Will
                 search installed plugins for a valid method.
-=======
-            timing_constraints (TimingConstraints): Hardware time alignment restrictions.
->>>>>>> be0ed5f7
         """
         self.initial_layout = initial_layout
         self.basis_gates = basis_gates
@@ -78,8 +72,5 @@
         self.backend_properties = backend_properties
         self.approximation_degree = approximation_degree
         self.seed_transpiler = seed_transpiler
-<<<<<<< HEAD
-        self.unitary_synthesis_method = unitary_synthesis_method
-=======
         self.timing_constraints = timing_constraints
->>>>>>> be0ed5f7
+        self.unitary_synthesis_method = unitary_synthesis_method