--- conflicted
+++ resolved
@@ -107,26 +107,14 @@
         circuit = dag_to_circuit(passmanager_ir, copy_operations=False)
         circuit.name = self.metadata["output_name"]
 
-<<<<<<< HEAD
-        for passset in self.working_list:
-            for pass_ in passset:
-                dag = self._do_pass(pass_, dag, passset.options)
-
-        circuit = dag_to_circuit(dag)
-        if output_name:
-            circuit.name = output_name
-        else:
-            circuit.name = name
         layout = self.property_set["layout"]
         if not layout:
             layout = self.property_set["original_layout"]
         final_layout = self.property_set["final_layout"]
         if not final_layout:
             final_layout = self.property_set["elision_final_layout"]
+
         if layout is not None:
-=======
-        if self.property_set["layout"] is not None:
->>>>>>> 4a8c0ca3
             circuit._layout = TranspileLayout(
                 initial_layout=layout,
                 input_qubit_mapping=self.property_set["original_qubit_indices"],
