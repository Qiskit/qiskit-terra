--- conflicted
+++ resolved
@@ -374,11 +374,7 @@
 
 
 class RollbackIfController(FlowController):
-<<<<<<< HEAD
-    """ The set of passes is rollbacked if the condition condition is true."""
-=======
     """ The set of passes is rolled back if a condition is true."""
->>>>>>> d23d4f55
 
     def __init__(self, passes, options, rollback_if=None, **_):
         self.rollback_if = rollback_if
@@ -388,11 +384,7 @@
         original_property_set = deepcopy(pass_manager.property_set)
         dag_copy = deepcopy(dag)
         for pass_ in self:
-<<<<<<< HEAD
-            dag = pass_manager._do_pass(pass_, dag_copy)
-=======
             dag_copy = pass_manager._do_pass(pass_, dag_copy)
->>>>>>> d23d4f55
         if self.rollback_if(pass_manager.property_set):
             pass_manager.property_set = original_property_set
             return dag
