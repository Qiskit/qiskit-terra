--- conflicted
+++ resolved
@@ -132,16 +132,11 @@
             result_circuit = circuit.copy()
 
         if self.property_set["layout"]:
-<<<<<<< HEAD
-            result_circuit._layout = self.property_set["layout"]
-        if self.property_set["final_layout"]:
-            result_circuit._final_layout = self.property_set["final_layout"]
-=======
             result_circuit._layout = TranspileLayout(
                 initial_layout=self.property_set["layout"],
                 input_qubit_mapping=self.property_set["original_qubit_indices"],
+                final_layout=self.property_set["final_layout"]
             )
->>>>>>> b7e6329a
         if self.property_set["clbit_write_latency"] is not None:
             result_circuit._clbit_write_latency = self.property_set["clbit_write_latency"]
         if self.property_set["conditional_latency"] is not None:
