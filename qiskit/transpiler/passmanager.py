# This code is part of Qiskit.
#
# (C) Copyright IBM 2017, 2018.
#
# This code is licensed under the Apache License, Version 2.0. You may
# obtain a copy of this license in the LICENSE.txt file in the root directory
# of this source tree or at http://www.apache.org/licenses/LICENSE-2.0.
#
# Any modifications or derivative works of this code must retain this
# copyright notice, and modified files need to carry a notice indicating
# that they have been altered from the originals.

"""Manager for a set of Passes and their scheduling during transpilation."""
from __future__ import annotations

import inspect
import io
import re
from collections.abc import Iterator, Iterable, Callable
from functools import wraps
from typing import Union, List, Any

from qiskit.circuit import QuantumCircuit
from qiskit.converters import circuit_to_dag, dag_to_circuit
from qiskit.dagcircuit import DAGCircuit
from qiskit.passmanager.passmanager import BasePassManager
from qiskit.passmanager.base_tasks import Task
from qiskit.passmanager.flow_controllers import FlowControllerLinear
from qiskit.passmanager.exceptions import PassManagerError
from .basepasses import BasePass
from .exceptions import TranspilerError
from .layout import TranspileLayout

_CircuitsT = Union[List[QuantumCircuit], QuantumCircuit]


class PassManager(BasePassManager):
    """Manager for a set of Passes and their scheduling during transpilation."""

    def __init__(
        self,
        passes: Task | list[Task] = (),
        max_iteration: int = 1000,
    ):
        """Initialize an empty pass manager object.

        Args:
            passes: A pass set to be added to the pass manager schedule.
            max_iteration: The maximum number of iterations the schedule will be looped if the
                condition is not met.
        """
        super().__init__(
            tasks=passes,
            max_iteration=max_iteration,
        )

    def _passmanager_frontend(
        self,
        input_program: QuantumCircuit,
        **kwargs,
    ) -> DAGCircuit:
        return circuit_to_dag(input_program, copy_operations=True)

    def _passmanager_backend(
        self,
        passmanager_ir: DAGCircuit,
        in_program: QuantumCircuit,
        **kwargs,
    ) -> QuantumCircuit:
        out_program = dag_to_circuit(passmanager_ir, copy_operations=False)

        out_name = kwargs.get("output_name", None)
        if out_name is not None:
            out_program.name = out_name

        if self.property_set["layout"] is not None:
            out_program._layout = TranspileLayout(
                initial_layout=self.property_set["layout"],
                input_qubit_mapping=self.property_set["original_qubit_indices"],
                final_layout=self.property_set["final_layout"],
                _input_qubit_count=len(in_program.qubits),
                _output_qubit_list=out_program.qubits,
            )
        out_program._clbit_write_latency = self.property_set["clbit_write_latency"]
        out_program._conditional_latency = self.property_set["conditional_latency"]

        if self.property_set["node_start_time"]:
            # This is dictionary keyed on the DAGOpNode, which is invalidated once
            # dag is converted into circuit. So this schedule information is
            # also converted into list with the same ordering with circuit.data.
            topological_start_times = []
            start_times = self.property_set["node_start_time"]
            for dag_node in passmanager_ir.topological_op_nodes():
                topological_start_times.append(start_times[dag_node])
            out_program._op_start_times = topological_start_times

        return out_program

    def append(
        self,
        passes: Task | list[Task],
    ) -> None:
        """Append a Pass Set to the schedule of passes.

        Args:
            passes: A set of transpiler passes to be added to schedule.

        Raises:
            TranspilerError: if a pass in passes is not a proper pass.
        """
        super().append(tasks=passes)

    def replace(
        self,
        index: int,
        passes: Task | list[Task],
    ) -> None:
        """Replace a particular pass in the scheduler.

        Args:
            index: Pass index to replace, based on the position in passes().
            passes: A pass set to be added to the pass manager schedule.
        """
        super().replace(index, tasks=passes)

    # pylint: disable=arguments-differ
    def run(
        self,
        circuits: _CircuitsT,
        output_name: str | None = None,
        callback: Callable = None,
        num_processes: int = None,
    ) -> _CircuitsT:
        """Run all the passes on the specified ``circuits``.

        Args:
            circuits: Circuit(s) to transform via all the registered passes.
            output_name: The output circuit name. If ``None``, it will be set to the same as the
                input circuit name.
            callback: A callback function that will be called after each pass execution. The
                function will be called with 5 keyword arguments::

                    pass_ (Pass): the pass being run
                    dag (DAGCircuit): the dag output of the pass
                    time (float): the time to execute the pass
                    property_set (PropertySet): the property set
                    count (int): the index for the pass execution

                .. note::

                    Beware that the keyword arguments here are different to those used by the
                    generic :class:`.BasePassManager`.  This pass manager will translate those
                    arguments into the form described above.

                The exact arguments pass expose the internals of the pass
                manager and are subject to change as the pass manager internals
                change. If you intend to reuse a callback function over
                multiple releases be sure to check that the arguments being
                passed are the same.

                To use the callback feature you define a function that will
                take in kwargs dict and access the variables. For example::

                    def callback_func(**kwargs):
                        pass_ = kwargs['pass_']
                        dag = kwargs['dag']
                        time = kwargs['time']
                        property_set = kwargs['property_set']
                        count = kwargs['count']
                        ...
            num_processes: The maximum number of parallel processes to launch if parallel
                execution is enabled. This argument overrides ``num_processes`` in the user
                configuration file, and the ``QISKIT_NUM_PROCS`` environment variable. If set
                to ``None`` the system default or local user configuration will be used.

        Returns:
            The transformed circuit(s).
        """
        if callback is not None:
            callback = _legacy_style_callback(callback)

        return super().run(
            in_programs=circuits,
            callback=callback,
            output_name=output_name,
            num_processes=num_processes,
        )

    def draw(self, filename=None, style=None, raw=False):
        """Draw the pass manager.

        This function needs `pydot <https://github.com/erocarrera/pydot>`__, which in turn needs
        `Graphviz <https://www.graphviz.org/>`__ to be installed.

        Args:
            filename (str): file path to save image to.
            style (dict): keys are the pass classes and the values are the colors to make them. An
                example can be seen in the DEFAULT_STYLE. An ordered dict can be used to ensure
                a priority coloring when pass falls into multiple categories. Any values not
                included in the provided dict will be filled in from the default dict.
            raw (bool): If ``True``, save the raw Dot output instead of the image.

        Returns:
            Optional[PassManager]: an in-memory representation of the pass manager, or ``None``
            if no image was generated or `Pillow <https://pypi.org/project/Pillow/>`__
            is not installed.

        Raises:
            ImportError: when nxpd or pydot not installed.
        """
        from qiskit.visualization import pass_manager_drawer

        return pass_manager_drawer(self, filename=filename, style=style, raw=raw)

<<<<<<< HEAD
    def pprint(self):
        """TODO"""
        from qiskit.visualization import pass_manager_drawer

        return pass_manager_drawer(self, pprint=True)

    def passes(self) -> list[dict[str, BasePass]]:
        """Return a list structure of the appended passes and its options.

        Returns:
            A list of pass sets, as defined in ``append()``.
        """
        ret = []
        for pass_set in self._pass_sets:
            item = {"passes": pass_set["passes"]}
            if pass_set["flow_controllers"]:
                item["flow_controllers"] = set(pass_set["flow_controllers"].keys())
            else:
                item["flow_controllers"] = {}
            ret.append(item)
        return ret

=======
>>>>>>> a7cc1662

class StagedPassManager(PassManager):
    """A pass manager pipeline built from individual stages.

    This class enables building a compilation pipeline out of fixed stages.
    Each ``StagedPassManager`` defines a list of stages which are executed in
    a fixed order, and each stage is defined as a standalone :class:`~.PassManager`
    instance. There are also ``pre_`` and ``post_`` stages for each defined stage.
    This enables easily composing and replacing different stages and also adding
    hook points to enable programmatic modifications to a pipeline. When using a staged
    pass manager you are not able to modify the individual passes and are only able
    to modify stages.

    By default, instances of ``StagedPassManager`` define a typical full compilation
    pipeline from an abstract virtual circuit to one that is optimized and
    capable of running on the specified backend. The default pre-defined stages are:

    #. ``init`` - Initial passes to run before embedding the circuit to the backend.
    #. ``layout`` - Maps the virtual qubits in the circuit to the physical qubits on
       the backend.
    #. ``routing`` - Inserts gates as needed to move the qubit states around until
       the circuit can be run with the chosen layout on the backend's coupling map.
    #. ``translation`` - Translates the gates in the circuit to the target backend's
       basis gate set.
    #. ``optimization`` - Optimizes the circuit to reduce the cost of executing it.
       These passes will typically run in a loop until a convergence criteria is met.
       For example, the convergence criteria might be that the circuit depth does not
       decrease in successive iterations.
    #. ``scheduling`` - Hardware-aware passes that schedule the operations in the
       circuit.

    .. note::

        For backwards compatibility the relative positioning of these default
        stages will remain stable moving forward. However, new stages may be
        added to the default stage list in between current stages. For example,
        in a future release a new phase, something like ``logical_optimization``, could be added
        immediately after the existing ``init`` stage in the default stage list.
        This would preserve compatibility for pre-existing ``StagedPassManager``
        users as the relative positions of the stage are preserved so the behavior
        will not change between releases.

    These stages will be executed in order and any stage set to ``None`` will be skipped.
    If a stage is provided multiple times (i.e. at diferent relative positions), the
    associated passes, including pre and post, will run once per declaration.
    If a :class:`~qiskit.transpiler.PassManager` input is being used for more than 1 stage here
    (for example in the case of a :class:`~.Pass` that covers both Layout and Routing) you will
    want to set that to the earliest stage in sequence that it covers.
    """

    invalid_stage_regex = re.compile(
        r"\s|\+|\-|\*|\/|\\|\%|\<|\>|\@|\!|\~|\^|\&|\:|\[|\]|\{|\}|\(|\)"
    )

    def __init__(self, stages: Iterable[str] | None = None, **kwargs) -> None:
        """Initialize a new StagedPassManager object

        Args:
            stages (Iterable[str]): An optional list of stages to use for this
                instance. If this is not specified the default stages list
                ``['init', 'layout', 'routing', 'translation', 'optimization', 'scheduling']`` is
                used. After instantiation, the final list will be immutable and stored as tuple.
                If a stage is provided multiple times (i.e. at diferent relative positions), the
                associated passes, including pre and post, will run once per declaration.
            kwargs: The initial :class:`~.PassManager` values for any stages
                defined in ``stages``. If a argument is not defined the
                stages will default to ``None`` indicating an empty/undefined
                stage.

        Raises:
            AttributeError: If a stage in the input keyword arguments is not defined.
            ValueError: If an invalid stage name is specified.
        """
        stages = stages or [
            "init",
            "layout",
            "routing",
            "translation",
            "optimization",
            "scheduling",
        ]
        self._validate_stages(stages)
        # Set through parent class since `__setattr__` requieres `expanded_stages` to be defined
        super().__setattr__("_stages", tuple(stages))
        super().__setattr__("_expanded_stages", tuple(self._generate_expanded_stages()))
        super().__init__()
        self._validate_init_kwargs(kwargs)
        for stage in set(self.expanded_stages):
            pm = kwargs.get(stage, None)
            setattr(self, stage, pm)

    def _validate_stages(self, stages: Iterable[str]) -> None:
        invalid_stages = [
            stage for stage in stages if self.invalid_stage_regex.search(stage) is not None
        ]
        if invalid_stages:
            with io.StringIO() as msg:
                msg.write(f"The following stage names are not valid: {invalid_stages[0]}")
                for invalid_stage in invalid_stages[1:]:
                    msg.write(f", {invalid_stage}")
                raise ValueError(msg.getvalue())

    def _validate_init_kwargs(self, kwargs: dict[str, Any]) -> None:
        expanded_stages = set(self.expanded_stages)
        for stage in kwargs.keys():
            if stage not in expanded_stages:
                raise AttributeError(f"{stage} is not a valid stage.")

    @property
    def stages(self) -> tuple[str, ...]:
        """Pass manager stages"""
        return self._stages  # pylint: disable=no-member

    @property
    def expanded_stages(self) -> tuple[str, ...]:
        """Expanded Pass manager stages including ``pre_`` and ``post_`` phases."""
        return self._expanded_stages  # pylint: disable=no-member

    def _generate_expanded_stages(self) -> Iterator[str]:
        for stage in self.stages:
            yield "pre_" + stage
            yield stage
            yield "post_" + stage

    def _update_passmanager(self) -> None:
        self._tasks = []
        for stage in self.expanded_stages:
            pm = getattr(self, stage, None)
            if pm is not None:
                self._tasks += pm._tasks

    def __setattr__(self, attr, value):
        if value == self and attr in self.expanded_stages:
            raise TranspilerError("Recursive definition of StagedPassManager disallowed.")
        super().__setattr__(attr, value)
        if attr in self.expanded_stages:
            self._update_passmanager()

    def append(
        self,
        passes: Task | list[Task],
    ) -> None:
        raise NotImplementedError

    def replace(
        self,
        index: int,
        passes: BasePass | list[BasePass],
    ) -> None:
        raise NotImplementedError

    # Raise NotImplemntedError on individual pass manipulation
    def remove(self, index: int) -> None:
        raise NotImplementedError

    def __getitem__(self, index):
        self._update_passmanager()

        # Do not inherit from the PassManager, i.e. super()
        # It returns instance of self.__class__ which is StagedPassManager.
        new_passmanager = PassManager(max_iteration=self.max_iteration)
        new_passmanager._tasks = self._tasks[index]
        return new_passmanager

    def __len__(self):
        self._update_passmanager()
        return super().__len__()

    def __setitem__(self, index, item):
        raise NotImplementedError

    def __add__(self, other):
        raise NotImplementedError

    def run(
        self,
        circuits: _CircuitsT,
        output_name: str | None = None,
        callback: Callable | None = None,
        num_processes: int = None,
    ) -> _CircuitsT:
        self._update_passmanager()
        return super().run(circuits, output_name, callback, num_processes=num_processes)

    def to_flow_controller(self) -> FlowControllerLinear:
        self._update_passmanager()
        return super().to_flow_controller()

    def draw(self, filename=None, style=None, raw=False, args=True):
        """Draw the staged pass manager."""
        from qiskit.visualization import staged_pass_manager_drawer

        return staged_pass_manager_drawer(self, filename=filename, style=style, raw=raw, args=args)

    def pprint(self):
        """TODO"""
        from qiskit.visualization import staged_pass_manager_drawer

        return staged_pass_manager_drawer(self, pprint=True)


# A temporary error handling with slight overhead at class loading.
# This method wraps all class methods to replace PassManagerError with TranspilerError.
# The pass flow controller mechanics raises PassManagerError, as it has been moved to base class.
# PassManagerError is not caught by TranspilerError due to the hierarchy.


def _replace_error(meth):
    @wraps(meth)
    def wrapper(*meth_args, **meth_kwargs):
        try:
            return meth(*meth_args, **meth_kwargs)
        except PassManagerError as ex:
            raise TranspilerError(ex.message) from ex

    return wrapper


for _name, _method in inspect.getmembers(PassManager, predicate=inspect.isfunction):
    if _name.startswith("_"):
        # Ignore protected and private.
        # User usually doesn't directly execute and catch error from these methods.
        continue
    _wrapped = _replace_error(_method)
    setattr(PassManager, _name, _wrapped)


def _legacy_style_callback(callback: Callable):
    def _wrapped_callable(task, passmanager_ir, property_set, running_time, count):
        callback(
            pass_=task,
            dag=passmanager_ir,
            time=running_time,
            property_set=property_set,
            count=count,
        )

    return _wrapped_callable<|MERGE_RESOLUTION|>--- conflicted
+++ resolved
@@ -212,31 +212,12 @@
 
         return pass_manager_drawer(self, filename=filename, style=style, raw=raw)
 
-<<<<<<< HEAD
     def pprint(self):
         """TODO"""
         from qiskit.visualization import pass_manager_drawer
 
         return pass_manager_drawer(self, pprint=True)
 
-    def passes(self) -> list[dict[str, BasePass]]:
-        """Return a list structure of the appended passes and its options.
-
-        Returns:
-            A list of pass sets, as defined in ``append()``.
-        """
-        ret = []
-        for pass_set in self._pass_sets:
-            item = {"passes": pass_set["passes"]}
-            if pass_set["flow_controllers"]:
-                item["flow_controllers"] = set(pass_set["flow_controllers"].keys())
-            else:
-                item["flow_controllers"] = {}
-            ret.append(item)
-        return ret
-
-=======
->>>>>>> a7cc1662
 
 class StagedPassManager(PassManager):
     """A pass manager pipeline built from individual stages.
