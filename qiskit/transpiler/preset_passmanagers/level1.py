# This code is part of Qiskit.
#
# (C) Copyright IBM 2017, 2018.
#
# This code is licensed under the Apache License, Version 2.0. You may
# obtain a copy of this license in the LICENSE.txt file in the root directory
# of this source tree or at http://www.apache.org/licenses/LICENSE-2.0.
#
# Any modifications or derivative works of this code must retain this
# copyright notice, and modified files need to carry a notice indicating
# that they have been altered from the originals.

"""Pass manager for optimization level 1, providing light optimization.

Level 1 pass manager: light optimization by simple adjacent gate collapsing.
"""

from qiskit.transpiler.passmanager_config import PassManagerConfig
from qiskit.transpiler.timing_constraints import TimingConstraints
from qiskit.transpiler.passmanager import PassManager
from qiskit.transpiler.passmanager import FullPassManager

from qiskit.transpiler.passes import CXCancellation
from qiskit.transpiler.passes import SetLayout
from qiskit.transpiler.passes import TrivialLayout
from qiskit.transpiler.passes import DenseLayout
from qiskit.transpiler.passes import NoiseAdaptiveLayout
from qiskit.transpiler.passes import SabreLayout
from qiskit.transpiler.passes import BasicSwap
from qiskit.transpiler.passes import LookaheadSwap
from qiskit.transpiler.passes import StochasticSwap
from qiskit.transpiler.passes import SabreSwap
from qiskit.transpiler.passes import FixedPoint
from qiskit.transpiler.passes import Depth
from qiskit.transpiler.passes import Optimize1qGatesDecomposition
from qiskit.transpiler.passes import Layout2qDistance
<<<<<<< HEAD
=======
from qiskit.transpiler.passes import Collect2qBlocks
from qiskit.transpiler.passes import ConsolidateBlocks
from qiskit.transpiler.passes import UnitarySynthesis
from qiskit.transpiler.passes import TimeUnitConversion
from qiskit.transpiler.passes import ALAPSchedule
from qiskit.transpiler.passes import ASAPSchedule
from qiskit.transpiler.passes import AlignMeasures
from qiskit.transpiler.passes import ValidatePulseGates
from qiskit.transpiler.passes import PulseGates
>>>>>>> 8d5bcca2
from qiskit.transpiler.passes import Error
from qiskit.transpiler.preset_passmanagers import common

from qiskit.transpiler import TranspilerError


def level_1_pass_manager(pass_manager_config: PassManagerConfig) -> PassManager:
    """Level 1 pass manager: light optimization by simple adjacent gate collapsing.

    This pass manager applies the user-given initial layout. If none is given,
    and a trivial layout (i-th virtual -> i-th physical) makes the circuit fit
    the coupling map, that is used.
    Otherwise, the circuit is mapped to the most densely connected coupling subgraph,
    and swaps are inserted to map. Any unused physical qubit is allocated as ancilla space.
    The pass manager then unrolls the circuit to the desired basis, and transforms the
    circuit to match the coupling map. Finally, optimizations in the form of adjacent
    gate collapse and redundant reset removal are performed.

    Note:
        In simulators where ``coupling_map=None``, only the unrolling and
        optimization stages are done.

    Args:
        pass_manager_config: configuration of the pass manager.

    Returns:
        a level 1 pass manager.

    Raises:
        TranspilerError: if the passmanager config is invalid.
    """
    basis_gates = pass_manager_config.basis_gates
    inst_map = pass_manager_config.inst_map
    coupling_map = pass_manager_config.coupling_map
    initial_layout = pass_manager_config.initial_layout
    layout_method = pass_manager_config.layout_method or "dense"
    routing_method = pass_manager_config.routing_method or "stochastic"
    translation_method = pass_manager_config.translation_method or "translator"
    scheduling_method = pass_manager_config.scheduling_method
    instruction_durations = pass_manager_config.instruction_durations
    seed_transpiler = pass_manager_config.seed_transpiler
    backend_properties = pass_manager_config.backend_properties
    approximation_degree = pass_manager_config.approximation_degree
    timing_constraints = pass_manager_config.timing_constraints or TimingConstraints()

    # Use trivial layout if no layout given
    _given_layout = SetLayout(initial_layout)

    _choose_layout_and_score = [
        TrivialLayout(coupling_map),
        Layout2qDistance(coupling_map, property_name="trivial_layout_score"),
    ]

    def _choose_layout_condition(property_set):
        return not property_set["layout"]

    # Use a better layout on densely connected qubits, if circuit needs swaps
    if layout_method == "trivial":
        _improve_layout = TrivialLayout(coupling_map)
    elif layout_method == "dense":
        _improve_layout = DenseLayout(coupling_map, backend_properties)
    elif layout_method == "noise_adaptive":
        _improve_layout = NoiseAdaptiveLayout(backend_properties)
    elif layout_method == "sabre":
        _improve_layout = SabreLayout(coupling_map, max_iterations=2, seed=seed_transpiler)
    else:
        raise TranspilerError("Invalid layout method %s." % layout_method)

    def _not_perfect_yet(property_set):
        return (
            property_set["trivial_layout_score"] is not None
            and property_set["trivial_layout_score"] != 0
        )

    if routing_method == "basic":
        routing_pass = BasicSwap(coupling_map)
    elif routing_method == "stochastic":
        routing_pass = StochasticSwap(coupling_map, trials=20, seed=seed_transpiler)
    elif routing_method == "lookahead":
        routing_pass = LookaheadSwap(coupling_map, search_depth=4, search_width=4)
    elif routing_method == "sabre":
        routing_pass = SabreSwap(coupling_map, heuristic="lookahead", seed=seed_transpiler)
    elif routing_method == "none":
        routing_pass = Error(
            msg="No routing method selected, but circuit is not routed to device. "
            "CheckMap Error: {check_map_msg}",
            action="raise",
        )
    else:
        raise TranspilerError("Invalid routing method %s." % routing_method)

<<<<<<< HEAD
    # Build optimization loop: merge 1q rotations and cancel CNOT gates iteratively
    # until no more change in depth
=======
    # 6. Unroll to the basis
    if translation_method == "unroller":
        _unroll = [Unroller(basis_gates)]
    elif translation_method == "translator":
        from qiskit.circuit.equivalence_library import SessionEquivalenceLibrary as sel

        _unroll = [UnrollCustomDefinitions(sel, basis_gates), BasisTranslator(sel, basis_gates)]
    elif translation_method == "synthesis":
        _unroll = [
            Unroll3qOrMore(),
            Collect2qBlocks(),
            ConsolidateBlocks(basis_gates=basis_gates),
            UnitarySynthesis(
                basis_gates,
                approximation_degree=approximation_degree,
                coupling_map=coupling_map,
                backend_props=backend_properties,
            ),
        ]
    else:
        raise TranspilerError("Invalid translation method %s." % translation_method)

    # 7. Fix any bad CX directions
    _direction_check = [CheckGateDirection(coupling_map)]

    def _direction_condition(property_set):
        return not property_set["is_direction_mapped"]

    _direction = [GateDirection(coupling_map)]

    # 8. Remove zero-state reset
    _reset = RemoveResetInZeroState()

    # 9. Merge 1q rotations and cancel CNOT gates iteratively until no more change in depth
>>>>>>> 8d5bcca2
    _depth_check = [Depth(), FixedPoint("depth")]

    def _opt_control(property_set):
        return not property_set["depth_fixed_point"]

    _opt = [Optimize1qGatesDecomposition(basis_gates), CXCancellation()]

<<<<<<< HEAD
    # Build full pass manager
=======
    # 10. Unify all durations (either SI, or convert to dt if known)
    # Schedule the circuit only when scheduling_method is supplied
    _scheduling = [TimeUnitConversion(instruction_durations)]
    if scheduling_method:
        if scheduling_method in {"alap", "as_late_as_possible"}:
            _scheduling += [ALAPSchedule(instruction_durations)]
        elif scheduling_method in {"asap", "as_soon_as_possible"}:
            _scheduling += [ASAPSchedule(instruction_durations)]
        else:
            raise TranspilerError("Invalid scheduling method %s." % scheduling_method)

    # 11. Call measure alignment. Should come after scheduling.
    _alignments = [
        ValidatePulseGates(
            granularity=timing_constraints.granularity, min_length=timing_constraints.min_length
        ),
        AlignMeasures(alignment=timing_constraints.acquire_alignment),
    ]

    # Build pass manager
    pm1 = PassManager()
>>>>>>> 8d5bcca2
    if coupling_map or initial_layout:
        layout = PassManager()
        layout.append(_given_layout)
        layout.append(_choose_layout_and_score, condition=_choose_layout_condition)
        layout.append(_improve_layout, condition=_not_perfect_yet)
        layout += common.generate_embed_passmanager(coupling_map)
        routing = common.generate_routing_passmanager(routing_pass, coupling_map)
    else:
        layout = None
        routing = None
    translation = common.generate_translation_passmanager(
        basis_gates, translation_method, approximation_degree
    )
    if coupling_map and not coupling_map.is_symmetric:
<<<<<<< HEAD
        pre_optimization = common.generate_pre_op_passmanager(coupling_map, True)
    else:
        pre_optimization = common.generate_pre_op_passmanager(remove_reset_in_zero=True)
    optimization = PassManager()
    unroll = [pass_ for x in translation.passes() for pass_ in x["passes"]]
    opt_loop = _depth_check + _opt + unroll
    optimization.append(opt_loop, do_while=_opt_control)
    post_optimization = common.generate_scheduling_post_opt(
        instruction_durations, scheduling_method
    )

    return FullPassManager(
        layout=layout,
        routing=routing,
        translation=translation,
        pre_optimization=pre_optimization,
        optimization=optimization,
        post_optimization=post_optimization,
    )
=======
        pm1.append(_direction_check)
        pm1.append(_direction, condition=_direction_condition)
    pm1.append(_reset)
    pm1.append(_depth_check + _opt + _unroll, do_while=_opt_control)
    if inst_map and inst_map.has_custom_gate():
        pm1.append(PulseGates(inst_map=inst_map))
    pm1.append(_scheduling)
    pm1.append(_alignments)

    return pm1
>>>>>>> 8d5bcca2
<|MERGE_RESOLUTION|>--- conflicted
+++ resolved
@@ -34,18 +34,6 @@
 from qiskit.transpiler.passes import Depth
 from qiskit.transpiler.passes import Optimize1qGatesDecomposition
 from qiskit.transpiler.passes import Layout2qDistance
-<<<<<<< HEAD
-=======
-from qiskit.transpiler.passes import Collect2qBlocks
-from qiskit.transpiler.passes import ConsolidateBlocks
-from qiskit.transpiler.passes import UnitarySynthesis
-from qiskit.transpiler.passes import TimeUnitConversion
-from qiskit.transpiler.passes import ALAPSchedule
-from qiskit.transpiler.passes import ASAPSchedule
-from qiskit.transpiler.passes import AlignMeasures
-from qiskit.transpiler.passes import ValidatePulseGates
-from qiskit.transpiler.passes import PulseGates
->>>>>>> 8d5bcca2
 from qiskit.transpiler.passes import Error
 from qiskit.transpiler.preset_passmanagers import common
 
@@ -137,45 +125,8 @@
     else:
         raise TranspilerError("Invalid routing method %s." % routing_method)
 
-<<<<<<< HEAD
     # Build optimization loop: merge 1q rotations and cancel CNOT gates iteratively
     # until no more change in depth
-=======
-    # 6. Unroll to the basis
-    if translation_method == "unroller":
-        _unroll = [Unroller(basis_gates)]
-    elif translation_method == "translator":
-        from qiskit.circuit.equivalence_library import SessionEquivalenceLibrary as sel
-
-        _unroll = [UnrollCustomDefinitions(sel, basis_gates), BasisTranslator(sel, basis_gates)]
-    elif translation_method == "synthesis":
-        _unroll = [
-            Unroll3qOrMore(),
-            Collect2qBlocks(),
-            ConsolidateBlocks(basis_gates=basis_gates),
-            UnitarySynthesis(
-                basis_gates,
-                approximation_degree=approximation_degree,
-                coupling_map=coupling_map,
-                backend_props=backend_properties,
-            ),
-        ]
-    else:
-        raise TranspilerError("Invalid translation method %s." % translation_method)
-
-    # 7. Fix any bad CX directions
-    _direction_check = [CheckGateDirection(coupling_map)]
-
-    def _direction_condition(property_set):
-        return not property_set["is_direction_mapped"]
-
-    _direction = [GateDirection(coupling_map)]
-
-    # 8. Remove zero-state reset
-    _reset = RemoveResetInZeroState()
-
-    # 9. Merge 1q rotations and cancel CNOT gates iteratively until no more change in depth
->>>>>>> 8d5bcca2
     _depth_check = [Depth(), FixedPoint("depth")]
 
     def _opt_control(property_set):
@@ -183,31 +134,7 @@
 
     _opt = [Optimize1qGatesDecomposition(basis_gates), CXCancellation()]
 
-<<<<<<< HEAD
     # Build full pass manager
-=======
-    # 10. Unify all durations (either SI, or convert to dt if known)
-    # Schedule the circuit only when scheduling_method is supplied
-    _scheduling = [TimeUnitConversion(instruction_durations)]
-    if scheduling_method:
-        if scheduling_method in {"alap", "as_late_as_possible"}:
-            _scheduling += [ALAPSchedule(instruction_durations)]
-        elif scheduling_method in {"asap", "as_soon_as_possible"}:
-            _scheduling += [ASAPSchedule(instruction_durations)]
-        else:
-            raise TranspilerError("Invalid scheduling method %s." % scheduling_method)
-
-    # 11. Call measure alignment. Should come after scheduling.
-    _alignments = [
-        ValidatePulseGates(
-            granularity=timing_constraints.granularity, min_length=timing_constraints.min_length
-        ),
-        AlignMeasures(alignment=timing_constraints.acquire_alignment),
-    ]
-
-    # Build pass manager
-    pm1 = PassManager()
->>>>>>> 8d5bcca2
     if coupling_map or initial_layout:
         layout = PassManager()
         layout.append(_given_layout)
@@ -222,7 +149,6 @@
         basis_gates, translation_method, approximation_degree
     )
     if coupling_map and not coupling_map.is_symmetric:
-<<<<<<< HEAD
         pre_optimization = common.generate_pre_op_passmanager(coupling_map, True)
     else:
         pre_optimization = common.generate_pre_op_passmanager(remove_reset_in_zero=True)
@@ -231,7 +157,7 @@
     opt_loop = _depth_check + _opt + unroll
     optimization.append(opt_loop, do_while=_opt_control)
     post_optimization = common.generate_scheduling_post_opt(
-        instruction_durations, scheduling_method
+        instruction_durations, scheduling_method, timing_constraints, inst_map
     )
 
     return FullPassManager(
@@ -241,16 +167,4 @@
         pre_optimization=pre_optimization,
         optimization=optimization,
         post_optimization=post_optimization,
-    )
-=======
-        pm1.append(_direction_check)
-        pm1.append(_direction, condition=_direction_condition)
-    pm1.append(_reset)
-    pm1.append(_depth_check + _opt + _unroll, do_while=_opt_control)
-    if inst_map and inst_map.has_custom_gate():
-        pm1.append(PulseGates(inst_map=inst_map))
-    pm1.append(_scheduling)
-    pm1.append(_alignments)
-
-    return pm1
->>>>>>> 8d5bcca2
+    )