--- conflicted
+++ resolved
@@ -63,20 +63,6 @@
         "routing", routing_method, pass_manager_config, optimization_level=1
     )
 
-<<<<<<< HEAD
-    # Build optimization loop: merge 1q rotations and cancel CNOT gates iteratively
-    # until no more change in depth
-    _depth_check = [Depth(recurse=True), FixedPoint("depth")]
-    _size_check = [Size(recurse=True), FixedPoint("size")]
-
-    def _opt_control(property_set):
-        return (not property_set["depth_fixed_point"]) or (not property_set["size_fixed_point"])
-
-    _opt = [Optimize1qGatesDecomposition(basis=basis_gates, target=target), CXCancellation()]
-
-=======
-    unroll_3q = None
->>>>>>> e7808e7b
     # Build full pass manager
     if coupling_map or initial_layout:
         layout = plugin_manager.get_passmanager_stage(
