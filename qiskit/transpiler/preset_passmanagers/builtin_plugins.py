# This code is part of Qiskit.
#
# (C) Copyright IBM 2022.
#
# This code is licensed under the Apache License, Version 2.0. You may
# obtain a copy of this license in the LICENSE.txt file in the root directory
# of this source tree or at http://www.apache.org/licenses/LICENSE-2.0.
#
# Any modifications or derivative works of this code must retain this
# copyright notice, and modified files need to carry a notice indicating
# that they have been altered from the originals.

"""Built-in transpiler stage plugins for preset pass managers."""

from qiskit.transpiler.passmanager import PassManager
from qiskit.transpiler.exceptions import TranspilerError
from qiskit.transpiler.passes import BasicSwap
from qiskit.transpiler.passes import LookaheadSwap
from qiskit.transpiler.passes import StochasticSwap
from qiskit.transpiler.passes import SabreSwap
from qiskit.transpiler.passes import Error
from qiskit.transpiler.preset_passmanagers import common
from qiskit.transpiler.preset_passmanagers.plugin import PassManagerStagePlugin
<<<<<<< HEAD
from qiskit.transpiler.preset_passmanagers.plugin import (
    PassManagerStagePluginManager,
)
from qiskit.transpiler.passes.optimization import (
    Optimize1qGatesDecomposition,
    CommutativeCancellation,
    Collect2qBlocks,
    ConsolidateBlocks,
    CXCancellation,
)
from qiskit.transpiler.passes import Depth, Size, FixedPoint, MinimumPoint
from qiskit.transpiler.passes.utils.gates_basis import GatesInBasis
from qiskit.transpiler.passes.synthesis.unitary_synthesis import UnitarySynthesis
from qiskit.passmanager.flow_controllers import ConditionalController
=======
from qiskit.transpiler.timing_constraints import TimingConstraints
>>>>>>> 77801c8b


class BasicSwapPassManager(PassManagerStagePlugin):
    """Plugin class for routing stage with :class:`~.BasicSwap`"""

    def pass_manager(self, pass_manager_config, optimization_level=None) -> PassManager:
        """Build routing stage PassManager."""
        seed_transpiler = pass_manager_config.seed_transpiler
        target = pass_manager_config.target
        coupling_map = pass_manager_config.coupling_map
        backend_properties = pass_manager_config.backend_properties
        if target is None:
            routing_pass = BasicSwap(coupling_map)
        else:
            routing_pass = BasicSwap(target)

        vf2_call_limit, vf2_max_trials = common.get_vf2_limits(
            optimization_level,
            pass_manager_config.layout_method,
            pass_manager_config.initial_layout,
        )
        if optimization_level == 0:
            return common.generate_routing_passmanager(
                routing_pass,
                target,
                coupling_map=coupling_map,
                seed_transpiler=seed_transpiler,
                use_barrier_before_measurement=True,
            )
        if optimization_level == 1:
            return common.generate_routing_passmanager(
                routing_pass,
                target,
                coupling_map,
                vf2_call_limit=vf2_call_limit,
                vf2_max_trials=vf2_max_trials,
                backend_properties=backend_properties,
                seed_transpiler=seed_transpiler,
                check_trivial=True,
                use_barrier_before_measurement=True,
            )
        if optimization_level == 2:
            return common.generate_routing_passmanager(
                routing_pass,
                target,
                coupling_map=coupling_map,
                vf2_call_limit=vf2_call_limit,
                vf2_max_trials=vf2_max_trials,
                backend_properties=backend_properties,
                seed_transpiler=seed_transpiler,
                use_barrier_before_measurement=True,
            )
        if optimization_level == 3:
            return common.generate_routing_passmanager(
                routing_pass,
                target,
                coupling_map=coupling_map,
                vf2_call_limit=vf2_call_limit,
                vf2_max_trials=vf2_max_trials,
                backend_properties=backend_properties,
                seed_transpiler=seed_transpiler,
                use_barrier_before_measurement=True,
            )
        raise TranspilerError(f"Invalid optimization level specified: {optimization_level}")


class StochasticSwapPassManager(PassManagerStagePlugin):
    """Plugin class for routing stage with :class:`~.StochasticSwap`"""

    def pass_manager(self, pass_manager_config, optimization_level=None) -> PassManager:
        """Build routing stage PassManager."""
        seed_transpiler = pass_manager_config.seed_transpiler
        target = pass_manager_config.target
        coupling_map = pass_manager_config.coupling_map
        coupling_map_routing = target
        if coupling_map_routing is None:
            coupling_map_routing = coupling_map
        backend_properties = pass_manager_config.backend_properties
        vf2_call_limit, vf2_max_trials = common.get_vf2_limits(
            optimization_level,
            pass_manager_config.layout_method,
            pass_manager_config.initial_layout,
        )
        if optimization_level == 3:
            routing_pass = StochasticSwap(coupling_map_routing, trials=200, seed=seed_transpiler)
        else:
            routing_pass = StochasticSwap(coupling_map_routing, trials=20, seed=seed_transpiler)

        if optimization_level == 0:
            return common.generate_routing_passmanager(
                routing_pass,
                target,
                coupling_map=coupling_map,
                seed_transpiler=seed_transpiler,
                use_barrier_before_measurement=True,
            )
        if optimization_level == 1:
            return common.generate_routing_passmanager(
                routing_pass,
                target,
                coupling_map,
                vf2_call_limit=vf2_call_limit,
                vf2_max_trials=vf2_max_trials,
                backend_properties=backend_properties,
                seed_transpiler=seed_transpiler,
                check_trivial=True,
                use_barrier_before_measurement=True,
            )
        if optimization_level in {2, 3}:
            return common.generate_routing_passmanager(
                routing_pass,
                target,
                coupling_map=coupling_map,
                vf2_call_limit=vf2_call_limit,
                vf2_max_trials=vf2_max_trials,
                backend_properties=backend_properties,
                seed_transpiler=seed_transpiler,
                use_barrier_before_measurement=True,
            )
        raise TranspilerError(f"Invalid optimization level specified: {optimization_level}")


class LookaheadSwapPassManager(PassManagerStagePlugin):
    """Plugin class for routing stage with :class:`~.LookaheadSwap`"""

    def pass_manager(self, pass_manager_config, optimization_level=None) -> PassManager:
        """Build routing stage PassManager."""
        seed_transpiler = pass_manager_config.seed_transpiler
        target = pass_manager_config.target
        coupling_map = pass_manager_config.coupling_map
        coupling_map_routing = target
        if coupling_map_routing is None:
            coupling_map_routing = coupling_map
        backend_properties = pass_manager_config.backend_properties
        vf2_call_limit, vf2_max_trials = common.get_vf2_limits(
            optimization_level,
            pass_manager_config.layout_method,
            pass_manager_config.initial_layout,
        )
        if optimization_level == 0:
            routing_pass = LookaheadSwap(coupling_map_routing, search_depth=2, search_width=2)
            return common.generate_routing_passmanager(
                routing_pass,
                target,
                coupling_map=coupling_map,
                seed_transpiler=seed_transpiler,
                use_barrier_before_measurement=True,
            )
        if optimization_level == 1:
            routing_pass = LookaheadSwap(coupling_map_routing, search_depth=4, search_width=4)
            return common.generate_routing_passmanager(
                routing_pass,
                target,
                coupling_map,
                vf2_call_limit=vf2_call_limit,
                vf2_max_trials=vf2_max_trials,
                backend_properties=backend_properties,
                seed_transpiler=seed_transpiler,
                check_trivial=True,
                use_barrier_before_measurement=True,
            )
        if optimization_level == 2:
            routing_pass = LookaheadSwap(coupling_map_routing, search_depth=5, search_width=6)
            return common.generate_routing_passmanager(
                routing_pass,
                target,
                coupling_map=coupling_map,
                vf2_call_limit=vf2_call_limit,
                vf2_max_trials=vf2_max_trials,
                backend_properties=backend_properties,
                seed_transpiler=seed_transpiler,
                use_barrier_before_measurement=True,
            )
        if optimization_level == 3:
            routing_pass = LookaheadSwap(coupling_map_routing, search_depth=5, search_width=6)
            return common.generate_routing_passmanager(
                routing_pass,
                target,
                coupling_map=coupling_map,
                vf2_call_limit=vf2_call_limit,
                vf2_max_trials=vf2_max_trials,
                backend_properties=backend_properties,
                seed_transpiler=seed_transpiler,
                use_barrier_before_measurement=True,
            )
        raise TranspilerError(f"Invalid optimization level specified: {optimization_level}")


class SabreSwapPassManager(PassManagerStagePlugin):
    """Plugin class for routing stage with :class:`~.SabreSwap`"""

    def pass_manager(self, pass_manager_config, optimization_level=None) -> PassManager:
        """Build routing stage PassManager."""
        seed_transpiler = pass_manager_config.seed_transpiler
        target = pass_manager_config.target
        coupling_map = pass_manager_config.coupling_map
        coupling_map_routing = target
        if coupling_map_routing is None:
            coupling_map_routing = coupling_map
        backend_properties = pass_manager_config.backend_properties
        vf2_call_limit, vf2_max_trials = common.get_vf2_limits(
            optimization_level,
            pass_manager_config.layout_method,
            pass_manager_config.initial_layout,
        )
        if optimization_level == 0:
            routing_pass = SabreSwap(
                coupling_map_routing,
                heuristic="basic",
                seed=seed_transpiler,
                trials=5,
            )
            return common.generate_routing_passmanager(
                routing_pass,
                target,
                coupling_map=coupling_map,
                seed_transpiler=seed_transpiler,
                use_barrier_before_measurement=True,
            )
        if optimization_level == 1:
            routing_pass = SabreSwap(
                coupling_map_routing,
                heuristic="decay",
                seed=seed_transpiler,
                trials=5,
            )
            return common.generate_routing_passmanager(
                routing_pass,
                target,
                coupling_map,
                vf2_call_limit=vf2_call_limit,
                vf2_max_trials=vf2_max_trials,
                backend_properties=backend_properties,
                seed_transpiler=seed_transpiler,
                check_trivial=True,
                use_barrier_before_measurement=True,
            )
        if optimization_level == 2:
            routing_pass = SabreSwap(
                coupling_map_routing,
                heuristic="decay",
                seed=seed_transpiler,
                trials=10,
            )
            return common.generate_routing_passmanager(
                routing_pass,
                target,
                coupling_map=coupling_map,
                vf2_call_limit=vf2_call_limit,
                vf2_max_trials=vf2_max_trials,
                backend_properties=backend_properties,
                seed_transpiler=seed_transpiler,
                use_barrier_before_measurement=True,
            )
        if optimization_level == 3:
            routing_pass = SabreSwap(
                coupling_map_routing,
                heuristic="decay",
                seed=seed_transpiler,
                trials=20,
            )
            return common.generate_routing_passmanager(
                routing_pass,
                target,
                coupling_map=coupling_map,
                vf2_call_limit=vf2_call_limit,
                vf2_max_trials=vf2_max_trials,
                backend_properties=backend_properties,
                seed_transpiler=seed_transpiler,
                use_barrier_before_measurement=True,
            )
        raise TranspilerError(f"Invalid optimization level specified: {optimization_level}")


class NoneRoutingPassManager(PassManagerStagePlugin):
    """Plugin class for routing stage with error on routing."""

    def pass_manager(self, pass_manager_config, optimization_level=None) -> PassManager:
        """Build routing stage PassManager."""
        seed_transpiler = pass_manager_config.seed_transpiler
        target = pass_manager_config.target
        coupling_map = pass_manager_config.coupling_map
        routing_pass = Error(
            msg="No routing method selected, but circuit is not routed to device. "
            "CheckMap Error: {check_map_msg}",
            action="raise",
        )
        return common.generate_routing_passmanager(
            routing_pass,
            target,
            coupling_map=coupling_map,
            seed_transpiler=seed_transpiler,
            use_barrier_before_measurement=True,
        )


<<<<<<< HEAD
class OptimizationPassManager(PassManagerStagePlugin):
    """Plugin class for optimization stage"""

    def pass_manager(self, pass_manager_config, optimization_level=None) -> PassManager:
        """Build pass manager for optimization stage."""
        # Obtain the translation method required for this pass to work
        translation_method = pass_manager_config.translation_method or "translator"
        optimization = PassManager()
        if optimization_level != 0:
            plugin_manager = PassManagerStagePluginManager()
            _depth_check = [Depth(recurse=True), FixedPoint("depth")]
            _size_check = [Size(recurse=True), FixedPoint("size")]
            # Minimum point check for optimization level 3.
            _minimum_point_check = [
                Depth(recurse=True),
                Size(recurse=True),
                MinimumPoint(["depth", "size"], "optimization_loop"),
            ]

            def _opt_control(property_set):
                return (not property_set["depth_fixed_point"]) or (
                    not property_set["size_fixed_point"]
                )

            if translation_method not in {
                "translator",
                "synthesis",
                "unroller",
            }:
                translation = plugin_manager.get_passmanager_stage(
                    "translation",
                    translation_method,
                    pass_manager_config,
                    optimization_level=1,
                )
            else:
                translation = common.generate_translation_passmanager(
                    pass_manager_config.target,
                    pass_manager_config.basis_gates,
                    translation_method,
                    pass_manager_config.approximation_degree,
                    pass_manager_config.coupling_map,
                    pass_manager_config.backend_properties,
                    pass_manager_config.unitary_synthesis_method,
                    pass_manager_config.unitary_synthesis_plugin_config,
                    pass_manager_config.hls_config,
                )

            if optimization_level == 2:
                # Steps for optimization level 2
                _opt = [
                    Optimize1qGatesDecomposition(
                        basis=pass_manager_config.basis_gates, target=pass_manager_config.target
                    ),
                    CommutativeCancellation(
                        basis_gates=pass_manager_config.basis_gates,
                        target=pass_manager_config.target,
                    ),
                ]

            elif optimization_level == 3:
                # Steps for optimization level 3
                _opt = [
                    Collect2qBlocks(),
                    ConsolidateBlocks(
                        basis_gates=pass_manager_config.basis_gates,
                        target=pass_manager_config.target,
                        approximation_degree=pass_manager_config.approximation_degree,
                    ),
                    UnitarySynthesis(
                        pass_manager_config.basis_gates,
                        approximation_degree=pass_manager_config.approximation_degree,
                        coupling_map=pass_manager_config.coupling_map,
                        backend_props=pass_manager_config.backend_properties,
                        method=pass_manager_config.unitary_synthesis_method,
                        plugin_config=pass_manager_config.unitary_synthesis_plugin_config,
                        target=pass_manager_config.target,
                    ),
                    Optimize1qGatesDecomposition(
                        basis=pass_manager_config.basis_gates, target=pass_manager_config.target
                    ),
                    CommutativeCancellation(target=pass_manager_config.target),
                ]

                def _opt_control(property_set):
                    return not property_set["optimization_loop_minimum_point"]

            else:
                # Steps for optimization level 1
                _opt = [
                    Optimize1qGatesDecomposition(
                        basis=pass_manager_config.basis_gates, target=pass_manager_config.target
                    ),
                    CXCancellation(),
                ]

            unroll = [pass_ for x in translation.passes() for pass_ in x["passes"]]
            # Build nested Flow controllers
            def _unroll_condition(property_set):
                return not property_set["all_gates_in_basis"]

            # Check if any gate is not in the basis, and if so, run unroll passes
            _unroll_if_out_of_basis = [
                GatesInBasis(pass_manager_config.basis_gates, target=pass_manager_config.target),
                ConditionalController(unroll, condition=_unroll_condition),
            ]

            if optimization_level == 3:
                optimization.append(_minimum_point_check)
            else:
                optimization.append(_depth_check + _size_check)
            opt_loop = (
                _opt + _unroll_if_out_of_basis + _minimum_point_check
                if optimization_level == 3
                else _opt + _unroll_if_out_of_basis + _depth_check + _size_check
            )
            optimization.append(opt_loop, do_while=_opt_control)
            return optimization
        else:
            return None
=======
class AlapSchedulingPassManager(PassManagerStagePlugin):
    """Plugin class for alap scheduling stage."""

    def pass_manager(self, pass_manager_config, optimization_level=None) -> PassManager:
        """Build scheduling stage PassManager"""

        instruction_durations = pass_manager_config.instruction_durations
        scheduling_method = pass_manager_config.scheduling_method
        timing_constraints = pass_manager_config.timing_constraints
        inst_map = pass_manager_config.inst_map
        target = pass_manager_config.target

        return common.generate_scheduling(
            instruction_durations, scheduling_method, timing_constraints, inst_map, target
        )


class AsapSchedulingPassManager(PassManagerStagePlugin):
    """Plugin class for alap scheduling stage."""

    def pass_manager(self, pass_manager_config, optimization_level=None) -> PassManager:
        """Build scheduling stage PassManager"""

        instruction_durations = pass_manager_config.instruction_durations
        scheduling_method = pass_manager_config.scheduling_method
        timing_constraints = pass_manager_config.timing_constraints
        inst_map = pass_manager_config.inst_map
        target = pass_manager_config.target

        return common.generate_scheduling(
            instruction_durations, scheduling_method, timing_constraints, inst_map, target
        )


class DefaultSchedulingPassManager(PassManagerStagePlugin):
    """Plugin class for alap scheduling stage."""

    def pass_manager(self, pass_manager_config, optimization_level=None) -> PassManager:
        """Build scheduling stage PassManager"""

        instruction_durations = pass_manager_config.instruction_durations
        scheduling_method = None
        timing_constraints = pass_manager_config.timing_constraints or TimingConstraints()
        inst_map = pass_manager_config.inst_map
        target = pass_manager_config.target

        return common.generate_scheduling(
            instruction_durations, scheduling_method, timing_constraints, inst_map, target
        )
>>>>>>> 77801c8b
<|MERGE_RESOLUTION|>--- conflicted
+++ resolved
@@ -20,9 +20,8 @@
 from qiskit.transpiler.passes import SabreSwap
 from qiskit.transpiler.passes import Error
 from qiskit.transpiler.preset_passmanagers import common
-from qiskit.transpiler.preset_passmanagers.plugin import PassManagerStagePlugin
-<<<<<<< HEAD
 from qiskit.transpiler.preset_passmanagers.plugin import (
+    PassManagerStagePlugin,
     PassManagerStagePluginManager,
 )
 from qiskit.transpiler.passes.optimization import (
@@ -36,9 +35,7 @@
 from qiskit.transpiler.passes.utils.gates_basis import GatesInBasis
 from qiskit.transpiler.passes.synthesis.unitary_synthesis import UnitarySynthesis
 from qiskit.passmanager.flow_controllers import ConditionalController
-=======
 from qiskit.transpiler.timing_constraints import TimingConstraints
->>>>>>> 77801c8b
 
 
 class BasicSwapPassManager(PassManagerStagePlugin):
@@ -335,7 +332,6 @@
         )
 
 
-<<<<<<< HEAD
 class OptimizationPassManager(PassManagerStagePlugin):
     """Plugin class for optimization stage"""
 
@@ -456,7 +452,8 @@
             return optimization
         else:
             return None
-=======
+
+
 class AlapSchedulingPassManager(PassManagerStagePlugin):
     """Plugin class for alap scheduling stage."""
 
@@ -505,5 +502,4 @@
 
         return common.generate_scheduling(
             instruction_durations, scheduling_method, timing_constraints, inst_map, target
-        )
->>>>>>> 77801c8b
+        )