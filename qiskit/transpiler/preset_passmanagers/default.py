# -*- coding: utf-8 -*-

# Copyright 2019, IBM.
#
# This source code is licensed under the Apache License, Version 2.0 found in
# the LICENSE.txt file in the root directory of this source tree.

"""A default passmanager."""

from qiskit.transpiler.passmanager import PassManager
from qiskit.extensions.standard import SwapGate

from qiskit.transpiler.passes.unroller import Unroller
from qiskit.transpiler.passes.unroll_3q_or_more import Unroll3qOrMore
from qiskit.transpiler.passes.cx_cancellation import CXCancellation
from qiskit.transpiler.passes.decompose import Decompose
from qiskit.transpiler.passes.optimize_1q_gates import Optimize1qGates
from qiskit.transpiler.passes.fixed_point import FixedPoint
from qiskit.transpiler.passes.depth import Depth
from qiskit.transpiler.passes.remove_reset_in_zero_state import RemoveResetInZeroState
from qiskit.transpiler.passes.mapping.check_map import CheckMap
from qiskit.transpiler.passes.mapping.cx_direction import CXDirection
from qiskit.transpiler.passes.mapping.dense_layout import DenseLayout
from qiskit.transpiler.passes.mapping.trivial_layout import TrivialLayout
from qiskit.transpiler.passes.mapping.legacy_swap import LegacySwap
from qiskit.transpiler.passes.mapping.full_ancilla_allocation import FullAncillaAllocation
from qiskit.transpiler.passes.mapping.enlarge_with_ancilla import EnlargeWithAncilla


def default_pass_manager(basis_gates, coupling_map, initial_layout, seed_transpiler):
    """
    The default pass manager that maps to the coupling map.

    Args:
        basis_gates (list[str]): list of basis gate names supported by the target.
        coupling_map (CouplingMap): coupling map to target in mapping.
        initial_layout (Layout or None): initial layout of virtual qubits on physical qubits
        seed_transpiler (int or None): random seed for stochastic passes.

    Returns:
        PassManager: A pass manager to map and optimize.
    """
    pass_manager = PassManager()
    pass_manager.property_set['layout'] = initial_layout

    pass_manager.append(Unroller(basis_gates))

    # Use the trivial layout if no layout is found
    pass_manager.append(TrivialLayout(coupling_map),
                        condition=lambda property_set: not property_set['layout'])

    # if the circuit and layout already satisfy the coupling_constraints, use that layout
    # otherwise layout on the most densely connected physical qubit subset
    pass_manager.append(CheckMap(coupling_map))
    pass_manager.append(DenseLayout(coupling_map),
                        condition=lambda property_set: not property_set['is_swap_mapped'])

    # Extend the the dag/layout with ancillas using the full coupling map
    pass_manager.append(FullAncillaAllocation(coupling_map))
    pass_manager.append(EnlargeWithAncilla())

    # Circuit must only contain 1- or 2-qubit interactions for swapper to work
    pass_manager.append(Unroll3qOrMore())

    # Swap mapper
    pass_manager.append(LegacySwap(coupling_map, trials=20, seed=seed_transpiler))

    # Expand swaps
    pass_manager.append(Decompose(SwapGate))

    # Change CX directions
    pass_manager.append(CXDirection(coupling_map))

<<<<<<< HEAD
    simplification_passes = [RemoveResetInZeroState()]
    if set(basis_gates).issubset(set(['u1', 'u2', 'u3', 'id', 'cx', 'U', 'CX'])):
        if not skip_numeric_passes:
            # Simplify single qubit gates and CXs
            simplification_passes += [Optimize1qGates(), CXCancellation()]
        else:
            simplification_passes += [CXCancellation()]
=======
    # Unroll to the basis
    pass_manager.append(Unroller(['u1', 'u2', 'u3', 'id', 'cx']))

    # Simplify single qubit gates and CXs
    simplification_passes = [Optimize1qGates(), CXCancellation(), RemoveResetInZeroState()]

>>>>>>> a475c1d4
    pass_manager.append(simplification_passes + [Depth(), FixedPoint('depth')],
                        do_while=lambda property_set: not property_set['depth_fixed_point'])

    # Unroll to the basis
    pass_manager.append(Unroller(basis_gates))

    return pass_manager


def default_pass_manager_simulator(basis_gates):
    """
    The default pass manager without a coupling map.

    Args:
        basis_gates (list[str]): list of basis gate names to unroll to.

    Returns:
        PassManager: A passmanager that just unrolls, without any optimization.
    """
    pass_manager = PassManager()

    pass_manager.append(Unroller(basis_gates))

    pass_manager.append([RemoveResetInZeroState(), Depth(), FixedPoint('depth')],
                        do_while=lambda property_set: not property_set['depth_fixed_point'])

    return pass_manager<|MERGE_RESOLUTION|>--- conflicted
+++ resolved
@@ -71,22 +71,11 @@
     # Change CX directions
     pass_manager.append(CXDirection(coupling_map))
 
-<<<<<<< HEAD
-    simplification_passes = [RemoveResetInZeroState()]
+    # simplifications and optimizations
+    simplification_passes = [RemoveResetInZeroState(), CXCancellation()]
     if set(basis_gates).issubset(set(['u1', 'u2', 'u3', 'id', 'cx', 'U', 'CX'])):
-        if not skip_numeric_passes:
-            # Simplify single qubit gates and CXs
-            simplification_passes += [Optimize1qGates(), CXCancellation()]
-        else:
-            simplification_passes += [CXCancellation()]
-=======
-    # Unroll to the basis
-    pass_manager.append(Unroller(['u1', 'u2', 'u3', 'id', 'cx']))
-
-    # Simplify single qubit gates and CXs
-    simplification_passes = [Optimize1qGates(), CXCancellation(), RemoveResetInZeroState()]
-
->>>>>>> a475c1d4
+        # Simplify single qubit gates
+        simplification_passes += [Optimize1qGates()]
     pass_manager.append(simplification_passes + [Depth(), FixedPoint('depth')],
                         do_while=lambda property_set: not property_set['depth_fixed_point'])
 
