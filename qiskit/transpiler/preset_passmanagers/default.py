# -*- coding: utf-8 -*-

# This code is part of Qiskit.
#
# (C) Copyright IBM 2017, 2019.
#
# This code is licensed under the Apache License, Version 2.0. You may
# obtain a copy of this license in the LICENSE.txt file in the root directory
# of this source tree or at http://www.apache.org/licenses/LICENSE-2.0.
#
# Any modifications or derivative works of this code must retain this
# copyright notice, and modified files need to carry a notice indicating
# that they have been altered from the originals.

"""A default passmanager."""

from qiskit.transpiler.passmanager import PassManager

from qiskit.transpiler.passes import Unroller
from qiskit.transpiler.passes import FixedPoint
from qiskit.transpiler.passes import Depth
from qiskit.transpiler.passes import RemoveResetInZeroState
<<<<<<< HEAD
from qiskit.transpiler.passes import CheckMap
from qiskit.transpiler.passes import CXDirection
from qiskit.transpiler.passes import DenseLayout
from qiskit.transpiler.passes import TrivialLayout
from qiskit.transpiler.passes import SetLayout
from qiskit.transpiler.passes import BarrierBeforeFinalMeasurements
from qiskit.transpiler.passes import LegacySwap
from qiskit.transpiler.passes import FullAncillaAllocation
from qiskit.transpiler.passes import EnlargeWithAncilla


def default_pass_manager(transpile_config):
    """
    The default pass manager that maps to the coupling map.

    Args:
        transpile_config (TranspileConfig)

    Returns:
        PassManager: A pass manager to map and optimize.
    """
    basis_gates = transpile_config.basis_gates
    coupling_map = transpile_config.coupling_map
    initial_layout = transpile_config.initial_layout
    seed_transpiler = transpile_config.seed_transpiler
    pass_manager = PassManager()
    if initial_layout:
        pass_manager.append(SetLayout(initial_layout))
    else:
        # Use the trivial layout if no layout is found
        pass_manager.append(TrivialLayout(coupling_map))

    pass_manager.append(Unroller(basis_gates))

    # if the circuit and layout already satisfy the coupling_constraints, use that layout
    # otherwise layout on the most densely connected physical qubit subset
    pass_manager.append(CheckMap(coupling_map))
    pass_manager.append(DenseLayout(coupling_map),
                        condition=lambda property_set: not property_set['is_swap_mapped'])

    # Extend the the dag/layout with ancillas using the full coupling map
    pass_manager.append(FullAncillaAllocation(coupling_map))
    pass_manager.append(EnlargeWithAncilla())

    # Circuit must only contain 1- or 2-qubit interactions for swapper to work
    pass_manager.append(Unroll3qOrMore())

    # Swap mapper
    pass_manager.append(BarrierBeforeFinalMeasurements())
    pass_manager.append(LegacySwap(coupling_map, trials=20, seed=seed_transpiler))

    # Expand swaps
    pass_manager.append(Decompose(SwapGate))

    # Change CX directions
    pass_manager.append(CXDirection(coupling_map),
                        condition=lambda property_set: (not coupling_map.is_symmetric and
                                                        not property_set['is_direction_mapped']))

    # Simplify single qubit gates and CXs
    simplification_passes = [Optimize1qGates(), CXCancellation(), RemoveResetInZeroState()]

    pass_manager.append(simplification_passes + [Depth(), FixedPoint('depth')],
                        do_while=lambda property_set: not property_set['depth_fixed_point'])

    return pass_manager
=======
>>>>>>> a57c5b63


def default_pass_manager_simulator(transpile_config):
    """
    The default pass manager without a coupling map.

    Args:
        transpile_config (TranspileConfig)

    Returns:
        PassManager: A passmanager that just unrolls, without any optimization.
    """
    basis_gates = transpile_config.basis_gates

    pass_manager = PassManager()
    pass_manager.append(Unroller(basis_gates))
    pass_manager.append([RemoveResetInZeroState(), Depth(), FixedPoint('depth')],
                        do_while=lambda property_set: not property_set['depth_fixed_point'])

    return pass_manager<|MERGE_RESOLUTION|>--- conflicted
+++ resolved
@@ -20,75 +20,6 @@
 from qiskit.transpiler.passes import FixedPoint
 from qiskit.transpiler.passes import Depth
 from qiskit.transpiler.passes import RemoveResetInZeroState
-<<<<<<< HEAD
-from qiskit.transpiler.passes import CheckMap
-from qiskit.transpiler.passes import CXDirection
-from qiskit.transpiler.passes import DenseLayout
-from qiskit.transpiler.passes import TrivialLayout
-from qiskit.transpiler.passes import SetLayout
-from qiskit.transpiler.passes import BarrierBeforeFinalMeasurements
-from qiskit.transpiler.passes import LegacySwap
-from qiskit.transpiler.passes import FullAncillaAllocation
-from qiskit.transpiler.passes import EnlargeWithAncilla
-
-
-def default_pass_manager(transpile_config):
-    """
-    The default pass manager that maps to the coupling map.
-
-    Args:
-        transpile_config (TranspileConfig)
-
-    Returns:
-        PassManager: A pass manager to map and optimize.
-    """
-    basis_gates = transpile_config.basis_gates
-    coupling_map = transpile_config.coupling_map
-    initial_layout = transpile_config.initial_layout
-    seed_transpiler = transpile_config.seed_transpiler
-    pass_manager = PassManager()
-    if initial_layout:
-        pass_manager.append(SetLayout(initial_layout))
-    else:
-        # Use the trivial layout if no layout is found
-        pass_manager.append(TrivialLayout(coupling_map))
-
-    pass_manager.append(Unroller(basis_gates))
-
-    # if the circuit and layout already satisfy the coupling_constraints, use that layout
-    # otherwise layout on the most densely connected physical qubit subset
-    pass_manager.append(CheckMap(coupling_map))
-    pass_manager.append(DenseLayout(coupling_map),
-                        condition=lambda property_set: not property_set['is_swap_mapped'])
-
-    # Extend the the dag/layout with ancillas using the full coupling map
-    pass_manager.append(FullAncillaAllocation(coupling_map))
-    pass_manager.append(EnlargeWithAncilla())
-
-    # Circuit must only contain 1- or 2-qubit interactions for swapper to work
-    pass_manager.append(Unroll3qOrMore())
-
-    # Swap mapper
-    pass_manager.append(BarrierBeforeFinalMeasurements())
-    pass_manager.append(LegacySwap(coupling_map, trials=20, seed=seed_transpiler))
-
-    # Expand swaps
-    pass_manager.append(Decompose(SwapGate))
-
-    # Change CX directions
-    pass_manager.append(CXDirection(coupling_map),
-                        condition=lambda property_set: (not coupling_map.is_symmetric and
-                                                        not property_set['is_direction_mapped']))
-
-    # Simplify single qubit gates and CXs
-    simplification_passes = [Optimize1qGates(), CXCancellation(), RemoveResetInZeroState()]
-
-    pass_manager.append(simplification_passes + [Depth(), FixedPoint('depth')],
-                        do_while=lambda property_set: not property_set['depth_fixed_point'])
-
-    return pass_manager
-=======
->>>>>>> a57c5b63
 
 
 def default_pass_manager_simulator(transpile_config):
