--- conflicted
+++ resolved
@@ -64,23 +64,6 @@
         "routing", routing_method, pass_manager_config, optimization_level=2
     )
 
-<<<<<<< HEAD
-    # Build optimization loop: 1q rotation merge and commutative cancellation iteratively until
-    # no more change in depth
-    _depth_check = [Depth(recurse=True), FixedPoint("depth")]
-    _size_check = [Size(recurse=True), FixedPoint("size")]
-
-    def _opt_control(property_set):
-        return (not property_set["depth_fixed_point"]) or (not property_set["size_fixed_point"])
-
-    _opt: list[BasePass] = [
-        Optimize1qGatesDecomposition(basis=basis_gates, target=target),
-        CommutativeCancellation(basis_gates=basis_gates, target=target),
-    ]
-
-=======
-    unroll_3q = None
->>>>>>> e7808e7b
     # Build pass manager
     if coupling_map or initial_layout:
         layout = plugin_manager.get_passmanager_stage(
