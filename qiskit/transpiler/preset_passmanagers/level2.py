--- conflicted
+++ resolved
@@ -167,18 +167,15 @@
 
     # 3. Unroll to 1q or 2q gates
     _unroll3q = [
-<<<<<<< HEAD
         # Use unitary synthesis for basis aware decomposition of UnitaryGates
-        UnitarySynthesis(basis_gates, approximation_degree=approximation_degree, min_qubits=3),
-=======
         UnitarySynthesis(
             basis_gates,
             approximation_degree=approximation_degree,
             coupling_map=coupling_map,
             backend_props=backend_properties,
             method=unitary_synthesis_method,
+            min_qubits=3,
         ),
->>>>>>> 4eda7993
         Unroll3qOrMore(),
     ]
 
