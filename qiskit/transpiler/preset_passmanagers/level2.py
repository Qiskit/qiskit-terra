--- conflicted
+++ resolved
@@ -323,16 +323,12 @@
         pm2.append(_direction, condition=_direction_condition)
     pm2.append(_reset)
     pm2.append(_depth_check + _opt + _unroll, do_while=_opt_control)
-<<<<<<< HEAD
+    if inst_map and inst_map.has_custom_gate():
+        pm2.append(PulseGates(inst_map=inst_map))
     if scheduling_method:
         pm2.append(_scheduling)
     elif instruction_durations:
         pm2.append(_time_unit_setup)
         pm2.append(_time_unit_conversion, condition=_contains_delay)
-=======
-    if inst_map and inst_map.has_custom_gate():
-        pm2.append(PulseGates(inst_map=inst_map))
-    pm2.append(_scheduling)
->>>>>>> f59a1fd4
     pm2.append(_alignments)
     return pm2