# This code is part of Qiskit.
#
# (C) Copyright IBM 2017, 2018.
#
# This code is licensed under the Apache License, Version 2.0. You may
# obtain a copy of this license in the LICENSE.txt file in the root directory
# of this source tree or at http://www.apache.org/licenses/LICENSE-2.0.
#
# Any modifications or derivative works of this code must retain this
# copyright notice, and modified files need to carry a notice indicating
# that they have been altered from the originals.

"""Pass manager for optimization level 2, providing medium optimization.

Level 2 pass manager: medium optimization by noise adaptive qubit mapping and
gate cancellation using commutativity rules.
"""

from qiskit.transpiler.passmanager_config import PassManagerConfig
from qiskit.transpiler.timing_constraints import TimingConstraints
from qiskit.transpiler.passmanager import PassManager
from qiskit.transpiler.passmanager import StagedPassManager

from qiskit.transpiler.passes import SetLayout
from qiskit.transpiler.passes import VF2Layout
from qiskit.transpiler.passes import TrivialLayout
from qiskit.transpiler.passes import DenseLayout
from qiskit.transpiler.passes import NoiseAdaptiveLayout
from qiskit.transpiler.passes import SabreLayout
from qiskit.transpiler.passes import BasicSwap
from qiskit.transpiler.passes import LookaheadSwap
from qiskit.transpiler.passes import StochasticSwap
from qiskit.transpiler.passes import SabreSwap
from qiskit.transpiler.passes import FixedPoint
from qiskit.transpiler.passes import Depth
from qiskit.transpiler.passes import Size
from qiskit.transpiler.passes import Optimize1qGatesDecomposition
from qiskit.transpiler.passes import CommutativeCancellation
<<<<<<< HEAD
from qiskit.transpiler.passes import ApplyLayout
from qiskit.transpiler.passes import CheckGateDirection
from qiskit.transpiler.passes import Collect2qBlocks
from qiskit.transpiler.passes import ConsolidateBlocks
from qiskit.transpiler.passes import UnitarySynthesis
from qiskit.transpiler.passes import HighLevelSynthesis
from qiskit.transpiler.passes import TimeUnitConversion
from qiskit.transpiler.passes import ALAPScheduleAnalysis
from qiskit.transpiler.passes import ASAPScheduleAnalysis
from qiskit.transpiler.passes import ConstrainedReschedule
from qiskit.transpiler.passes import InstructionDurationCheck
from qiskit.transpiler.passes import ValidatePulseGates
from qiskit.transpiler.passes import PulseGates
from qiskit.transpiler.passes import PadDelay
=======
>>>>>>> 0ab9e1e1
from qiskit.transpiler.passes import Error
from qiskit.transpiler.preset_passmanagers import common
from qiskit.transpiler.passes.layout.vf2_layout import VF2LayoutStopReason

from qiskit.transpiler import TranspilerError
from qiskit.utils.optionals import HAS_TOQM


def level_2_pass_manager(pass_manager_config: PassManagerConfig) -> StagedPassManager:
    """Level 2 pass manager: medium optimization by initial layout selection and
    gate cancellation using commutativity rules.

    This pass manager applies the user-given initial layout. If none is given, a search
    for a perfect layout (i.e. one that satisfies all 2-qubit interactions) is conducted.
    If no such layout is found, qubits are laid out on the most densely connected subset
    which also exhibits the best gate fidelities.

    The pass manager then transforms the circuit to match the coupling constraints.
    It is then unrolled to the basis, and any flipped cx directions are fixed.
    Finally, optimizations in the form of commutative gate cancellation and redundant
    reset removal are performed.

    Args:
        pass_manager_config: configuration of the pass manager.

    Returns:
        a level 2 pass manager.

    Raises:
        TranspilerError: if the passmanager config is invalid.
    """
    basis_gates = pass_manager_config.basis_gates
    inst_map = pass_manager_config.inst_map
    coupling_map = pass_manager_config.coupling_map
    initial_layout = pass_manager_config.initial_layout
    layout_method = pass_manager_config.layout_method or "dense"
    routing_method = pass_manager_config.routing_method or "stochastic"
    translation_method = pass_manager_config.translation_method or "translator"
    scheduling_method = pass_manager_config.scheduling_method
    instruction_durations = pass_manager_config.instruction_durations
    seed_transpiler = pass_manager_config.seed_transpiler
    backend_properties = pass_manager_config.backend_properties
    approximation_degree = pass_manager_config.approximation_degree
    unitary_synthesis_method = pass_manager_config.unitary_synthesis_method
    timing_constraints = pass_manager_config.timing_constraints or TimingConstraints()
    unitary_synthesis_plugin_config = pass_manager_config.unitary_synthesis_plugin_config
    target = pass_manager_config.target

<<<<<<< HEAD
    # 1. Unroll to 1q or 2q gates
    _unroll3q = [
        # Use unitary synthesis for basis aware decomposition of UnitaryGates
        UnitarySynthesis(
            basis_gates,
            approximation_degree=approximation_degree,
            method=unitary_synthesis_method,
            min_qubits=3,
            plugin_config=unitary_synthesis_plugin_config,
            target=target,
        ),
        HighLevelSynthesis(),
        Unroll3qOrMore(target=target, basis_gates=basis_gates),
    ]

    # 2. Search for a perfect layout, or choose a dense layout, if no layout given
=======
    # Search for a perfect layout, or choose a dense layout, if no layout given
>>>>>>> 0ab9e1e1
    _given_layout = SetLayout(initial_layout)

    def _choose_layout_condition(property_set):
        # layout hasn't been set yet
        return not property_set["layout"]

    def _vf2_match_not_found(property_set):
        # If a layout hasn't been set by the time we run vf2 layout we need to
        # run layout
        if property_set["layout"] is None:
            return True
        # if VF2 layout stopped for any reason other than solution found we need
        # to run layout since VF2 didn't converge.
        if (
            property_set["VF2Layout_stop_reason"] is not None
            and property_set["VF2Layout_stop_reason"] is not VF2LayoutStopReason.SOLUTION_FOUND
        ):
            return True
        return False

    # Try using VF2 layout to find a perfect layout
    _choose_layout_0 = (
        []
        if pass_manager_config.layout_method
        else VF2Layout(
            coupling_map,
            seed=seed_transpiler,
            call_limit=int(5e6),  # Set call limit to ~10 sec with retworkx 0.10.2
            properties=backend_properties,
            target=target,
        )
    )

    if layout_method == "trivial":
        _choose_layout_1 = TrivialLayout(coupling_map)
    elif layout_method == "dense":
        _choose_layout_1 = DenseLayout(coupling_map, backend_properties, target=target)
    elif layout_method == "noise_adaptive":
        _choose_layout_1 = NoiseAdaptiveLayout(backend_properties)
    elif layout_method == "sabre":
        _choose_layout_1 = SabreLayout(coupling_map, max_iterations=2, seed=seed_transpiler)
    else:
        raise TranspilerError("Invalid layout method %s." % layout_method)

    toqm_pass = False
    if routing_method == "basic":
        routing_pass = BasicSwap(coupling_map)
    elif routing_method == "stochastic":
        routing_pass = StochasticSwap(coupling_map, trials=20, seed=seed_transpiler)
    elif routing_method == "lookahead":
        routing_pass = LookaheadSwap(coupling_map, search_depth=5, search_width=5)
    elif routing_method == "sabre":
        routing_pass = SabreSwap(coupling_map, heuristic="decay", seed=seed_transpiler)
    elif routing_method == "toqm":
        HAS_TOQM.require_now("TOQM-based routing")
        from qiskit_toqm import ToqmSwap, ToqmStrategyO2, latencies_from_target

        if initial_layout:
            raise TranspilerError("Initial layouts are not supported with TOQM-based routing.")
        toqm_pass = True

        # Note: BarrierBeforeFinalMeasurements is skipped intentionally since ToqmSwap
        #       does not yet support barriers.
        routing_pass = ToqmSwap(
            coupling_map,
            strategy=ToqmStrategyO2(
                latencies_from_target(
                    coupling_map, instruction_durations, basis_gates, backend_properties, target
                )
            ),
        )
    elif routing_method == "none":
        routing_pass = Error(
            msg="No routing method selected, but circuit is not routed to device. "
            "CheckMap Error: {check_map_msg}",
            action="raise",
        )
    else:
        raise TranspilerError("Invalid routing method %s." % routing_method)

<<<<<<< HEAD
    # 5. Unroll to the basis
    if translation_method == "unroller":
        _unroll = [Unroller(basis_gates)]
    elif translation_method == "translator":
        from qiskit.circuit.equivalence_library import SessionEquivalenceLibrary as sel

        _unroll = [
            # Use unitary synthesis for basis aware decomposition of UnitaryGates before
            # custom unrolling
            UnitarySynthesis(
                basis_gates,
                approximation_degree=approximation_degree,
                coupling_map=coupling_map,
                backend_props=backend_properties,
                method=unitary_synthesis_method,
                plugin_config=unitary_synthesis_plugin_config,
                target=target,
            ),
            UnrollCustomDefinitions(sel, basis_gates),
            BasisTranslator(sel, basis_gates, target),
        ]
    elif translation_method == "synthesis":
        _unroll = [
            # Use unitary synthesis for basis aware decomposition of UnitaryGates before
            # collection
            UnitarySynthesis(
                basis_gates,
                approximation_degree=approximation_degree,
                coupling_map=coupling_map,
                backend_props=backend_properties,
                method=unitary_synthesis_method,
                plugin_config=unitary_synthesis_plugin_config,
                min_qubits=3,
                target=target,
            ),
            HighLevelSynthesis(),
            Unroll3qOrMore(target=target, basis_gates=basis_gates),
            Collect2qBlocks(),
            ConsolidateBlocks(basis_gates=basis_gates, target=target),
            UnitarySynthesis(
                basis_gates,
                approximation_degree=approximation_degree,
                coupling_map=coupling_map,
                backend_props=backend_properties,
                method=unitary_synthesis_method,
                plugin_config=unitary_synthesis_plugin_config,
                target=target,
            ),
        ]
    else:
        raise TranspilerError("Invalid translation method %s." % translation_method)

    # 6. Fix any bad CX directions
    _direction_check = [CheckGateDirection(coupling_map, target)]

    def _direction_condition(property_set):
        return not property_set["is_direction_mapped"]

    _direction = [GateDirection(coupling_map, target)]

    # 7. Remove zero-state reset
    _reset = RemoveResetInZeroState()

    # 8. 1q rotation merge and commutative cancellation iteratively until no more change in depth
    # and size
=======
    # Build optimization loop: 1q rotation merge and commutative cancellation iteratively until
    # no more change in depth
>>>>>>> 0ab9e1e1
    _depth_check = [Depth(), FixedPoint("depth")]
    _size_check = [Size(), FixedPoint("size")]

    def _opt_control(property_set):
        return (not property_set["depth_fixed_point"]) or (not property_set["size_fixed_point"])

    _opt = [
        Optimize1qGatesDecomposition(basis_gates),
        CommutativeCancellation(basis_gates=basis_gates),
    ]

    unroll_3q = None
    # Build pass manager
    if coupling_map or initial_layout:
        unroll_3q = common.generate_unroll_3q(
            target,
            basis_gates,
            approximation_degree,
            unitary_synthesis_method,
            unitary_synthesis_plugin_config,
        )
        layout = PassManager()
        layout.append(_given_layout)
        layout.append(_choose_layout_0, condition=_choose_layout_condition)
        layout.append(_choose_layout_1, condition=_vf2_match_not_found)
        layout += common.generate_embed_passmanager(coupling_map)
        vf2_call_limit = None
        if pass_manager_config.layout_method is None and pass_manager_config.initial_layout is None:
            vf2_call_limit = int(5e6)  # Set call limit to ~10 sec with retworkx 0.10.2
        routing = common.generate_routing_passmanager(
            routing_pass,
            target,
            coupling_map=coupling_map,
            vf2_call_limit=vf2_call_limit,
            backend_properties=backend_properties,
            seed_transpiler=seed_transpiler,
            use_barrier_before_measurement=not toqm_pass,
        )
    else:
        layout = None
        routing = None
    translation = common.generate_translation_passmanager(
        target,
        basis_gates,
        translation_method,
        approximation_degree,
        coupling_map,
        backend_properties,
        unitary_synthesis_method,
        unitary_synthesis_plugin_config,
    )
    pre_routing = None
    if toqm_pass:
        pre_routing = translation
    if (coupling_map and not coupling_map.is_symmetric) or (
        target is not None and target.get_non_global_operation_names(strict_direction=True)
    ):
        pre_optimization = common.generate_pre_op_passmanager(target, coupling_map, True)
    else:
        pre_optimization = common.generate_pre_op_passmanager(remove_reset_in_zero=True)
    optimization = PassManager()
    unroll = [pass_ for x in translation.passes() for pass_ in x["passes"]]
    optimization.append(_depth_check + _size_check)
    opt_loop = _opt + unroll + _depth_check + _size_check
    optimization.append(opt_loop, do_while=_opt_control)
    sched = common.generate_scheduling(
        instruction_durations, scheduling_method, timing_constraints, inst_map
    )
    return StagedPassManager(
        init=unroll_3q,
        layout=layout,
        pre_routing=pre_routing,
        routing=routing,
        translation=translation,
        pre_optimization=pre_optimization,
        optimization=optimization,
        scheduling=sched,
    )<|MERGE_RESOLUTION|>--- conflicted
+++ resolved
@@ -36,23 +36,6 @@
 from qiskit.transpiler.passes import Size
 from qiskit.transpiler.passes import Optimize1qGatesDecomposition
 from qiskit.transpiler.passes import CommutativeCancellation
-<<<<<<< HEAD
-from qiskit.transpiler.passes import ApplyLayout
-from qiskit.transpiler.passes import CheckGateDirection
-from qiskit.transpiler.passes import Collect2qBlocks
-from qiskit.transpiler.passes import ConsolidateBlocks
-from qiskit.transpiler.passes import UnitarySynthesis
-from qiskit.transpiler.passes import HighLevelSynthesis
-from qiskit.transpiler.passes import TimeUnitConversion
-from qiskit.transpiler.passes import ALAPScheduleAnalysis
-from qiskit.transpiler.passes import ASAPScheduleAnalysis
-from qiskit.transpiler.passes import ConstrainedReschedule
-from qiskit.transpiler.passes import InstructionDurationCheck
-from qiskit.transpiler.passes import ValidatePulseGates
-from qiskit.transpiler.passes import PulseGates
-from qiskit.transpiler.passes import PadDelay
-=======
->>>>>>> 0ab9e1e1
 from qiskit.transpiler.passes import Error
 from qiskit.transpiler.preset_passmanagers import common
 from qiskit.transpiler.passes.layout.vf2_layout import VF2LayoutStopReason
@@ -101,26 +84,7 @@
     unitary_synthesis_plugin_config = pass_manager_config.unitary_synthesis_plugin_config
     target = pass_manager_config.target
 
-<<<<<<< HEAD
-    # 1. Unroll to 1q or 2q gates
-    _unroll3q = [
-        # Use unitary synthesis for basis aware decomposition of UnitaryGates
-        UnitarySynthesis(
-            basis_gates,
-            approximation_degree=approximation_degree,
-            method=unitary_synthesis_method,
-            min_qubits=3,
-            plugin_config=unitary_synthesis_plugin_config,
-            target=target,
-        ),
-        HighLevelSynthesis(),
-        Unroll3qOrMore(target=target, basis_gates=basis_gates),
-    ]
-
-    # 2. Search for a perfect layout, or choose a dense layout, if no layout given
-=======
     # Search for a perfect layout, or choose a dense layout, if no layout given
->>>>>>> 0ab9e1e1
     _given_layout = SetLayout(initial_layout)
 
     def _choose_layout_condition(property_set):
@@ -201,76 +165,8 @@
     else:
         raise TranspilerError("Invalid routing method %s." % routing_method)
 
-<<<<<<< HEAD
-    # 5. Unroll to the basis
-    if translation_method == "unroller":
-        _unroll = [Unroller(basis_gates)]
-    elif translation_method == "translator":
-        from qiskit.circuit.equivalence_library import SessionEquivalenceLibrary as sel
-
-        _unroll = [
-            # Use unitary synthesis for basis aware decomposition of UnitaryGates before
-            # custom unrolling
-            UnitarySynthesis(
-                basis_gates,
-                approximation_degree=approximation_degree,
-                coupling_map=coupling_map,
-                backend_props=backend_properties,
-                method=unitary_synthesis_method,
-                plugin_config=unitary_synthesis_plugin_config,
-                target=target,
-            ),
-            UnrollCustomDefinitions(sel, basis_gates),
-            BasisTranslator(sel, basis_gates, target),
-        ]
-    elif translation_method == "synthesis":
-        _unroll = [
-            # Use unitary synthesis for basis aware decomposition of UnitaryGates before
-            # collection
-            UnitarySynthesis(
-                basis_gates,
-                approximation_degree=approximation_degree,
-                coupling_map=coupling_map,
-                backend_props=backend_properties,
-                method=unitary_synthesis_method,
-                plugin_config=unitary_synthesis_plugin_config,
-                min_qubits=3,
-                target=target,
-            ),
-            HighLevelSynthesis(),
-            Unroll3qOrMore(target=target, basis_gates=basis_gates),
-            Collect2qBlocks(),
-            ConsolidateBlocks(basis_gates=basis_gates, target=target),
-            UnitarySynthesis(
-                basis_gates,
-                approximation_degree=approximation_degree,
-                coupling_map=coupling_map,
-                backend_props=backend_properties,
-                method=unitary_synthesis_method,
-                plugin_config=unitary_synthesis_plugin_config,
-                target=target,
-            ),
-        ]
-    else:
-        raise TranspilerError("Invalid translation method %s." % translation_method)
-
-    # 6. Fix any bad CX directions
-    _direction_check = [CheckGateDirection(coupling_map, target)]
-
-    def _direction_condition(property_set):
-        return not property_set["is_direction_mapped"]
-
-    _direction = [GateDirection(coupling_map, target)]
-
-    # 7. Remove zero-state reset
-    _reset = RemoveResetInZeroState()
-
-    # 8. 1q rotation merge and commutative cancellation iteratively until no more change in depth
-    # and size
-=======
     # Build optimization loop: 1q rotation merge and commutative cancellation iteratively until
     # no more change in depth
->>>>>>> 0ab9e1e1
     _depth_check = [Depth(), FixedPoint("depth")]
     _size_check = [Size(), FixedPoint("size")]
 
