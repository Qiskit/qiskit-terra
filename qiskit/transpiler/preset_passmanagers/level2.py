--- conflicted
+++ resolved
@@ -126,40 +126,9 @@
         # layout hasn't been set yet
         return not property_set["layout"]
 
-<<<<<<< HEAD
     def _vf2_match_not_found(property_set):
         # If a layout hasn't been set by the time we run vf2 layout we need to
         # run layout
-=======
-    # 1a. If layout_method is not set, first try a trivial layout
-    _choose_layout_0 = (
-        []
-        if pass_manager_config.layout_method
-        else [
-            TrivialLayout(coupling_map),
-            Layout2qDistance(coupling_map, property_name="trivial_layout_score"),
-        ]
-    )
-    # 2b. If a trivial layout wasn't perfect (ie no swaps are needed) then try using
-    # CSP layout to find a perfect layout
-    _choose_layout_1 = (
-        []
-        if pass_manager_config.layout_method
-        else CSPLayout(coupling_map, call_limit=1000, time_limit=10, seed=seed_transpiler)
-    )
-
-    def _trivial_not_perfect(property_set):
-        # Verify that a trivial layout  is perfect. If trivial_layout_score > 0
-        # the layout is not perfect. The layout is unconditionally set by trivial
-        # layout so we need to clear it before continuing.
-        if property_set["trivial_layout_score"] is not None:
-            if property_set["trivial_layout_score"] != 0:
-                return True
-        return False
-
-    def _csp_not_found_match(property_set):
-        # If a layout hasn't been set by the time we run csp we need to run layout
->>>>>>> 6a9e3c25
         if property_set["layout"] is None:
             return True
         # if VF2 layout stopped for any reason other than solution found we need
@@ -171,7 +140,6 @@
             return True
         return False
 
-<<<<<<< HEAD
     # 1a. Try using VF2 layout to find a perfect layout
     _choose_layout_0 = (
         []
@@ -186,9 +154,6 @@
     )
 
     # 1b. if VF2 layout doesn't converge on a solution use layout_method (dense) to get a layout
-=======
-    # 2c. if CSP layout doesn't converge on a solution use layout_method (dense) to get a layout
->>>>>>> 6a9e3c25
     if layout_method == "trivial":
         _choose_layout_1 = TrivialLayout(coupling_map)
     elif layout_method == "dense":
@@ -337,7 +302,6 @@
     # Build pass manager
     pm2 = PassManager()
     if coupling_map or initial_layout:
-        pm2.append(_unroll3q)
         pm2.append(_given_layout)
         pm2.append(_unroll3q)
         pm2.append(_choose_layout_0, condition=_choose_layout_condition)
