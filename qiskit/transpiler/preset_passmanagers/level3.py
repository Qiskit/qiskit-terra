--- conflicted
+++ resolved
@@ -18,22 +18,6 @@
 from __future__ import annotations
 from qiskit.transpiler.passmanager_config import PassManagerConfig
 from qiskit.transpiler.passmanager import StagedPassManager
-<<<<<<< HEAD
-from qiskit.transpiler.passes import MinimumPoint
-from qiskit.transpiler.passes import Depth
-from qiskit.transpiler.passes import Size
-from qiskit.transpiler.passes import Optimize1qGatesDecomposition
-from qiskit.transpiler.passes import CommutativeCancellation
-from qiskit.transpiler.passes import Collect2qBlocks
-from qiskit.transpiler.passes import ConsolidateBlocks
-from qiskit.transpiler.passes import UnitarySynthesis
-from qiskit.transpiler.passes import GatesInBasis
-from qiskit.transpiler.runningpassmanager import ConditionalController, FlowController
-=======
-from qiskit.transpiler.passes import RemoveResetInZeroState
-from qiskit.transpiler.passes import OptimizeSwapBeforeMeasure
-from qiskit.transpiler.passes import RemoveDiagonalGatesBeforeMeasure
->>>>>>> e7808e7b
 from qiskit.transpiler.preset_passmanagers import common
 from qiskit.transpiler.preset_passmanagers.plugin import (
     PassManagerStagePluginManager,
@@ -74,9 +58,6 @@
     scheduling_method = pass_manager_config.scheduling_method
     optimization_method = pass_manager_config.optimization_method or "default"
     scheduling_method = pass_manager_config.scheduling_method or "default"
-    approximation_degree = pass_manager_config.approximation_degree
-    unitary_synthesis_method = pass_manager_config.unitary_synthesis_method
-    unitary_synthesis_plugin_config = pass_manager_config.unitary_synthesis_plugin_config
     target = pass_manager_config.target
 
     # Choose routing pass
@@ -117,11 +98,6 @@
         target is not None and target.get_non_global_operation_names(strict_direction=True)
     ):
         pre_optimization = common.generate_pre_op_passmanager(target, coupling_map, True)
-        _direction = [
-            pass_
-            for x in common.generate_pre_op_passmanager(target, coupling_map).passes()
-            for pass_ in x["passes"]
-        ]
     else:
         pre_optimization = common.generate_pre_op_passmanager(remove_reset_in_zero=True)
 
