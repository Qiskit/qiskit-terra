# This code is part of Qiskit.
#
# (C) Copyright IBM 2017, 2018.
#
# This code is licensed under the Apache License, Version 2.0. You may
# obtain a copy of this license in the LICENSE.txt file in the root directory
# of this source tree or at http://www.apache.org/licenses/LICENSE-2.0.
#
# Any modifications or derivative works of this code must retain this
# copyright notice, and modified files need to carry a notice indicating
# that they have been altered from the originals.

"""Pass manager for optimization level 3, providing heavy optimization.

Level 3 pass manager: heavy optimization by noise adaptive qubit mapping and
gate cancellation using commutativity rules and unitary synthesis.
"""


from qiskit.transpiler.passmanager_config import PassManagerConfig
from qiskit.transpiler.passmanager import PassManager

from qiskit.transpiler.passes import Unroller
from qiskit.transpiler.passes import BasisTranslator
from qiskit.transpiler.passes import UnrollCustomDefinitions
from qiskit.transpiler.passes import Unroll3qOrMore
from qiskit.transpiler.passes import CheckMap
from qiskit.transpiler.passes import GateDirection
from qiskit.transpiler.passes import SetLayout
from qiskit.transpiler.passes import CSPLayout
from qiskit.transpiler.passes import TrivialLayout
from qiskit.transpiler.passes import DenseLayout
from qiskit.transpiler.passes import NoiseAdaptiveLayout
from qiskit.transpiler.passes import SabreLayout
from qiskit.transpiler.passes import BarrierBeforeFinalMeasurements
from qiskit.transpiler.passes import BasicSwap
from qiskit.transpiler.passes import LookaheadSwap
from qiskit.transpiler.passes import StochasticSwap
from qiskit.transpiler.passes import SabreSwap
from qiskit.transpiler.passes import FullAncillaAllocation
from qiskit.transpiler.passes import EnlargeWithAncilla
from qiskit.transpiler.passes import FixedPoint
from qiskit.transpiler.passes import Depth
from qiskit.transpiler.passes import RemoveResetInZeroState
from qiskit.transpiler.passes import Optimize1qGatesDecomposition
from qiskit.transpiler.passes import CommutativeCancellation
from qiskit.transpiler.passes import OptimizeSwapBeforeMeasure
from qiskit.transpiler.passes import RemoveDiagonalGatesBeforeMeasure
from qiskit.transpiler.passes import Collect2qBlocks
from qiskit.transpiler.passes import ConsolidateBlocks
from qiskit.transpiler.passes import UnitarySynthesis
from qiskit.transpiler.passes import ApplyLayout
from qiskit.transpiler.passes import Layout2qDistance
from qiskit.transpiler.passes import CheckGateDirection
from qiskit.transpiler.passes import TimeUnitConversion
from qiskit.transpiler.passes import ALAPSchedule
from qiskit.transpiler.passes import ASAPSchedule
from qiskit.transpiler.passes import Error

from qiskit.transpiler import TranspilerError


def level_3_pass_manager(pass_manager_config: PassManagerConfig) -> PassManager:
    """Level 3 pass manager: heavy optimization by noise adaptive qubit mapping and
    gate cancellation using commutativity rules and unitary synthesis.

    This pass manager applies the user-given initial layout. If none is given, a search
    for a perfect layout (i.e. one that satisfies all 2-qubit interactions) is conducted.
    If no such layout is found, and device calibration information is available, the
    circuit is mapped to the qubits with best readouts and to CX gates with highest fidelity.

    The pass manager then transforms the circuit to match the coupling constraints.
    It is then unrolled to the basis, and any flipped cx directions are fixed.
    Finally, optimizations in the form of commutative gate cancellation, resynthesis
    of two-qubit unitary blocks, and redundant reset removal are performed.

    Note:
        In simulators where ``coupling_map=None``, only the unrolling and
        optimization stages are done.

    Args:
        pass_manager_config: configuration of the pass manager.

    Returns:
        a level 3 pass manager.

    Raises:
        TranspilerError: if the passmanager config is invalid.
    """
    basis_gates = pass_manager_config.basis_gates
    coupling_map = pass_manager_config.coupling_map
    initial_layout = pass_manager_config.initial_layout
    layout_method = pass_manager_config.layout_method or "dense"
    routing_method = pass_manager_config.routing_method or "stochastic"
    translation_method = pass_manager_config.translation_method or "translator"
    scheduling_method = pass_manager_config.scheduling_method
    instruction_durations = pass_manager_config.instruction_durations
    seed_transpiler = pass_manager_config.seed_transpiler
    backend_properties = pass_manager_config.backend_properties
    approximation_degree = pass_manager_config.approximation_degree

    # 1. Unroll to 1q or 2q gates
    _unroll3q = Unroll3qOrMore()

    # 2. Layout on good qubits if calibration info available, otherwise on dense links
    _given_layout = SetLayout(initial_layout)

    def _choose_layout_condition(property_set):
        # layout hasn't been set yet
        return not property_set["layout"]

    def _csp_not_found_match(property_set):
        # If a layout hasn't been set by the time we run csp we need to run layout
        if property_set["layout"] is None:
            return True
        # if CSP layout stopped for any reason other than solution found we need
        # to run layout since CSP didn't converge.
        if (
            property_set["CSPLayout_stop_reason"] is not None
            and property_set["CSPLayout_stop_reason"] != "solution found"
        ):
            return True
        return False

    # 2a. If layout method is not set, first try a trivial layout
    _choose_layout_0 = (
        []
        if pass_manager_config.layout_method
        else [
            TrivialLayout(coupling_map),
            Layout2qDistance(coupling_map, property_name="trivial_layout_score"),
        ]
    )
    # 2b. If trivial layout wasn't perfect (ie no swaps are needed) then try
    # using CSP layout to find a perfect layout
    _choose_layout_1 = (
        []
        if pass_manager_config.layout_method
        else CSPLayout(coupling_map, call_limit=10000, time_limit=60, seed=seed_transpiler)
    )

    def _trivial_not_perfect(property_set):
        # Verify that a trivial layout  is perfect. If trivial_layout_score > 0
        # the layout is not perfect. The layout property set is unconditionally
        # set by trivial layout so we clear that before running CSP
        if property_set["trivial_layout_score"] is not None:
            if property_set["trivial_layout_score"] != 0:
                property_set["layout"]._wrapped = None
                return True
        return False

    # 2c. if CSP didn't converge on a solution use layout_method (dense).
    if layout_method == "trivial":
        _choose_layout_2 = TrivialLayout(coupling_map)
    elif layout_method == "dense":
        _choose_layout_2 = DenseLayout(coupling_map, backend_properties)
    elif layout_method == "noise_adaptive":
        _choose_layout_2 = NoiseAdaptiveLayout(backend_properties)
    elif layout_method == "sabre":
        _choose_layout_2 = SabreLayout(coupling_map, max_iterations=4, seed=seed_transpiler)
    else:
        raise TranspilerError("Invalid layout method %s." % layout_method)

    # 3. Extend dag/layout with ancillas using the full coupling map
    _embed = [FullAncillaAllocation(coupling_map), EnlargeWithAncilla(), ApplyLayout()]

    # 4. Swap to fit the coupling map
    _swap_check = CheckMap(coupling_map)

<<<<<<< HEAD
    def _not_yet_mapped(property_set):
        return not property_set['is_swap_mapped']
=======
    def _swap_condition(property_set):
        return not property_set["is_swap_mapped"]
>>>>>>> 838b8cb6

    _swap = [BarrierBeforeFinalMeasurements()]
    if routing_method == "basic":
        _swap += [BasicSwap(coupling_map)]
    elif routing_method == "stochastic":
        _swap += [StochasticSwap(coupling_map, trials=200, seed=seed_transpiler)]
    elif routing_method == "lookahead":
        _swap += [LookaheadSwap(coupling_map, search_depth=5, search_width=6)]
    elif routing_method == "sabre":
        _swap += [SabreSwap(coupling_map, heuristic="decay", seed=seed_transpiler)]
    elif routing_method == "none":
        _swap += [
            Error(
                msg="No routing method selected, but circuit is not routed to device. "
                "CheckMap Error: {check_map_msg}",
                action="raise",
            )
        ]
    else:
        raise TranspilerError("Invalid routing method %s." % routing_method)

    # 5. Unroll to the basis
    if translation_method == "unroller":
        _unroll = [Unroller(basis_gates)]
    elif translation_method == "translator":
        from qiskit.circuit.equivalence_library import SessionEquivalenceLibrary as sel

        _unroll = [UnrollCustomDefinitions(sel, basis_gates), BasisTranslator(sel, basis_gates)]
    elif translation_method == "synthesis":
        _unroll = [
            Unroll3qOrMore(),
            Collect2qBlocks(),
            ConsolidateBlocks(basis_gates=basis_gates),
            UnitarySynthesis(basis_gates, approximation_degree=approximation_degree),
        ]
    else:
        raise TranspilerError("Invalid translation method %s." % translation_method)

    # 6. Fix any CX direction mismatch
    _direction_check = [CheckGateDirection(coupling_map)]

    def _direction_condition(property_set):
        return not property_set["is_direction_mapped"]

    _direction = [GateDirection(coupling_map)]

    # 8. Optimize iteratively until no more change in depth. Removes useless gates
    # after reset and before measure, commutes gates and optimizes contiguous blocks.
    _depth_check = [Depth(), FixedPoint("depth")]

    def _opt_control(property_set):
        return not property_set["depth_fixed_point"]

    _reset = [RemoveResetInZeroState()]

    _meas = [OptimizeSwapBeforeMeasure(), RemoveDiagonalGatesBeforeMeasure()]

    _opt = [
        Collect2qBlocks(),
        ConsolidateBlocks(basis_gates=basis_gates),
        UnitarySynthesis(basis_gates, approximation_degree=approximation_degree),
        Optimize1qGatesDecomposition(basis_gates),
        CommutativeCancellation(),
    ]

    # 9. Unify all durations (either SI, or convert to dt if known)
    # Schedule the circuit only when scheduling_method is supplied
    _scheduling = [TimeUnitConversion(instruction_durations)]
    if scheduling_method:
        if scheduling_method in {"alap", "as_late_as_possible"}:
            _scheduling += [ALAPSchedule(instruction_durations)]
        elif scheduling_method in {"asap", "as_soon_as_possible"}:
            _scheduling += [ASAPSchedule(instruction_durations)]
        else:
            raise TranspilerError("Invalid scheduling method %s." % scheduling_method)

    # TODO: revert temporary changes for MIPMapping test below
    from qiskit.transpiler.passes.routing import MIPMapping
    # Set trivial layout as dummy layout and No ApplyLayout
    _mapping = [
        BarrierBeforeFinalMeasurements(),
        MIPMapping(coupling_map)
    ]

    def _given_perfect_layout(property_set):
        # Verify that a given layout is perfect (complying with coupling).
        # If given_layout_score == 0, the layout is perfect.
        if property_set['given_layout_score'] is not None:
            return property_set['given_layout_score'] == 0
        return False

    def _given_not_perfect_layout(property_set):
        if property_set['given_layout_score'] is not None:
            return property_set['given_layout_score'] != 0
        return True

    def _not_yet_mapped_and(func):
        def wrapped(property_set):
            return _not_yet_mapped(property_set) and func(property_set)
        return wrapped

    # Build pass manager
    pm3 = PassManager()
    pm3.append(_unroll3q)
    pm3.append(_reset + _meas)
    if coupling_map:
        if initial_layout:
            pm3.append(_given_layout)
            pm3.append(Layout2qDistance(coupling_map, property_name='given_layout_score'))
            pm3.append(_embed, condition=_given_perfect_layout)
            pm3.append(_mapping, condition=_given_not_perfect_layout)
        else:
            pm3.append(_mapping)
        pm3.append(_swap_check)
        # run fallback passes (only if not yet mapped)
        pm3.append(_choose_layout_0, condition=_not_yet_mapped_and(_choose_layout_condition))
        pm3.append(_choose_layout_1, condition=_not_yet_mapped_and(_trivial_not_perfect))
        pm3.append(_choose_layout_2, condition=_not_yet_mapped_and(_csp_not_found_match))
        pm3.append(_embed, condition=_not_yet_mapped)
        pm3.append(_swap_check, condition=_not_yet_mapped)
        pm3.append(_swap, condition=_not_yet_mapped)
    else:
        if initial_layout:
            pm3.append(_given_layout)
            pm3.append(_embed)  # always perfect for full coupling
    pm3.append(_unroll)
    if coupling_map and not coupling_map.is_symmetric:
        pm3.append(_direction_check)
        pm3.append(_direction, condition=_direction_condition)
    pm3.append(_reset)
    pm3.append(_depth_check + _opt + _unroll, do_while=_opt_control)
    pm3.append(_scheduling)

    return pm3<|MERGE_RESOLUTION|>--- conflicted
+++ resolved
@@ -167,13 +167,8 @@
     # 4. Swap to fit the coupling map
     _swap_check = CheckMap(coupling_map)
 
-<<<<<<< HEAD
-    def _not_yet_mapped(property_set):
-        return not property_set['is_swap_mapped']
-=======
     def _swap_condition(property_set):
         return not property_set["is_swap_mapped"]
->>>>>>> 838b8cb6
 
     _swap = [BarrierBeforeFinalMeasurements()]
     if routing_method == "basic":
@@ -269,6 +264,9 @@
         if property_set['given_layout_score'] is not None:
             return property_set['given_layout_score'] != 0
         return True
+
+    def _not_yet_mapped(property_set):
+        return not property_set['is_swap_mapped']
 
     def _not_yet_mapped_and(func):
         def wrapped(property_set):
