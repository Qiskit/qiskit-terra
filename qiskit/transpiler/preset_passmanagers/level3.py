# This code is part of Qiskit.
#
# (C) Copyright IBM 2017, 2018.
#
# This code is licensed under the Apache License, Version 2.0. You may
# obtain a copy of this license in the LICENSE.txt file in the root directory
# of this source tree or at http://www.apache.org/licenses/LICENSE-2.0.
#
# Any modifications or derivative works of this code must retain this
# copyright notice, and modified files need to carry a notice indicating
# that they have been altered from the originals.

"""Pass manager for optimization level 3, providing heavy optimization.

Level 3 pass manager: heavy optimization by noise adaptive qubit mapping and
gate cancellation using commutativity rules and unitary synthesis.
"""
from __future__ import annotations
from qiskit.transpiler.passmanager_config import PassManagerConfig
from qiskit.transpiler.passmanager import StagedPassManager
<<<<<<< HEAD

from qiskit.transpiler.passes import SetLayout
from qiskit.transpiler.passes import VF2Layout
from qiskit.transpiler.passes import TrivialLayout
from qiskit.transpiler.passes import DenseLayout
from qiskit.transpiler.passes import NoiseAdaptiveLayout
from qiskit.transpiler.passes import SabreLayout
from qiskit.transpiler.passes import FixedPoint
from qiskit.transpiler.passes import Depth
from qiskit.transpiler.passes import Size
from qiskit.transpiler.passes import RemoveResetInZeroState
from qiskit.transpiler.passes import Optimize1qGatesDecomposition
from qiskit.transpiler.passes import CommutativeCancellation
from qiskit.transpiler.passes import OptimizeSwapBeforeMeasure
from qiskit.transpiler.passes import RemoveDiagonalGatesBeforeMeasure
from qiskit.transpiler.passes import Collect2qBlocks
from qiskit.transpiler.passes import ConsolidateBlocks
from qiskit.transpiler.passes import UnitarySynthesis
from qiskit.transpiler.passes import GatesInBasis
from qiskit.transpiler.passes import BarrierBeforeFinalMeasurements
from qiskit.transpiler.passes import ElidePermutations
from qiskit.transpiler.runningpassmanager import ConditionalController
=======
>>>>>>> 4a8c0ca3
from qiskit.transpiler.preset_passmanagers import common
from qiskit.transpiler.preset_passmanagers.plugin import (
    PassManagerStagePluginManager,
)


def level_3_pass_manager(pass_manager_config: PassManagerConfig) -> StagedPassManager:
    """Level 3 pass manager: heavy optimization by noise adaptive qubit mapping and
    gate cancellation using commutativity rules and unitary synthesis.

    This pass manager applies the user-given initial layout. If none is given, a search
    for a perfect layout (i.e. one that satisfies all 2-qubit interactions) is conducted.
    If no such layout is found, and device calibration information is available, the
    circuit is mapped to the qubits with best readouts and to CX gates with highest fidelity.

    The pass manager then transforms the circuit to match the coupling constraints.
    It is then unrolled to the basis, and any flipped cx directions are fixed.
    Finally, optimizations in the form of commutative gate cancellation, resynthesis
    of two-qubit unitary blocks, and redundant reset removal are performed.

    Args:
        pass_manager_config: configuration of the pass manager.

    Returns:
        a level 3 pass manager.

    Raises:
        TranspilerError: if the passmanager config is invalid.
    """
    plugin_manager = PassManagerStagePluginManager()
    basis_gates = pass_manager_config.basis_gates
    coupling_map = pass_manager_config.coupling_map
    initial_layout = pass_manager_config.initial_layout
    init_method = pass_manager_config.init_method or "default"
    layout_method = pass_manager_config.layout_method or "default"
    routing_method = pass_manager_config.routing_method or "sabre"
    translation_method = pass_manager_config.translation_method or "translator"
    scheduling_method = pass_manager_config.scheduling_method
    optimization_method = pass_manager_config.optimization_method or "default"
    scheduling_method = pass_manager_config.scheduling_method or "default"
    target = pass_manager_config.target

    # Choose routing pass
    routing_pm = plugin_manager.get_passmanager_stage(
        "routing", routing_method, pass_manager_config, optimization_level=3
    )

    # Build pass manager
    pre_init = common.generate_control_flow_options_check(
        layout_method=layout_method,
        routing_method=routing_method,
        translation_method=translation_method,
        optimization_method=optimization_method,
        scheduling_method=scheduling_method,
        basis_gates=basis_gates,
        target=target,
    )
    init = plugin_manager.get_passmanager_stage(
        "init", init_method, pass_manager_config, optimization_level=3
    )
<<<<<<< HEAD
    if init_method is not None:
        init += plugin_manager.get_passmanager_stage(
            "init", init_method, pass_manager_config, optimization_level=2
        )
    else:
        if initial_layout is None:
            init.append(ElidePermutations())
        init += common.generate_unroll_3q(
            target,
            basis_gates,
            approximation_degree,
            unitary_synthesis_method,
            unitary_synthesis_plugin_config,
            hls_config,
        )
    init.append(RemoveResetInZeroState())
    init.append(OptimizeSwapBeforeMeasure())
    init.append(RemoveDiagonalGatesBeforeMeasure())
=======
>>>>>>> 4a8c0ca3
    if coupling_map or initial_layout:
        layout = plugin_manager.get_passmanager_stage(
            "layout", layout_method, pass_manager_config, optimization_level=3
        )
        routing = routing_pm
    else:
        layout = None
        routing = None

    translation = plugin_manager.get_passmanager_stage(
        "translation", translation_method, pass_manager_config, optimization_level=3
    )

    optimization = plugin_manager.get_passmanager_stage(
        "optimization", optimization_method, pass_manager_config, optimization_level=3
    )
    if (coupling_map and not coupling_map.is_symmetric) or (
        target is not None and target.get_non_global_operation_names(strict_direction=True)
    ):
        pre_optimization = common.generate_pre_op_passmanager(target, coupling_map, True)
    else:
        pre_optimization = common.generate_pre_op_passmanager(remove_reset_in_zero=True)

    sched = plugin_manager.get_passmanager_stage(
        "scheduling", scheduling_method, pass_manager_config, optimization_level=3
    )

    return StagedPassManager(
        pre_init=pre_init,
        init=init,
        layout=layout,
        routing=routing,
        translation=translation,
        pre_optimization=pre_optimization,
        optimization=optimization,
        scheduling=sched,
    )<|MERGE_RESOLUTION|>--- conflicted
+++ resolved
@@ -18,31 +18,6 @@
 from __future__ import annotations
 from qiskit.transpiler.passmanager_config import PassManagerConfig
 from qiskit.transpiler.passmanager import StagedPassManager
-<<<<<<< HEAD
-
-from qiskit.transpiler.passes import SetLayout
-from qiskit.transpiler.passes import VF2Layout
-from qiskit.transpiler.passes import TrivialLayout
-from qiskit.transpiler.passes import DenseLayout
-from qiskit.transpiler.passes import NoiseAdaptiveLayout
-from qiskit.transpiler.passes import SabreLayout
-from qiskit.transpiler.passes import FixedPoint
-from qiskit.transpiler.passes import Depth
-from qiskit.transpiler.passes import Size
-from qiskit.transpiler.passes import RemoveResetInZeroState
-from qiskit.transpiler.passes import Optimize1qGatesDecomposition
-from qiskit.transpiler.passes import CommutativeCancellation
-from qiskit.transpiler.passes import OptimizeSwapBeforeMeasure
-from qiskit.transpiler.passes import RemoveDiagonalGatesBeforeMeasure
-from qiskit.transpiler.passes import Collect2qBlocks
-from qiskit.transpiler.passes import ConsolidateBlocks
-from qiskit.transpiler.passes import UnitarySynthesis
-from qiskit.transpiler.passes import GatesInBasis
-from qiskit.transpiler.passes import BarrierBeforeFinalMeasurements
-from qiskit.transpiler.passes import ElidePermutations
-from qiskit.transpiler.runningpassmanager import ConditionalController
-=======
->>>>>>> 4a8c0ca3
 from qiskit.transpiler.preset_passmanagers import common
 from qiskit.transpiler.preset_passmanagers.plugin import (
     PassManagerStagePluginManager,
@@ -103,27 +78,6 @@
     init = plugin_manager.get_passmanager_stage(
         "init", init_method, pass_manager_config, optimization_level=3
     )
-<<<<<<< HEAD
-    if init_method is not None:
-        init += plugin_manager.get_passmanager_stage(
-            "init", init_method, pass_manager_config, optimization_level=2
-        )
-    else:
-        if initial_layout is None:
-            init.append(ElidePermutations())
-        init += common.generate_unroll_3q(
-            target,
-            basis_gates,
-            approximation_degree,
-            unitary_synthesis_method,
-            unitary_synthesis_plugin_config,
-            hls_config,
-        )
-    init.append(RemoveResetInZeroState())
-    init.append(OptimizeSwapBeforeMeasure())
-    init.append(RemoveDiagonalGatesBeforeMeasure())
-=======
->>>>>>> 4a8c0ca3
     if coupling_map or initial_layout:
         layout = plugin_manager.get_passmanager_stage(
             "layout", layout_method, pass_manager_config, optimization_level=3
