--- conflicted
+++ resolved
@@ -93,15 +93,7 @@
     timing_constraints = pass_manager_config.timing_constraints or TimingConstraints()
     unitary_synthesis_plugin_config = pass_manager_config.unitary_synthesis_plugin_config
     target = pass_manager_config.target
-<<<<<<< HEAD
-=======
     hls_config = pass_manager_config.hls_config
-    # Override an unset optimization_level for stage plugin use.
-    # it will be restored to None before this is returned
-    optimization_level = pass_manager_config.optimization_level
-    if optimization_level is None:
-        pass_manager_config.optimization_level = 3
->>>>>>> 389203c9
 
     # Layout on good qubits if calibration info available, otherwise on dense links
     _given_layout = SetLayout(initial_layout)
