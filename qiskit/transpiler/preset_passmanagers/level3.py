# This code is part of Qiskit.
#
# (C) Copyright IBM 2017, 2018.
#
# This code is licensed under the Apache License, Version 2.0. You may
# obtain a copy of this license in the LICENSE.txt file in the root directory
# of this source tree or at http://www.apache.org/licenses/LICENSE-2.0.
#
# Any modifications or derivative works of this code must retain this
# copyright notice, and modified files need to carry a notice indicating
# that they have been altered from the originals.

"""Pass manager for optimization level 3, providing heavy optimization.

Level 3 pass manager: heavy optimization by noise adaptive qubit mapping and
gate cancellation using commutativity rules and unitary synthesis.
"""


from qiskit.transpiler.passmanager_config import PassManagerConfig
from qiskit.transpiler.timing_constraints import TimingConstraints
from qiskit.transpiler.passmanager import PassManager
from qiskit.transpiler.passmanager import FullPassManager

from qiskit.transpiler.passes import Unroll3qOrMore
from qiskit.transpiler.passes import SetLayout
from qiskit.transpiler.passes import CSPLayout
from qiskit.transpiler.passes import TrivialLayout
from qiskit.transpiler.passes import DenseLayout
from qiskit.transpiler.passes import NoiseAdaptiveLayout
from qiskit.transpiler.passes import SabreLayout
from qiskit.transpiler.passes import BasicSwap
from qiskit.transpiler.passes import LookaheadSwap
from qiskit.transpiler.passes import StochasticSwap
from qiskit.transpiler.passes import SabreSwap
from qiskit.transpiler.passes import FixedPoint
from qiskit.transpiler.passes import Depth
from qiskit.transpiler.passes import RemoveResetInZeroState
from qiskit.transpiler.passes import Optimize1qGatesDecomposition
from qiskit.transpiler.passes import CommutativeCancellation
from qiskit.transpiler.passes import OptimizeSwapBeforeMeasure
from qiskit.transpiler.passes import RemoveDiagonalGatesBeforeMeasure
from qiskit.transpiler.passes import Collect2qBlocks
from qiskit.transpiler.passes import ConsolidateBlocks
from qiskit.transpiler.passes import UnitarySynthesis
from qiskit.transpiler.passes import Layout2qDistance
<<<<<<< HEAD
=======
from qiskit.transpiler.passes import CheckGateDirection
from qiskit.transpiler.passes import TimeUnitConversion
from qiskit.transpiler.passes import ALAPSchedule
from qiskit.transpiler.passes import ASAPSchedule
from qiskit.transpiler.passes import AlignMeasures
from qiskit.transpiler.passes import ValidatePulseGates
from qiskit.transpiler.passes import PulseGates
>>>>>>> 8d5bcca2
from qiskit.transpiler.passes import Error
from qiskit.transpiler.preset_passmanagers import common

from qiskit.transpiler import TranspilerError


def level_3_pass_manager(pass_manager_config: PassManagerConfig) -> PassManager:
    """Level 3 pass manager: heavy optimization by noise adaptive qubit mapping and
    gate cancellation using commutativity rules and unitary synthesis.

    This pass manager applies the user-given initial layout. If none is given, a search
    for a perfect layout (i.e. one that satisfies all 2-qubit interactions) is conducted.
    If no such layout is found, and device calibration information is available, the
    circuit is mapped to the qubits with best readouts and to CX gates with highest fidelity.

    The pass manager then transforms the circuit to match the coupling constraints.
    It is then unrolled to the basis, and any flipped cx directions are fixed.
    Finally, optimizations in the form of commutative gate cancellation, resynthesis
    of two-qubit unitary blocks, and redundant reset removal are performed.

    Note:
        In simulators where ``coupling_map=None``, only the unrolling and
        optimization stages are done.

    Args:
        pass_manager_config: configuration of the pass manager.

    Returns:
        a level 3 pass manager.

    Raises:
        TranspilerError: if the passmanager config is invalid.
    """
    basis_gates = pass_manager_config.basis_gates
    inst_map = pass_manager_config.inst_map
    coupling_map = pass_manager_config.coupling_map
    initial_layout = pass_manager_config.initial_layout
    layout_method = pass_manager_config.layout_method or "dense"
    routing_method = pass_manager_config.routing_method or "stochastic"
    translation_method = pass_manager_config.translation_method or "translator"
    scheduling_method = pass_manager_config.scheduling_method
    instruction_durations = pass_manager_config.instruction_durations
    seed_transpiler = pass_manager_config.seed_transpiler
    backend_properties = pass_manager_config.backend_properties
    approximation_degree = pass_manager_config.approximation_degree
    timing_constraints = pass_manager_config.timing_constraints or TimingConstraints()

    # Layout on good qubits if calibration info available, otherwise on dense links
    _given_layout = SetLayout(initial_layout)

    def _choose_layout_condition(property_set):
        # layout hasn't been set yet
        return not property_set["layout"]

    def _csp_not_found_match(property_set):
        # If a layout hasn't been set by the time we run csp we need to run layout
        if property_set["layout"] is None:
            return True
        # if CSP layout stopped for any reason other than solution found we need
        # to run layout since CSP didn't converge.
        if (
            property_set["CSPLayout_stop_reason"] is not None
            and property_set["CSPLayout_stop_reason"] != "solution found"
        ):
            return True
        return False

    # 2a. If layout method is not set, first try a trivial layout
    _choose_layout_0 = (
        []
        if pass_manager_config.layout_method
        else [
            TrivialLayout(coupling_map),
            Layout2qDistance(coupling_map, property_name="trivial_layout_score"),
        ]
    )
    # 2b. If trivial layout wasn't perfect (ie no swaps are needed) then try
    # using CSP layout to find a perfect layout
    _choose_layout_1 = (
        []
        if pass_manager_config.layout_method
        else CSPLayout(coupling_map, call_limit=10000, time_limit=60, seed=seed_transpiler)
    )

    def _trivial_not_perfect(property_set):
        # Verify that a trivial layout  is perfect. If trivial_layout_score > 0
        # the layout is not perfect. The layout property set is unconditionally
        # set by trivial layout so we clear that before running CSP
        if property_set["trivial_layout_score"] is not None:
            if property_set["trivial_layout_score"] != 0:
                property_set["layout"]._wrapped = None
                return True
        return False

    # 2c. if CSP didn't converge on a solution use layout_method (dense).
    if layout_method == "trivial":
        _choose_layout_2 = TrivialLayout(coupling_map)
    elif layout_method == "dense":
        _choose_layout_2 = DenseLayout(coupling_map, backend_properties)
    elif layout_method == "noise_adaptive":
        _choose_layout_2 = NoiseAdaptiveLayout(backend_properties)
    elif layout_method == "sabre":
        _choose_layout_2 = SabreLayout(coupling_map, max_iterations=4, seed=seed_transpiler)
    else:
        raise TranspilerError("Invalid layout method %s." % layout_method)

    if routing_method == "basic":
        routing_pass = BasicSwap(coupling_map)
    elif routing_method == "stochastic":
        routing_pass = StochasticSwap(coupling_map, trials=200, seed=seed_transpiler)
    elif routing_method == "lookahead":
        routing_pass = LookaheadSwap(coupling_map, search_depth=5, search_width=6)
    elif routing_method == "sabre":
        routing_pass = SabreSwap(coupling_map, heuristic="decay", seed=seed_transpiler)
    elif routing_method == "none":
        routing_pass = Error(
            msg="No routing method selected, but circuit is not routed to device. "
            "CheckMap Error: {check_map_msg}",
            action="raise",
        )
    else:
        raise TranspilerError("Invalid routing method %s." % routing_method)

<<<<<<< HEAD
=======
    # 5. Unroll to the basis
    if translation_method == "unroller":
        _unroll = [Unroller(basis_gates)]
    elif translation_method == "translator":
        from qiskit.circuit.equivalence_library import SessionEquivalenceLibrary as sel

        _unroll = [UnrollCustomDefinitions(sel, basis_gates), BasisTranslator(sel, basis_gates)]
    elif translation_method == "synthesis":
        _unroll = [
            Unroll3qOrMore(),
            Collect2qBlocks(),
            ConsolidateBlocks(basis_gates=basis_gates),
            UnitarySynthesis(
                basis_gates,
                approximation_degree=approximation_degree,
                coupling_map=coupling_map,
                backend_props=backend_properties,
            ),
        ]
    else:
        raise TranspilerError("Invalid translation method %s." % translation_method)

    # 6. Fix any CX direction mismatch
    _direction_check = [CheckGateDirection(coupling_map)]

    def _direction_condition(property_set):
        return not property_set["is_direction_mapped"]

    _direction = [GateDirection(coupling_map)]

>>>>>>> 8d5bcca2
    # 8. Optimize iteratively until no more change in depth. Removes useless gates
    # after reset and before measure, commutes gates and optimizes contiguous blocks.
    _depth_check = [Depth(), FixedPoint("depth")]

    def _opt_control(property_set):
        return not property_set["depth_fixed_point"]

    _opt = [
        Collect2qBlocks(),
        ConsolidateBlocks(basis_gates=basis_gates),
        UnitarySynthesis(
            basis_gates,
            approximation_degree=approximation_degree,
            coupling_map=coupling_map,
            backend_props=backend_properties,
        ),
        Optimize1qGatesDecomposition(basis_gates),
        CommutativeCancellation(),
    ]

<<<<<<< HEAD
=======
    # 9. Unify all durations (either SI, or convert to dt if known)
    # Schedule the circuit only when scheduling_method is supplied
    _scheduling = [TimeUnitConversion(instruction_durations)]
    if scheduling_method:
        if scheduling_method in {"alap", "as_late_as_possible"}:
            _scheduling += [ALAPSchedule(instruction_durations)]
        elif scheduling_method in {"asap", "as_soon_as_possible"}:
            _scheduling += [ASAPSchedule(instruction_durations)]
        else:
            raise TranspilerError("Invalid scheduling method %s." % scheduling_method)

    # 10. Call measure alignment. Should come after scheduling.
    _alignments = [
        ValidatePulseGates(
            granularity=timing_constraints.granularity, min_length=timing_constraints.min_length
        ),
        AlignMeasures(alignment=timing_constraints.acquire_alignment),
    ]

>>>>>>> 8d5bcca2
    # Build pass manager
    init = PassManager(
        [
            Unroll3qOrMore(),
            RemoveResetInZeroState(),
            OptimizeSwapBeforeMeasure(),
            RemoveDiagonalGatesBeforeMeasure(),
        ]
    )
    if coupling_map or initial_layout:
        layout = PassManager()
        layout.append(_given_layout)
        layout.append(_choose_layout_0, condition=_choose_layout_condition)
        layout.append(_choose_layout_1, condition=_trivial_not_perfect)
        layout.append(_choose_layout_2, condition=_csp_not_found_match)
        layout += common.generate_embed_passmanager(coupling_map)
        routing = common.generate_routing_passmanager(routing_pass, coupling_map)
    else:
        layout = None
        routing = None
    translation = common.generate_translation_passmanager(
        basis_gates, translation_method, approximation_degree
    )
    if coupling_map and not coupling_map.is_symmetric:
<<<<<<< HEAD
        pre_optimization = common.generate_pre_op_passmanager(coupling_map, True)
    else:
        pre_optimization = common.generate_pre_op_passmanager(remove_reset_in_zero=True)
    optimization = PassManager()
    unroll = [pass_ for x in translation.passes() for pass_ in x["passes"]]
    opt_loop = _depth_check + _opt + unroll
    optimization.append(opt_loop, do_while=_opt_control)
    post_optimization = common.generate_scheduling_post_opt(
        instruction_durations, scheduling_method
    )
    return FullPassManager(
        init=init,
        layout=layout,
        routing=routing,
        translation=translation,
        pre_optimization=pre_optimization,
        optimization=optimization,
        post_optimization=post_optimization,
    )
=======
        pm3.append(_direction_check)
        pm3.append(_direction, condition=_direction_condition)
    pm3.append(_reset)
    pm3.append(_depth_check + _opt + _unroll, do_while=_opt_control)
    if inst_map and inst_map.has_custom_gate():
        pm3.append(PulseGates(inst_map=inst_map))
    pm3.append(_scheduling)
    pm3.append(_alignments)

    return pm3
>>>>>>> 8d5bcca2
<|MERGE_RESOLUTION|>--- conflicted
+++ resolved
@@ -44,16 +44,6 @@
 from qiskit.transpiler.passes import ConsolidateBlocks
 from qiskit.transpiler.passes import UnitarySynthesis
 from qiskit.transpiler.passes import Layout2qDistance
-<<<<<<< HEAD
-=======
-from qiskit.transpiler.passes import CheckGateDirection
-from qiskit.transpiler.passes import TimeUnitConversion
-from qiskit.transpiler.passes import ALAPSchedule
-from qiskit.transpiler.passes import ASAPSchedule
-from qiskit.transpiler.passes import AlignMeasures
-from qiskit.transpiler.passes import ValidatePulseGates
-from qiskit.transpiler.passes import PulseGates
->>>>>>> 8d5bcca2
 from qiskit.transpiler.passes import Error
 from qiskit.transpiler.preset_passmanagers import common
 
@@ -177,39 +167,6 @@
     else:
         raise TranspilerError("Invalid routing method %s." % routing_method)
 
-<<<<<<< HEAD
-=======
-    # 5. Unroll to the basis
-    if translation_method == "unroller":
-        _unroll = [Unroller(basis_gates)]
-    elif translation_method == "translator":
-        from qiskit.circuit.equivalence_library import SessionEquivalenceLibrary as sel
-
-        _unroll = [UnrollCustomDefinitions(sel, basis_gates), BasisTranslator(sel, basis_gates)]
-    elif translation_method == "synthesis":
-        _unroll = [
-            Unroll3qOrMore(),
-            Collect2qBlocks(),
-            ConsolidateBlocks(basis_gates=basis_gates),
-            UnitarySynthesis(
-                basis_gates,
-                approximation_degree=approximation_degree,
-                coupling_map=coupling_map,
-                backend_props=backend_properties,
-            ),
-        ]
-    else:
-        raise TranspilerError("Invalid translation method %s." % translation_method)
-
-    # 6. Fix any CX direction mismatch
-    _direction_check = [CheckGateDirection(coupling_map)]
-
-    def _direction_condition(property_set):
-        return not property_set["is_direction_mapped"]
-
-    _direction = [GateDirection(coupling_map)]
-
->>>>>>> 8d5bcca2
     # 8. Optimize iteratively until no more change in depth. Removes useless gates
     # after reset and before measure, commutes gates and optimizes contiguous blocks.
     _depth_check = [Depth(), FixedPoint("depth")]
@@ -230,28 +187,6 @@
         CommutativeCancellation(),
     ]
 
-<<<<<<< HEAD
-=======
-    # 9. Unify all durations (either SI, or convert to dt if known)
-    # Schedule the circuit only when scheduling_method is supplied
-    _scheduling = [TimeUnitConversion(instruction_durations)]
-    if scheduling_method:
-        if scheduling_method in {"alap", "as_late_as_possible"}:
-            _scheduling += [ALAPSchedule(instruction_durations)]
-        elif scheduling_method in {"asap", "as_soon_as_possible"}:
-            _scheduling += [ASAPSchedule(instruction_durations)]
-        else:
-            raise TranspilerError("Invalid scheduling method %s." % scheduling_method)
-
-    # 10. Call measure alignment. Should come after scheduling.
-    _alignments = [
-        ValidatePulseGates(
-            granularity=timing_constraints.granularity, min_length=timing_constraints.min_length
-        ),
-        AlignMeasures(alignment=timing_constraints.acquire_alignment),
-    ]
-
->>>>>>> 8d5bcca2
     # Build pass manager
     init = PassManager(
         [
@@ -276,7 +211,6 @@
         basis_gates, translation_method, approximation_degree
     )
     if coupling_map and not coupling_map.is_symmetric:
-<<<<<<< HEAD
         pre_optimization = common.generate_pre_op_passmanager(coupling_map, True)
     else:
         pre_optimization = common.generate_pre_op_passmanager(remove_reset_in_zero=True)
@@ -285,7 +219,7 @@
     opt_loop = _depth_check + _opt + unroll
     optimization.append(opt_loop, do_while=_opt_control)
     post_optimization = common.generate_scheduling_post_opt(
-        instruction_durations, scheduling_method
+        instruction_durations, scheduling_method, timing_constraints, inst_map
     )
     return FullPassManager(
         init=init,
@@ -295,16 +229,4 @@
         pre_optimization=pre_optimization,
         optimization=optimization,
         post_optimization=post_optimization,
-    )
-=======
-        pm3.append(_direction_check)
-        pm3.append(_direction, condition=_direction_condition)
-    pm3.append(_reset)
-    pm3.append(_depth_check + _opt + _unroll, do_while=_opt_control)
-    if inst_map and inst_map.has_custom_gate():
-        pm3.append(PulseGates(inst_map=inst_map))
-    pm3.append(_scheduling)
-    pm3.append(_alignments)
-
-    return pm3
->>>>>>> 8d5bcca2
+    )