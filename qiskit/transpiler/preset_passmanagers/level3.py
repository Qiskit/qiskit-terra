# This code is part of Qiskit.
#
# (C) Copyright IBM 2017, 2018.
#
# This code is licensed under the Apache License, Version 2.0. You may
# obtain a copy of this license in the LICENSE.txt file in the root directory
# of this source tree or at http://www.apache.org/licenses/LICENSE-2.0.
#
# Any modifications or derivative works of this code must retain this
# copyright notice, and modified files need to carry a notice indicating
# that they have been altered from the originals.

"""Pass manager for optimization level 3, providing heavy optimization.

Level 3 pass manager: heavy optimization by noise adaptive qubit mapping and
gate cancellation using commutativity rules and unitary synthesis.
"""


from qiskit.transpiler.passmanager_config import PassManagerConfig
from qiskit.transpiler.timing_constraints import TimingConstraints
from qiskit.transpiler.passmanager import PassManager
from qiskit.transpiler.passmanager import StagedPassManager

from qiskit.transpiler.passes import SetLayout
from qiskit.transpiler.passes import VF2Layout
from qiskit.transpiler.passes import TrivialLayout
from qiskit.transpiler.passes import DenseLayout
from qiskit.transpiler.passes import NoiseAdaptiveLayout
from qiskit.transpiler.passes import SabreLayout
from qiskit.transpiler.passes import FixedPoint
from qiskit.transpiler.passes import Depth
from qiskit.transpiler.passes import Size
from qiskit.transpiler.passes import RemoveResetInZeroState
from qiskit.transpiler.passes import Optimize1qGatesDecomposition
from qiskit.transpiler.passes import CommutativeCancellation
from qiskit.transpiler.passes import OptimizeSwapBeforeMeasure
from qiskit.transpiler.passes import RemoveDiagonalGatesBeforeMeasure
from qiskit.transpiler.passes import Collect2qBlocks
from qiskit.transpiler.passes import ConsolidateBlocks
from qiskit.transpiler.passes import UnitarySynthesis
<<<<<<< HEAD
from qiskit.transpiler.passes import ApplyLayout
from qiskit.transpiler.passes import Layout2qDistance
from qiskit.transpiler.passes import CheckGateDirection
from qiskit.transpiler.passes import TimeUnitConversion
from qiskit.transpiler.passes import ALAPSchedule
from qiskit.transpiler.passes import ASAPSchedule
from qiskit.transpiler.passes import AlignMeasures
from qiskit.transpiler.passes import ValidatePulseGates
from qiskit.transpiler.passes import PulseGates
from qiskit.transpiler.passes import Error
from qiskit.transpiler.passes import ContainsInstruction
from qiskit.transpiler.passes import GatesInBasis
from qiskit.transpiler.runningpassmanager import ConditionalController

=======
from qiskit.transpiler.preset_passmanagers import common
from qiskit.transpiler.passes.layout.vf2_layout import VF2LayoutStopReason
from qiskit.transpiler.preset_passmanagers.plugin import (
    PassManagerStagePluginManager,
    list_stage_plugins,
)
>>>>>>> cef0a8cc
from qiskit.transpiler import TranspilerError
from qiskit.utils.optionals import HAS_TOQM


def level_3_pass_manager(pass_manager_config: PassManagerConfig) -> StagedPassManager:
    """Level 3 pass manager: heavy optimization by noise adaptive qubit mapping and
    gate cancellation using commutativity rules and unitary synthesis.

    This pass manager applies the user-given initial layout. If none is given, a search
    for a perfect layout (i.e. one that satisfies all 2-qubit interactions) is conducted.
    If no such layout is found, and device calibration information is available, the
    circuit is mapped to the qubits with best readouts and to CX gates with highest fidelity.

    The pass manager then transforms the circuit to match the coupling constraints.
    It is then unrolled to the basis, and any flipped cx directions are fixed.
    Finally, optimizations in the form of commutative gate cancellation, resynthesis
    of two-qubit unitary blocks, and redundant reset removal are performed.

    Args:
        pass_manager_config: configuration of the pass manager.

    Returns:
        a level 3 pass manager.

    Raises:
        TranspilerError: if the passmanager config is invalid.
    """
    plugin_manager = PassManagerStagePluginManager()
    basis_gates = pass_manager_config.basis_gates
    inst_map = pass_manager_config.inst_map
    coupling_map = pass_manager_config.coupling_map
    initial_layout = pass_manager_config.initial_layout
    init_method = pass_manager_config.init_method
    layout_method = pass_manager_config.layout_method or "sabre"
    routing_method = pass_manager_config.routing_method or "sabre"
    translation_method = pass_manager_config.translation_method or "translator"
    optimization_method = pass_manager_config.optimization_method
    scheduling_method = pass_manager_config.scheduling_method
    instruction_durations = pass_manager_config.instruction_durations
    seed_transpiler = pass_manager_config.seed_transpiler
    backend_properties = pass_manager_config.backend_properties
    approximation_degree = pass_manager_config.approximation_degree
    unitary_synthesis_method = pass_manager_config.unitary_synthesis_method
    timing_constraints = pass_manager_config.timing_constraints or TimingConstraints()
    unitary_synthesis_plugin_config = pass_manager_config.unitary_synthesis_plugin_config
    target = pass_manager_config.target
    # Override an unset optimization_level for stage plugin use.
    # it will be restored to None before this is returned
    optimization_level = pass_manager_config.optimization_level
    if optimization_level is None:
        pass_manager_config.optimization_level = 3

    # Layout on good qubits if calibration info available, otherwise on dense links
    _given_layout = SetLayout(initial_layout)

    def _choose_layout_condition(property_set):
        # layout hasn't been set yet
        return not property_set["layout"]

    def _vf2_match_not_found(property_set):
        # If a layout hasn't been set by the time we run vf2 layout we need to
        # run layout
        if property_set["layout"] is None:
            return True
        # if VF2 layout stopped for any reason other than solution found we need
        # to run layout since VF2 didn't converge.
        if (
            property_set["VF2Layout_stop_reason"] is not None
            and property_set["VF2Layout_stop_reason"] is not VF2LayoutStopReason.SOLUTION_FOUND
        ):
            return True
        return False

    # 2a. If layout method is not set, first try VF2Layout
    _choose_layout_0 = (
        []
        if pass_manager_config.layout_method
        else VF2Layout(
            coupling_map,
            seed=seed_transpiler,
            call_limit=int(3e7),  # Set call limit to ~60 sec with retworkx 0.10.2
            properties=backend_properties,
            target=target,
        )
    )
    # 2b. if VF2 didn't converge on a solution use layout_method (dense).
    if layout_method == "trivial":
        _choose_layout_1 = TrivialLayout(coupling_map)
    elif layout_method == "dense":
        _choose_layout_1 = DenseLayout(coupling_map, backend_properties, target=target)
    elif layout_method == "noise_adaptive":
        _choose_layout_1 = NoiseAdaptiveLayout(backend_properties)
    elif layout_method == "sabre":
        _choose_layout_1 = SabreLayout(coupling_map, max_iterations=4, seed=seed_transpiler)

    toqm_pass = False
    # TODO: Remove when qiskit-toqm has it's own plugin and we can rely on just the plugin interface
    if routing_method == "toqm" and "toqm" not in list_stage_plugins("routing"):
        HAS_TOQM.require_now("TOQM-based routing")
        from qiskit_toqm import ToqmSwap, ToqmStrategyO3, latencies_from_target

        if initial_layout:
            raise TranspilerError("Initial layouts are not supported with TOQM-based routing.")

        toqm_pass = True
        # Note: BarrierBeforeFinalMeasurements is skipped intentionally since ToqmSwap
        #       does not yet support barriers.
        routing_pass = ToqmSwap(
            coupling_map,
            strategy=ToqmStrategyO3(
                latencies_from_target(
                    coupling_map, instruction_durations, basis_gates, backend_properties, target
                )
            ),
        )
        vf2_call_limit = common.get_vf2_call_limit(
            3, pass_manager_config.layout_method, pass_manager_config.initial_layout
        )
        routing_pm = common.generate_routing_passmanager(
            routing_pass,
            target,
            coupling_map=coupling_map,
            vf2_call_limit=vf2_call_limit,
            backend_properties=backend_properties,
            seed_transpiler=seed_transpiler,
            use_barrier_before_measurement=not toqm_pass,
        )
    else:
        routing_pm = plugin_manager.get_passmanager_stage(
            "routing", routing_method, pass_manager_config, optimization_level=3
        )

    # 8. Optimize iteratively until no more change in depth. Removes useless gates
    # after reset and before measure, commutes gates and optimizes contiguous blocks.
    _depth_check = [Depth(), FixedPoint("depth")]
    _size_check = [Size(), FixedPoint("size")]

    def _opt_control(property_set):
        return (not property_set["depth_fixed_point"]) or (not property_set["size_fixed_point"])

    _opt = [
        Collect2qBlocks(),
        ConsolidateBlocks(basis_gates=basis_gates, target=target),
        UnitarySynthesis(
            basis_gates,
            approximation_degree=approximation_degree,
            coupling_map=coupling_map,
            backend_props=backend_properties,
            method=unitary_synthesis_method,
            plugin_config=unitary_synthesis_plugin_config,
            target=target,
        ),
        Optimize1qGatesDecomposition(basis_gates),
        CommutativeCancellation(),
    ]

<<<<<<< HEAD
    # 9. Unify all durations (either SI, or convert to dt if known)
    # Schedule the circuit only when scheduling_method is supplied
    _time_unit_setup = [ContainsInstruction("delay")]
    _time_unit_conversion = [TimeUnitConversion(instruction_durations)]

    def _contains_delay(property_set):
        return property_set["contains_delay"]

    _scheduling = []
    if scheduling_method:
        _scheduling += _time_unit_conversion
        if scheduling_method in {"alap", "as_late_as_possible"}:
            _scheduling += [ALAPSchedule(instruction_durations)]
        elif scheduling_method in {"asap", "as_soon_as_possible"}:
            _scheduling += [ASAPSchedule(instruction_durations)]
        else:
            raise TranspilerError("Invalid scheduling method %s." % scheduling_method)

    # 10. Call measure alignment. Should come after scheduling.
    if (
        timing_constraints.granularity != 1
        or timing_constraints.min_length != 1
        or timing_constraints.acquire_alignment != 1
    ):
        _alignments = [
            ValidatePulseGates(
                granularity=timing_constraints.granularity, min_length=timing_constraints.min_length
            ),
            AlignMeasures(alignment=timing_constraints.acquire_alignment),
        ]
    else:
        _alignments = []

    # Build nested Flow controllers

    def _unroll_condition(property_set):
        return not property_set["all_gates_in_basis"]

    # Check if any gate is not in the basis, and if so, run unroll passes
    _unroll_if_out_of_basis = [
        GatesInBasis(basis_gates),
        ConditionalController(_unroll, condition=_unroll_condition)
    ]

=======
>>>>>>> cef0a8cc
    # Build pass manager
    if init_method is not None:
        init = plugin_manager.get_passmanager_stage(
            "init", init_method, pass_manager_config, optimization_level=3
        )
    else:
        init = common.generate_unroll_3q(
            target,
            basis_gates,
            approximation_degree,
            unitary_synthesis_method,
            unitary_synthesis_plugin_config,
        )
    init.append(RemoveResetInZeroState())
    init.append(OptimizeSwapBeforeMeasure())
    init.append(RemoveDiagonalGatesBeforeMeasure())
    if coupling_map or initial_layout:
<<<<<<< HEAD
        pm3.append(_given_layout)
        pm3.append(_choose_layout_0, condition=_choose_layout_condition)
        pm3.append(_choose_layout_1, condition=_trivial_not_perfect)
        pm3.append(_choose_layout_2, condition=_csp_not_found_match)
        pm3.append(_embed)
        pm3.append(_swap_check)
        pm3.append(_swap, condition=_swap_condition)
    pm3.append(_unroll)
    if (coupling_map and not coupling_map.is_symmetric) or (
        target is not None and target.get_non_global_operation_names(strict_direction=True)
    ):
        pm3.append(_direction_check)
        pm3.append(_direction, condition=_direction_condition)
        pm3.append(_reset)
        # For transpiling to a target we need to run GateDirection in the
        # optimization loop to correct for incorrect directions that might be
        # inserted by UnitarySynthesis which is direction aware but only via
        # the coupling map which with a target doesn't give a full picture
        if target is not None:
            pm3.append(
                _depth_check + _opt + _unroll_if_out_of_basis + _direction,
                do_while=_opt_control,
            )
        else:
            pm3.append(_depth_check + _opt + _unroll_if_out_of_basis, do_while=_opt_control)
    else:
        pm3.append(_reset)
        pm3.append(_depth_check + _opt + _unroll_if_out_of_basis, do_while=_opt_control)
    if inst_map and inst_map.has_custom_gate():
        pm3.append(PulseGates(inst_map=inst_map))
    if scheduling_method:
        pm3.append(_scheduling)
    elif instruction_durations:
        pm3.append(_time_unit_setup)
        pm3.append(_time_unit_conversion, condition=_contains_delay)
    pm3.append(_alignments)
=======
        if layout_method not in {"trivial", "dense", "noise_adaptive", "sabre"}:
            layout = plugin_manager.get_passmanager_stage(
                "layout", layout_method, pass_manager_config, optimization_level=3
            )
        else:
            layout = PassManager()
            layout.append(_given_layout)
            layout.append(_choose_layout_0, condition=_choose_layout_condition)
            layout.append(_choose_layout_1, condition=_vf2_match_not_found)
            layout += common.generate_embed_passmanager(coupling_map)
        routing = routing_pm
    else:
        layout = None
        routing = None
    if translation_method not in {"translator", "synthesis", "unroller"}:
        translation = plugin_manager.get_passmanager_stage(
            "translation", translation_method, pass_manager_config, optimization_level=3
        )
    else:
        translation = common.generate_translation_passmanager(
            target,
            basis_gates,
            translation_method,
            approximation_degree,
            coupling_map,
            backend_properties,
            unitary_synthesis_method,
            unitary_synthesis_plugin_config,
        )
    pre_routing = None
    if toqm_pass:
        pre_routing = translation
    if optimization_method is None:
        optimization = PassManager()
        unroll = [pass_ for x in translation.passes() for pass_ in x["passes"]]
        optimization.append(_depth_check + _size_check)
        if (coupling_map and not coupling_map.is_symmetric) or (
            target is not None and target.get_non_global_operation_names(strict_direction=True)
        ):
            pre_optimization = common.generate_pre_op_passmanager(target, coupling_map, True)
            _direction = [
                pass_
                for x in common.generate_pre_op_passmanager(target, coupling_map).passes()
                for pass_ in x["passes"]
            ]
            # For transpiling to a target we need to run GateDirection in the
            # optimization loop to correct for incorrect directions that might be
            # inserted by UnitarySynthesis which is direction aware but only via
            # the coupling map which with a target doesn't give a full picture
            if target is not None and optimization is not None:
                optimization.append(
                    _opt + unroll + _depth_check + _size_check + _direction, do_while=_opt_control
                )
            elif optimization is not None:
                optimization.append(
                    _opt + unroll + _depth_check + _size_check, do_while=_opt_control
                )
        else:
            pre_optimization = common.generate_pre_op_passmanager(remove_reset_in_zero=True)
            optimization.append(_opt + unroll + _depth_check + _size_check, do_while=_opt_control)
        opt_loop = _depth_check + _opt + unroll
        optimization.append(opt_loop, do_while=_opt_control)
    else:
        optimization = plugin_manager.get_passmanager_stage(
            "optimization", optimization_method, pass_manager_config, optimization_level=3
        )
        if (coupling_map and not coupling_map.is_symmetric) or (
            target is not None and target.get_non_global_operation_names(strict_direction=True)
        ):
            pre_optimization = common.generate_pre_op_passmanager(target, coupling_map, True)
        else:
            pre_optimization = common.generate_pre_op_passmanager(remove_reset_in_zero=True)
>>>>>>> cef0a8cc

    if scheduling_method is None or scheduling_method in {"alap", "asap"}:
        sched = common.generate_scheduling(
            instruction_durations, scheduling_method, timing_constraints, inst_map
        )
    else:
        sched = plugin_manager.get_passmanager_stage(
            "scheduling", scheduling_method, pass_manager_config, optimization_level=3
        )

    # Restore PassManagerConfig optimization_level override
    pass_manager_config.optimization_level = optimization_level

    return StagedPassManager(
        init=init,
        layout=layout,
        pre_routing=pre_routing,
        routing=routing,
        translation=translation,
        pre_optimization=pre_optimization,
        optimization=optimization,
        scheduling=sched,
    )<|MERGE_RESOLUTION|>--- conflicted
+++ resolved
@@ -39,29 +39,15 @@
 from qiskit.transpiler.passes import Collect2qBlocks
 from qiskit.transpiler.passes import ConsolidateBlocks
 from qiskit.transpiler.passes import UnitarySynthesis
-<<<<<<< HEAD
-from qiskit.transpiler.passes import ApplyLayout
-from qiskit.transpiler.passes import Layout2qDistance
-from qiskit.transpiler.passes import CheckGateDirection
-from qiskit.transpiler.passes import TimeUnitConversion
-from qiskit.transpiler.passes import ALAPSchedule
-from qiskit.transpiler.passes import ASAPSchedule
-from qiskit.transpiler.passes import AlignMeasures
-from qiskit.transpiler.passes import ValidatePulseGates
-from qiskit.transpiler.passes import PulseGates
-from qiskit.transpiler.passes import Error
 from qiskit.transpiler.passes import ContainsInstruction
 from qiskit.transpiler.passes import GatesInBasis
 from qiskit.transpiler.runningpassmanager import ConditionalController
-
-=======
 from qiskit.transpiler.preset_passmanagers import common
 from qiskit.transpiler.passes.layout.vf2_layout import VF2LayoutStopReason
 from qiskit.transpiler.preset_passmanagers.plugin import (
     PassManagerStagePluginManager,
     list_stage_plugins,
 )
->>>>>>> cef0a8cc
 from qiskit.transpiler import TranspilerError
 from qiskit.utils.optionals import HAS_TOQM
 
@@ -218,53 +204,6 @@
         CommutativeCancellation(),
     ]
 
-<<<<<<< HEAD
-    # 9. Unify all durations (either SI, or convert to dt if known)
-    # Schedule the circuit only when scheduling_method is supplied
-    _time_unit_setup = [ContainsInstruction("delay")]
-    _time_unit_conversion = [TimeUnitConversion(instruction_durations)]
-
-    def _contains_delay(property_set):
-        return property_set["contains_delay"]
-
-    _scheduling = []
-    if scheduling_method:
-        _scheduling += _time_unit_conversion
-        if scheduling_method in {"alap", "as_late_as_possible"}:
-            _scheduling += [ALAPSchedule(instruction_durations)]
-        elif scheduling_method in {"asap", "as_soon_as_possible"}:
-            _scheduling += [ASAPSchedule(instruction_durations)]
-        else:
-            raise TranspilerError("Invalid scheduling method %s." % scheduling_method)
-
-    # 10. Call measure alignment. Should come after scheduling.
-    if (
-        timing_constraints.granularity != 1
-        or timing_constraints.min_length != 1
-        or timing_constraints.acquire_alignment != 1
-    ):
-        _alignments = [
-            ValidatePulseGates(
-                granularity=timing_constraints.granularity, min_length=timing_constraints.min_length
-            ),
-            AlignMeasures(alignment=timing_constraints.acquire_alignment),
-        ]
-    else:
-        _alignments = []
-
-    # Build nested Flow controllers
-
-    def _unroll_condition(property_set):
-        return not property_set["all_gates_in_basis"]
-
-    # Check if any gate is not in the basis, and if so, run unroll passes
-    _unroll_if_out_of_basis = [
-        GatesInBasis(basis_gates),
-        ConditionalController(_unroll, condition=_unroll_condition)
-    ]
-
-=======
->>>>>>> cef0a8cc
     # Build pass manager
     if init_method is not None:
         init = plugin_manager.get_passmanager_stage(
@@ -282,44 +221,6 @@
     init.append(OptimizeSwapBeforeMeasure())
     init.append(RemoveDiagonalGatesBeforeMeasure())
     if coupling_map or initial_layout:
-<<<<<<< HEAD
-        pm3.append(_given_layout)
-        pm3.append(_choose_layout_0, condition=_choose_layout_condition)
-        pm3.append(_choose_layout_1, condition=_trivial_not_perfect)
-        pm3.append(_choose_layout_2, condition=_csp_not_found_match)
-        pm3.append(_embed)
-        pm3.append(_swap_check)
-        pm3.append(_swap, condition=_swap_condition)
-    pm3.append(_unroll)
-    if (coupling_map and not coupling_map.is_symmetric) or (
-        target is not None and target.get_non_global_operation_names(strict_direction=True)
-    ):
-        pm3.append(_direction_check)
-        pm3.append(_direction, condition=_direction_condition)
-        pm3.append(_reset)
-        # For transpiling to a target we need to run GateDirection in the
-        # optimization loop to correct for incorrect directions that might be
-        # inserted by UnitarySynthesis which is direction aware but only via
-        # the coupling map which with a target doesn't give a full picture
-        if target is not None:
-            pm3.append(
-                _depth_check + _opt + _unroll_if_out_of_basis + _direction,
-                do_while=_opt_control,
-            )
-        else:
-            pm3.append(_depth_check + _opt + _unroll_if_out_of_basis, do_while=_opt_control)
-    else:
-        pm3.append(_reset)
-        pm3.append(_depth_check + _opt + _unroll_if_out_of_basis, do_while=_opt_control)
-    if inst_map and inst_map.has_custom_gate():
-        pm3.append(PulseGates(inst_map=inst_map))
-    if scheduling_method:
-        pm3.append(_scheduling)
-    elif instruction_durations:
-        pm3.append(_time_unit_setup)
-        pm3.append(_time_unit_conversion, condition=_contains_delay)
-    pm3.append(_alignments)
-=======
         if layout_method not in {"trivial", "dense", "noise_adaptive", "sabre"}:
             layout = plugin_manager.get_passmanager_stage(
                 "layout", layout_method, pass_manager_config, optimization_level=3
@@ -355,6 +256,16 @@
     if optimization_method is None:
         optimization = PassManager()
         unroll = [pass_ for x in translation.passes() for pass_ in x["passes"]]
+        # Build nested Flow controllers
+        def _unroll_condition(property_set):
+            return not property_set["all_gates_in_basis"]
+
+        # Check if any gate is not in the basis, and if so, run unroll passes
+        _unroll_if_out_of_basis = [
+            GatesInBasis(basis_gates, target=target),
+            ConditionalController(unroll, condition=_unroll_condition)
+        ]
+
         optimization.append(_depth_check + _size_check)
         if (coupling_map and not coupling_map.is_symmetric) or (
             target is not None and target.get_non_global_operation_names(strict_direction=True)
@@ -371,16 +282,16 @@
             # the coupling map which with a target doesn't give a full picture
             if target is not None and optimization is not None:
                 optimization.append(
-                    _opt + unroll + _depth_check + _size_check + _direction, do_while=_opt_control
+                    _opt + _unroll_if_out_of_basis + _depth_check + _size_check + _direction, do_while=_opt_control
                 )
             elif optimization is not None:
                 optimization.append(
-                    _opt + unroll + _depth_check + _size_check, do_while=_opt_control
+                    _opt + _unroll_if_out_of_basis + _depth_check + _size_check, do_while=_opt_control
                 )
         else:
             pre_optimization = common.generate_pre_op_passmanager(remove_reset_in_zero=True)
-            optimization.append(_opt + unroll + _depth_check + _size_check, do_while=_opt_control)
-        opt_loop = _depth_check + _opt + unroll
+            optimization.append(_opt + _unroll_if_out_of_basis + _depth_check + _size_check, do_while=_opt_control)
+        opt_loop = _depth_check + _opt + _unroll_if_out_of_basis
         optimization.append(opt_loop, do_while=_opt_control)
     else:
         optimization = plugin_manager.get_passmanager_stage(
@@ -392,7 +303,6 @@
             pre_optimization = common.generate_pre_op_passmanager(target, coupling_map, True)
         else:
             pre_optimization = common.generate_pre_op_passmanager(remove_reset_in_zero=True)
->>>>>>> cef0a8cc
 
     if scheduling_method is None or scheduling_method in {"alap", "asap"}:
         sched = common.generate_scheduling(
