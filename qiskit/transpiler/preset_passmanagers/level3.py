--- conflicted
+++ resolved
@@ -96,10 +96,7 @@
     # 1. Unroll to 1q or 2q gates
     _unroll3q = Unroll3qOrMore()
 
-    # 2. Remove reset gates if qubit is in zero state and diagonal gates before measurement
-    _remove_gates = [RemoveResetInZeroState(), RemoveDiagonalGatesBeforeMeasure()]
-
-    # 3. Layout on good qubits if calibration info available, otherwise on dense links
+    # 2. Layout on good qubits if calibration info available, otherwise on dense links
     _given_layout = SetLayout(initial_layout)
 
     def _choose_layout_condition(property_set):
@@ -117,14 +114,10 @@
     else:
         raise TranspilerError("Invalid layout method %s." % layout_method)
 
-    # 4. Extend dag/layout with ancillas using the full coupling map
+    # 3. Extend dag/layout with ancillas using the full coupling map
     _embed = [FullAncillaAllocation(coupling_map), EnlargeWithAncilla(), ApplyLayout()]
 
-<<<<<<< HEAD
-    # 5. Unroll to 1q or 2q gates, swap to fit the coupling map
-=======
     # 4. Swap to fit the coupling map
->>>>>>> 095d008e
     _swap_check = CheckMap(coupling_map)
 
     def _swap_condition(property_set):
@@ -160,26 +153,20 @@
 
     _direction = [CXDirection(coupling_map)]
 
-<<<<<<< HEAD
-    # 6. 1q rotation merge and commutative cancellation iteratively until no more change in depth
-=======
     # 8. Optimize iteratively until no more change in depth. Removes useless gates
     # after reset and before measure, commutes gates and optimizes continguous blocks.
->>>>>>> 095d008e
     _depth_check = [Depth(), FixedPoint('depth')]
 
     def _opt_control(property_set):
         return not property_set['depth_fixed_point']
 
-<<<<<<< HEAD
     _opt = [RemoveResetInZeroState(),
             Collect2qBlocks(), ConsolidateBlocks(),
             Unroller(basis_gates),  # unroll unitaries
             Optimize1qGates(), CommutativeCancellation(),
             RemoveDiagonalGatesBeforeMeasure(), OptimizeSwapBeforeMeasure()]
-=======
+
     _reset = [RemoveResetInZeroState()]
->>>>>>> 095d008e
 
     _meas = [OptimizeSwapBeforeMeasure(), RemoveDiagonalGatesBeforeMeasure()]
 
@@ -193,18 +180,13 @@
 
     # Build pass manager
     pm3 = PassManager()
-<<<<<<< HEAD
-    pm3.append(_unroll)
-    pm3.append(_remove_gates)
-=======
     pm3.append(_unroll3q)
->>>>>>> 095d008e
+    pm3.append(_reset + _meas)
     if coupling_map:
         pm3.append(_given_layout)
         pm3.append(_choose_layout_1, condition=_choose_layout_condition)
         pm3.append(_choose_layout_2, condition=_choose_layout_condition)
         pm3.append(_embed)
-        pm3.append(_reset + _meas)
         pm3.append(_swap_check)
         pm3.append(_swap, condition=_swap_condition)
     pm3.append(_depth_check + _opt + _unroll, do_while=_opt_control)
