# -*- coding: utf-8 -*-

# This code is part of Qiskit.
#
# (C) Copyright IBM 2017, 2018.
#
# This code is licensed under the Apache License, Version 2.0. You may
# obtain a copy of this license in the LICENSE.txt file in the root directory
# of this source tree or at http://www.apache.org/licenses/LICENSE-2.0.
#
# Any modifications or derivative works of this code must retain this
# copyright notice, and modified files need to carry a notice indicating
# that they have been altered from the originals.

"""Pass manager for optimization level 3, providing heavy optimization.

Level 3 pass manager: heavy optimization by noise adaptive qubit mapping and
gate cancellation using commutativity rules and unitary synthesis.
"""

import math

from qiskit.transpiler.passmanager_config import PassManagerConfig
from qiskit.transpiler.passmanager import PassManager

from qiskit.transpiler.passes import Unroller
from qiskit.transpiler.passes import BasisTranslator
from qiskit.transpiler.passes import UnrollCustomDefinitions
from qiskit.transpiler.passes import Unroll3qOrMore
from qiskit.transpiler.passes import CheckMap
from qiskit.transpiler.passes import CXDirection
from qiskit.transpiler.passes import SetLayout
from qiskit.transpiler.passes import CSPLayout
from qiskit.transpiler.passes import TrivialLayout
from qiskit.transpiler.passes import DenseLayout
from qiskit.transpiler.passes import NoiseAdaptiveLayout
from qiskit.transpiler.passes import SabreLayout
from qiskit.transpiler.passes import BarrierBeforeFinalMeasurements
from qiskit.transpiler.passes import BasicSwap
from qiskit.transpiler.passes import LookaheadSwap
from qiskit.transpiler.passes import StochasticSwap
from qiskit.transpiler.passes import SabreSwap
from qiskit.transpiler.passes import FullAncillaAllocation
from qiskit.transpiler.passes import EnlargeWithAncilla
from qiskit.transpiler.passes import FixedPoint
from qiskit.transpiler.passes import Depth
from qiskit.transpiler.passes import RemoveResetInZeroState
from qiskit.transpiler.passes import Optimize1qGates
from qiskit.transpiler.passes import CommutativeCancellation
from qiskit.transpiler.passes import OptimizeSwapBeforeMeasure
from qiskit.transpiler.passes import RemoveDiagonalGatesBeforeMeasure
from qiskit.transpiler.passes import Collect2qBlocks
from qiskit.transpiler.passes import ConsolidateBlocks
from qiskit.transpiler.passes import ApplyLayout
from qiskit.transpiler.passes import CheckCXDirection

from qiskit.transpiler import TranspilerError


def level_3_pass_manager(pass_manager_config: PassManagerConfig) -> PassManager:
    """Level 3 pass manager: heavy optimization by noise adaptive qubit mapping and
    gate cancellation using commutativity rules and unitary synthesis.

    This pass manager applies the user-given initial layout. If none is given, a search
    for a perfect layout (i.e. one that satisfies all 2-qubit interactions) is conducted.
    If no such layout is found, and device calibration information is available, the
    circuit is mapped to the qubits with best readouts and to CX gates with highest fidelity.

    The pass manager then transforms the circuit to match the coupling constraints.
    It is then unrolled to the basis, and any flipped cx directions are fixed.
    Finally, optimizations in the form of commutative gate cancellation, resynthesis
    of two-qubit unitary blocks, and redundant reset removal are performed.

    Note:
        In simulators where ``coupling_map=None``, only the unrolling and
        optimization stages are done.

    Args:
        pass_manager_config: configuration of the pass manager.

    Returns:
        a level 3 pass manager.

    Raises:
        TranspilerError: if the passmanager config is invalid.
    """
    basis_gates = pass_manager_config.basis_gates
    coupling_map = pass_manager_config.coupling_map
    initial_layout = pass_manager_config.initial_layout
    layout_method = pass_manager_config.layout_method or 'dense'
    routing_method = pass_manager_config.routing_method or 'stochastic'
    translation_method = pass_manager_config.translation_method or 'translator'
    seed_transpiler = pass_manager_config.seed_transpiler
    backend_properties = pass_manager_config.backend_properties

    # 1. Unroll to 1q or 2q gates
    _unroll3q = Unroll3qOrMore()

    # 2. Layout on good qubits if calibration info available, otherwise on dense links
    _given_layout = SetLayout(initial_layout)

    def _choose_layout_condition(property_set):
        return not property_set['layout']

    _choose_layout_1 = CSPLayout(coupling_map, call_limit=10000, time_limit=60)
    if layout_method == 'trivial':
        _choose_layout_2 = TrivialLayout(coupling_map)
    elif layout_method == 'dense':
        _choose_layout_2 = DenseLayout(coupling_map, backend_properties)
    elif layout_method == 'noise_adaptive':
        _choose_layout_2 = NoiseAdaptiveLayout(backend_properties)
    elif layout_method == 'sabre':
        _choose_layout_2 = SabreLayout(coupling_map, max_iterations=4, seed=seed_transpiler)
    else:
        raise TranspilerError("Invalid layout method %s." % layout_method)

    # 3. Extend dag/layout with ancillas using the full coupling map
    _embed = [FullAncillaAllocation(coupling_map), EnlargeWithAncilla(), ApplyLayout()]

    # 4. Swap to fit the coupling map
    _swap_check = CheckMap(coupling_map)

    def _swap_condition(property_set):
        return not property_set['is_swap_mapped']

    _swap = [BarrierBeforeFinalMeasurements()]
    if routing_method == 'basic':
        _swap += [BasicSwap(coupling_map)]
    elif routing_method == 'stochastic':
        _swap += [StochasticSwap(coupling_map, trials=200, seed=seed_transpiler)]
    elif routing_method == 'lookahead':
        _swap += [LookaheadSwap(coupling_map, search_depth=5, search_width=6)]
    elif routing_method == 'sabre':
        _swap += [SabreSwap(coupling_map, heuristic='decay', seed=seed_transpiler)]
    else:
        raise TranspilerError("Invalid routing method %s." % routing_method)

    # 5. Unroll to the basis
<<<<<<< HEAD
    _unroll = [Unroller(basis_gates)]
=======
    if translation_method == 'unroller':
        _unroll = [Unroller(basis_gates)]
    elif translation_method == 'translator':
        from qiskit.circuit.equivalence_library import SessionEquivalenceLibrary as sel
        _unroll = [UnrollCustomDefinitions(sel, basis_gates),
                   BasisTranslator(sel, basis_gates)]
    else:
        raise TranspilerError("Invalid translation method %s." % translation_method)
>>>>>>> 905fb431

    # 6. Fix any CX direction mismatch
    _direction_check = [CheckCXDirection(coupling_map)]

    def _direction_condition(property_set):
        return not property_set['is_direction_mapped']

    _direction = [CXDirection(coupling_map)]

    # 8. Optimize iteratively until no more change in depth. Removes useless gates
    # after reset and before measure, commutes gates and optimizes continguous blocks.
    _depth_check = [Depth(), FixedPoint('depth')]

    def _opt_control(property_set):
        return not property_set['depth_fixed_point']

    _reset = [RemoveResetInZeroState()]

    _meas = [OptimizeSwapBeforeMeasure(), RemoveDiagonalGatesBeforeMeasure()]

<<<<<<< HEAD
    _opt = [Collect2qBlocks(), ConsolidateBlocks(),
=======
    # Choose the first available 2q gate to use in the KAK decomposition.
    from qiskit.circuit.library.standard_gates import iSwapGate, CXGate, CZGate, RXXGate
    kak_gate_names = {
        'iswap': iSwapGate(), 'cx': CXGate(), 'cz': CZGate(), 'rxx': RXXGate(math.pi / 2)
    }

    kak_gate = None
    kak_gates = set(basis_gates or []).intersection(kak_gate_names.keys())
    if kak_gates:
        kak_gate = kak_gate_names[kak_gates.pop()]

    _opt = [Collect2qBlocks(), ConsolidateBlocks(kak_basis_gate=kak_gate),
>>>>>>> 905fb431
            Optimize1qGates(basis_gates), CommutativeCancellation()]

    # Build pass manager
    pm3 = PassManager()
    pm3.append(_unroll3q)
    if coupling_map:
        pm3.append(_given_layout)
        pm3.append(_choose_layout_1, condition=_choose_layout_condition)
        pm3.append(_choose_layout_2, condition=_choose_layout_condition)
        pm3.append(_embed)
        pm3.append(_reset + _meas)
        pm3.append(_swap_check)
        pm3.append(_swap, condition=_swap_condition)
    pm3.append(_depth_check + _opt + _unroll, do_while=_opt_control)
    if coupling_map and not coupling_map.is_symmetric:
        pm3.append(_direction_check)
        pm3.append(_direction, condition=_direction_condition)
    pm3.append(_reset)

    return pm3<|MERGE_RESOLUTION|>--- conflicted
+++ resolved
@@ -136,9 +136,6 @@
         raise TranspilerError("Invalid routing method %s." % routing_method)
 
     # 5. Unroll to the basis
-<<<<<<< HEAD
-    _unroll = [Unroller(basis_gates)]
-=======
     if translation_method == 'unroller':
         _unroll = [Unroller(basis_gates)]
     elif translation_method == 'translator':
@@ -147,7 +144,6 @@
                    BasisTranslator(sel, basis_gates)]
     else:
         raise TranspilerError("Invalid translation method %s." % translation_method)
->>>>>>> 905fb431
 
     # 6. Fix any CX direction mismatch
     _direction_check = [CheckCXDirection(coupling_map)]
@@ -168,9 +164,6 @@
 
     _meas = [OptimizeSwapBeforeMeasure(), RemoveDiagonalGatesBeforeMeasure()]
 
-<<<<<<< HEAD
-    _opt = [Collect2qBlocks(), ConsolidateBlocks(),
-=======
     # Choose the first available 2q gate to use in the KAK decomposition.
     from qiskit.circuit.library.standard_gates import iSwapGate, CXGate, CZGate, RXXGate
     kak_gate_names = {
@@ -183,7 +176,6 @@
         kak_gate = kak_gate_names[kak_gates.pop()]
 
     _opt = [Collect2qBlocks(), ConsolidateBlocks(kak_basis_gate=kak_gate),
->>>>>>> 905fb431
             Optimize1qGates(basis_gates), CommutativeCancellation()]
 
     # Build pass manager
