--- conflicted
+++ resolved
@@ -358,11 +358,7 @@
     # Parse non-target dependent pm options
     initial_layout = _parse_initial_layout(initial_layout)
     approximation_degree = _parse_approximation_degree(approximation_degree)
-<<<<<<< HEAD
-=======
     seed_transpiler = _parse_seed_transpiler(seed_transpiler)
-
->>>>>>> dd145b54
     pm_options = {
         "target": target,
         "basis_gates": basis_gates,
