# This code is part of Qiskit.
#
# (C) Copyright IBM 2021, 2023.
#
# This code is licensed under the Apache License, Version 2.0. You may
# obtain a copy of this license in the LICENSE.txt file in the root directory
# of this source tree or at http://www.apache.org/licenses/LICENSE-2.0.
#
# Any modifications or derivative works of this code must retain this
# copyright notice, and modified files need to carry a notice indicating
# that they have been altered from the originals.

# pylint: disable=too-many-return-statements

"""
A target object represents the minimum set of information the transpiler needs
from a backend
"""

from __future__ import annotations

import itertools

from typing import Optional, List, Any
import datetime
import io
import logging
import inspect

import rustworkx as rx

# import target class from the rust side
from qiskit._accelerate.target import (  # pylint: disable=unused-import
    BaseTarget,
    BaseInstructionProperties,
)

from qiskit.circuit.parameter import Parameter
from qiskit.circuit.parameterexpression import ParameterValueType
from qiskit.circuit.gate import Gate
from qiskit.circuit.library.standard_gates import get_standard_gate_name_mapping
from qiskit.pulse.instruction_schedule_map import InstructionScheduleMap
from qiskit.pulse.calibration_entries import CalibrationEntry, ScheduleDef
from qiskit.pulse.schedule import Schedule, ScheduleBlock
from qiskit.transpiler.coupling import CouplingMap
from qiskit.transpiler.exceptions import TranspilerError
from qiskit.transpiler.instruction_durations import InstructionDurations
from qiskit.transpiler.timing_constraints import TimingConstraints
from qiskit.providers.exceptions import BackendPropertyError
from qiskit.pulse.exceptions import PulseError, UnassignedDurationError
from qiskit.exceptions import QiskitError

# import QubitProperties here to provide convenience alias for building a
# full target
from qiskit.providers.backend import QubitProperties  # pylint: disable=unused-import
from qiskit.providers.models.backendproperties import BackendProperties

logger = logging.getLogger(__name__)


class InstructionProperties(BaseInstructionProperties):
    """A representation of the properties of a gate implementation.

    This class provides the optional properties that a backend can provide
    about an instruction. These represent the set that the transpiler can
    currently work with if present. However, if your backend provides additional
    properties for instructions you should subclass this to add additional
    custom attributes for those custom/additional properties by the backend.
    """

    def __new__(  # pylint: disable=keyword-arg-before-vararg
        cls,
        duration=None,  # pylint: disable=keyword-arg-before-vararg
        error=None,  # pylint: disable=keyword-arg-before-vararg
        *args,  # pylint: disable=unused-argument
        **kwargs,  # pylint: disable=unused-argument
    ):
        return super(InstructionProperties, cls).__new__(  # pylint: disable=too-many-function-args
            cls, duration, error
        )

    def __init__(
        self,
        duration: float | None = None,  # pylint: disable=unused-argument
        error: float | None = None,  # pylint: disable=unused-argument
        calibration: Schedule | ScheduleBlock | CalibrationEntry | None = None,
    ):
        """Create a new ``InstructionProperties`` object

        Args:
            duration: The duration, in seconds, of the instruction on the
                specified set of qubits
            error: The average error rate for the instruction on the specified
                set of qubits.
            calibration: The pulse representation of the instruction.
        """
        super().__init__()
        self._calibration: CalibrationEntry | None = None
        self.calibration = calibration

    @property
    def calibration(self):
        """The pulse representation of the instruction.

        .. note::

            This attribute always returns a Qiskit pulse program, but it is internally
            wrapped by the :class:`.CalibrationEntry` to manage unbound parameters
            and to uniformly handle different data representation,
            for example, un-parsed Pulse Qobj JSON that a backend provider may provide.

            This value can be overridden through the property setter in following manner.
            When you set either :class:`.Schedule` or :class:`.ScheduleBlock` this is
            always treated as a user-defined (custom) calibration and
            the transpiler may automatically attach the calibration data to the output circuit.
            This calibration data may appear in the wire format as an inline calibration,
            which may further update the backend standard instruction set architecture.

            If you are a backend provider who provides a default calibration data
            that is not needed to be attached to the transpiled quantum circuit,
            you can directly set :class:`.CalibrationEntry` instance to this attribute,
            in which you should set :code:`user_provided=False` when you define
            calibration data for the entry. End users can still intentionally utilize
            the calibration data, for example, to run pulse-level simulation of the circuit.
            However, such entry doesn't appear in the wire format, and backend must
            use own definition to compile the circuit down to the execution format.

        """
        if self._calibration is None:
            return None
        return self._calibration.get_schedule()

    @calibration.setter
    def calibration(self, calibration: Schedule | ScheduleBlock | CalibrationEntry):
        if isinstance(calibration, (Schedule, ScheduleBlock)):
            new_entry = ScheduleDef()
            new_entry.define(calibration, user_provided=True)
        else:
            new_entry = calibration
        self._calibration = new_entry

    def __repr__(self):
        return (
            f"InstructionProperties(duration={self.duration}, error={self.error}"
            f", calibration={self._calibration})"
        )

    def __getstate__(self) -> tuple:
        return (super().__getstate__(), self.calibration, self._calibration)

    def __setstate__(self, state: tuple):
        super().__setstate__(state[0])
        self.calibration = state[1]
        self._calibration = state[2]


class Target(BaseTarget):
    """
    The intent of the ``Target`` object is to inform Qiskit's compiler about
    the constraints of a particular backend so the compiler can compile an
    input circuit to something that works and is optimized for a device. It
    currently contains a description of instructions on a backend and their
    properties as well as some timing information. However, this exact
    interface may evolve over time as the needs of the compiler change. These
    changes will be done in a backwards compatible and controlled manner when
    they are made (either through versioning, subclassing, or mixins) to add
    on to the set of information exposed by a target.

    As a basic example, let's assume backend has two qubits, supports
    :class:`~qiskit.circuit.library.UGate` on both qubits and
    :class:`~qiskit.circuit.library.CXGate` in both directions. To model this
    you would create the target like::

        from qiskit.transpiler import Target, InstructionProperties
        from qiskit.circuit.library import UGate, CXGate
        from qiskit.circuit import Parameter

        gmap = Target()
        theta = Parameter('theta')
        phi = Parameter('phi')
        lam = Parameter('lambda')
        u_props = {
            (0,): InstructionProperties(duration=5.23e-8, error=0.00038115),
            (1,): InstructionProperties(duration=4.52e-8, error=0.00032115),
        }
        gmap.add_instruction(UGate(theta, phi, lam), u_props)
        cx_props = {
            (0,1): InstructionProperties(duration=5.23e-7, error=0.00098115),
            (1,0): InstructionProperties(duration=4.52e-7, error=0.00132115),
        }
        gmap.add_instruction(CXGate(), cx_props)

    Each instruction in the ``Target`` is indexed by a unique string name that uniquely
    identifies that instance of an :class:`~qiskit.circuit.Instruction` object in
    the Target. There is a 1:1 mapping between a name and an
    :class:`~qiskit.circuit.Instruction` instance in the target and each name must
    be unique. By default, the name is the :attr:`~qiskit.circuit.Instruction.name`
    attribute of the instruction, but can be set to anything. This lets a single
    target have multiple instances of the same instruction class with different
    parameters. For example, if a backend target has two instances of an
    :class:`~qiskit.circuit.library.RXGate` one is parameterized over any theta
    while the other is tuned up for a theta of pi/6 you can add these by doing something
    like::

        import math

        from qiskit.transpiler import Target, InstructionProperties
        from qiskit.circuit.library import RXGate
        from qiskit.circuit import Parameter

        target = Target()
        theta = Parameter('theta')
        rx_props = {
            (0,): InstructionProperties(duration=5.23e-8, error=0.00038115),
        }
        target.add_instruction(RXGate(theta), rx_props)
        rx_30_props = {
            (0,): InstructionProperties(duration=1.74e-6, error=.00012)
        }
        target.add_instruction(RXGate(math.pi / 6), rx_30_props, name='rx_30')

    Then in the ``target`` object accessing by ``rx_30`` will get the fixed
    angle :class:`~qiskit.circuit.library.RXGate` while ``rx`` will get the
    parameterized :class:`~qiskit.circuit.library.RXGate`.

    .. note::

        This class assumes that qubit indices start at 0 and are a contiguous
        set if you want a submapping the bits will need to be reindexed in
        a new``Target`` object.

    .. note::

        This class only supports additions of gates, qargs, and qubits.
        If you need to remove one of these the best option is to iterate over
        an existing object and create a new subset (or use one of the methods
        to do this). The object internally caches different views and these
        would potentially be invalidated by removals.
    """

    def __new__(  # pylint: disable=keyword-arg-before-vararg
        cls,
        description: str | None = None,
        num_qubits: int = 0,
        dt: float | None = None,
        granularity: int = 1,
        min_length: int = 1,
        pulse_alignment: int = 1,
        acquire_alignment: int = 1,
        qubit_properties: list | None = None,
        concurrent_measurements: list | None = None,
        *args,  # pylint: disable=unused-argument disable=keyword-arg-before-vararg
        **kwargs,  # pylint: disable=unused-argument
    ):
        """
        Create a new ``Target`` object

        Args:
            description (str): An optional string to describe the Target.
            num_qubits (int): An optional int to specify the number of qubits
                the backend target has. If not set it will be implicitly set
                based on the qargs when :meth:`~qiskit.Target.add_instruction`
                is called. Note this must be set if the backend target is for a
                noiseless simulator that doesn't have constraints on the
                instructions so the transpiler knows how many qubits are
                available.
            dt (float): The system time resolution of input signals in seconds
            granularity (int): An integer value representing minimum pulse gate
                resolution in units of ``dt``. A user-defined pulse gate should
                have duration of a multiple of this granularity value.
            min_length (int): An integer value representing minimum pulse gate
                length in units of ``dt``. A user-defined pulse gate should be
                longer than this length.
            pulse_alignment (int): An integer value representing a time
                resolution of gate instruction starting time. Gate instruction
                should start at time which is a multiple of the alignment
                value.
            acquire_alignment (int): An integer value representing a time
                resolution of measure instruction starting time. Measure
                instruction should start at time which is a multiple of the
                alignment value.
            qubit_properties (list): A list of :class:`~.QubitProperties`
                objects defining the characteristics of each qubit on the
                target device. If specified the length of this list must match
                the number of qubits in the target, where the index in the list
                matches the qubit number the properties are defined for. If some
                qubits don't have properties available you can set that entry to
                ``None``
            concurrent_measurements(list): A list of sets of qubits that must be
                measured together. This must be provided
                as a nested list like ``[[0, 1], [2, 3, 4]]``.
        Raises:
            ValueError: If both ``num_qubits`` and ``qubit_properties`` are both
                defined and the value of ``num_qubits`` differs from the length of
                ``qubit_properties``.
        """

        # In case a number is passed as first argument, assume it means num_qubits.
        if description is not None:
            if num_qubits is None and isinstance(description, int):
                num_qubits = description
                description = None
            elif not isinstance(description, str):
                description = str(description)

        return super(Target, cls).__new__(  # pylint: disable=too-many-function-args
            cls,
            description,
            num_qubits,
            dt,
            granularity,
            min_length,
            pulse_alignment,
            acquire_alignment,
            qubit_properties,
            concurrent_measurements,
        )

    def __init__(
        self,
        description=None,  # pylint: disable=unused-argument
        num_qubits=0,  # pylint: disable=unused-argument
        dt=None,  # pylint: disable=unused-argument
        granularity=1,  # pylint: disable=unused-argument
        min_length=1,  # pylint: disable=unused-argument
        pulse_alignment=1,  # pylint: disable=unused-argument
        acquire_alignment=1,  # pylint: disable=unused-argument
        qubit_properties=None,  # pylint: disable=unused-argument
        concurrent_measurements=None,  # pylint: disable=unused-argument
    ):
        # A nested mapping of gate name -> qargs -> properties
        self._gate_map = {}
        self._coupling_graph = None
        self._instruction_durations = None
        self._instruction_schedule_map = None

    def add_instruction(self, instruction, properties=None, name=None):
        """Add a new instruction to the :class:`~qiskit.transpiler.Target`

        As ``Target`` objects are strictly additive this is the primary method
        for modifying a ``Target``. Typically, you will use this to fully populate
        a ``Target`` before using it in :class:`~qiskit.providers.BackendV2`. For
        example::

            from qiskit.circuit.library import CXGate
            from qiskit.transpiler import Target, InstructionProperties

            target = Target()
            cx_properties = {
                (0, 1): None,
                (1, 0): None,
                (0, 2): None,
                (2, 0): None,
                (0, 3): None,
                (2, 3): None,
                (3, 0): None,
                (3, 2): None
            }
            target.add_instruction(CXGate(), cx_properties)

        Will add a :class:`~qiskit.circuit.library.CXGate` to the target with no
        properties (duration, error, etc) with the coupling edge list:
        ``(0, 1), (1, 0), (0, 2), (2, 0), (0, 3), (2, 3), (3, 0), (3, 2)``. If
        there are properties available for the instruction you can replace the
        ``None`` value in the properties dictionary with an
        :class:`~qiskit.transpiler.InstructionProperties` object. This pattern
        is repeated for each :class:`~qiskit.circuit.Instruction` the target
        supports.

        Args:
            instruction (Union[qiskit.circuit.Instruction, Type[qiskit.circuit.Instruction]]):
                The operation object to add to the map. If it's parameterized any value
                of the parameter can be set. Optionally for variable width
                instructions (such as control flow operations such as :class:`~.ForLoop` or
                :class:`~MCXGate`) you can specify the class. If the class is specified than the
                ``name`` argument must be specified. When a class is used the gate is treated as global
                and not having any properties set.
            properties (dict): A dictionary of qarg entries to an
                :class:`~qiskit.transpiler.InstructionProperties` object for that
                instruction implementation on the backend. Properties are optional
                for any instruction implementation, if there are no
                :class:`~qiskit.transpiler.InstructionProperties` available for the
                backend the value can be None. If there are no constraints on the
                instruction (as in a noiseless/ideal simulation) this can be set to
                ``{None, None}`` which will indicate it runs on all qubits (or all
                available permutations of qubits for multi-qubit gates). The first
                ``None`` indicates it applies to all qubits and the second ``None``
                indicates there are no
                :class:`~qiskit.transpiler.InstructionProperties` for the
                instruction. By default, if properties is not set it is equivalent to
                passing ``{None: None}``.
            name (str): An optional name to use for identifying the instruction. If not
                specified the :attr:`~qiskit.circuit.Instruction.name` attribute
                of ``gate`` will be used. All gates in the ``Target`` need unique
                names. Backends can differentiate between different
                parameterization of a single gate by providing a unique name for
                each (e.g. `"rx30"`, `"rx60", ``"rx90"`` similar to the example in the
                documentation for the :class:`~qiskit.transpiler.Target` class).
        Raises:
            AttributeError: If gate is already in map
            TranspilerError: If an operation class is passed in for ``instruction`` and no name
                is specified or ``properties`` is set.
        """
        is_class = inspect.isclass(instruction)
        if not is_class:
            instruction_name = name or instruction.name
        else:
            # Invalid to have class input without a name with characters set "" is not a valid name
            if not name:
                raise TranspilerError(
                    "A name must be specified when defining a supported global operation by class"
                )
            if properties is not None:
                raise TranspilerError(
                    "An instruction added globally by class can't have properties set."
                )
            instruction_name = name
        if properties is None or is_class:
            properties = {None: None}
        if instruction_name in self._gate_map:
<<<<<<< HEAD
            raise AttributeError("Instruction %s is already in the target" % instruction_name)
        super().add_instruction(instruction, instruction_name, properties)
        self._gate_map[instruction_name] = properties
=======
            raise AttributeError(f"Instruction {instruction_name} is already in the target")
        self._gate_name_map[instruction_name] = instruction
        if is_class:
            qargs_val = {None: None}
        else:
            if None in properties:
                self._global_operations[instruction.num_qubits].add(instruction_name)
            qargs_val = {}
            for qarg in properties:
                if qarg is not None and len(qarg) != instruction.num_qubits:
                    raise TranspilerError(
                        f"The number of qubits for {instruction} does not match the number "
                        f"of qubits in the properties dictionary: {qarg}"
                    )
                if qarg is not None:
                    self.num_qubits = max(
                        self.num_qubits if self.num_qubits is not None else 0, max(qarg) + 1
                    )
                qargs_val[qarg] = properties[qarg]
                self._qarg_gate_map[qarg].add(instruction_name)
        self._gate_map[instruction_name] = qargs_val
>>>>>>> 7d1731b6
        self._coupling_graph = None
        self._instruction_durations = None
        self._instruction_schedule_map = None

    def update_instruction_properties(self, instruction, qargs, properties):
        """Update the property object for an instruction qarg pair already in the Target

        Args:
            instruction (str): The instruction name to update
            qargs (tuple): The qargs to update the properties of
            properties (InstructionProperties): The properties to set for this instruction
        Raises:
            KeyError: If ``instruction`` or ``qarg`` are not in the target
        """
        super().update_instruction_properties(instruction, qargs, properties)
        self._gate_map[instruction][qargs] = properties
        self._instruction_durations = None
        self._instruction_schedule_map = None

    def update_from_instruction_schedule_map(self, inst_map, inst_name_map=None, error_dict=None):
        """Update the target from an instruction schedule map.

        If the input instruction schedule map contains new instructions not in
        the target they will be added. However, if it contains additional qargs
        for an existing instruction in the target it will error.

        Args:
            inst_map (InstructionScheduleMap): The instruction
            inst_name_map (dict): An optional dictionary that maps any
                instruction name in ``inst_map`` to an instruction object.
                If not provided, instruction is pulled from the standard Qiskit gates,
                and finally custom gate instance is created with schedule name.
            error_dict (dict): A dictionary of errors of the form::

                {gate_name: {qarg: error}}

            for example::

                {'rx': {(0, ): 1.4e-4, (1, ): 1.2e-4}}

            For each entry in the ``inst_map`` if ``error_dict`` is defined
            a when updating the ``Target`` the error value will be pulled from
            this dictionary. If one is not found in ``error_dict`` then
            ``None`` will be used.
        """
        get_calibration = getattr(inst_map, "_get_calibration_entry")

        # Expand name mapping with custom gate name provided by user.
        qiskit_inst_name_map = get_standard_gate_name_mapping()
        if inst_name_map is not None:
            qiskit_inst_name_map.update(inst_name_map)

        for inst_name in inst_map.instructions:
            # Prepare dictionary of instruction properties
            out_props = {}
            for qargs in inst_map.qubits_with_instruction(inst_name):
                try:
                    qargs = tuple(qargs)
                except TypeError:
                    qargs = (qargs,)
                try:
                    props = self._gate_map[inst_name][qargs]
                except (KeyError, TypeError):
                    props = None

                entry = get_calibration(inst_name, qargs)
                if entry.user_provided and getattr(props, "_calibration", None) != entry:
                    # It only copies user-provided calibration from the inst map.
                    # Backend defined entry must already exist in Target.
                    if self.dt is not None:
                        try:
                            duration = entry.get_schedule().duration * self.dt
                        except UnassignedDurationError:
                            # duration of schedule is parameterized
                            duration = None
                    else:
                        duration = None
                    props = InstructionProperties(
                        duration=duration,
                        calibration=entry,
                    )
                else:
                    if props is None:
                        # Edge case. Calibration is backend defined, but this is not
                        # registered in the backend target. Ignore this entry.
                        continue
                try:
                    # Update gate error if provided.
                    setattr(props, "error", error_dict[inst_name][qargs])
                except (KeyError, TypeError):
                    pass
                out_props[qargs] = props
            if not out_props:
                continue
            # Prepare Qiskit Gate object assigned to the entries
            if inst_name not in self._gate_map:
                # Entry not found: Add new instruction
                if inst_name in qiskit_inst_name_map:
                    # Remove qargs with length that doesn't match with instruction qubit number
                    inst_obj = qiskit_inst_name_map[inst_name]
                    normalized_props = {}
                    for qargs, prop in out_props.items():
                        if len(qargs) != inst_obj.num_qubits:
                            continue
                        normalized_props[qargs] = prop
                    self.add_instruction(inst_obj, normalized_props, name=inst_name)
                else:
                    # Check qubit length parameter name uniformity.
                    qlen = set()
                    param_names = set()
                    for qargs in inst_map.qubits_with_instruction(inst_name):
                        if isinstance(qargs, int):
                            qargs = (qargs,)
                        qlen.add(len(qargs))
                        cal = getattr(out_props[tuple(qargs)], "_calibration")
                        param_names.add(tuple(cal.get_signature().parameters.keys()))
                    if len(qlen) > 1 or len(param_names) > 1:
                        raise QiskitError(
                            f"Schedules for {inst_name} are defined non-uniformly for "
                            f"multiple qubit lengths {qlen}, "
                            f"or different parameter names {param_names}. "
                            "Provide these schedules with inst_name_map or define them with "
                            "different names for different gate parameters."
                        )
                    inst_obj = Gate(
                        name=inst_name,
                        num_qubits=next(iter(qlen)),
                        params=list(map(Parameter, next(iter(param_names)))),
                    )
                    self.add_instruction(inst_obj, out_props, name=inst_name)
            else:
                # Entry found: Update "existing" instructions.
                for qargs, prop in out_props.items():
                    if qargs not in self._gate_map[inst_name]:
                        continue
                    self.update_instruction_properties(inst_name, qargs, prop)

    @property
    def qargs(self):
        """The set of qargs in the target."""
        qargs = super().qargs
        if qargs is None:
            return None
        qargs = {None if qarg is None else tuple(qarg) for qarg in qargs}
        return qargs

    def qargs_for_operation_name(self, operation):
        """Get the qargs for a given operation name

        Args:
           operation (str): The operation name to get qargs for
        Returns:
            set: The set of qargs the gate instance applies to.
        """
        if None in self._gate_map[operation]:
            return None
        return self._gate_map[operation].keys()

    def durations(self):
        """Get an InstructionDurations object from the target

        Returns:
            InstructionDurations: The instruction duration represented in the
                target
        """
        if self._instruction_durations is not None:
            return self._instruction_durations
        out_durations = []
        for instruction, props_map in self._gate_map.items():
            for qarg, properties in props_map.items():
                if properties is not None and properties.duration is not None:
                    out_durations.append((instruction, list(qarg), properties.duration, "s"))
        self._instruction_durations = InstructionDurations(out_durations, dt=self.dt)
        return self._instruction_durations

    def timing_constraints(self):
        """Get an :class:`~qiskit.transpiler.TimingConstraints` object from the target

        Returns:
            TimingConstraints: The timing constraints represented in the ``Target``
        """
        return TimingConstraints(
            self.granularity, self.min_length, self.pulse_alignment, self.acquire_alignment
        )

    def instruction_schedule_map(self):
        """Return an :class:`~qiskit.pulse.InstructionScheduleMap` for the
        instructions in the target with a pulse schedule defined.

        Returns:
            InstructionScheduleMap: The instruction schedule map for the
            instructions in this target with a pulse schedule defined.
        """
        if self._instruction_schedule_map is not None:
            return self._instruction_schedule_map
        out_inst_schedule_map = InstructionScheduleMap()
        for instruction, qargs in self._gate_map.items():
            for qarg, properties in qargs.items():
                # Directly getting CalibrationEntry not to invoke .get_schedule().
                # This keeps PulseQobjDef un-parsed.
                cal_entry = getattr(properties, "_calibration", None)
                if cal_entry is not None:
                    # Use fast-path to add entries to the inst map.
                    out_inst_schedule_map._add(instruction, qarg, cal_entry)
        self._instruction_schedule_map = out_inst_schedule_map
        return out_inst_schedule_map

    def has_calibration(
        self,
        operation_name: str,
        qargs: tuple[int, ...],
    ) -> bool:
        """Return whether the instruction (operation + qubits) defines a calibration.

        Args:
            operation_name: The name of the operation for the instruction.
            qargs: The tuple of qubit indices for the instruction.

        Returns:
            Returns ``True`` if the calibration is supported and ``False`` if it isn't.
        """
        qargs = tuple(qargs)
        if operation_name not in self._gate_map:
            return False
        if qargs not in self._gate_map[operation_name]:
            return False
        return getattr(self._gate_map[operation_name][qargs], "_calibration", None) is not None

    def get_calibration(
        self,
        operation_name: str,
        qargs: tuple[int, ...],
        *args: ParameterValueType,
        **kwargs: ParameterValueType,
    ) -> Schedule | ScheduleBlock:
        """Get calibrated pulse schedule for the instruction.

        If calibration is templated with parameters, one can also provide those values
        to build a schedule with assigned parameters.

        Args:
            operation_name: The name of the operation for the instruction.
            qargs: The tuple of qubit indices for the instruction.
            args: Parameter values to build schedule if any.
            kwargs: Parameter values with name to build schedule if any.

        Returns:
            Calibrated pulse schedule of corresponding instruction.
        """
        if not self.has_calibration(operation_name, qargs):
            raise KeyError(
                f"Calibration of instruction {operation_name} for qubit {qargs} is not defined."
            )
        cal_entry = getattr(self._gate_map[operation_name][qargs], "_calibration")
        return cal_entry.get_schedule(*args, **kwargs)

    @property
    def operation_names(self):
        """Get the operation names in the target."""
        return self._gate_map.keys()

    @property
    def instructions(self):
        """Get the list of tuples ``(:class:`~qiskit.circuit.Instruction`, (qargs))``
        for the target

        For globally defined variable width operations the tuple will be of the form
        ``(class, None)`` where class is the actual operation class that
        is globally defined.
        """
        return [
            (self._gate_name_map[op], qarg)
            for op, qargs in self._gate_map.items()
            for qarg in qargs
        ]

    def instruction_properties(self, index):
        """Get the instruction properties for a specific instruction tuple

        This method is to be used in conjunction with the
        :attr:`~qiskit.transpiler.Target.instructions` attribute of a
        :class:`~qiskit.transpiler.Target` object. You can use this method to quickly
        get the instruction properties for an element of
        :attr:`~qiskit.transpiler.Target.instructions` by using the index in that list.
        However, if you're not working with :attr:`~qiskit.transpiler.Target.instructions`
        directly it is likely more efficient to access the target directly via the name
        and qubits to get the instruction properties. For example, if
        :attr:`~qiskit.transpiler.Target.instructions` returned::

            [(XGate(), (0,)), (XGate(), (1,))]

        you could get the properties of the ``XGate`` on qubit 1 with::

            props = target.instruction_properties(1)

        but just accessing it directly via the name would be more efficient::

            props = target['x'][(1,)]

        (assuming the ``XGate``'s canonical name in the target is ``'x'``)
        This is especially true for larger targets as this will scale worse with the number
        of instruction tuples in a target.

        Args:
            index (int): The index of the instruction tuple from the
                :attr:`~qiskit.transpiler.Target.instructions` attribute. For, example
                if you want the properties from the third element in
                :attr:`~qiskit.transpiler.Target.instructions` you would set this to be ``2``.
        Returns:
            InstructionProperties: The instruction properties for the specified instruction tuple
        """
        instruction_properties = [
            inst_props for qargs in self._gate_map.values() for inst_props in qargs.values()
        ]
        return instruction_properties[index]

    def _build_coupling_graph(self):
        self._coupling_graph = rx.PyDiGraph(multigraph=False)
        if self.num_qubits is not None:
            self._coupling_graph.add_nodes_from([{} for _ in range(self.num_qubits)])
        for gate, qarg_map in self._gate_map.items():
            if qarg_map is None:
                if self._gate_name_map[gate].num_qubits == 2:
                    self._coupling_graph = None  # pylint: disable=attribute-defined-outside-init
                    return
                continue
            for qarg, properties in qarg_map.items():
                if qarg is None:
                    if self.operation_from_name(gate).num_qubits == 2:
                        self._coupling_graph = (
                            None  # pylint: disable=attribute-defined-outside-init
                        )
                        return
                    continue
                if len(qarg) == 1:
                    self._coupling_graph[qarg[0]] = (
                        properties  # pylint: disable=attribute-defined-outside-init
                    )
                elif len(qarg) == 2:
                    try:
                        edge_data = self._coupling_graph.get_edge_data(*qarg)
                        edge_data[gate] = properties
                    except rx.NoEdgeBetweenNodes:
                        self._coupling_graph.add_edge(*qarg, {gate: properties})
        qargs = self.qargs
        if self._coupling_graph.num_edges() == 0 and (
            qargs is None or any(x is None for x in qargs)
        ):
            self._coupling_graph = None  # pylint: disable=attribute-defined-outside-init

    def build_coupling_map(self, two_q_gate=None, filter_idle_qubits=False):
        """Get a :class:`~qiskit.transpiler.CouplingMap` from this target.

        If there is a mix of two qubit operations that have a connectivity
        constraint and those that are globally defined this will also return
        ``None`` because the globally connectivity means there is no constraint
        on the target. If you wish to see the constraints of the two qubit
        operations that have constraints you should use the ``two_q_gate``
        argument to limit the output to the gates which have a constraint.

        Args:
            two_q_gate (str): An optional gate name for a two qubit gate in
                the ``Target`` to generate the coupling map for. If specified the
                output coupling map will only have edges between qubits where
                this gate is present.
            filter_idle_qubits (bool): If set to ``True`` the output :class:`~.CouplingMap`
                will remove any qubits that don't have any operations defined in the
                target. Note that using this argument will result in an output
                :class:`~.CouplingMap` object which has holes in its indices
                which might differ from the assumptions of the class. The typical use
                case of this argument is to be paired with
                :meth:`.CouplingMap.connected_components` which will handle the holes
                as expected.
        Returns:
            CouplingMap: The :class:`~qiskit.transpiler.CouplingMap` object
                for this target. If there are no connectivity constraints in
                the target this will return ``None``.

        Raises:
            ValueError: If a non-two qubit gate is passed in for ``two_q_gate``.
            IndexError: If an Instruction not in the ``Target`` is passed in for
                ``two_q_gate``.
        """
        if self.qargs is None:
            return None
        if None not in self.qargs and any(len(x) > 2 for x in self.qargs):
            logger.warning(
                "This Target object contains multiqubit gates that "
                "operate on > 2 qubits. This will not be reflected in "
                "the output coupling map."
            )

        if two_q_gate is not None:
            coupling_graph = rx.PyDiGraph(multigraph=False)
            coupling_graph.add_nodes_from([None] * self.num_qubits)
            for qargs, properties in self[two_q_gate].items():
                if len(qargs) != 2:
                    raise ValueError(
                        f"Specified two_q_gate: {two_q_gate} is not a 2 qubit instruction"
                    )
                coupling_graph.add_edge(*qargs, {two_q_gate: properties})
            cmap = CouplingMap()
            cmap.graph = coupling_graph
            return cmap
        if self._coupling_graph is None:
            self._build_coupling_graph()
        # if there is no connectivity constraints in the coupling graph treat it as not
        # existing and return
        if self._coupling_graph is not None:
            cmap = CouplingMap()
            if filter_idle_qubits:
                cmap.graph = self._filter_coupling_graph()
            else:
                cmap.graph = self._coupling_graph.copy()
            return cmap
        else:
            return None

    def _filter_coupling_graph(self):
        has_operations = set(itertools.chain.from_iterable(x for x in self.qargs if x is not None))
        graph = self._coupling_graph.copy()
        to_remove = set(graph.node_indices()).difference(has_operations)
        if to_remove:
            graph.remove_nodes_from(list(to_remove))
        return graph

    def __iter__(self):
        return iter(self._gate_map)

    def __getitem__(self, key):
        return self._gate_map[key]

    def get(self, key, default=None):
        """Gets an item from the Target. If not found return a provided default or `None`."""
        try:
            return self[key]
        except KeyError:
            return default

    def __len__(self):
        return len(self._gate_map)

    def __contains__(self, item):
        return item in self._gate_map

    def keys(self):
        """Return the keys (operation_names) of the Target"""
        return self._gate_map.keys()

    def values(self):
        """Return the Property Map (qargs -> InstructionProperties) of every instruction in the Target"""
        return self._gate_map.values()

    def items(self):
        """Returns pairs of Gate names and its property map (str, dict[tuple, InstructionProperties])"""
        return self._gate_map.items()

    def __str__(self):
        output = io.StringIO()
        if self.description is not None:
            output.write(f"Target: {self.description}\n")
        else:
            output.write("Target\n")
        output.write(f"Number of qubits: {self.num_qubits}\n")
        output.write("Instructions:\n")
        for inst, qarg_props in self._gate_map.items():
            output.write(f"\t{inst}\n")
            for qarg, props in qarg_props.items():
                if qarg is None:
                    continue
                if props is None:
                    output.write(f"\t\t{qarg}\n")
                    continue
                prop_str_pieces = [f"\t\t{qarg}:\n"]
                duration = getattr(props, "duration", None)
                if duration is not None:
                    prop_str_pieces.append(
                        f"\t\t\tDuration: {duration if duration > 0 else 0} sec.\n"
                    )
                error = getattr(props, "error", None)
                if error is not None:
                    prop_str_pieces.append(f"\t\t\tError Rate: {error if error > 0 else 0}\n")
                schedule = getattr(props, "_calibration", None)
                if schedule is not None:
                    prop_str_pieces.append("\t\t\tWith pulse schedule calibration\n")
                extra_props = getattr(props, "properties", None)
                if extra_props is not None:
                    extra_props_pieces = [
                        f"\t\t\t\t{key}: {value}\n" for key, value in extra_props.items()
                    ]
                    extra_props_str = "".join(extra_props_pieces)
                    prop_str_pieces.append(f"\t\t\tExtra properties:\n{extra_props_str}\n")
                output.write("".join(prop_str_pieces))
        return output.getvalue()

    def __getstate__(self) -> dict:
        return {
            "_gate_map": self._gate_map,
            "coupling_graph": self._coupling_graph,
            "instruction_durations": self._instruction_durations,
            "instruction_schedule_map": self._instruction_schedule_map,
            "base": super().__getstate__(),
        }

    def __setstate__(self, state: tuple):
        self._gate_map = state["_gate_map"]
        self._coupling_graph = state["coupling_graph"]
        self._instruction_durations = state["instruction_durations"]
        self._instruction_schedule_map = state["instruction_schedule_map"]
        super().__setstate__(state["base"])

    @classmethod
    def from_configuration(
        cls,
        basis_gates: list[str],
        num_qubits: int | None = None,
        coupling_map: CouplingMap | None = None,
        inst_map: InstructionScheduleMap | None = None,
        backend_properties: BackendProperties | None = None,
        instruction_durations: InstructionDurations | None = None,
        concurrent_measurements: Optional[List[List[int]]] = None,
        dt: float | None = None,
        timing_constraints: TimingConstraints | None = None,
        custom_name_mapping: dict[str, Any] | None = None,
    ) -> Target:
        """Create a target object from the individual global configuration

        Prior to the creation of the :class:`~.Target` class, the constraints
        of a backend were represented by a collection of different objects
        which combined represent a subset of the information contained in
        the :class:`~.Target`. This function provides a simple interface
        to convert those separate objects to a :class:`~.Target`.

        This constructor will use the input from ``basis_gates``, ``num_qubits``,
        and ``coupling_map`` to build a base model of the backend and the
        ``instruction_durations``, ``backend_properties``, and ``inst_map`` inputs
        are then queried (in that order) based on that model to look up the properties
        of each instruction and qubit. If there is an inconsistency between the inputs
        any extra or conflicting information present in ``instruction_durations``,
        ``backend_properties``, or ``inst_map`` will be ignored.

        Args:
            basis_gates: The list of basis gate names for the backend. For the
                target to be created these names must either be in the output
                from :func:`~.get_standard_gate_name_mapping` or present in the
                specified ``custom_name_mapping`` argument.
            num_qubits: The number of qubits supported on the backend.
            coupling_map: The coupling map representing connectivity constraints
                on the backend. If specified all gates from ``basis_gates`` will
                be supported on all qubits (or pairs of qubits).
            inst_map: The instruction schedule map representing the pulse
               :class:`~.Schedule` definitions for each instruction. If this
               is specified ``coupling_map`` must be specified. The
               ``coupling_map`` is used as the source of truth for connectivity
               and if ``inst_map`` is used the schedule is looked up based
               on the instructions from the pair of ``basis_gates`` and
               ``coupling_map``. If you want to define a custom gate for
               a particular qubit or qubit pair, you can manually build :class:`.Target`.
            backend_properties: The :class:`~.BackendProperties` object which is
                used for instruction properties and qubit properties.
                If specified and instruction properties are intended to be used
                then the ``coupling_map`` argument must be specified. This is
                only used to lookup error rates and durations (unless
                ``instruction_durations`` is specified which would take
                precedence) for instructions specified via ``coupling_map`` and
                ``basis_gates``.
            instruction_durations: Optional instruction durations for instructions. If specified
                it will take priority for setting the ``duration`` field in the
                :class:`~InstructionProperties` objects for the instructions in the target.
            concurrent_measurements(list): A list of sets of qubits that must be
                measured together. This must be provided
                as a nested list like ``[[0, 1], [2, 3, 4]]``.
            dt: The system time resolution of input signals in seconds
            timing_constraints: Optional timing constraints to include in the
                :class:`~.Target`
            custom_name_mapping: An optional dictionary that maps custom gate/operation names in
                ``basis_gates`` to an :class:`~.Operation` object representing that
                gate/operation. By default, most standard gates names are mapped to the
                standard gate object from :mod:`qiskit.circuit.library` this only needs
                to be specified if the input ``basis_gates`` defines gates in names outside
                that set.

        Returns:
            Target: the target built from the input configuration

        Raises:
            TranspilerError: If the input basis gates contain > 2 qubits and ``coupling_map`` is
            specified.
            KeyError: If no mapping is available for a specified ``basis_gate``.
        """
        granularity = 1
        min_length = 1
        pulse_alignment = 1
        acquire_alignment = 1
        if timing_constraints is not None:
            granularity = timing_constraints.granularity
            min_length = timing_constraints.min_length
            pulse_alignment = timing_constraints.pulse_alignment
            acquire_alignment = timing_constraints.acquire_alignment

        qubit_properties = None
        if backend_properties is not None:
            # pylint: disable=cyclic-import
            from qiskit.providers.backend_compat import qubit_props_list_from_props

            qubit_properties = qubit_props_list_from_props(properties=backend_properties)

        target = cls(
            num_qubits=num_qubits,
            dt=dt,
            granularity=granularity,
            min_length=min_length,
            pulse_alignment=pulse_alignment,
            acquire_alignment=acquire_alignment,
            qubit_properties=qubit_properties,
            concurrent_measurements=concurrent_measurements,
        )
        name_mapping = get_standard_gate_name_mapping()
        if custom_name_mapping is not None:
            name_mapping.update(custom_name_mapping)

        # While BackendProperties can also contain coupling information we
        # rely solely on CouplingMap to determine connectivity. This is because
        # in legacy transpiler usage (and implicitly in the BackendV1 data model)
        # the coupling map is used to define connectivity constraints and
        # the properties is only used for error rate and duration population.
        # If coupling map is not specified we ignore the backend_properties
        if coupling_map is None:
            for gate in basis_gates:
                if gate not in name_mapping:
                    raise KeyError(
                        f"The specified basis gate: {gate} is not present in the standard gate "
                        "names or a provided custom_name_mapping"
                    )
                target.add_instruction(name_mapping[gate], name=gate)
        else:
            one_qubit_gates = []
            two_qubit_gates = []
            global_ideal_variable_width_gates = []  # pylint: disable=invalid-name
            if num_qubits is None:
                num_qubits = len(coupling_map.graph)
            for gate in basis_gates:
                if gate not in name_mapping:
                    raise KeyError(
                        f"The specified basis gate: {gate} is not present in the standard gate "
                        "names or a provided custom_name_mapping"
                    )
                gate_obj = name_mapping[gate]
                if gate_obj.num_qubits == 1:
                    one_qubit_gates.append(gate)
                elif gate_obj.num_qubits == 2:
                    two_qubit_gates.append(gate)
                elif inspect.isclass(gate_obj):
                    global_ideal_variable_width_gates.append(gate)
                else:
                    raise TranspilerError(
                        f"The specified basis gate: {gate} has {gate_obj.num_qubits} "
                        "qubits. This constructor method only supports fixed width operations "
                        "with <= 2 qubits (because connectivity is defined on a CouplingMap)."
                    )
            for gate in one_qubit_gates:
                gate_properties: dict[tuple, InstructionProperties] = {}
                for qubit in range(num_qubits):
                    error = None
                    duration = None
                    calibration = None
                    if backend_properties is not None:
                        if duration is None:
                            try:
                                duration = backend_properties.gate_length(gate, qubit)
                            except BackendPropertyError:
                                duration = None
                        try:
                            error = backend_properties.gate_error(gate, qubit)
                        except BackendPropertyError:
                            error = None
                    if inst_map is not None:
                        try:
                            calibration = inst_map._get_calibration_entry(gate, qubit)
                            # If we have dt defined and there is a custom calibration which is user
                            # generate use that custom pulse schedule for the duration. If it is
                            # not user generated than we assume it's the same duration as what is
                            # defined in the backend properties
                            if dt and calibration.user_provided:
                                duration = calibration.get_schedule().duration * dt
                        except PulseError:
                            calibration = None
                    # Durations if specified manually should override model objects
                    if instruction_durations is not None:
                        try:
                            duration = instruction_durations.get(gate, qubit, unit="s")
                        except TranspilerError:
                            duration = None

                    if error is None and duration is None and calibration is None:
                        gate_properties[(qubit,)] = None
                    else:
                        gate_properties[(qubit,)] = InstructionProperties(
                            duration=duration, error=error, calibration=calibration
                        )
                target.add_instruction(name_mapping[gate], properties=gate_properties, name=gate)
            edges = list(coupling_map.get_edges())
            for gate in two_qubit_gates:
                gate_properties = {}
                for edge in edges:
                    error = None
                    duration = None
                    calibration = None
                    if backend_properties is not None:
                        if duration is None:
                            try:
                                duration = backend_properties.gate_length(gate, edge)
                            except BackendPropertyError:
                                duration = None
                        try:
                            error = backend_properties.gate_error(gate, edge)
                        except BackendPropertyError:
                            error = None
                    if inst_map is not None:
                        try:
                            calibration = inst_map._get_calibration_entry(gate, edge)
                            # If we have dt defined and there is a custom calibration which is user
                            # generate use that custom pulse schedule for the duration. If it is
                            # not user generated than we assume it's the same duration as what is
                            # defined in the backend properties
                            if dt and calibration.user_provided:
                                duration = calibration.get_schedule().duration * dt
                        except PulseError:
                            calibration = None
                    # Durations if specified manually should override model objects
                    if instruction_durations is not None:
                        try:
                            duration = instruction_durations.get(gate, edge, unit="s")
                        except TranspilerError:
                            duration = None

                    if error is None and duration is None and calibration is None:
                        gate_properties[edge] = None
                    else:
                        gate_properties[edge] = InstructionProperties(
                            duration=duration, error=error, calibration=calibration
                        )
                target.add_instruction(name_mapping[gate], properties=gate_properties, name=gate)
            for gate in global_ideal_variable_width_gates:
                target.add_instruction(name_mapping[gate], name=gate)
        return target


def target_to_backend_properties(target: Target):
    """Convert a :class:`~.Target` object into a legacy :class:`~.BackendProperties`"""

    properties_dict: dict[str, Any] = {
        "backend_name": "",
        "backend_version": "",
        "last_update_date": None,
        "general": [],
    }
    gates = []
    qubits = []
    for gate, qargs_list in target.items():
        if gate != "measure":
            for qargs, props in qargs_list.items():
                property_list = []
                if getattr(props, "duration", None) is not None:
                    property_list.append(
                        {
                            "date": datetime.datetime.now(datetime.timezone.utc),
                            "name": "gate_length",
                            "unit": "s",
                            "value": props.duration,
                        }
                    )
                if getattr(props, "error", None) is not None:
                    property_list.append(
                        {
                            "date": datetime.datetime.now(datetime.timezone.utc),
                            "name": "gate_error",
                            "unit": "",
                            "value": props.error,
                        }
                    )
                if property_list:
                    gates.append(
                        {
                            "gate": gate,
                            "qubits": list(qargs),
                            "parameters": property_list,
                            "name": gate + "_".join([str(x) for x in qargs]),
                        }
                    )
        else:
            qubit_props: dict[int, Any] = {}
            if target.num_qubits is not None:
                qubit_props = {x: None for x in range(target.num_qubits)}
            for qargs, props in qargs_list.items():
                if qargs is None:
                    continue
                qubit = qargs[0]
                props_list = []
                if getattr(props, "error", None) is not None:
                    props_list.append(
                        {
                            "date": datetime.datetime.now(datetime.timezone.utc),
                            "name": "readout_error",
                            "unit": "",
                            "value": props.error,
                        }
                    )
                if getattr(props, "duration", None) is not None:
                    props_list.append(
                        {
                            "date": datetime.datetime.now(datetime.timezone.utc),
                            "name": "readout_length",
                            "unit": "s",
                            "value": props.duration,
                        }
                    )
                if not props_list:
                    qubit_props = {}
                    break
                qubit_props[qubit] = props_list
            if qubit_props and all(x is not None for x in qubit_props.values()):
                qubits = [qubit_props[i] for i in range(target.num_qubits)]
    if gates or qubits:
        properties_dict["gates"] = gates
        properties_dict["qubits"] = qubits
        return BackendProperties.from_dict(properties_dict)
    else:
        return None<|MERGE_RESOLUTION|>--- conflicted
+++ resolved
@@ -418,33 +418,9 @@
         if properties is None or is_class:
             properties = {None: None}
         if instruction_name in self._gate_map:
-<<<<<<< HEAD
             raise AttributeError("Instruction %s is already in the target" % instruction_name)
         super().add_instruction(instruction, instruction_name, properties)
         self._gate_map[instruction_name] = properties
-=======
-            raise AttributeError(f"Instruction {instruction_name} is already in the target")
-        self._gate_name_map[instruction_name] = instruction
-        if is_class:
-            qargs_val = {None: None}
-        else:
-            if None in properties:
-                self._global_operations[instruction.num_qubits].add(instruction_name)
-            qargs_val = {}
-            for qarg in properties:
-                if qarg is not None and len(qarg) != instruction.num_qubits:
-                    raise TranspilerError(
-                        f"The number of qubits for {instruction} does not match the number "
-                        f"of qubits in the properties dictionary: {qarg}"
-                    )
-                if qarg is not None:
-                    self.num_qubits = max(
-                        self.num_qubits if self.num_qubits is not None else 0, max(qarg) + 1
-                    )
-                qargs_val[qarg] = properties[qarg]
-                self._qarg_gate_map[qarg].add(instruction_name)
-        self._gate_map[instruction_name] = qargs_val
->>>>>>> 7d1731b6
         self._coupling_graph = None
         self._instruction_durations = None
         self._instruction_schedule_map = None
