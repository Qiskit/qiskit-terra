--- conflicted
+++ resolved
@@ -17,19 +17,15 @@
 from a backend
 """
 
-<<<<<<< HEAD
 from __future__ import annotations
 
-=======
-from typing import Union
->>>>>>> 72f0f527
 from collections.abc import Mapping
 from collections import defaultdict
 import datetime
 import io
 import logging
 import inspect
-from typing import Optional, Dict, List, Any
+from typing import Optional, Dict, List, Any, Union
 
 import rustworkx as rx
 
