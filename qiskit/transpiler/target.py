# This code is part of Qiskit.
#
# (C) Copyright IBM 2021
#
# This code is licensed under the Apache License, Version 2.0. You may
# obtain a copy of this license in the LICENSE.txt file in the root directory
# of this source tree or at http://www.apache.org/licenses/LICENSE-2.0.
#
# Any modifications or derivative works of this code must retain this
# copyright notice, and modified files need to carry a notice indicating
# that they have been altered from the originals.

"""
A target object represents the minimum set of information the transpiler needs
from a backend
"""

from collections.abc import Mapping
from collections import defaultdict
import io
import logging

import retworkx as rx

from qiskit.pulse.instruction_schedule_map import InstructionScheduleMap
from qiskit.transpiler.coupling import CouplingMap
from qiskit.transpiler.instruction_durations import InstructionDurations
from qiskit.transpiler.timing_constraints import TimingConstraints

logger = logging.getLogger(__name__)


class InstructionProperties:
    """A representation of the properties of a gate implementation.

    This class provides the optional properties that a backend can provide
    about an instruction. These represent the set that the transpiler can
    currently work with if present. However, if your backend provides additional
    properties for instructions you should subclass this to add additional
    custom attributes for those custom/additional properties by the backend.
    """

    __slots__ = ("duration", "error", "calibration")

    def __init__(
        self,
        duration: float = None,
        error: float = None,
        calibration=None,
    ):
        """Create a new ``InstructionProperties`` object

        Args:
            duration: The duration, in seconds, of the instruction on the
                specified set of qubits
            error: The average error rate for the instruction on the specified
                set of qubits.
            calibration (Union["qiskit.pulse.Schedule", "qiskit.pulse.ScheduleBlock"]): The pulse
                representation of the instruction
        """
        self.duration = duration
        self.error = error
        self.calibration = calibration

    def __repr__(self):
        return (
            f"InstructionProperties(duration={self.duration}, error={self.error}"
            f", calibration={self.calibration})"
        )


class Target(Mapping):
    """
    The intent of the ``Target`` object is to inform Qiskit's compiler about
    the constraints of a particular backend so the compiler can compile an
    input circuit to something that works and is optimized for a device. It
    currently contains a description of instructions on a backend and their
    properties as well as some timing information. However, this exact
    interface may evolve over time as the needs of the compiler change. These
    changes will be done in a backwards compatible and controlled manner when
    they are made (either through versioning, subclassing, or mixins) to add
    on to the set of information exposed by a target.

    As a basic example, let's assume backend has two qubits, supports
    :class:`~qiskit.circuit.library.UGate` on both qubits and
    :class:`~qiskit.circuit.library.CXGate` in both directions. To model this
    you would create the target like::

        from qiskit.transpiler import Target, InstructionProperties
        from qiskit.circuit.library import UGate, CXGate
        from qiskit.circuit import Parameter

        gmap = Target()
        theta = Parameter('theta')
        phi = Parameter('phi')
        lam = Parameter('lambda')
        u_props = {
            (0,): InstructionProperties(duration=5.23e-8, error=0.00038115),
            (1,): InstructionProperties(duration=4.52e-8, error=0.00032115),
        }
        gmap.add_instruction(UGate(theta, phi, lam), u_props)
        cx_props = {
            (0,1): InstructionProperties(duration=5.23e-7, error=0.00098115),
            (1,0): InstructionProperties(duration=4.52e-7, error=0.00132115),
        }
        gmap.add_instruction(CXGate(), cx_props)

    Each instruction in the Target is indexed by a unique string name that uniquely
    identifies that instance of an :class:`~qiskit.circuit.Instruction` object in
    the Target. There is a 1:1 mapping between a name and an
    :class:`~qiskit.circuit.Instruction` instance in the target and each name must
    be unique. By default the name is the :attr:`~qiskit.circuit.Instruction.name`
    attribute of the instruction, but can be set to anything. This lets a single
    target have multiple instances of the same instruction class with different
    parameters. For example, if a backend target has two instances of an
    :class:`~qiskit.circuit.library.RXGate` one is parameterized over any theta
    while the other is tuned up for a theta of pi/6 you can add these by doing something
    like::

        import math

        from qiskit.transpiler import Target, InstructionProperties
        from qiskit.circuit.library import RXGate
        from qiskit.circuit import Parameter

        target = Target()
        theta = Parameter('theta')
        rx_props = {
            (0,): InstructionProperties(duration=5.23e-8, error=0.00038115),
        }
        target.add_instruction(RXGate(theta), rx_props)
        rx_30_props = {
            (0,): InstructionProperties(duration=1.74e-6, error=.00012)
        }
        target.add_instruction(RXGate(math.pi / 6), rx_30_props, name='rx_30')

    Then in the ``target`` object accessing by ``rx_30`` will get the fixed
    angle :class:`~qiskit.circuit.library.RXGate` while ``rx`` will get the
    parameterized :class:`~qiskit.circuit.library.RXGate`.

    .. note::

        This class assumes that qubit indices start at 0 and are a contiguous
        set if you want a submapping the bits will need to be reindexed in
        a new``Target`` object.

    .. note::

        This class only supports additions of gates, qargs, and qubits.
        If you need to remove one of these the best option is to iterate over
        an existing object and create a new subset (or use one of the methods
        to do this). The object internally caches different views and these
        would potentially be invalidated by removals.
    """

    __slots__ = (
        "num_qubits",
        "_gate_map",
        "_gate_name_map",
        "_qarg_gate_map",
        "description",
        "_coupling_graph",
        "_instruction_durations",
        "_instruction_schedule_map",
        "dt",
        "granularity",
        "min_length",
        "pulse_alignment",
        "aquire_alignment",
        "_non_global_basis",
        "_non_global_strict_basis",
    )

    def __init__(
        self,
        description=None,
        num_qubits=0,
        dt=None,
        granularity=1,
        min_length=1,
        pulse_alignment=1,
        aquire_alignment=1,
    ):
        """
        Create a new Target object

        Args:
            description (str): An optional string to describe the Target.
            num_qubits (int): An optional int to specify the number of qubits
                the backend target has. If not set it will be implicitly set
                based on the qargs when :meth:`~qiskit.Target.add_instruction`
                is called. Note this must be set if the backend target is for a
                noiseless simulator that doesn't have constraints on the
                instructions so the transpiler knows how many qubits are
                available.
            dt (float): The system time resolution of input signals in seconds
            granularity (int): An integer value representing minimum pulse gate
                resolution in units of ``dt``. A user-defined pulse gate should
                have duration of a multiple of this granularity value.
            min_length (int): An integer value representing minimum pulse gate
                length in units of ``dt``. A user-defined pulse gate should be
                longer than this length.
            pulse_alignment (int): An integer value representing a time
                resolution of gate instruction starting time. Gate instruction
                should start at time which is a multiple of the alignment
                value.
            acquire_alignment (int): An integer value representing a time
                resolution of measure instruction starting time. Measure
                instruction should start at time which is a multiple of the
                alignment value.
        """
        self.num_qubits = num_qubits
        # A mapping of gate name -> gate instance
        self._gate_name_map = {}
        # A nested mapping of gate name -> qargs -> properties
        self._gate_map = {}
        # A mapping of qarg -> set(gate name)
        self._qarg_gate_map = defaultdict(set)
        self.dt = dt
        self.description = description
        self._coupling_graph = None
        self._instruction_durations = None
        self._instruction_schedule_map = None
        self.granularity = granularity
        self.min_length = min_length
        self.pulse_alignment = pulse_alignment
        self.aquire_alignment = aquire_alignment
        self._non_global_basis = None
        self._non_global_strict_basis = None

    def add_instruction(self, instruction, properties=None, name=None):
        """Add a new instruction to the :class:`~qiskit.transpiler.Target`

        As ``Target`` objects are strictly additive this is the primary method
        for modifying a ``Target``. Typically you will use this to fully populate
        a ``Target`` before using it in :class:`~qiskit.providers.BackendV2`. For
        example::

            from qiskit.circuit.library import CXGate
            from qiskit.transpiler import Target, InstructionProperties

            target = Target()
            cx_properties = {
                (0, 1): None,
                (1, 0): None,
                (0, 2): None,
                (2, 0): None,
                (0, 3): None,
                (2, 3): None,
                (3, 0): None,
                (3, 2): None
            }
            target.add_instruction(CXGate(), cx_properties)

        Will add a :class:`~qiskit.circuit.library.CXGate` to the target with no
        properties (duration, error, etc) with the coupling edge list:
        ``(0, 1), (1, 0), (0, 2), (2, 0), (0, 3), (2, 3), (3, 0), (3, 2)``. If
        there are properties available for the instruction you can replace the
        ``None`` value in the properties dictionary with an
        :class:`~qiskit.transpiler.InstructionProperties` object. This pattern
        is repeated for each :class:`~qiskit.circuit.Instruction` the target
        supports.

        Args:
            instruction (qiskit.circuit.Instruction): The operation object to add to the map. If it's
                paramerterized any value of the parameter can be set
            properties (dict): A dictionary of qarg entries to an
                :class:`~qiskit.transpiler.InstructionProperties` object for that
                instruction implementation on the backend. Properties are optional
                for any instruction implementation, if there are no
                :class:`~qiskit.transpiler.InstructionProperties` available for the
                backend the value can be None. If there are no constraints on the
                instruction (as in a noisless/ideal simulation) this can be set to
                ``{None, None}`` which will indicate it runs on all qubits (or all
                available permutations of qubits for multi-qubit gates). The first
                ``None`` indicates it applies to all qubits and the second ``None``
                indicates there are no
                :class:`~qiskit.transpiler.InstructionProperties` for the
                instruction. By default, if properties is not set it is equivalent to
                passing ``{None: None}``.
            name (str): An optional name to use for identifying the instruction. If not
                specified the :attr:`~qiskit.circuit.Instruction.name` attribute
                of ``gate`` will be used. All gates in the ``Target`` need unique
                names. Backends can differentiate between different
                parameterizations of a single gate by providing a unique name for
                each (e.g. `"rx30"`, `"rx60", ``"rx90"`` similar to the example in the
                documentation for the :class:`~qiskit.transpiler.Target` class).
        Raises:
            AttributeError: If gate is already in map
        """
        if properties is None:
            properties = {None: None}
        instruction_name = name or instruction.name
        if instruction_name in self._gate_map:
            raise AttributeError("Instruction %s is already in the target" % instruction_name)
        self._gate_name_map[instruction_name] = instruction
        qargs_val = {}
        for qarg in properties:
            if qarg is not None:
                self.num_qubits = max(self.num_qubits, max(qarg) + 1)
            qargs_val[qarg] = properties[qarg]
            self._qarg_gate_map[qarg].add(instruction_name)
        self._gate_map[instruction_name] = qargs_val
        self._coupling_graph = None
        self._instruction_durations = None
        self._instruction_schedule_map = None
        self._non_global_basis = None
        self._non_global_strict_basis = None

    def update_instruction_properties(self, instruction, qargs, properties):
        """Update the property object for an instruction qarg pair already in the Target

        Args:
            instruction (str): The instruction name to update
            qargs (tuple): The qargs to update the properties of
            properties (InstructionProperties): The properties to set for this nstruction
        Raises:
            KeyError: If ``instruction`` or ``qarg`` are not in the target
        """
        if instruction not in self._gate_map:
            raise KeyError(f"Provided instruction: '{instruction}' not in this Target")
        if qargs not in self._gate_map[instruction]:
            raise KeyError(f"Provided qarg: '{qargs}' not in this Target for {instruction}")
        self._gate_map[instruction][qargs] = properties
        self._instruction_durations = None
        self._instruction_schedule_map = None

    def update_from_instruction_schedule_map(self, inst_map, inst_name_map=None, error_dict=None):
        """Update the target from an instruction schedule map.

        If the input instruction schedule map contains new instructions not in
        the target they will be added. However if it contains additional qargs
        for an existing instruction in the target it will error.

        Args:
            inst_map (InstructionScheduleMap): The instruction
            inst_name_map (dict): An optional dictionary that maps any
                instruction name in ``inst_map`` to an instruction object
            error_dict (dict): A dictionary of errors of the form::

                {gate_name: {qarg: error}}

            for example::

                {'rx': {(0, ): 1.4e-4, (1, ): 1.2e-4}}

            For each entry in the ``inst_map`` if ``error_dict`` is defined
            a when updating the ``Target`` the error value will be pulled from
            this dictionary. If one is not found in ``error_dict`` then
            ``None`` will be used.

        Raises:
            ValueError: If ``inst_map`` contains new instructions and
                ``inst_name_map`` isn't specified
            KeyError: If a ``inst_map`` contains a qarg for an instruction
                that's not in the target
        """
        for inst in inst_map.instructions:
            out_props = {}
            for qarg in inst_map.qubits_with_instruction(inst):
                sched = inst_map.get(inst, qarg)
                val = InstructionProperties(calibration=sched)
                try:
                    qarg = tuple(qarg)
                except TypeError:
                    qarg = (qarg,)
                if inst in self._gate_map:
                    if self.dt is not None:
                        val.duration = sched.duration * self.dt
                    else:
                        val.duration = None
                    if error_dict is not None:
                        error_inst = error_dict.get(inst)
                        if error_inst:
                            error = error_inst.get(qarg)
                            val.error = error
                        else:
                            val.error = None
                    else:
                        val.error = None
                out_props[qarg] = val
            if inst not in self._gate_map:
                if inst_name_map is not None:
                    self.add_instruction(inst_name_map[inst], out_props, name=inst)
                else:
                    raise ValueError(
                        "An inst_name_map kwarg must be specified to add new "
                        "instructions from an InstructionScheduleMap"
                    )
            else:
                for qarg, prop in out_props.items():
                    self.update_instruction_properties(inst, qarg, prop)

    @property
    def qargs(self):
        """The set of qargs in the target."""
        if None in self._qarg_gate_map:
            return None
        return self._qarg_gate_map.keys()

    def qargs_for_operation_name(self, operation):
        """Get the qargs for a given operation name

        Args:
           operation (str): The operation name to get qargs for
        Returns:
            set: The set of qargs the gate instance applies to.
        """
        if None in self._gate_map[operation]:
            return None
        return self._gate_map[operation].keys()

    def durations(self):
        """Get an InstructionDurations object from the target

        Returns:
            InstructionDurations: The instruction duration represented in the
                target
        """
        if self._instruction_durations is not None:
            return self._instruction_durations
        out_durations = []
        for instruction, props_map in self._gate_map.items():
            for qarg, properties in props_map.items():
                if properties is not None and properties.duration is not None:
                    out_durations.append((instruction, list(qarg), properties.duration, "s"))
        self._instruction_durations = InstructionDurations(out_durations, dt=self.dt)
        return self._instruction_durations

    def timing_constraints(self):
        """Get an :class:`~qiskit.transpiler.TimingConstraints` object from the target

        Returns:
            TimingConstraints: The timing constraints represented in the Target
        """
        return TimingConstraints(
            self.granularity, self.min_length, self.pulse_alignment, self.aquire_alignment
        )

    def instruction_schedule_map(self):
        """Return an :class:`~qiskit.pulse.InstructionScheduleMap` for the
        instructions in the target with a pulse schedule defined.

        Returns:
            InstructionScheduleMap: The instruction schedule map for the
            instructions in this target with a pulse schedule defined.
        """
        if self._instruction_schedule_map is not None:
            return self._instruction_schedule_map
        out_inst_schedule_map = InstructionScheduleMap()
        for instruction, qargs in self._gate_map.items():
            for qarg, properties in qargs.items():
                if properties is not None and properties.calibration is not None:
                    out_inst_schedule_map.add(instruction, qarg, properties.calibration)
        self._instruction_schedule_map = out_inst_schedule_map
        return out_inst_schedule_map

    def operation_from_name(self, instruction):
        """Get the operation class object for a given name

        Args:
            instruction (str): The instruction name to get the
                :class:`~qiskit.circuit.Instruction` instance for
        Returns:
            qiskit.circuit.Instruction: The Instruction instance corresponding to the name
        """
        return self._gate_name_map[instruction]

    def operations_for_qargs(self, qargs):
        """Get the operation class object for a specified qargs tuple

        Args:
            qargs (tuple): A qargs tuple of the qubits to get the gates that apply
                to it. For example, ``(0,)`` will return the set of all
                instructions that apply to qubit 0.
        Returns:
            list: The list of :class:`~qiskit.circuit.Instruction` instances
            that apply to the specified qarg.

        Raises:
            KeyError: If qargs is not in target
        """
        if qargs not in self._qarg_gate_map:
            raise KeyError(f"{qargs} not in target.")
        return [self._gate_name_map[x] for x in self._qarg_gate_map[qargs]]

<<<<<<< HEAD
    def operation_names_for_qargs(self, qargs):
        """Get the operation names for a specified qargs tuple

        Args:
            qargs (tuple): A qargs tuple of the qubits to get the gates that apply
                to it. For example, ``(0,)`` will return the set of all
                instructions that apply to qubit 0.
        Returns:
            set: The set of operation names that apply to the specified
            `qargs``.

        Raises:
            KeyError: If qargs is not in target
        """
        if qargs not in self._qarg_gate_map:
            raise KeyError(f"{qargs} not in target.")
        return self._qarg_gate_map[qargs]
=======
    def instruction_supported(self, operation_name, qargs):
        """Return whether the instruction (operation + qubits) is supported by the target

        Args:
            operation_name (str): The name of the operation for the instruction
            qargs (tuple): The tuple of qubit indices for the instruction

        Returns:
            bool: Returns ``True`` if the instruction is supported and ``False`` if it isn't.

        """
        # Case a list if passed in by mistake
        qargs = tuple(qargs)
        if operation_name in self._gate_map:
            if qargs in self._gate_map[operation_name]:
                return True
            if self._gate_map[operation_name] is None or None in self._gate_map[operation_name]:
                return self._gate_name_map[operation_name].num_qubits == len(qargs) and all(
                    x < self.num_qubits for x in qargs
                )
        return False
>>>>>>> ac3aa530

    @property
    def operation_names(self):
        """Get the operation names in the target."""
        return self._gate_map.keys()

    @property
    def operations(self):
        """Get the operation class objects in the target."""
        return list(self._gate_name_map.values())

    @property
    def instructions(self):
        """Get the list of tuples ``(:class:`~qiskit.circuit.Instruction`, (qargs))``
        for the target"""
        return [
            (self._gate_name_map[op], qarg) for op in self._gate_map for qarg in self._gate_map[op]
        ]

    def instruction_properties(self, index):
        """Get the instruction properties for a specific instruction tuple

        This method is to be used in conjunction with the
        :attr:`~qiskit.transpiler.Target.instructions` attribute of a
        :class:`~qiskit.transpiler.Target` object. You can use this method to quickly
        get the instruction properties for an element of
        :attr:`~qiskit.transpiler.Target.instructions` by using the index in that list.
        However, if you're not working with :attr:`~qiskit.transpiler.Target.instructions`
        directly it is likely more efficient to access the target directly via the name
        and qubits to get the instruction properties. For example, if
        :attr:`~qiskit.transpiler.Target.instructions` returned::

            [(XGate(), (0,)), (XGate(), (1,))]

        you could get the properties of the ``XGate`` on qubit 1 with::

            props = target.instruction_properties(1)

        but just accessing it directly via the name would be more efficient::

            props = target['x'][(1,)]

        (assuming the ``XGate``'s canonical name in the target is ``'x'``)
        This is especially true for larger targets as this will scale worse with the number
        of instruction tuples in a target.

        Args:
            index (int): The index of the instruction tuple from the
                :attr:`~qiskit.transpiler.Target.instructions` attribute. For, example
                if you want the properties from the third element in
                :attr:`~qiskit.transpiler.Target.instructions` you would set this to be ``2``.
        Returns:
            InstructionProperties: The instruction properties for the specified instruction tuple
        """
        instruction_properties = [
            inst_props for op in self._gate_map for _, inst_props in self._gate_map[op].items()
        ]
        return instruction_properties[index]

    def _build_coupling_graph(self):
        self._coupling_graph = rx.PyDiGraph(multigraph=False)
        self._coupling_graph.add_nodes_from([{} for _ in range(self.num_qubits)])
        for gate, qarg_map in self._gate_map.items():
            for qarg, properties in qarg_map.items():
                if len(qarg) == 1:
                    self._coupling_graph[qarg[0]] = properties
                elif len(qarg) == 2:
                    try:
                        edge_data = self._coupling_graph.get_edge_data(*qarg)
                        edge_data[gate] = properties
                    except rx.NoEdgeBetweenNodes:
                        self._coupling_graph.add_edge(*qarg, {gate: properties})

    def build_coupling_map(self, two_q_gate=None):
        """Get a :class:`~qiskit.transpiler.CouplingMap` from this target.

        Args:
            two_q_gate (str): An optional gate name for a two qubit gate in
                the Target to generate the coupling map for. If specified the
                output coupling map will only have edges between qubits where
                this gate is present.
        Returns:
            CouplingMap: The :class:`~qiskit.transpiler.CouplingMap` object
                for this target.

        Raises:
            ValueError: If a non-two qubit gate is passed in for ``two_q_gate``.
            IndexError: If an Instruction not in the Target is passed in for
                ``two_q_gate``.
        """
        if None in self._qarg_gate_map:
            return None
        if any(len(x) > 2 for x in self.qargs):
            logger.warning(
                "This Target object contains multiqubit gates that "
                "operate on > 2 qubits. This will not be reflected in "
                "the output coupling map."
            )

        if two_q_gate is not None:
            coupling_graph = rx.PyDiGraph(multigraph=False)
            coupling_graph.add_nodes_from(list(None for _ in range(self.num_qubits)))
            for qargs, properties in self._gate_map[two_q_gate].items():
                if len(qargs) != 2:
                    raise ValueError(
                        "Specified two_q_gate: %s is not a 2 qubit instruction" % two_q_gate
                    )
                coupling_graph.add_edge(*qargs, {two_q_gate: properties})
            cmap = CouplingMap()
            cmap.graph = coupling_graph
            return cmap

        if self._coupling_graph is None:
            self._build_coupling_graph()
        cmap = CouplingMap()
        cmap.graph = self._coupling_graph
        return cmap

    @property
    def physical_qubits(self):
        """Returns a sorted list of physical_qubits"""
        return list(range(self.num_qubits))

    def get_non_global_operation_names(self, strict_direction=False):
        """Return the non-global operation names for the target

        The non-global operations are those in the target which don't apply
        on all qubits (for single qubit operations) or all multiqubit qargs
        (for multi-qubit operations).

        Args:
            strict_direction (bool): If set to ``True`` the multi-qubit
                operations considered as non-global respect the strict
                direction (or order of qubits in the qargs is signifcant). For
                example, if ``cx`` is defined on ``(0, 1)`` and ``ecr`` is
                defined over ``(1, 0)`` by default neither would be considered
                non-global, but if ``strict_direction`` is set ``True`` both
                ``cx`` and ``ecr`` would be returned.

        Returns:
            List[str]: A list of operation names for operations that aren't global in this target
        """
        if strict_direction:
            if self._non_global_strict_basis is not None:
                return self._non_global_strict_basis
            search_set = self._qarg_gate_map.keys()
        else:
            if self._non_global_basis is not None:
                return self._non_global_basis

            search_set = {
                frozenset(qarg)
                for qarg in self._qarg_gate_map
                if qarg is not None and len(qarg) != 1
            }
        incomplete_basis_gates = []
        size_dict = defaultdict(int)
        size_dict[1] = self.num_qubits
        for qarg in search_set:
            if qarg is None or len(qarg) == 1:
                continue
            size_dict[len(qarg)] += 1
        for inst, qargs in self._gate_map.items():
            qarg_sample = next(iter(qargs))
            if qarg_sample is None:
                continue
            if not strict_direction:
                qargs = {frozenset(qarg) for qarg in qargs}
            if len(qargs) != size_dict[len(qarg_sample)]:
                incomplete_basis_gates.append(inst)
        if strict_direction:
            self._non_global_strict_basis = incomplete_basis_gates
        else:
            self._non_global_basis = incomplete_basis_gates
        return incomplete_basis_gates

    def __iter__(self):
        return iter(self._gate_map)

    def __getitem__(self, key):
        return self._gate_map[key]

    def __len__(self):
        return len(self._gate_map)

    def __contains__(self, item):
        return item in self._gate_map

    def keys(self):
        return self._gate_map.keys()

    def values(self):
        return self._gate_map.values()

    def items(self):
        return self._gate_map.items()

    def __str__(self):
        output = io.StringIO()
        if self.description is not None:
            output.write(f"Target: {self.description}\n")
        else:
            output.write("Target\n")
        output.write(f"Number of qubits: {self.num_qubits}\n")
        output.write("Instructions:\n")
        for inst, qarg_props in self._gate_map.items():
            output.write(f"\t{inst}\n")
            for qarg, props in qarg_props.items():
                if qarg is None:
                    continue
                if props is None:
                    output.write(f"\t\t{qarg}\n")
                    continue
                prop_str_pieces = [f"\t\t{qarg}:\n"]
                duration = getattr(props, "duration", None)
                if duration is not None:
                    prop_str_pieces.append(f"\t\t\tDuration: {duration} sec.\n")
                error = getattr(props, "error", None)
                if error is not None:
                    prop_str_pieces.append(f"\t\t\tError Rate: {error}\n")
                schedule = getattr(props, "calibration", None)
                if schedule is not None:
                    prop_str_pieces.append("\t\t\tWith pulse schedule calibration\n")
                extra_props = getattr(props, "properties", None)
                if extra_props is not None:
                    extra_props_pieces = [
                        f"\t\t\t\t{key}: {value}\n" for key, value in extra_props.items()
                    ]
                    extra_props_str = "".join(extra_props_pieces)
                    prop_str_pieces.append(f"\t\t\tExtra properties:\n{extra_props_str}\n")
                output.write("".join(prop_str_pieces))
        return output.getvalue()<|MERGE_RESOLUTION|>--- conflicted
+++ resolved
@@ -484,7 +484,6 @@
             raise KeyError(f"{qargs} not in target.")
         return [self._gate_name_map[x] for x in self._qarg_gate_map[qargs]]
 
-<<<<<<< HEAD
     def operation_names_for_qargs(self, qargs):
         """Get the operation names for a specified qargs tuple
 
@@ -502,7 +501,7 @@
         if qargs not in self._qarg_gate_map:
             raise KeyError(f"{qargs} not in target.")
         return self._qarg_gate_map[qargs]
-=======
+
     def instruction_supported(self, operation_name, qargs):
         """Return whether the instruction (operation + qubits) is supported by the target
 
@@ -524,7 +523,6 @@
                     x < self.num_qubits for x in qargs
                 )
         return False
->>>>>>> ac3aa530
 
     @property
     def operation_names(self):
