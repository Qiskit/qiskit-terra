--- conflicted
+++ resolved
@@ -11,13 +11,8 @@
 # that they have been altered from the originals.
 
 """Durations of instructions, one of transpiler configurations."""
-<<<<<<< HEAD
 from __future__ import annotations
-import warnings
-from typing import Optional, List, Tuple, Union, Iterable
-=======
 from typing import Optional, List, Tuple, Union, Iterable, Set
->>>>>>> e924ea9f
 
 import qiskit.circuit
 from qiskit.circuit import Barrier, Delay
