# -*- coding: utf-8 -*-

# This code is part of Qiskit.
#
# (C) Copyright IBM 2017, 2018.
#
# This code is licensed under the Apache License, Version 2.0. You may
# obtain a copy of this license in the LICENSE.txt file in the root directory
# of this source tree or at http://www.apache.org/licenses/LICENSE-2.0.
#
# Any modifications or derivative works of this code must retain this
# copyright notice, and modified files need to carry a notice indicating
# that they have been altered from the originals.

"""Pass for unrolling a circuit to a given basis."""

from qiskit.transpiler.basepasses import TransformationPass
from qiskit.dagcircuit import DAGCircuit
from qiskit.exceptions import QiskitError


class Unroller(TransformationPass):
    """
    Unroll (expand) non-basis, non-opaque instructions recursively
    to a desired basis, using decomposition rules defined for each instruction.
    """

    def __init__(self, basis):
        """Unroller initializer.

        Args:
            basis (list[str]): Target basis names to unroll to, e.g. `['u3', 'cx']` .
        """
        super().__init__()
        self.basis = basis

    def run(self, dag):
        """Expand all op nodes to the given basis.

        Args:
            dag(DAGCircuit): input dag

        Raises:
            QiskitError: if unable to unroll given the basis due to undefined
            decomposition rules (such as a bad basis) or excessive recursion.

        Returns:
            DAGCircuit: output unrolled dag
        """
        # Walk through the DAG and expand each non-basis node
        for node in dag.op_nodes():
            basic_insts = ['measure', 'reset', 'barrier', 'snapshot']
            if node.name in basic_insts:
                # TODO: this is legacy behavior.Basis_insts should be removed that these
                #  instructions should be part of the device-reported basis. Currently, no
                #  backend reports "measure", for example.
                continue
            if node.name in self.basis:  # If already a base, ignore.
                continue

            # TODO: allow choosing other possible decompositions
            try:
                rule = node.op.definition
            except TypeError as err:
                raise QiskitError('Error decomposing node {}: {}'.format(node.name, err))

<<<<<<< HEAD
            if not rule:
                raise QiskitError("Cannot unroll the circuit to the given basis, %s. "
                                  "No rule to expand instruction %s." %
                                  (str(self.basis), node.op.name))

            # hacky way to build a dag on the same register as the rule is defined
            # TODO: need anonymous rules to address wires by index
            decomposition = DAGCircuit()
            qregs = {qb.register for inst in rule for qb in inst[1]}
            cregs = {cb.register for inst in rule for cb in inst[2]}
            for qreg in qregs:
                decomposition.add_qreg(qreg)
            for creg in cregs:
                decomposition.add_creg(creg)
            for inst in rule:
                decomposition.apply_operation_back(*inst)
            unrolled_dag = self.run(decomposition)  # recursively unroll ops
            dag.substitute_node_with_dag(node, unrolled_dag)
=======
            # Isometry gates definitions can have widths smaller than that of the
            # original gate, in which case substitute_node will raise. Fall back
            # to substitute_node_with_dag if an the width of the definition is
            # different that the width of the node.
            while rule and len(rule) == 1 and len(node.qargs) == len(rule[0][1]):
                if rule[0][0].name in self.basis:
                    dag.substitute_node(node, rule[0][0], inplace=True)
                    break
                else:
                    try:
                        rule = rule[0][0].definition
                    except TypeError as err:
                        raise QiskitError('Error decomposing node {}: {}'.format(node.name, err))

            else:
                if not rule:
                    if rule == []:  # empty node
                        dag.remove_op_node(node)
                        continue
                    else:           # opaque node
                        raise QiskitError("Cannot unroll the circuit to the given basis, %s. "
                                          "No rule to expand instruction %s." %
                                          (str(self.basis), node.op.name))

                # hacky way to build a dag on the same register as the rule is defined
                # TODO: need anonymous rules to address wires by index
                decomposition = DAGCircuit()
                qregs = {qb.register for inst in rule for qb in inst[1]}
                cregs = {cb.register for inst in rule for cb in inst[2]}
                for qreg in qregs:
                    decomposition.add_qreg(qreg)
                for creg in cregs:
                    decomposition.add_creg(creg)
                for inst in rule:
                    decomposition.apply_operation_back(*inst)

                unrolled_dag = self.run(decomposition)  # recursively unroll ops
                dag.substitute_node_with_dag(node, unrolled_dag)

>>>>>>> e616caf1
        return dag<|MERGE_RESOLUTION|>--- conflicted
+++ resolved
@@ -64,26 +64,6 @@
             except TypeError as err:
                 raise QiskitError('Error decomposing node {}: {}'.format(node.name, err))
 
-<<<<<<< HEAD
-            if not rule:
-                raise QiskitError("Cannot unroll the circuit to the given basis, %s. "
-                                  "No rule to expand instruction %s." %
-                                  (str(self.basis), node.op.name))
-
-            # hacky way to build a dag on the same register as the rule is defined
-            # TODO: need anonymous rules to address wires by index
-            decomposition = DAGCircuit()
-            qregs = {qb.register for inst in rule for qb in inst[1]}
-            cregs = {cb.register for inst in rule for cb in inst[2]}
-            for qreg in qregs:
-                decomposition.add_qreg(qreg)
-            for creg in cregs:
-                decomposition.add_creg(creg)
-            for inst in rule:
-                decomposition.apply_operation_back(*inst)
-            unrolled_dag = self.run(decomposition)  # recursively unroll ops
-            dag.substitute_node_with_dag(node, unrolled_dag)
-=======
             # Isometry gates definitions can have widths smaller than that of the
             # original gate, in which case substitute_node will raise. Fall back
             # to substitute_node_with_dag if an the width of the definition is
@@ -123,5 +103,4 @@
                 unrolled_dag = self.run(decomposition)  # recursively unroll ops
                 dag.substitute_node_with_dag(node, unrolled_dag)
 
->>>>>>> e616caf1
         return dag