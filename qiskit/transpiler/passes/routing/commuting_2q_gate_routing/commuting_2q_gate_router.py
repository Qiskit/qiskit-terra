# This code is part of Qiskit.
#
# (C) Copyright IBM 2022.
#
# This code is licensed under the Apache License, Version 2.0. You may
# obtain a copy of this license in the LICENSE.txt file in the root directory
# of this source tree or at http://www.apache.org/licenses/LICENSE-2.0.
#
# Any modifications or derivative works of this code must retain this
# copyright notice, and modified files need to carry a notice indicating
# that they have been altered from the originals.

"""A swap strategy pass for blocks of commuting gates."""
from __future__ import annotations
from collections import defaultdict

from qiskit.circuit import Gate, QuantumCircuit, Qubit
from qiskit.converters import circuit_to_dag
from qiskit.dagcircuit import DAGCircuit, DAGOpNode
from qiskit.transpiler import TransformationPass, Layout, TranspilerError

from qiskit.transpiler.passes.routing.commuting_2q_gate_routing.swap_strategy import SwapStrategy
from qiskit.transpiler.passes.routing.commuting_2q_gate_routing.commuting_2q_block import (
    Commuting2qBlock,
)


class Commuting2qGateRouter(TransformationPass):
    """A class to swap route one or more commuting gates to the coupling map.

    This pass routes blocks of commuting two-qubit gates encapsulated as
    :class:`.Commuting2qBlock` instructions. This pass will not apply to other instructions.
    The mapping to the coupling map is done using swap strategies, see :class:`.SwapStrategy`.
    The swap strategy should suit the problem and the coupling map. This transpiler pass
    should ideally be executed before the quantum circuit is enlarged with any idle ancilla
    qubits. Otherwise we may swap qubits outside of the portion of the chip we want to use.
    Therefore, the swap strategy and its associated coupling map do not represent physical
    qubits. Instead, they represent an intermediate mapping that corresponds to the physical
    qubits once the initial layout is applied. The example below shows how to map a four
    qubit :class:`.PauliEvolutionGate` to qubits 0, 1, 3, and 4 of the five qubit device with
    the coupling map

    .. parsed-literal::

        0 -- 1 -- 2
             |
             3
             |
             4

    To do this we use a line swap strategy for qubits 0, 1, 3, and 4 defined it in terms
    of virtual qubits 0, 1, 2, and 3.

    .. code-block:: python

        from qiskit import QuantumCircuit
        from qiskit.opflow import PauliSumOp
        from qiskit.circuit.library import PauliEvolutionGate
        from qiskit.transpiler import Layout, CouplingMap, PassManager
        from qiskit.transpiler.passes import FullAncillaAllocation
        from qiskit.transpiler.passes import EnlargeWithAncilla
        from qiskit.transpiler.passes import ApplyLayout
        from qiskit.transpiler.passes import SetLayout

        from qiskit.transpiler.passes.routing.commuting_2q_gate_routing import (
            SwapStrategy,
            FindCommutingPauliEvolutions,
            Commuting2qGateRouter,
        )

        # Define the circuit on virtual qubits
        op = PauliSumOp.from_list([("IZZI", 1), ("ZIIZ", 2), ("ZIZI", 3)])
        circ = QuantumCircuit(4)
        circ.append(PauliEvolutionGate(op, 1), range(4))

        # Define the swap strategy on qubits before the initial_layout is applied.
        swap_strat = SwapStrategy.from_line([0, 1, 2, 3])

        # Chose qubits 0, 1, 3, and 4 from the backend coupling map shown above.
        backend_cmap = CouplingMap(couplinglist=[(0, 1), (1, 2), (1, 3), (3, 4)])
        initial_layout = Layout.from_intlist([0, 1, 3, 4], *circ.qregs)

        pm_pre = PassManager(
            [
                FindCommutingPauliEvolutions(),
                Commuting2qGateRouter(swap_strat),
                SetLayout(initial_layout),
                FullAncillaAllocation(backend_cmap),
                EnlargeWithAncilla(),
                ApplyLayout(),
            ]
        )

        # Insert swap gates, map to initial_layout and finally enlarge with ancilla.
        pm_pre.run(circ).draw("mpl")

    This pass manager relies on the ``current_layout`` which corresponds to the qubit layout as
    swap gates are applied. The pass will traverse all nodes in the dag. If a node should be
    routed using a swap strategy then it will be decomposed into sub-instructions with swap
    layers in between and the ``current_layout`` will be modified. Nodes that should not be
    routed using swap strategies will be added back to the dag taking the ``current_layout``
    into account.
    """

    def __init__(
        self,
        swap_strategy: SwapStrategy | None = None,
        edge_coloring: dict[tuple[int, int], int] | None = None,
    ) -> None:
        r"""
        Args:
            swap_strategy: An instance of a :class:`.SwapStrategy` that holds the swap layers
                that are used, and the order in which to apply them, to map the instruction to
                the hardware. If this field is not given if should be contained in the
                property set of the pass. This allows other passes to determine the most
                appropriate swap strategy at run-time.
            edge_coloring: An optional edge coloring of the coupling map (I.e. no two edges that
                share a node have the same color). If the edge coloring is given then the commuting
                gates that can be simultaneously applied given the current qubit permutation are
                grouped according to the edge coloring and applied according to this edge
                coloring. Here, a color is an int which is used as the index to define and
                access the groups of commuting gates that can be applied simultaneously.
                If the edge coloring is not given then the sets will be built-up using a
                greedy algorithm. The edge coloring is useful to position gates such as
                ``RZZGate``\s next to swap gates to exploit CX cancellations.
        """
        super().__init__()
        self._swap_strategy = swap_strategy
        self._bit_indices: dict[Qubit, int] | None = None
        self._edge_coloring = edge_coloring

    def run(self, dag: DAGCircuit) -> DAGCircuit:
        """Run the pass by decomposing the nodes it applies on.

        Args:
            dag: The dag to which we will add swaps.

        Returns:
            A dag where swaps have been added for the intended gate type.

        Raises:
            TranspilerError: If the swap strategy was not given at init time and there is
                no swap strategy in the property set.
            TranspilerError: If the quantum circuit contains more than one qubit register.
            TranspilerError: If there are qubits that are not contained in the quantum register.
        """
        if self._swap_strategy is None:
            swap_strategy = self.property_set["swap_strategy"]

            if swap_strategy is None:
                raise TranspilerError("No swap strategy given at init or in the property set.")
        else:
            swap_strategy = self._swap_strategy

        if len(dag.qregs) != 1:
            raise TranspilerError(
                f"{self.__class__.__name__} runs on circuits with one quantum register."
            )

        if len(dag.qubits) != next(iter(dag.qregs.values())).size:
            raise TranspilerError("Circuit has qubits not contained in the qubit register.")

        new_dag = dag.copy_empty_like()

        current_layout = Layout.generate_trivial_layout(*dag.qregs.values())

        # Used to keep track of nodes that do not decompose using swap strategies.
        accumulator = new_dag.copy_empty_like()

        for node in dag.topological_op_nodes():
            if isinstance(node.op, Commuting2qBlock):

                # Check that the swap strategy creates enough connectivity for the node.
                self._check_edges(dag, node, swap_strategy)

                # Compose any accumulated non-swap strategy gates to the dag
                accumulator = self._compose_non_swap_nodes(accumulator, current_layout, new_dag)

                # Decompose the swap-strategy node and add to the dag.
                new_dag.compose(self.swap_decompose(dag, node, current_layout, swap_strategy))
            else:
                accumulator.apply_operation_back(node.op, node.qargs, node.cargs)

        self._compose_non_swap_nodes(accumulator, current_layout, new_dag)

        return new_dag

    def _compose_non_swap_nodes(
        self, accumulator: DAGCircuit, layout: Layout, new_dag: DAGCircuit
    ) -> DAGCircuit:
        """Add all the non-swap strategy nodes that we have accumulated up to now.

        This method also resets the node accumulator to an empty dag.

        Args:
            layout: The current layout that keeps track of the swaps.
            new_dag: The new dag that we are building up.
            accumulator: A DAG to keep track of nodes that do not decompose
                using swap strategies.

        Returns:
            A new accumulator with the same registers as ``new_dag``.
        """
        # Add all the non-swap strategy nodes that we have accumulated up to now.
        order = layout.reorder_bits(new_dag.qubits)
        order_bits: list[int | None] = [None] * len(layout)
        for idx, val in enumerate(order):
            order_bits[val] = idx

        new_dag.compose(accumulator, qubits=order_bits)

        # Re-initialize the node accumulator
        return new_dag.copy_empty_like()

<<<<<<< HEAD
    def _position_in_cmap(self, dag, j: int, k: int, layout: Layout) -> Tuple[int, ...]:
=======
    def _position_in_cmap(self, j: int, k: int, layout: Layout) -> tuple[int, ...]:
>>>>>>> 676d90cf
        """A helper function to track the movement of virtual qubits through the swaps.

        Args:
            j: The index of decision variable j (i.e. virtual qubit).
            k: The index of decision variable k (i.e. virtual qubit).
            layout: The current layout that takes into account previous swap gates.

        Returns:
            The position in the coupling map of the virtual qubits j and k as a tuple.
        """
        bit0 = dag.find_bit(layout.get_physical_bits()[j]).index
        bit1 = dag.find_bit(layout.get_physical_bits()[k]).index

        return bit0, bit1

    def _build_sub_layers(
        self, current_layer: dict[tuple[int, int], Gate]
    ) -> list[dict[tuple[int, int], Gate]]:
        """A helper method to build-up sets of gates to simultaneously apply.

        This is done with an edge coloring if the ``edge_coloring`` init argument was given or with
        a greedy algorithm if not. With an edge coloring all gates on edges with the same color
        will be applied simultaneously. These sublayers are applied in the order of their color,
        which is an int, in increasing color order.

        Args:
            current_layer: All gates in the current layer can be applied given the qubit ordering
                of the current layout. However, not all gates in the current layer can be applied
                simultaneously. This function creates sub-layers by building up sub-layers
                of gates. All gates in a sub-layer can simultaneously be applied given the coupling
                map and current qubit configuration.

        Returns:
             A list of gate dicts that can be applied. The gates a position 0 are applied first.
             A gate dict has the qubit tuple as key and the gate to apply as value.
        """
        if self._edge_coloring is not None:
            return self._edge_coloring_build_sub_layers(current_layer)
        else:
            return self._greedy_build_sub_layers(current_layer)

    def _edge_coloring_build_sub_layers(
        self, current_layer: dict[tuple[int, int], Gate]
    ) -> list[dict[tuple[int, int], Gate]]:
        """The edge coloring method of building sub-layers of commuting gates."""
        sub_layers: list[dict[tuple[int, int], Gate]] = [
            {} for _ in set(self._edge_coloring.values())
        ]
        for edge, gate in current_layer.items():
            color = self._edge_coloring[edge]
            sub_layers[color][edge] = gate

        return sub_layers

    @staticmethod
    def _greedy_build_sub_layers(
        current_layer: dict[tuple[int, int], Gate]
    ) -> list[dict[tuple[int, int], Gate]]:
        """The greedy method of building sub-layers of commuting gates."""
        sub_layers = []
        while len(current_layer) > 0:
            current_sub_layer, remaining_gates = {}, {}
            blocked_vertices: set[tuple] = set()

            for edge, evo_gate in current_layer.items():
                if blocked_vertices.isdisjoint(edge):
                    current_sub_layer[edge] = evo_gate

                    # A vertex becomes blocked once a gate is applied to it.
                    blocked_vertices = blocked_vertices.union(edge)
                else:
                    remaining_gates[edge] = evo_gate

            current_layer = remaining_gates
            sub_layers.append(current_sub_layer)

        return sub_layers

    def swap_decompose(
        self, dag: DAGCircuit, node: DAGOpNode, current_layout: Layout, swap_strategy: SwapStrategy
    ) -> DAGCircuit:
        """Take an instance of :class:`.Commuting2qBlock` and map it to the coupling map.

        The mapping is done with the swap strategy.

        Args:
            dag: The dag which contains the :class:`.Commuting2qBlock` we route.
            node: A node whose operation is a :class:`.Commuting2qBlock`.
            current_layout: The layout before the swaps are applied. This function will
                modify the layout so that subsequent gates can be properly composed on the dag.
            swap_strategy: The swap strategy used to decompose the node.

        Returns:
            A dag that is compatible with the coupling map where swap gates have been added
            to map the gates in the :class:`.Commuting2qBlock` to the hardware.
        """
        trivial_layout = Layout.generate_trivial_layout(*dag.qregs.values())
        gate_layers = self._make_op_layers(dag, node.op, current_layout, swap_strategy)

        # Iterate over and apply gate layers
        max_distance = max(gate_layers.keys())

        circuit_with_swap = QuantumCircuit(len(dag.qubits))

        for i in range(max_distance + 1):
            # Get current layer and replace the problem indices j,k by the corresponding
            # positions in the coupling map. The current layer corresponds
            # to all the gates that can be applied at the ith swap layer.
            current_layer = {}
            for (j, k), local_gate in gate_layers.get(i, {}).items():
                current_layer[self._position_in_cmap(dag, j, k, current_layout)] = local_gate

            # Not all gates that are applied at the ith swap layer can be applied at the same
            # time. We therefore greedily build sub-layers.
            sub_layers = self._build_sub_layers(current_layer)

            # Apply sub-layers
            for sublayer in sub_layers:
                for edge, local_gate in sublayer.items():
                    circuit_with_swap.append(local_gate, edge)

            # Apply SWAP gates
            if i < max_distance:
                for swap in swap_strategy.swap_layer(i):
                    (j, k) = [trivial_layout.get_physical_bits()[vertex] for vertex in swap]

                    circuit_with_swap.swap(j, k)
                    current_layout.swap(j, k)

        return circuit_to_dag(circuit_with_swap)

    def _make_op_layers(
        self, dag: DAGCircuit, op: Commuting2qBlock, layout: Layout, swap_strategy: SwapStrategy
    ) -> dict[int, dict[tuple, Gate]]:
        """Creates layers of two-qubit gates based on the distance in the swap strategy."""

        gate_layers: dict[int, dict[tuple, Gate]] = defaultdict(dict)

        for node in op.node_block:
            edge = (dag.find_bit(node.qargs[0]).index, dag.find_bit(node.qargs[1]).index)

            bit0 = layout.get_virtual_bits()[dag.qubits[edge[0]]]
            bit1 = layout.get_virtual_bits()[dag.qubits[edge[1]]]

            distance = swap_strategy.distance_matrix[bit0, bit1]

            gate_layers[distance][edge] = node.op

        return gate_layers

    def _check_edges(self, dag, node: DAGOpNode, swap_strategy: SwapStrategy):
        """Check if the swap strategy can create the required connectivity.

        Args:
            node: The dag node for which to check if the swap strategy provides enough connectivity.
            swap_strategy: The swap strategy that is being used.

        Raises:
            TranspilerError: If there is an edge that the swap strategy cannot accommodate
                and if the pass has been configured to raise on such issues.
        """
        required_edges = set()

        for sub_node in node.op:
            edge = (dag.find_bit(sub_node.qargs[0]).index, dag.find_bit(sub_node.qargs[1]).index)
            required_edges.add(edge)

        # Check that the swap strategy supports all required edges
        if not required_edges.issubset(swap_strategy.possible_edges):
            raise TranspilerError(
                f"{swap_strategy} cannot implement all edges in {required_edges}."
            )<|MERGE_RESOLUTION|>--- conflicted
+++ resolved
@@ -212,11 +212,8 @@
         # Re-initialize the node accumulator
         return new_dag.copy_empty_like()
 
-<<<<<<< HEAD
-    def _position_in_cmap(self, dag, j: int, k: int, layout: Layout) -> Tuple[int, ...]:
-=======
+
     def _position_in_cmap(self, j: int, k: int, layout: Layout) -> tuple[int, ...]:
->>>>>>> 676d90cf
         """A helper function to track the movement of virtual qubits through the swaps.
 
         Args:
