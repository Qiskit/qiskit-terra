# This code is part of Qiskit.
#
# (C) Copyright IBM 2017, 2020.
#
# This code is licensed under the Apache License, Version 2.0. You may
# obtain a copy of this license in the LICENSE.txt file in the root directory
# of this source tree or at http://www.apache.org/licenses/LICENSE-2.0.
#
# Any modifications or derivative works of this code must retain this
# copyright notice, and modified files need to carry a notice indicating
# that they have been altered from the originals.

"""Routing via SWAP insertion using the SABRE method from Li et al."""

import logging
from copy import copy, deepcopy

import numpy as np
import retworkx

from qiskit.circuit.library.standard_gates import SwapGate
from qiskit.transpiler.basepasses import TransformationPass
from qiskit.transpiler.exceptions import TranspilerError
from qiskit.transpiler.layout import Layout
from qiskit.dagcircuit import DAGOpNode

# pylint: disable=import-error
from qiskit._accelerate.sabre_swap import (
    build_swap_map,
    Heuristic,
    NeighborTable,
    SabreDAG,
)
from qiskit._accelerate.stochastic_swap import NLayout  # pylint: disable=import-error

logger = logging.getLogger(__name__)


class SabreSwap(TransformationPass):
    r"""Map input circuit onto a backend topology via insertion of SWAPs.

    Implementation of the SWAP-based heuristic search from the SABRE qubit
    mapping paper [1] (Algorithm 1). The heuristic aims to minimize the number
    of lossy SWAPs inserted and the depth of the circuit.

    This algorithm starts from an initial layout of virtual qubits onto physical
    qubits, and iterates over the circuit DAG until all gates are exhausted,
    inserting SWAPs along the way. It only considers 2-qubit gates as only those
    are germane for the mapping problem (it is assumed that 3+ qubit gates are
    already decomposed).

    In each iteration, it will first check if there are any gates in the
    ``front_layer`` that can be directly applied. If so, it will apply them and
    remove them from ``front_layer``, and replenish that layer with new gates
    if possible. Otherwise, it will try to search for SWAPs, insert the SWAPs,
    and update the mapping.

    The search for SWAPs is restricted, in the sense that we only consider
    physical qubits in the neighborhood of those qubits involved in
    ``front_layer``. These give rise to a ``swap_candidate_list`` which is
    scored according to some heuristic cost function. The best SWAP is
    implemented and ``current_layout`` updated.

    **References:**

    [1] Li, Gushu, Yufei Ding, and Yuan Xie. "Tackling the qubit mapping problem
    for NISQ-era quantum devices." ASPLOS 2019.
    `arXiv:1809.02573 <https://arxiv.org/pdf/1809.02573.pdf>`_
    """

    def __init__(
        self,
        coupling_map,
        heuristic="basic",
        seed=None,
        fake_run=False,
    ):
        r"""SabreSwap initializer.

        Args:
            coupling_map (CouplingMap): CouplingMap of the target backend.
            heuristic (str): The type of heuristic to use when deciding best
                swap strategy ('basic' or 'lookahead' or 'decay').
            seed (int): random seed used to tie-break among candidate swaps.
            fake_run (bool): if true, it only pretend to do routing, i.e., no
                swap is effectively added.

        Raises:
            TranspilerError: If the specified heuristic is not valid.

        Additional Information:

            The search space of possible SWAPs on physical qubits is explored
            by assigning a score to the layout that would result from each SWAP.
            The goodness of a layout is evaluated based on how viable it makes
            the remaining virtual gates that must be applied. A few heuristic
            cost functions are supported

            - 'basic':

            The sum of distances for corresponding physical qubits of
            interacting virtual qubits in the front_layer.

            .. math::

                H_{basic} = \sum_{gate \in F} D[\pi(gate.q_1)][\pi(gate.q2)]

            - 'lookahead':

            This is the sum of two costs: first is the same as the basic cost.
            Second is the basic cost but now evaluated for the
            extended set as well (i.e. :math:`|E|` number of upcoming successors to gates in
            front_layer F). This is weighted by some amount EXTENDED_SET_WEIGHT (W) to
            signify that upcoming gates are less important that the front_layer.

            .. math::

                H_{decay}=\frac{1}{\left|{F}\right|}\sum_{gate \in F} D[\pi(gate.q_1)][\pi(gate.q2)]
                    + W*\frac{1}{\left|{E}\right|} \sum_{gate \in E} D[\pi(gate.q_1)][\pi(gate.q2)]

            - 'decay':

            This is the same as 'lookahead', but the whole cost is multiplied by a
            decay factor. This increases the cost if the SWAP that generated the
            trial layout was recently used (i.e. it penalizes increase in depth).

            .. math::

                H_{decay} = max(decay(SWAP.q_1), decay(SWAP.q_2)) {
                    \frac{1}{\left|{F}\right|} \sum_{gate \in F} D[\pi(gate.q_1)][\pi(gate.q2)]\\
                    + W *\frac{1}{\left|{E}\right|} \sum_{gate \in E} D[\pi(gate.q_1)][\pi(gate.q2)]
                    }
        """

        super().__init__()

        # Assume bidirectional couplings, fixing gate direction is easy later.
        if coupling_map is None or coupling_map.is_symmetric:
            self.coupling_map = coupling_map
        else:
            self.coupling_map = deepcopy(coupling_map)
            self.coupling_map.make_symmetric()
        self._neighbor_table = None
        if coupling_map is not None:
            self._neighbor_table = NeighborTable(retworkx.adjacency_matrix(self.coupling_map.graph))

        self.heuristic = heuristic

        if seed is None:
            ii32 = np.iinfo(np.int32)
            self.seed = np.random.default_rng(None).integers(0, ii32.max, dtype=int)
        else:
            self.seed = seed
        self.fake_run = fake_run
        self._qubit_indices = None
        self._clbit_indices = None
        self.dist_matrix = None

    def run(self, dag):
        """Run the SabreSwap pass on `dag`.

        Args:
            dag (DAGCircuit): the directed acyclic graph to be mapped.
        Returns:
            DAGCircuit: A dag mapped to be compatible with the coupling_map.
        Raises:
            TranspilerError: if the coupling map or the layout are not
            compatible with the DAG
        """
        if len(dag.qregs) != 1 or dag.qregs.get("q", None) is None:
            raise TranspilerError("Sabre swap runs on physical circuits only.")

        if len(dag.qubits) > self.coupling_map.size():
            raise TranspilerError("More virtual qubits exist than physical.")

<<<<<<< HEAD
        if self.heuristic == "basic":
            heuristic = Heuristic.Basic
        elif self.heuristic == "lookahead":
            heuristic = Heuristic.Lookahead
        elif self.heuristic == "decay":
            heuristic = Heuristic.Decay
        else:
            raise TranspilerError("Heuristic %s not recognized." % self.heuristic)

        max_iterations_without_progress = 10 * len(dag.qubits)  # Arbitrary.
        ops_since_progress = []
        extended_set = None

        # Normally this isn't necessary, but here we want to log some objects that have some
        # non-trivial cost to create.
        do_expensive_logging = logger.isEnabledFor(logging.DEBUG)

=======
>>>>>>> 8ce6e0a2
        self.dist_matrix = self.coupling_map.distance_matrix

        # Preserve input DAG's name, regs, wire_map, etc. but replace the graph.
        mapped_dag = None
        if not self.fake_run:
            mapped_dag = dag.copy_empty_like()

        canonical_register = dag.qregs["q"]
        current_layout = Layout.generate_trivial_layout(canonical_register)
        self._qubit_indices = {bit: idx for idx, bit in enumerate(canonical_register)}
        self._clbit_indices = {bit: idx for idx, bit in enumerate(dag.clbits)}
        layout_mapping = {
            self._qubit_indices[k]: v for k, v in current_layout.get_virtual_bits().items()
        }
        layout = NLayout(layout_mapping, len(dag.qubits), self.coupling_map.size())
        original_layout = layout.copy()

        dag_list = []
        for node in dag.topological_op_nodes():
            dag_list.append(
                (
                    node._node_id,
                    [self._qubit_indices[x] for x in node.qargs],
                    [self._clbit_indices[x] for x in node.cargs],
                )
<<<<<<< HEAD
            best_swap = sabre_score_heuristic(
                front_layer_list,
                layout,
                self._neighbor_table,
                extended_set_list,
                self.dist_matrix,
                self.qubits_decay,
                heuristic,
                rng,
            )
            best_swap_qargs = [canonical_register[best_swap[0]], canonical_register[best_swap[1]]]
            swap_node = self._apply_gate(
                mapped_dag,
                DAGOpNode(op=SwapGate(), qargs=best_swap_qargs),
                layout,
                canonical_register,
=======
>>>>>>> 8ce6e0a2
            )
        front_layer = np.asarray([x._node_id for x in dag.front_layer()], dtype=np.uintp)
        sabre_dag = SabreDAG(len(dag.qubits), len(dag.clbits), dag_list, front_layer)
        swap_map, gate_order = build_swap_map(
            len(dag.qubits),
            sabre_dag,
            self._neighbor_table,
            self.dist_matrix,
            self.heuristic,
            self.seed,
            layout,
        )

        layout_mapping = layout.layout_mapping()
        output_layout = Layout({dag.qubits[k]: v for (k, v) in layout_mapping})
        self.property_set["final_layout"] = output_layout
        if not self.fake_run:
            for node_id in gate_order:
                node = dag._multi_graph[node_id]
                self._process_swaps(swap_map, node, mapped_dag, original_layout, canonical_register)
                self._apply_gate(mapped_dag, node, original_layout, canonical_register)
            return mapped_dag
        return dag

    def _process_swaps(self, swap_map, node, mapped_dag, current_layout, canonical_register):
        if node._node_id in swap_map:
            for swap in swap_map[node._node_id]:
                swap_qargs = [canonical_register[swap[0]], canonical_register[swap[1]]]
                self._apply_gate(
                    mapped_dag,
                    DAGOpNode(op=SwapGate(), qargs=swap_qargs),
                    current_layout,
                    canonical_register,
                )
                current_layout.swap_logical(*swap)

    def _apply_gate(self, mapped_dag, node, current_layout, canonical_register):
        new_node = self._transform_gate_for_layout(node, current_layout, canonical_register)
        if self.fake_run:
            return new_node
        return mapped_dag.apply_operation_back(new_node.op, new_node.qargs, new_node.cargs)

    def _transform_gate_for_layout(self, op_node, layout, device_qreg):
        """Return node implementing a virtual op on given layout."""
        mapped_op_node = copy(op_node)
        mapped_op_node.qargs = tuple(
            device_qreg[layout.logical_to_physical(self._qubit_indices[x])] for x in op_node.qargs
        )
        return mapped_op_node<|MERGE_RESOLUTION|>--- conflicted
+++ resolved
@@ -173,7 +173,6 @@
         if len(dag.qubits) > self.coupling_map.size():
             raise TranspilerError("More virtual qubits exist than physical.")
 
-<<<<<<< HEAD
         if self.heuristic == "basic":
             heuristic = Heuristic.Basic
         elif self.heuristic == "lookahead":
@@ -183,16 +182,6 @@
         else:
             raise TranspilerError("Heuristic %s not recognized." % self.heuristic)
 
-        max_iterations_without_progress = 10 * len(dag.qubits)  # Arbitrary.
-        ops_since_progress = []
-        extended_set = None
-
-        # Normally this isn't necessary, but here we want to log some objects that have some
-        # non-trivial cost to create.
-        do_expensive_logging = logger.isEnabledFor(logging.DEBUG)
-
-=======
->>>>>>> 8ce6e0a2
         self.dist_matrix = self.coupling_map.distance_matrix
 
         # Preserve input DAG's name, regs, wire_map, etc. but replace the graph.
@@ -218,25 +207,6 @@
                     [self._qubit_indices[x] for x in node.qargs],
                     [self._clbit_indices[x] for x in node.cargs],
                 )
-<<<<<<< HEAD
-            best_swap = sabre_score_heuristic(
-                front_layer_list,
-                layout,
-                self._neighbor_table,
-                extended_set_list,
-                self.dist_matrix,
-                self.qubits_decay,
-                heuristic,
-                rng,
-            )
-            best_swap_qargs = [canonical_register[best_swap[0]], canonical_register[best_swap[1]]]
-            swap_node = self._apply_gate(
-                mapped_dag,
-                DAGOpNode(op=SwapGate(), qargs=best_swap_qargs),
-                layout,
-                canonical_register,
-=======
->>>>>>> 8ce6e0a2
             )
         front_layer = np.asarray([x._node_id for x in dag.front_layer()], dtype=np.uintp)
         sabre_dag = SabreDAG(len(dag.qubits), len(dag.clbits), dag_list, front_layer)
@@ -245,7 +215,7 @@
             sabre_dag,
             self._neighbor_table,
             self.dist_matrix,
-            self.heuristic,
+            heuristic,
             self.seed,
             layout,
         )
