# This code is part of Qiskit.
#
# (C) Copyright IBM 2017, 2020.
#
# This code is licensed under the Apache License, Version 2.0. You may
# obtain a copy of this license in the LICENSE.txt file in the root directory
# of this source tree or at http://www.apache.org/licenses/LICENSE-2.0.
#
# Any modifications or derivative works of this code must retain this
# copyright notice, and modified files need to carry a notice indicating
# that they have been altered from the originals.

"""Routing via SWAP insertion using the SABRE method from Li et al."""

import logging
from collections import defaultdict
from copy import copy, deepcopy
import numpy as np

from qiskit.circuit.library.standard_gates import SwapGate
from qiskit.circuit.quantumregister import Qubit
from qiskit.transpiler.basepasses import TransformationPass
from qiskit.transpiler.exceptions import TranspilerError
from qiskit.transpiler.layout import Layout
<<<<<<< HEAD
from qiskit.transpiler.passes.routing.utils import weighted_distance
from qiskit.dagcircuit import DAGNode
=======
from qiskit.dagcircuit import DAGOpNode
>>>>>>> 299d03bf

logger = logging.getLogger(__name__)

EXTENDED_SET_SIZE = 20  # Size of lookahead window. TODO: set dynamically to len(current_layout)
EXTENDED_SET_WEIGHT = 0.5  # Weight of lookahead window compared to front_layer.

DECAY_RATE = 0.001  # Decay coefficient for penalizing serial swaps.
DECAY_RESET_INTERVAL = 5  # How often to reset all decay rates to 1.


class SabreSwap(TransformationPass):
    r"""Map input circuit onto a backend topology via insertion of SWAPs.

    Implementation of the SWAP-based heuristic search from the SABRE qubit
    mapping paper [1] (Algorithm 1). The heuristic aims to minimize the number
    of lossy SWAPs inserted and the depth of the circuit.

    This algorithm starts from an initial layout of virtual qubits onto physical
    qubits, and iterates over the circuit DAG until all gates are exhausted,
    inserting SWAPs along the way. It only considers 2-qubit gates as only those
    are germane for the mapping problem (it is assumed that 3+ qubit gates are
    already decomposed).

    In each iteration, it will first check if there are any gates in the
    ``front_layer`` that can be directly applied. If so, it will apply them and
    remove them from ``front_layer``, and replenish that layer with new gates
    if possible. Otherwise, it will try to search for SWAPs, insert the SWAPs,
    and update the mapping.

    The search for SWAPs is restricted, in the sense that we only consider
    physical qubits in the neighborhood of those qubits involved in
    ``front_layer``. These give rise to a ``swap_candidate_list`` which is
    scored according to some heuristic cost function. The best SWAP is
    implemented and ``current_layout`` updated.

    **References:**

    [1] Li, Gushu, Yufei Ding, and Yuan Xie. "Tackling the qubit mapping problem
    for NISQ-era quantum devices." ASPLOS 2019.
    `arXiv:1809.02573 <https://arxiv.org/pdf/1809.02573.pdf>`_
    """

<<<<<<< HEAD
    def __init__(self, coupling_map, heuristic='basic', seed=None, properties=None):
=======
    def __init__(self, coupling_map, heuristic="basic", seed=None, fake_run=False):
>>>>>>> 299d03bf
        r"""SabreSwap initializer.

        Args:
            coupling_map (CouplingMap): CouplingMap of the target backend.
            heuristic (str): The type of heuristic to use when deciding best
                swap strategy ('basic' or 'lookahead' or 'decay').
            seed (int): random seed used to tie-break among candidate swaps.
<<<<<<< HEAD
            properties (BackendProperties): A backend properties instance.
=======
            fake_run (bool): if true, it only pretend to do routing, i.e., no
                swap is effectively added.
>>>>>>> 299d03bf

        Additional Information:

            The search space of possible SWAPs on physical qubits is explored
            by assigning a score to the layout that would result from each SWAP.
            The goodness of a layout is evaluated based on how viable it makes
            the remaining virtual gates that must be applied. A few heuristic
            cost functions are supported

            - 'basic':

            The sum of distances for corresponding physical qubits of
            interacting virtual qubits in the front_layer.

            .. math::

                H_{basic} = \sum_{gate \in F} D[\pi(gate.q_1)][\pi(gate.q2)]

            - 'lookahead':

            This is the sum of two costs: first is the same as the basic cost.
            Second is the basic cost but now evaluated for the
            extended set as well (i.e. :math:`|E|` number of upcoming successors to gates in
            front_layer F). This is weighted by some amount EXTENDED_SET_WEIGHT (W) to
            signify that upcoming gates are less important that the front_layer.

            .. math::

                H_{decay}=\frac{1}{\left|{F}\right|}\sum_{gate \in F} D[\pi(gate.q_1)][\pi(gate.q2)]
                    + W*\frac{1}{\left|{E}\right|} \sum_{gate \in E} D[\pi(gate.q_1)][\pi(gate.q2)]

            - 'decay':

            This is the same as 'lookahead', but the whole cost is multiplied by a
            decay factor. This increases the cost if the SWAP that generated the
            trial layout was recently used (i.e. it penalizes increase in depth).

            .. math::

                H_{decay} = max(decay(SWAP.q_1), decay(SWAP.q_2)) {
                    \frac{1}{\left|{F}\right|} \sum_{gate \in F} D[\pi(gate.q_1)][\pi(gate.q2)]\\
                    + W *\frac{1}{\left|{E}\right|} \sum_{gate \in E} D[\pi(gate.q_1)][\pi(gate.q2)]
                    }
        """

        super().__init__()
<<<<<<< HEAD
        self.coupling_map = coupling_map
        self.distance = None
        if properties:
            self.distance = weighted_distance(len(properties.qubits),
                                              coupling_map, properties)
        else:
            coupling_map._compute_distance_matrix()
            self.distance = coupling_map._dist_matrix
=======

        # Assume bidirectional couplings, fixing gate direction is easy later.
        if coupling_map is None or coupling_map.is_symmetric:
            self.coupling_map = coupling_map
        else:
            self.coupling_map = deepcopy(coupling_map)
            self.coupling_map.make_symmetric()

>>>>>>> 299d03bf
        self.heuristic = heuristic
        self.seed = seed
        self.fake_run = fake_run
        self.applied_predecessors = None
        self.qubits_decay = None
        self._bit_indices = None
        self.dist_matrix = None

    def run(self, dag):
        """Run the SabreSwap pass on `dag`.

        Args:
            dag (DAGCircuit): the directed acyclic graph to be mapped.
        Returns:
            DAGCircuit: A dag mapped to be compatible with the coupling_map.
        Raises:
            TranspilerError: if the coupling map or the layout are not
            compatible with the DAG
        """
        if len(dag.qregs) != 1 or dag.qregs.get("q", None) is None:
            raise TranspilerError("Sabre swap runs on physical circuits only.")

        if len(dag.qubits) > self.coupling_map.size():
            raise TranspilerError("More virtual qubits exist than physical.")

        self.dist_matrix = self.coupling_map.distance_matrix

        rng = np.random.default_rng(self.seed)

        # Preserve input DAG's name, regs, wire_map, etc. but replace the graph.
        mapped_dag = None
        if not self.fake_run:
            mapped_dag = dag._copy_circuit_metadata()

        canonical_register = dag.qregs["q"]
        current_layout = Layout.generate_trivial_layout(canonical_register)

        self._bit_indices = {bit: idx for idx, bit in enumerate(canonical_register)}

        # A decay factor for each qubit used to heuristically penalize recently
        # used qubits (to encourage parallelism).
        self.qubits_decay = {qubit: 1 for qubit in dag.qubits}

        # Start algorithm from the front layer and iterate until all gates done.
        num_search_steps = 0
        front_layer = dag.front_layer()
        self.applied_predecessors = defaultdict(int)
        for _, input_node in dag.input_map.items():
            for successor in self._successors(input_node, dag):
                self.applied_predecessors[successor] += 1
        while front_layer:
            execute_gate_list = []

            # Remove as many immediately applicable gates as possible
            for node in front_layer:
                if len(node.qargs) == 2:
                    v0, v1 = node.qargs
                    # Accessing layout._v2p directly to avoid overhead from __getitem__ and a
                    # single access isn't feasible because the layout is updated on each iteration
                    if self.coupling_map.graph.has_edge(
                        current_layout._v2p[v0], current_layout._v2p[v1]
                    ):
                        execute_gate_list.append(node)
                else:  # Single-qubit gates as well as barriers are free
                    execute_gate_list.append(node)

            if execute_gate_list:
                for node in execute_gate_list:
                    self._apply_gate(mapped_dag, node, current_layout, canonical_register)
                    front_layer.remove(node)
                    for successor in self._successors(node, dag):
                        self.applied_predecessors[successor] += 1
                        if self._is_resolved(successor):
                            front_layer.append(successor)

                    if node.qargs:
                        self._reset_qubits_decay()

                # Diagnostics
                logger.debug(
                    "free! %s",
                    [
                        (n.name if isinstance(n, DAGOpNode) else None, n.qargs)
                        for n in execute_gate_list
                    ],
                )
                logger.debug(
                    "front_layer: %s",
                    [(n.name if isinstance(n, DAGOpNode) else None, n.qargs) for n in front_layer],
                )

                continue

            # After all free gates are exhausted, heuristically find
            # the best swap and insert it. When two or more swaps tie
            # for best score, pick one randomly.
            extended_set = self._obtain_extended_set(dag, front_layer)
            swap_candidates = self._obtain_swaps(front_layer, current_layout)
            swap_scores = dict.fromkeys(swap_candidates, 0)
            for swap_qubits in swap_scores:
                trial_layout = current_layout.copy()
                trial_layout.swap(*swap_qubits)
                score = self._score_heuristic(
                    self.heuristic, front_layer, extended_set, trial_layout, swap_qubits
                )
                swap_scores[swap_qubits] = score
            min_score = min(swap_scores.values())
            best_swaps = [k for k, v in swap_scores.items() if v == min_score]
            best_swaps.sort(key=lambda x: (self._bit_indices[x[0]], self._bit_indices[x[1]]))
            best_swap = rng.choice(best_swaps)
            swap_node = DAGOpNode(op=SwapGate(), qargs=best_swap)
            self._apply_gate(mapped_dag, swap_node, current_layout, canonical_register)
            current_layout.swap(*best_swap)

            num_search_steps += 1
            if num_search_steps % DECAY_RESET_INTERVAL == 0:
                self._reset_qubits_decay()
            else:
                self.qubits_decay[best_swap[0]] += DECAY_RATE
                self.qubits_decay[best_swap[1]] += DECAY_RATE

            # Diagnostics
            logger.debug("SWAP Selection...")
            logger.debug("extended_set: %s", [(n.name, n.qargs) for n in extended_set])
            logger.debug("swap scores: %s", swap_scores)
            logger.debug("best swap: %s", best_swap)
            logger.debug("qubits decay: %s", self.qubits_decay)

        self.property_set["final_layout"] = current_layout

        if not self.fake_run:
            return mapped_dag
        return dag

    def _apply_gate(self, mapped_dag, node, current_layout, canonical_register):
        if self.fake_run:
            return
        new_node = _transform_gate_for_layout(node, current_layout, canonical_register)
        mapped_dag.apply_operation_back(new_node.op, new_node.qargs, new_node.cargs)

    def _reset_qubits_decay(self):
        """Reset all qubit decay factors to 1 upon request (to forget about
        past penalizations).
        """
        self.qubits_decay = {k: 1 for k in self.qubits_decay.keys()}

    def _successors(self, node, dag):
        for _, successor, edge_data in dag.edges(node):
            if not isinstance(successor, DAGOpNode):
                continue
            if isinstance(edge_data, Qubit):
                yield successor

    def _is_resolved(self, node):
        """Return True if all of a node's predecessors in dag are applied."""
        return self.applied_predecessors[node] == len(node.qargs)

    def _obtain_extended_set(self, dag, front_layer):
        """Populate extended_set by looking ahead a fixed number of gates.
        For each existing element add a successor until reaching limit.
        """
        extended_set = []
        incremented = []
        tmp_front_layer = front_layer
        done = False
        while tmp_front_layer and not done:
            new_tmp_front_layer = []
            for node in tmp_front_layer:
                for successor in self._successors(node, dag):
                    incremented.append(successor)
                    self.applied_predecessors[successor] += 1
                    if self._is_resolved(successor):
                        new_tmp_front_layer.append(successor)
                        if len(successor.qargs) == 2:
                            extended_set.append(successor)
                if len(extended_set) >= EXTENDED_SET_SIZE:
                    done = True
                    break
            tmp_front_layer = new_tmp_front_layer
        for node in incremented:
            self.applied_predecessors[node] -= 1
        return extended_set

    def _obtain_swaps(self, front_layer, current_layout):
        """Return a set of candidate swaps that affect qubits in front_layer.

        For each virtual qubit in front_layer, find its current location
        on hardware and the physical qubits in that neighborhood. Every SWAP
        on virtual qubits that corresponds to one of those physical couplings
        is a candidate SWAP.

        Candidate swaps are sorted so SWAP(i,j) and SWAP(j,i) are not duplicated.
        """
        candidate_swaps = set()
        for node in front_layer:
            for virtual in node.qargs:
                physical = current_layout[virtual]
                for neighbor in self.coupling_map.neighbors(physical):
                    virtual_neighbor = current_layout[neighbor]
                    swap = sorted([virtual, virtual_neighbor], key=lambda q: self._bit_indices[q])
                    candidate_swaps.add(tuple(swap))

        return candidate_swaps

    def _compute_cost(self, layer, layout):
        cost = 0
        layout_map = layout._v2p
        for node in layer:
            cost += self.dist_matrix[layout_map[node.qargs[0]], layout_map[node.qargs[1]]]
        return cost

    def _score_heuristic(self, heuristic, front_layer, extended_set, layout, swap_qubits=None):
        """Return a heuristic score for a trial layout.

        Assuming a trial layout has resulted from a SWAP, we now assign a cost
        to it. The goodness of a layout is evaluated based on how viable it makes
        the remaining virtual gates that must be applied.
        """
<<<<<<< HEAD
        if heuristic == 'basic':
            return sum(self.distance[layout[node.qargs[0]], layout[node.qargs[1]]]
                       for node in front_layer)

        elif heuristic == 'lookahead':
            first_cost = self._score_heuristic('basic', front_layer, [], layout)
            first_cost /= len(front_layer)
=======
        first_cost = self._compute_cost(front_layer, layout)
        if heuristic == "basic":
            return first_cost
>>>>>>> 299d03bf

        first_cost /= len(front_layer)
        second_cost = 0
        if extended_set:
            second_cost = self._compute_cost(extended_set, layout) / len(extended_set)
        total_cost = first_cost + EXTENDED_SET_WEIGHT * second_cost
        if heuristic == "lookahead":
            return total_cost

        if heuristic == "decay":
            return (
                max(self.qubits_decay[swap_qubits[0]], self.qubits_decay[swap_qubits[1]])
                * total_cost
            )

        raise TranspilerError("Heuristic %s not recognized." % heuristic)


def _transform_gate_for_layout(op_node, layout, device_qreg):
    """Return node implementing a virtual op on given layout."""
    mapped_op_node = copy(op_node)

    premap_qargs = op_node.qargs
    mapped_qargs = map(lambda x: device_qreg[layout._v2p[x]], premap_qargs)
    mapped_op_node.qargs = list(mapped_qargs)

    return mapped_op_node<|MERGE_RESOLUTION|>--- conflicted
+++ resolved
@@ -22,12 +22,8 @@
 from qiskit.transpiler.basepasses import TransformationPass
 from qiskit.transpiler.exceptions import TranspilerError
 from qiskit.transpiler.layout import Layout
-<<<<<<< HEAD
 from qiskit.transpiler.passes.routing.utils import weighted_distance
-from qiskit.dagcircuit import DAGNode
-=======
 from qiskit.dagcircuit import DAGOpNode
->>>>>>> 299d03bf
 
 logger = logging.getLogger(__name__)
 
@@ -70,11 +66,7 @@
     `arXiv:1809.02573 <https://arxiv.org/pdf/1809.02573.pdf>`_
     """
 
-<<<<<<< HEAD
-    def __init__(self, coupling_map, heuristic='basic', seed=None, properties=None):
-=======
-    def __init__(self, coupling_map, heuristic="basic", seed=None, fake_run=False):
->>>>>>> 299d03bf
+    def __init__(self, coupling_map, heuristic="basic", seed=None, fake_run=False, properties=None):
         r"""SabreSwap initializer.
 
         Args:
@@ -82,12 +74,9 @@
             heuristic (str): The type of heuristic to use when deciding best
                 swap strategy ('basic' or 'lookahead' or 'decay').
             seed (int): random seed used to tie-break among candidate swaps.
-<<<<<<< HEAD
-            properties (BackendProperties): A backend properties instance.
-=======
             fake_run (bool): if true, it only pretend to do routing, i.e., no
                 swap is effectively added.
->>>>>>> 299d03bf
+            properties (BackendProperties): A backend properties instance.
 
         Additional Information:
 
@@ -134,8 +123,14 @@
         """
 
         super().__init__()
-<<<<<<< HEAD
-        self.coupling_map = coupling_map
+
+        # Assume bidirectional couplings, fixing gate direction is easy later.
+        if coupling_map is None or coupling_map.is_symmetric:
+            self.coupling_map = coupling_map
+        else:
+            self.coupling_map = deepcopy(coupling_map)
+            self.coupling_map.make_symmetric()
+
         self.distance = None
         if properties:
             self.distance = weighted_distance(len(properties.qubits),
@@ -143,16 +138,7 @@
         else:
             coupling_map._compute_distance_matrix()
             self.distance = coupling_map._dist_matrix
-=======
-
-        # Assume bidirectional couplings, fixing gate direction is easy later.
-        if coupling_map is None or coupling_map.is_symmetric:
-            self.coupling_map = coupling_map
-        else:
-            self.coupling_map = deepcopy(coupling_map)
-            self.coupling_map.make_symmetric()
-
->>>>>>> 299d03bf
+
         self.heuristic = heuristic
         self.seed = seed
         self.fake_run = fake_run
@@ -241,7 +227,11 @@
                 )
                 logger.debug(
                     "front_layer: %s",
-                    [(n.name if isinstance(n, DAGOpNode) else None, n.qargs) for n in front_layer],
+                    [(n.name if isinstance(n, 
+                                          
+                                          
+                                          
+                                          ) else None, n.qargs) for n in front_layer],
                 )
 
                 continue
@@ -371,20 +361,17 @@
         to it. The goodness of a layout is evaluated based on how viable it makes
         the remaining virtual gates that must be applied.
         """
-<<<<<<< HEAD
-        if heuristic == 'basic':
+            return sum(self.coupling_map.distance(*[layout[q] for q in node.qargs])
             return sum(self.distance[layout[node.qargs[0]], layout[node.qargs[1]]]
                        for node in front_layer)
 
+        first_cost = self._compute_cost(front_layer, layout)
+        if heuristic == "basic":
+            return first_cost
         elif heuristic == 'lookahead':
             first_cost = self._score_heuristic('basic', front_layer, [], layout)
             first_cost /= len(front_layer)
-=======
-        first_cost = self._compute_cost(front_layer, layout)
-        if heuristic == "basic":
-            return first_cost
->>>>>>> 299d03bf
-
+                       
         first_cost /= len(front_layer)
         second_cost = 0
         if extended_set:
