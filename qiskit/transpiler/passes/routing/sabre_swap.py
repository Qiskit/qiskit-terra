--- conflicted
+++ resolved
@@ -192,17 +192,9 @@
                 for node in execute_gate_list:
                     self._apply_gate(mapped_dag, node, current_layout, canonical_register)
                     front_layer.remove(node)
-<<<<<<< HEAD
-                    self.applied_gates.add(node)
-                    for successor in dag.quantum_successors(node):
-                        if not isinstance(successor, OpNode):
-                            continue
-                        if self._is_resolved(successor, dag):
-=======
                     for successor in self._successors(node, dag):
                         self.applied_predecessors[successor] += 1
                         if self._is_resolved(successor):
->>>>>>> 11ffe5d3
                             front_layer.append(successor)
 
                     if node.qargs:
@@ -240,14 +232,8 @@
             best_swaps = [k for k, v in swap_scores.items() if v == min_score]
             best_swaps.sort(key=lambda x: (self._bit_indices[x[0]], self._bit_indices[x[1]]))
             best_swap = rng.choice(best_swaps)
-<<<<<<< HEAD
             swap_node = OpNode(op=SwapGate(), qargs=best_swap)
-            swap_node = _transform_gate_for_layout(swap_node, current_layout, canonical_register)
-            mapped_dag.apply_operation_back(swap_node.op, swap_node.qargs)
-=======
-            swap_node = DAGNode(op=SwapGate(), qargs=best_swap, type="op")
             self._apply_gate(mapped_dag, swap_node, current_layout, canonical_register)
->>>>>>> 11ffe5d3
             current_layout.swap(*best_swap)
 
             num_search_steps += 1
@@ -291,42 +277,12 @@
 
     def _is_resolved(self, node):
         """Return True if all of a node's predecessors in dag are applied."""
-<<<<<<< HEAD
-        predecessors = dag.quantum_predecessors(node)
-        predecessors = filter(lambda x: isinstance(x, OpNode), predecessors)
-        return all(n in self.applied_gates for n in predecessors)
-=======
         return self.applied_predecessors[node] == len(node.qargs)
->>>>>>> 11ffe5d3
 
     def _obtain_extended_set(self, dag, front_layer):
         """Populate extended_set by looking ahead a fixed number of gates.
         For each existing element add a successor until reaching limit.
         """
-<<<<<<< HEAD
-        # TODO: use layers instead of bfs_successors so long range successors aren't included.
-        extended_set = set()
-        bfs_successors_pernode = [dag.bfs_successors(n) for n in front_layer]
-        node_lookahead_exhausted = [False] * len(front_layer)
-        for i, node_successor_generator in cycle(enumerate(bfs_successors_pernode)):
-            if all(node_lookahead_exhausted) or len(extended_set) >= EXTENDED_SET_SIZE:
-                break
-
-            try:
-                _, successors = next(node_successor_generator)
-                successors = list(
-                    filter(lambda x: isinstance(x, OpNode) and len(x.qargs) == 2, successors)
-                )
-            except StopIteration:
-                node_lookahead_exhausted[i] = True
-                continue
-
-            successors = iter(successors)
-            while len(extended_set) < EXTENDED_SET_SIZE:
-                try:
-                    extended_set.add(next(successors))
-                except StopIteration:
-=======
         extended_set = list()
         incremented = list()
         tmp_front_layer = deepcopy(front_layer)
@@ -343,7 +299,6 @@
                             extended_set.append(successor)
                 if len(extended_set) >= EXTENDED_SET_SIZE:
                     done = True
->>>>>>> 11ffe5d3
                     break
             tmp_front_layer = new_tmp_front_layer
         for node in incremented:
