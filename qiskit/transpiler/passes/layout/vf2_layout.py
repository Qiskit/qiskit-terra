# This code is part of Qiskit.
#
# (C) Copyright IBM 2021.
#
# This code is licensed under the Apache License, Version 2.0. You may
# obtain a copy of this license in the LICENSE.txt file in the root directory
# of this source tree or at http://www.apache.org/licenses/LICENSE-2.0.
#
# Any modifications or derivative works of this code must retain this
# copyright notice, and modified files need to carry a notice indicating
# that they have been altered from the originals.

"""VF2Layout pass to find a layout using subgraph isomorphism"""
from enum import Enum
import logging
import random
import time

from retworkx import PyGraph, PyDiGraph, vf2_mapping

from qiskit.transpiler.layout import Layout
from qiskit.transpiler.basepasses import AnalysisPass
from qiskit.providers.exceptions import BackendPropertyError


logger = logging.getLogger(__name__)


class VF2LayoutStopReason(Enum):
    """Stop reasons for VF2Layout pass."""

    SOLUTION_FOUND = "solution found"
    NO_SOLUTION_FOUND = "nonexistent solution"
    MORE_THAN_2Q = ">2q gates in basis"


class VF2Layout(AnalysisPass):
    """A pass for choosing a Layout of a circuit onto a Coupling graph, as a
    a subgraph isomorphism problem, solved by VF2++.

    If a solution is found that means there is a "perfect layout" and that no
    further swap mapping or routing is needed. If a solution is found the layout
    will be set in the property set as ``property_set['layout']``. However, if no
    solution is found, no ``property_set['layout']`` is set. The stopping reason is
    set in ``property_set['VF2Layout_stop_reason']`` in all the cases and will be
    one of the values enumerated in ``VF2LayoutStopReason`` which has the
    following values:

        * ``"solution found"``: If a perfect layout was found.
        * ``"nonexistent solution"``: If no perfect layout was found.
        * ``">2q gates in basis"``: If VF2Layout can't work with basis

    """

    def __init__(
        self,
        coupling_map,
        strict_direction=False,
        seed=None,
        call_limit=None,
        time_limit=None,
        properties=None,
<<<<<<< HEAD
        max_trials=-1,
=======
        max_trials=None,
>>>>>>> 0a100080
    ):
        """Initialize a ``VF2Layout`` pass instance

        Args:
            coupling_map (CouplingMap): Directed graph representing a coupling map.
            strict_direction (bool): If True, considers the direction of the coupling map.
                                     Default is False.
            seed (int): Sets the seed of the PRNG. -1 Means no node shuffling.
            call_limit (int): The number of state visits to attempt in each execution of
<<<<<<< HEAD
                vf2.
            time_limit (float): The total time limit in seconds to run vf2layout
            properties (BackendProperties): The backend properties for the backend
            max_trials (int): The maximum number of trials to run vf2 to find
                a layout.
=======
                VF2.
            time_limit (float): The total time limit in seconds to run ``VF2Layout``
            properties (BackendProperties): The backend properties for the backend. If
                :meth:`~qiskit.providers.models.BackendProperties.readout_error` is available
                it is used to score the layout.
            max_trials (int): The maximum number of trials to run VF2 to find
                a layout. If this is not specified the number of trials will be limited
                based on the number of edges in the interaction graph or the coupling graph
                (whichever is larger). If set to a value <= 0 no limit on the number of trials
                will be set.
>>>>>>> 0a100080
        """
        super().__init__()
        self.coupling_map = coupling_map
        self.strict_direction = strict_direction
        self.seed = seed
        self.call_limit = call_limit
        self.time_limit = time_limit
        self.properties = properties
        self.max_trials = max_trials

    def run(self, dag):
        """run the layout method"""
        qubits = dag.qubits
        qubit_indices = {qubit: index for index, qubit in enumerate(qubits)}

        interactions = []
        for node in dag.op_nodes(include_directives=False):
            len_args = len(node.qargs)
            if len_args == 2:
                interactions.append((qubit_indices[node.qargs[0]], qubit_indices[node.qargs[1]]))
            if len_args >= 3:
                self.property_set["VF2Layout_stop_reason"] = VF2LayoutStopReason.MORE_THAN_2Q
                return

        if self.strict_direction:
            cm_graph = self.coupling_map.graph
            im_graph = PyDiGraph(multigraph=False)
        else:
            cm_graph = self.coupling_map.graph.to_undirected()
            im_graph = PyGraph(multigraph=False)

        cm_nodes = list(cm_graph.node_indexes())
        if self.seed != -1:
            random.Random(self.seed).shuffle(cm_nodes)
            shuffled_cm_graph = type(cm_graph)()
            shuffled_cm_graph.add_nodes_from(cm_nodes)
            new_edges = [(cm_nodes[edge[0]], cm_nodes[edge[1]]) for edge in cm_graph.edge_list()]
            shuffled_cm_graph.add_edges_from_no_data(new_edges)
            cm_nodes = [k for k, v in sorted(enumerate(cm_nodes), key=lambda item: item[1])]
            cm_graph = shuffled_cm_graph

        im_graph.add_nodes_from(range(len(qubits)))
        im_graph.add_edges_from_no_data(interactions)
        # To avoid trying to over optimize the result by default limit the number
        # of trials based on the size of the graphs. For circuits with simple layouts
        # like an all 1q circuit we don't want to sit forever trying every possible
        # mapping in the search space
        if self.max_trials is None:
            im_graph_edge_count = len(im_graph.edge_list())
            cm_graph_edge_count = len(cm_graph.edge_list())
            self.max_trials = max(im_graph_edge_count, cm_graph_edge_count) + 15

        logger.debug("Running VF2 to find mappings")
        mappings = vf2_mapping(
            cm_graph,
            im_graph,
            subgraph=True,
            id_order=False,
            induced=False,
            call_limit=self.call_limit,
        )
        chosen_layout = None
        chosen_layout_score = None
        start_time = time.time()
        trials = 0
        for mapping in mappings:
            trials += 1
            logger.debug("Running trial: %s", trials)
            stop_reason = VF2LayoutStopReason.SOLUTION_FOUND
            layout = Layout({qubits[im_i]: cm_nodes[cm_i] for cm_i, im_i in mapping.items()})
            # If the graphs have the same number of nodes we don't need to score or do multiple
            # trials as the score heuristic currently doesn't weigh nodes based on gates on a
            # qubit so the scores will always all be the same
            if len(cm_graph) == len(im_graph):
                chosen_layout = layout
                break
            layout_score = self._score_layout(layout)
            logger.debug("Trial %s has score %s", trials, layout_score)
            if chosen_layout is None:
                chosen_layout = layout
                chosen_layout_score = layout_score
            elif layout_score < chosen_layout_score:
                logger.debug(
                    "Found layout %s has a lower score (%s) than previous best %s (%s)",
                    layout,
                    layout_score,
                    chosen_layout,
                    chosen_layout_score,
                )
                chosen_layout = layout
                chosen_layout_score = layout_score
<<<<<<< HEAD
            if trials <= self.max_trials:
=======
            if self.max_trials > 0 and trials >= self.max_trials:
>>>>>>> 0a100080
                logger.debug("Trial %s is >= configured max trials %s", trials, self.max_trials)
                break
            elapsed_time = time.time() - start_time
            if self.time_limit is not None and elapsed_time >= self.time_limit:
                logger.debug(
                    "VF2Layout has taken %s which exceeds configured max time: %s",
                    elapsed_time,
                    self.time_limit,
                )
                break
        if chosen_layout is None:
            stop_reason = VF2LayoutStopReason.NO_SOLUTION_FOUND
        else:
            self.property_set["layout"] = chosen_layout
            for reg in dag.qregs.values():
                self.property_set["layout"].add_register(reg)

        self.property_set["VF2Layout_stop_reason"] = stop_reason

    def _score_layout(self, layout):
        """Score heurstic to determine the quality of the layout by looking at the readout fidelity
        on the chosen qubits. If BackendProperties are not available it uses the coupling map degree
        to weight against higher connectivity qubits."""
        bits = layout.get_physical_bits()
        score = 0
        if self.properties is None:
            # Sum qubit degree for each qubit in chosen layout as really rough estimate of error
            for bit in bits:
                score += self.coupling_map.graph.out_degree(
                    bit
                ) + self.coupling_map.graph.in_degree(bit)
            return score
        for bit in bits:
            try:
                score += self.properties.readout_error(bit)
            # If readout error can't be found in properties fallback to degree
            # divided by number of qubits as a terrible approximation
            except BackendPropertyError:
                score += (
                    self.coupling_map.graph.out_degree(bit) + self.coupling_map.graph.in_degree(bit)
                ) / len(self.coupling_map.graph)
        return score<|MERGE_RESOLUTION|>--- conflicted
+++ resolved
@@ -60,11 +60,7 @@
         call_limit=None,
         time_limit=None,
         properties=None,
-<<<<<<< HEAD
-        max_trials=-1,
-=======
         max_trials=None,
->>>>>>> 0a100080
     ):
         """Initialize a ``VF2Layout`` pass instance
 
@@ -74,13 +70,6 @@
                                      Default is False.
             seed (int): Sets the seed of the PRNG. -1 Means no node shuffling.
             call_limit (int): The number of state visits to attempt in each execution of
-<<<<<<< HEAD
-                vf2.
-            time_limit (float): The total time limit in seconds to run vf2layout
-            properties (BackendProperties): The backend properties for the backend
-            max_trials (int): The maximum number of trials to run vf2 to find
-                a layout.
-=======
                 VF2.
             time_limit (float): The total time limit in seconds to run ``VF2Layout``
             properties (BackendProperties): The backend properties for the backend. If
@@ -91,7 +80,6 @@
                 based on the number of edges in the interaction graph or the coupling graph
                 (whichever is larger). If set to a value <= 0 no limit on the number of trials
                 will be set.
->>>>>>> 0a100080
         """
         super().__init__()
         self.coupling_map = coupling_map
@@ -183,11 +171,7 @@
                 )
                 chosen_layout = layout
                 chosen_layout_score = layout_score
-<<<<<<< HEAD
-            if trials <= self.max_trials:
-=======
             if self.max_trials > 0 and trials >= self.max_trials:
->>>>>>> 0a100080
                 logger.debug("Trial %s is >= configured max trials %s", trials, self.max_trials)
                 break
             elapsed_time = time.time() - start_time
