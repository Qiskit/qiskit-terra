# This code is part of Qiskit.
#
# (C) Copyright IBM 2023.
#
# This code is licensed under the Apache License, Version 2.0. You may
# obtain a copy of this license in the LICENSE.txt file in the root directory
# of this source tree or at http://www.apache.org/licenses/LICENSE-2.0.
#
# Any modifications or derivative works of this code must retain this
# copyright notice, and modified files need to carry a notice indicating
# that they have been altered from the originals.

"""This module contains common utils for disjoint coupling maps."""
from __future__ import annotations
from collections import defaultdict
from typing import List, Callable, TypeVar, Dict, Union
import uuid

import rustworkx as rx
from qiskit.dagcircuit import DAGOpNode

from qiskit.circuit import Qubit, Barrier, Clbit
from qiskit.dagcircuit.dagcircuit import DAGCircuit
from qiskit.dagcircuit.dagnode import DAGOutNode
from qiskit.transpiler.coupling import CouplingMap
from qiskit.transpiler.target import Target
from qiskit.transpiler.exceptions import TranspilerError
from qiskit.transpiler.passes.layout import vf2_utils

T = TypeVar("T")


def run_pass_over_connected_components(
    dag: DAGCircuit,
    components_source: Union[Target, CouplingMap],
    run_func: Callable[[DAGCircuit, CouplingMap], T],
) -> List[T]:
    """Run a transpiler pass inner function over mapped components."""
    if isinstance(components_source, Target):
        coupling_map = components_source.build_coupling_map(filter_idle_qubits=True)
    else:
        coupling_map = components_source
    cmap_components = coupling_map.connected_components()
    # If graph is connected we only need to run the pass once
    if len(cmap_components) == 1:
        if dag.num_qubits() > cmap_components[0].size():
            raise TranspilerError(
                "A connected component of the DAGCircuit is too large for any of the connected "
                "components in the coupling map."
            )
        return [run_func(dag, cmap_components[0])]
    dag_components = separate_dag(dag)
    mapped_components = map_components(dag_components, cmap_components)
    out_component_pairs = []
    for cmap_index, dags in mapped_components.items():
        # Take the first dag from the mapped dag components and then
        # compose it with any other dag components that are operating on the
        # same coupling map connected component. This results in a subcircuit
        # of possibly disjoint circuit components which we will run the layout
        # pass on.
        out_dag = dag_components[dags.pop()]
        for dag_index in dags:
            dag = dag_components[dag_index]
            out_dag.add_qubits(dag.qubits)
            out_dag.add_clbits(dag.clbits)
            for qreg in dag.qregs:
                out_dag.add_qreg(qreg)
            for creg in dag.cregs:
                out_dag.add_creg(creg)
            out_dag.compose(dag, qubits=dag.qubits, clbits=dag.clbits)
        out_component_pairs.append((out_dag, cmap_components[cmap_index]))
    res = [run_func(out_dag, cmap) for out_dag, cmap in out_component_pairs]
    return res


def map_components(
    dag_components: List[DAGCircuit], cmap_components: List[CouplingMap]
) -> Dict[int, List[int]]:
    """Returns a map where the key is the index of each connected component in cmap_components and
    the value is a list of indices from dag_components which should be placed onto it."""
    free_qubits = {index: len(cmap.graph) for index, cmap in enumerate(cmap_components)}
    out_mapping = defaultdict(list)

    for dag_index, dag in sorted(
        enumerate(dag_components), key=lambda x: x[1].num_qubits(), reverse=True
    ):
        for cmap_index in sorted(
            range(len(cmap_components)), key=lambda index: free_qubits[index], reverse=True
        ):
            # TODO: Improve heuristic to involve connectivity and estimate
            # swap cost
            if dag.num_qubits() <= free_qubits[cmap_index]:
                out_mapping[cmap_index].append(dag_index)
                free_qubits[cmap_index] -= dag.num_qubits()
                break
        else:
            raise TranspilerError(
                "A connected component of the DAGCircuit is too large for any of the connected "
                "components in the coupling map."
            )
    return out_mapping


def split_barriers(dag: DAGCircuit):
    """Mutate an input dag to split barriers into single qubit barriers."""
    for node in dag.op_nodes(Barrier):
        num_qubits = len(node.qargs)
        if num_qubits == 1:
            continue
        barrier_uuid = uuid.uuid4()
        split_dag = DAGCircuit()
        split_dag.add_qubits([Qubit() for _ in range(num_qubits)])
        for i in range(num_qubits):
            split_dag.apply_operation_back(
                Barrier(1, label=barrier_uuid), qargs=[split_dag.qubits[i]]
            )
        dag.substitute_node_with_dag(node, split_dag)


def combine_barriers(dag: DAGCircuit, retain_uuid: bool = True):
    """Mutate input dag to combine barriers with UUID labels into a single barrier."""
<<<<<<< HEAD
    qubit_indices = {bit: dag.find_bit(bit).index for bit in dag.qubits}
    uuid_map = {}
=======
    qubit_indices = {bit: index for index, bit in enumerate(dag.qubits)}
    uuid_map: dict[uuid.UUID, DAGOpNode] = {}
>>>>>>> 676d90cf
    for node in dag.op_nodes(Barrier):
        if isinstance(node.op.label, uuid.UUID):
            barrier_uuid = node.op.label
            if barrier_uuid in uuid_map:
                other_node = uuid_map[node.op.label]
                num_qubits = len(other_node.qargs) + len(node.qargs)
                new_op = Barrier(num_qubits, label=barrier_uuid)
                new_node = dag.replace_block_with_op([node, other_node], new_op, qubit_indices)
                uuid_map[barrier_uuid] = new_node
            else:
                uuid_map[barrier_uuid] = node
    if not retain_uuid:
        for node in dag.op_nodes(Barrier):
            if isinstance(node.op.label, uuid.UUID):
                node.op.label = None


def require_layout_isolated_to_component(
    dag: DAGCircuit, components_source: Union[Target, CouplingMap]
):
    """
    Check that the layout of the dag does not require connectivity across connected components
    in the CouplingMap

    Args:
        dag: DAGCircuit to check.
        components_source: Target to check against.

    Raises:
        TranspilerError: Chosen layout is not valid for the target disjoint connectivity.
    """
    if isinstance(components_source, Target):
        coupling_map = components_source.build_coupling_map(filter_idle_qubits=True)
    else:
        coupling_map = components_source
    component_sets = [set(x.graph.nodes()) for x in coupling_map.connected_components()]
    for inst in dag.two_qubit_ops():
        component_index = None
        for i, component_set in enumerate(component_sets):
            if dag.find_bit(inst.qargs[0]).index in component_set:
                component_index = i
                break
        if dag.find_bit(inst.qargs[1]).index not in component_sets[component_index]:
            raise TranspilerError("Chosen layout is not valid for the target disjoint connectivity")


def separate_dag(dag: DAGCircuit) -> List[DAGCircuit]:
    """Separate a dag circuit into it's connected components."""
    # Split barriers into single qubit barriers before splitting connected components
    split_barriers(dag)
    im_graph, _, qubit_map, __ = vf2_utils.build_interaction_graph(dag)
    connected_components = rx.weakly_connected_components(im_graph)
    component_qubits = []
    for component in connected_components:
        component_qubits.append(set(qubit_map[x] for x in component))

    qubits = set(dag.qubits)

    decomposed_dags = []
    for dag_qubits in component_qubits:
        new_dag = dag.copy_empty_like()
        new_dag.remove_qubits(*qubits - dag_qubits)
        new_dag.global_phase = 0
        for node in dag.topological_op_nodes():
            if dag_qubits.issuperset(node.qargs):
                new_dag.apply_operation_back(node.op, node.qargs, node.cargs)
        idle_clbits = []
        for bit, node in new_dag.input_map.items():
            succ_node = next(new_dag.successors(node))
            if isinstance(succ_node, DAGOutNode) and isinstance(succ_node.wire, Clbit):
                idle_clbits.append(bit)
        new_dag.remove_clbits(*idle_clbits)
        combine_barriers(new_dag)
        decomposed_dags.append(new_dag)
    return decomposed_dags<|MERGE_RESOLUTION|>--- conflicted
+++ resolved
@@ -119,13 +119,8 @@
 
 def combine_barriers(dag: DAGCircuit, retain_uuid: bool = True):
     """Mutate input dag to combine barriers with UUID labels into a single barrier."""
-<<<<<<< HEAD
-    qubit_indices = {bit: dag.find_bit(bit).index for bit in dag.qubits}
-    uuid_map = {}
-=======
     qubit_indices = {bit: index for index, bit in enumerate(dag.qubits)}
     uuid_map: dict[uuid.UUID, DAGOpNode] = {}
->>>>>>> 676d90cf
     for node in dag.op_nodes(Barrier):
         if isinstance(node.op.label, uuid.UUID):
             barrier_uuid = node.op.label
