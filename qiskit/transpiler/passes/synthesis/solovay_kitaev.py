--- conflicted
+++ resolved
@@ -49,15 +49,12 @@
         Returns:
             List of GateSequences using the gates in basic_gates.
         """
-<<<<<<< HEAD
-        return _all_combinations_up_to_depth(basis_gates, depth=3)
-=======
         depth = 3
         # get all products from all depths
         products = []
         for reps in range(1, depth + 1):
             products += list(list(comb)
-                            for comb in itertools.product(*[basis_gates] * reps))
+                             for comb in itertools.product(*[basis_gates] * reps))
 
         sequences = []
         for item in products:
@@ -67,7 +64,6 @@
                 sequences.append(candidate)
 
         return sequences
->>>>>>> 5b492747
 
     def _synth_circuit(self, global_phase: float, gate_sequence: GateSequence) -> QuantumCircuit:
         """Synthesizes Qiskit QuantumCircuit with global phase from GateSequence.
@@ -143,55 +139,23 @@
         w_n1 = self._recurse(tuple_v_w[1], n - 1)
         return v_n1.dot(w_n1).dot(v_n1.adjoint()).dot(w_n1.adjoint()).dot(u_n1)
 
-<<<<<<< HEAD
-    def commutator_decompose(self, u_so3: np.ndarray, check_input: bool = True
-                             ) -> Tuple[GateSequence, GateSequence]:
-        """Decompose an SO(3)-matrix as a balanced commutator.
-=======
->>>>>>> 5b492747
-
     def find_basic_approximation(self, sequence: GateSequence) -> Gate:
         """Finds gate in ``self._basic_approximations`` that best represents ``u``.
 
         Args:
-<<<<<<< HEAD
-            u_so3: SO(3)-matrix that needs to be decomposed as balanced commutator.
-            check_input: Whether to check if the input matrix is SO(3). Can be disabled for
-                perfomance.
-=======
             sequence: The gate to find the approximation to.
->>>>>>> 5b492747
 
         Returns:
             Gate in basic approximations that is closest to ``u``.
         """
-<<<<<<< HEAD
-        if check_input:
-            # assert that the input matrix is really SO(3)
-            if u_so3.shape != (3, 3):
-                raise ValueError('Input matrix has wrong shape', u_so3.shape)
-
-            if abs(np.linalg.det(u_so3) - 1) > 1e-6:
-                raise ValueError('Determinant of input is not 1 (up to tolerance of 1e-6), but',
-                                 np.linalg.det(u_so3))
-
-            identity = np.identity(3)
-            if not (np.allclose(u_so3.dot(u_so3.T), identity) and
-                    np.allclose(u_so3.T.dot(u_so3), identity)):
-                raise ValueError('Input matrix is not orthogonal.')
-
-        angle = solve_decomposition_angle(u_so3)
-
-        # Compute rotation about x-axis with angle 'angle'
-        vx = compute_rotation_from_angle_and_axis(angle, np.array([1, 0, 0]))
-=======
         def key(x):
             return np.linalg.norm(np.subtract(x.product, sequence.product))
->>>>>>> 5b492747
 
         return min(self._basic_approximations, key=key)
 
-def commutator_decompose(u_so3: np.ndarray) -> Tuple[GateSequence, GateSequence]:
+
+def commutator_decompose(u_so3: np.ndarray, check_input: bool = True
+                         ) -> Tuple[GateSequence, GateSequence]:
     """Decompose an SO(3)-matrix as a balanced commutator.
 
     Find SO(3)-matrices v and w such that ``u_so3`` equals the commutator [v,w] and such that
@@ -201,6 +165,7 @@
 
     Args:
         u_so3: SO(3)-matrix that needs to be decomposed as balanced commutator.
+        check_input: If True, checks whether the input matrix is actually SO(3).
 
     Returns:
         Tuple of GateSequences from SO(3)-matrices v and w such that
@@ -209,48 +174,32 @@
     Raises:
         ValueError: if ``u_so3`` is not an SO(3)-matrix.
     """
-    descr_method = 'Computation commutator decompose'
-    if u_so3.shape != (3, 3):
-        raise ValueError(
-            descr_method + 'called on matrix of shape', u_so3.shape)
-
-<<<<<<< HEAD
-    def find_basic_approximation(self, sequence: GateSequence) -> Gate:
-        """Finds gate in ``self._basic_approximations`` that best represents ``sequence``.
-=======
-    if abs(np.linalg.det(u_so3) - 1) > 1e-4:
-        raise ValueError(
-            descr_method + 'called on determinant of', np.linalg.det(u_so3))
->>>>>>> 5b492747
+    if check_input:
+        # assert that the input matrix is really SO(3)
+        if u_so3.shape != (3, 3):
+            raise ValueError('Input matrix has wrong shape', u_so3.shape)
+
+        if abs(np.linalg.det(u_so3) - 1) > 1e-6:
+            raise ValueError('Determinant of input is not 1 (up to tolerance of 1e-6), but',
+                             np.linalg.det(u_so3))
+
+        identity = np.identity(3)
+        if not (np.allclose(u_so3.dot(u_so3.T), identity) and
+                np.allclose(u_so3.T.dot(u_so3), identity)):
+            raise ValueError('Input matrix is not orthogonal.')
 
     angle = solve_decomposition_angle(u_so3)
 
-<<<<<<< HEAD
-        Returns:
-            Gate in basic approximations that is closest to ``sequence``.
-        """
-        def key(x):
-            return np.linalg.norm(np.subtract(x.product, sequence.product))
-=======
     # Compute rotation about x-axis with angle 'angle'
     vx = compute_rotation_from_angle_and_axis(angle, np.array([1, 0, 0]))
->>>>>>> 5b492747
 
     # Compute rotation about y-axis with angle 'angle'
     wy = compute_rotation_from_angle_and_axis(angle, np.array([0, 1, 0]))
 
     commutator = _compute_commutator_so3(vx, wy)
 
-<<<<<<< HEAD
-def _all_combinations_up_to_depth(basic_gates, depth):
-    # get all products from all depths
-    products = []
-    for reps in range(1, depth + 1):
-        products += list(list(comb) for comb in itertools.product(*[basic_gates] * reps))
-=======
     u_so3_axis = compute_rotation_axis(u_so3)
     commutator_axis = compute_rotation_axis(commutator)
->>>>>>> 5b492747
 
     sim_matrix = compute_rotation_between(commutator_axis, u_so3_axis)
     sim_matrix_dagger = np.matrix.getH(sim_matrix)
@@ -259,6 +208,7 @@
     w = np.dot(np.dot(sim_matrix, wy), sim_matrix_dagger)
 
     return GateSequence.from_matrix(v), GateSequence.from_matrix(w)
+
 
 def _check_candidate(candidate: GateSequence, sequences: List[GateSequence]) -> bool:
     from qiskit.quantum_info.operators.predicates import matrix_equal
@@ -273,11 +223,12 @@
     return True
 
 
-<<<<<<< HEAD
 def _remove_inverse_follows_gate(sequence):
     index = 0
     while index < len(sequence.gates) - 1:
         if sequence.gates[index + 1] == sequence.gates[index].inverse():
+            # remove gates at index and index + 1 (pop shifts the whole sequence, so we apply it
+            # twice for the value `index`)
             sequence.gates.pop(index)
             sequence.gates.pop(index)
             # take a step back to see if we have uncovered a new pair, e.g.
@@ -297,35 +248,6 @@
             sequence.gates.pop(index)
         else:
             index += 1
-=======
-def _simplify(sequence: GateSequence) -> GateSequence:
-    id_removed = [
-        gate for gate in sequence.gates if not _approximates_identity(gate)]
-    no_inverses_together = []
-    for index, _ in enumerate(id_removed):
-        if index < len(id_removed)-1 and _is_left_to_inverse(id_removed, index):
-            continue
-        if index > 0 and _is_right_to_inverse(id_removed, index):
-            continue
-        no_inverses_together.append(id_removed[index])
-    return GateSequence(no_inverses_together)
-
-
-def _approximates_identity(gate: Gate) -> bool:
-    return np.linalg.norm(np.subtract(gate.to_matrix(), IGate().to_matrix())) < 1e-4
-
-
-def _is_left_to_inverse(id_removed: List[GateSequence], index: int) -> bool:
-    product = np.dot(id_removed[index].to_matrix(),
-                     id_removed[index+1].to_matrix())
-    return np.linalg.norm(np.subtract(product, IGate())) < 1e-4
-
-
-def _is_right_to_inverse(id_removed: List[GateSequence], index: int) -> bool:
-    product = np.dot(id_removed[index-1].to_matrix(),
-                     id_removed[index].to_matrix())
-    return np.linalg.norm(np.subtract(product, IGate())) < 1e-4
->>>>>>> 5b492747
 
 
 class SolovayKitaevDecomposition(TransformationPass):
