# This code is part of Qiskit.
#
# (C) Copyright IBM 2017, 2020.
#
# This code is licensed under the Apache License, Version 2.0. You may
# obtain a copy of this license in the LICENSE.txt file in the root directory
# of this source tree or at http://www.apache.org/licenses/LICENSE-2.0.
#
# Any modifications or derivative works of this code must retain this
# copyright notice, and modified files need to carry a notice indicating
# that they have been altered from the originals.

"""Synthesize UnitaryGates."""

from math import pi
from typing import List

from qiskit.converters import circuit_to_dag
from qiskit.transpiler.basepasses import TransformationPass
from qiskit.dagcircuit.dagcircuit import DAGCircuit
from qiskit.exceptions import QiskitError
from qiskit.extensions.quantum_initializer import isometry
from qiskit.quantum_info.synthesis import one_qubit_decompose
from qiskit.quantum_info.synthesis.two_qubit_decompose import TwoQubitBasisDecomposer
<<<<<<< HEAD
from qiskit.circuit.library.standard_gates import (iSwapGate, CXGate, CZGate,
                                                   RXXGate, ECRGate)
from qiskit.transpiler.passes.synthesis import plugin
=======
from qiskit.circuit.library.standard_gates import iSwapGate, CXGate, CZGate, RXXGate, ECRGate
>>>>>>> 89447358


def _choose_kak_gate(basis_gates):
    """Choose the first available 2q gate to use in the KAK decomposition."""

    kak_gate_names = {
        "cx": CXGate(),
        "cz": CZGate(),
        "iswap": iSwapGate(),
        "rxx": RXXGate(pi / 2),
        "ecr": ECRGate(),
    }

    kak_gate = None
    kak_gates = set(basis_gates or []).intersection(kak_gate_names.keys())
    if kak_gates:
        kak_gate = kak_gate_names[kak_gates.pop()]

    return kak_gate


def _choose_euler_basis(basis_gates):
    """ "Choose the first available 1q basis to use in the Euler decomposition."""
    basis_set = set(basis_gates or [])

    for basis, gates in one_qubit_decompose.ONE_QUBIT_EULER_BASIS_GATES.items():
        if set(gates).issubset(basis_set):
            return basis

    return None


class UnitarySynthesis(TransformationPass):
    """Synthesize gates according to their basis gates."""

<<<<<<< HEAD
    def __init__(self,
                 basis_gates: List[str],
                 approximation_degree: float = 1,
                 coupling_map=None,
                 method: str = None):
=======
    def __init__(self, basis_gates: List[str], approximation_degree: float = 1):
>>>>>>> 89447358
        """
        Synthesize unitaries over some basis gates.

        This pass can approximate 2-qubit unitaries given some approximation
        closeness measure (expressed as approximation_degree). Other unitaries
        are synthesized exactly.

        Args:
            basis_gates: List of gate names to target.
            approximation_degree: closeness of approximation (0: lowest, 1: highest).
        """
        super().__init__()
        self._basis_gates = basis_gates
        self._approximation_degree = approximation_degree
        self.method = method
        self._coupling_map = coupling_map
        self.plugins = plugin.UnitarySynthesisPluginManager()

    def run(self, dag: DAGCircuit) -> DAGCircuit:
        """Run the UnitarySynthesis pass on `dag`.

        Args:
            dag: input dag.

        Returns:
            Output dag with UnitaryGates synthesized to target basis.
        Raises:
            QiskitError: if a 'method' was specified for the class and is not
                found in the installed plugins list. The list of installed
                plugins can be queried with
                :func:`~qiskit.transpiler.passes.synthesis.plugins.unitary_synthesis_plugin_names`
        """
        if not self.method:
            method = 'default'
        else:
            method = self.method
        if method not in self.plugins.ext_plugins:
            raise QiskitError(
                    'Specified method: %s not found in plugin list' % method)
        plugin_method = self.plugins.ext_plugins[method].obj
        if plugin_method.supports_coupling_map:
            dag_bit_indices = {bit: idx
                               for idx, bit in enumerate(dag.qubits)}
        for node in dag.named_nodes('unitary'):
            synth_dag = None
            kwargs = {}
            if plugin_method.supports_basis_gates:
                kwargs['basis_gates'] = self._basis_gates
            if plugin_method.supports_coupling_map:
                kwargs['coupling_map'] = self._coupling_map
                kwargs['qubits'] = [dag_bit_indices[x] for x in node.qargs]
            if plugin_method.supports_approximation_degree:
                kwargs['approximation_degree'] = self._approximation_degree
            unitary = node.op.to_matrix()
            synth_dag = plugin_method.run(unitary, **kwargs)
            if synth_dag:
                dag.substitute_node_with_dag(node, synth_dag)
        return dag


class DefaultUnitarySynthesis(plugin.UnitarySynthesisPlugin):
    """The default unitary synthesis plugin."""

    @property
    def supports_basis_gates(self):
        return True

    @property
    def supports_coupling_map(self):
        return False

    @property
    def supports_approximation_degree(self):
        return True

    def run(self, unitary, **options):
        basis_gates = options['basis_gates']
        approximation_degree = options['approximation_degree']
        euler_basis = _choose_euler_basis(basis_gates)
        kak_gate = _choose_kak_gate(basis_gates)

        decomposer1q, decomposer2q = None, None
        if euler_basis is not None:
            decomposer1q = one_qubit_decompose.OneQubitEulerDecomposer(euler_basis)
        if kak_gate is not None:
            decomposer2q = TwoQubitBasisDecomposer(kak_gate, euler_basis=euler_basis)
<<<<<<< HEAD
        if unitary.shape == (2, 2):
            if decomposer1q is None:
                return None
            synth_dag = circuit_to_dag(decomposer1q._decompose(unitary))
        elif unitary.shape == (4, 4):
            if decomposer2q is None:
                return None
            synth_dag = circuit_to_dag(decomposer2q(unitary,
                                                    basis_fidelity=approximation_degree))
        else:
            synth_dag = circuit_to_dag(
                isometry.Isometry(unitary.op.to_matrix(), 0, 0).definition)
        return synth_dag
=======

        for node in dag.named_nodes("unitary"):

            synth_dag = None
            if len(node.qargs) == 1:
                if decomposer1q is None:
                    continue
                synth_dag = circuit_to_dag(decomposer1q._decompose(node.op.to_matrix()))
            elif len(node.qargs) == 2:
                if decomposer2q is None:
                    continue
                synth_dag = circuit_to_dag(
                    decomposer2q(node.op.to_matrix(), basis_fidelity=self._approximation_degree)
                )
            else:
                synth_dag = circuit_to_dag(isometry.Isometry(node.op.to_matrix(), 0, 0).definition)

            dag.substitute_node_with_dag(node, synth_dag)

        return dag
>>>>>>> 89447358
<|MERGE_RESOLUTION|>--- conflicted
+++ resolved
@@ -22,13 +22,9 @@
 from qiskit.extensions.quantum_initializer import isometry
 from qiskit.quantum_info.synthesis import one_qubit_decompose
 from qiskit.quantum_info.synthesis.two_qubit_decompose import TwoQubitBasisDecomposer
-<<<<<<< HEAD
 from qiskit.circuit.library.standard_gates import (iSwapGate, CXGate, CZGate,
                                                    RXXGate, ECRGate)
 from qiskit.transpiler.passes.synthesis import plugin
-=======
-from qiskit.circuit.library.standard_gates import iSwapGate, CXGate, CZGate, RXXGate, ECRGate
->>>>>>> 89447358
 
 
 def _choose_kak_gate(basis_gates):
@@ -64,15 +60,11 @@
 class UnitarySynthesis(TransformationPass):
     """Synthesize gates according to their basis gates."""
 
-<<<<<<< HEAD
     def __init__(self,
                  basis_gates: List[str],
                  approximation_degree: float = 1,
                  coupling_map=None,
                  method: str = None):
-=======
-    def __init__(self, basis_gates: List[str], approximation_degree: float = 1):
->>>>>>> 89447358
         """
         Synthesize unitaries over some basis gates.
 
@@ -159,7 +151,6 @@
             decomposer1q = one_qubit_decompose.OneQubitEulerDecomposer(euler_basis)
         if kak_gate is not None:
             decomposer2q = TwoQubitBasisDecomposer(kak_gate, euler_basis=euler_basis)
-<<<<<<< HEAD
         if unitary.shape == (2, 2):
             if decomposer1q is None:
                 return None
@@ -172,26 +163,4 @@
         else:
             synth_dag = circuit_to_dag(
                 isometry.Isometry(unitary.op.to_matrix(), 0, 0).definition)
-        return synth_dag
-=======
-
-        for node in dag.named_nodes("unitary"):
-
-            synth_dag = None
-            if len(node.qargs) == 1:
-                if decomposer1q is None:
-                    continue
-                synth_dag = circuit_to_dag(decomposer1q._decompose(node.op.to_matrix()))
-            elif len(node.qargs) == 2:
-                if decomposer2q is None:
-                    continue
-                synth_dag = circuit_to_dag(
-                    decomposer2q(node.op.to_matrix(), basis_fidelity=self._approximation_degree)
-                )
-            else:
-                synth_dag = circuit_to_dag(isometry.Isometry(node.op.to_matrix(), 0, 0).definition)
-
-            dag.substitute_node_with_dag(node, synth_dag)
-
-        return dag
->>>>>>> 89447358
+        return synth_dag