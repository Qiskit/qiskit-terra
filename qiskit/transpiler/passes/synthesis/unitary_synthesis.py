# This code is part of Qiskit.
#
# (C) Copyright IBM 2017, 2020.
#
# This code is licensed under the Apache License, Version 2.0. You may
# obtain a copy of this license in the LICENSE.txt file in the root directory
# of this source tree or at http://www.apache.org/licenses/LICENSE-2.0.
#
# Any modifications or derivative works of this code must retain this
# copyright notice, and modified files need to carry a notice indicating
# that they have been altered from the originals.

"""Synthesize UnitaryGates."""

from math import pi, inf
from typing import List, Union
from copy import deepcopy

from qiskit.converters import circuit_to_dag
from qiskit.transpiler import CouplingMap
from qiskit.transpiler.basepasses import TransformationPass
from qiskit.transpiler.exceptions import TranspilerError
from qiskit.dagcircuit.dagcircuit import DAGCircuit
from qiskit.exceptions import QiskitError
from qiskit.extensions.quantum_initializer import isometry
from qiskit.quantum_info.synthesis import one_qubit_decompose
from qiskit.quantum_info.synthesis.two_qubit_decompose import TwoQubitBasisDecomposer
from qiskit.circuit.library.standard_gates import iSwapGate, CXGate, CZGate, RXXGate, ECRGate
<<<<<<< HEAD
from qiskit.transpiler.passes.synthesis import plugin
=======
from qiskit.providers.models import BackendProperties
from qiskit.providers.exceptions import BackendPropertyError
>>>>>>> be0ed5f7


def _choose_kak_gate(basis_gates):
    """Choose the first available 2q gate to use in the KAK decomposition."""

    kak_gate_names = {
        "cx": CXGate(),
        "cz": CZGate(),
        "iswap": iSwapGate(),
        "rxx": RXXGate(pi / 2),
        "ecr": ECRGate(),
    }

    kak_gate = None
    kak_gates = set(basis_gates or []).intersection(kak_gate_names.keys())
    if kak_gates:
        kak_gate = kak_gate_names[kak_gates.pop()]

    return kak_gate


def _choose_euler_basis(basis_gates):
    """ "Choose the first available 1q basis to use in the Euler decomposition."""
    basis_set = set(basis_gates or [])

    for basis, gates in one_qubit_decompose.ONE_QUBIT_EULER_BASIS_GATES.items():
        if set(gates).issubset(basis_set):
            return basis

    return None


class UnitarySynthesis(TransformationPass):
    """Synthesize gates according to their basis gates."""

    def __init__(
        self,
        basis_gates: List[str],
        approximation_degree: float = 1,
<<<<<<< HEAD
        coupling_map=None,
        method: str = None,
    ):
        """
        Synthesize unitaries over some basis gates.

        This pass can approximate 2-qubit unitaries given some approximation
        closeness measure (expressed as approximation_degree). Other unitaries
        are synthesized exactly.
=======
        coupling_map: CouplingMap = None,
        backend_props: BackendProperties = None,
        pulse_optimize: Union[bool, None] = None,
        natural_direction: Union[bool, None] = None,
        synth_gates: Union[List[str], None] = None,
    ):
        """Synthesize unitaries over some basis gates.

        This pass can approximate 2-qubit unitaries given some
        approximation closeness measure (expressed as
        approximation_degree). Other unitaries are synthesized
        exactly.
>>>>>>> be0ed5f7

        Args:
            basis_gates (list[str]): List of gate names to target.
            approximation_degree (float): Closeness of approximation
                (0: lowest, 1: highest).
            coupling_map (CouplingMap): the coupling map of the backend
                in case synthesis is done on a physical circuit. The
                directionality of the coupling_map will be taken into
                account if pulse_optimize is True/None and natural_direction
                is True/None.
            backend_props (BackendProperties): Properties of a backend to
                synthesize for (e.g. gate fidelities).
            pulse_optimize (bool): Whether to optimize pulses during
                synthesis. A value of None will attempt it but fall
                back if it doesn't succeed. A value of True will raise
                an error if pulse-optimized synthesis does not succeed.
            natural_direction (bool): Whether to apply synthesis considering
                directionality of 2-qubit gates. Only applies when
                `pulse_optimize` is True or None. The natural direction is
                determined by first checking to see whether the
                coupling map is unidirectional.  If there is no
                coupling map or the coupling map is bidirectional,
                the gate direction with the shorter
                duration from the backend properties will be used. If
                set to True, and a natural direction can not be
                determined, raises TranspileError. If set to None, no
                exception will be raised if a natural direction can
                not be determined.
            synth_gates (list[str]): List of gates to synthesize. If None and
                `pulse_optimize` is False or None, default to
                ['unitary']. If None and `pulse_optimzie` == True,
                default to ['unitary', 'swap']

        """
        super().__init__()
        self._basis_gates = basis_gates
        self._approximation_degree = approximation_degree
<<<<<<< HEAD
        self.method = method
        self._coupling_map = coupling_map
        self.plugins = plugin.UnitarySynthesisPluginManager()
=======
        self._coupling_map = coupling_map
        self._backend_props = backend_props
        self._pulse_optimize = pulse_optimize
        self._natural_direction = natural_direction
        if synth_gates:
            self._synth_gates = synth_gates
        else:
            if pulse_optimize:
                self._synth_gates = ["unitary", "swap"]
            else:
                self._synth_gates = ["unitary"]
>>>>>>> be0ed5f7

    def run(self, dag: DAGCircuit) -> DAGCircuit:
        """Run the UnitarySynthesis pass on `dag`.

        Args:
            dag: input dag.

        Returns:
            Output dag with UnitaryGates synthesized to target basis.
<<<<<<< HEAD
        Raises:
            QiskitError: if a 'method' was specified for the class and is not
                found in the installed plugins list. The list of installed
                plugins can be queried with
                :func:`~qiskit.transpiler.passes.synthesis.plugins.unitary_synthesis_plugin_names`
        """
        if not self.method:
            method = "default"
        else:
            method = self.method
        if method not in self.plugins.ext_plugins:
            raise QiskitError("Specified method: %s not found in plugin list" % method)
        plugin_method = self.plugins.ext_plugins[method].obj
        if plugin_method.supports_coupling_map:
            dag_bit_indices = {bit: idx for idx, bit in enumerate(dag.qubits)}
        for node in dag.named_nodes("unitary"):
            synth_dag = None
            kwargs = {}
            if plugin_method.supports_basis_gates:
                kwargs["basis_gates"] = self._basis_gates
            if plugin_method.supports_coupling_map:
                kwargs["coupling_map"] = self._coupling_map
                kwargs["qubits"] = [dag_bit_indices[x] for x in node.qargs]
            if plugin_method.supports_approximation_degree:
                kwargs["approximation_degree"] = self._approximation_degree
            unitary = node.op.to_matrix()
            synth_dag = plugin_method.run(unitary, **kwargs)
            if synth_dag:
                dag.substitute_node_with_dag(node, synth_dag)
        return dag


class DefaultUnitarySynthesis(plugin.UnitarySynthesisPlugin):
    """The default unitary synthesis plugin."""

    @property
    def supports_basis_gates(self):
        return True

    @property
    def supports_coupling_map(self):
        return False

    @property
    def supports_approximation_degree(self):
        return True

    def run(self, unitary, **options):
        basis_gates = options["basis_gates"]
        approximation_degree = options["approximation_degree"]
        euler_basis = _choose_euler_basis(basis_gates)
        kak_gate = _choose_kak_gate(basis_gates)

=======

        Raises:
            TranspilerError:
                1. pulse_optimize is True but pulse optimal decomposition is not known
                   for requested basis.
                2. pulse_optimize is True and natural_direction is True but a preferred
                   gate direction can't be determined from the coupling map or the
                   relative gate lengths.
        """

        euler_basis = _choose_euler_basis(self._basis_gates)
        kak_gate = _choose_kak_gate(self._basis_gates)
>>>>>>> be0ed5f7
        decomposer1q, decomposer2q = None, None
        if euler_basis is not None:
            decomposer1q = one_qubit_decompose.OneQubitEulerDecomposer(euler_basis)
        if kak_gate is not None:
<<<<<<< HEAD
            decomposer2q = TwoQubitBasisDecomposer(kak_gate, euler_basis=euler_basis)
        if unitary.shape == (2, 2):
            if decomposer1q is None:
                return None
            synth_dag = circuit_to_dag(decomposer1q._decompose(unitary))
        elif unitary.shape == (4, 4):
            if decomposer2q is None:
                return None
            synth_dag = circuit_to_dag(decomposer2q(unitary, basis_fidelity=approximation_degree))
        else:
            synth_dag = circuit_to_dag(isometry.Isometry(unitary.op.to_matrix(), 0, 0).definition)
        return synth_dag
=======
            decomposer2q = TwoQubitBasisDecomposer(
                kak_gate, euler_basis=euler_basis, pulse_optimize=self._pulse_optimize
            )

        for node in dag.named_nodes(*self._synth_gates):
            if self._basis_gates and node.name in self._basis_gates:
                continue
            synth_dag = None
            wires = None
            if len(node.qargs) == 1:
                if decomposer1q is None:
                    continue
                synth_dag = circuit_to_dag(decomposer1q._decompose(node.op.to_matrix()))
            elif len(node.qargs) == 2:
                if decomposer2q is None:
                    continue
                synth_dag, wires = self._synth_natural_direction(node, dag, decomposer2q)
            else:
                synth_dag = circuit_to_dag(isometry.Isometry(node.op.to_matrix(), 0, 0).definition)

            dag.substitute_node_with_dag(node, synth_dag, wires=wires)

        return dag

    def _synth_natural_direction(self, node, dag, decomposer2q):
        layout = self.property_set["layout"]
        preferred_direction = None
        synth_direction = None
        physical_gate_fidelity = None
        wires = None
        dag_qubit_index = {qubit: index for index, qubit in enumerate(dag.qubits)}
        if self._natural_direction in {None, True} and layout and self._coupling_map:
            neighbors0 = self._coupling_map.neighbors(dag_qubit_index[node.qargs[0]])
            zero_one = dag_qubit_index[node.qargs[1]] in neighbors0
            neighbors1 = self._coupling_map.neighbors(dag_qubit_index[node.qargs[1]])
            one_zero = dag_qubit_index[node.qargs[0]] in neighbors1
            if zero_one and not one_zero:
                preferred_direction = [0, 1]
            if one_zero and not zero_one:
                preferred_direction = [1, 0]
        if (
            self._natural_direction in {None, True}
            and preferred_direction is None
            and layout
            and self._backend_props
        ):
            len_0_1 = inf
            len_1_0 = inf
            try:
                len_0_1 = self._backend_props.gate_length(
                    decomposer2q.gate.name,
                    [dag_qubit_index[node.qargs[0]], dag_qubit_index[node.qargs[1]]],
                )
            except BackendPropertyError:
                pass
            try:
                len_1_0 = self._backend_props.gate_length(
                    decomposer2q.gate.name,
                    [dag_qubit_index[node.qargs[1]], dag_qubit_index[node.qargs[0]]],
                )
            except BackendPropertyError:
                pass

            if len_0_1 < len_1_0:
                preferred_direction = [0, 1]
            elif len_1_0 < len_0_1:
                preferred_direction = [1, 0]
            if preferred_direction:
                physical_gate_fidelity = 1 - self._backend_props.gate_error(
                    "cx", [dag_qubit_index[node.qargs[i]] for i in preferred_direction]
                )
        if self._natural_direction is True and preferred_direction is None:
            raise TranspilerError(
                f"No preferred direction of {node.name} gate "
                "could be determined from coupling map or "
                "gate lengths."
            )
        basis_fidelity = self._approximation_degree or physical_gate_fidelity
        su4_mat = node.op.to_matrix()
        synth_circ = decomposer2q(su4_mat, basis_fidelity=basis_fidelity)
        synth_dag = circuit_to_dag(synth_circ)

        # if a natural direction exists but the synthesis is in the opposite direction,
        # resynthesize a new operator which is the original conjugated by swaps.
        # this new operator is doubly mirrored from the original and is locally equivalent.
        synth_dag_qubit_index = {qubit: index for index, qubit in enumerate(synth_dag.qubits)}
        if synth_dag.two_qubit_ops():
            synth_direction = [
                synth_dag_qubit_index[qubit] for qubit in synth_dag.two_qubit_ops()[0].qargs
            ]
        if (
            preferred_direction
            and self._pulse_optimize in {True, None}
            and synth_direction != preferred_direction
        ):
            su4_mat_mm = deepcopy(su4_mat)
            su4_mat_mm[[1, 2]] = su4_mat_mm[[2, 1]]
            su4_mat_mm[:, [1, 2]] = su4_mat_mm[:, [2, 1]]
            synth_dag = circuit_to_dag(decomposer2q(su4_mat_mm, basis_fidelity=basis_fidelity))
            wires = synth_dag.wires[::-1]
        return synth_dag, wires
>>>>>>> be0ed5f7
<|MERGE_RESOLUTION|>--- conflicted
+++ resolved
@@ -26,12 +26,9 @@
 from qiskit.quantum_info.synthesis import one_qubit_decompose
 from qiskit.quantum_info.synthesis.two_qubit_decompose import TwoQubitBasisDecomposer
 from qiskit.circuit.library.standard_gates import iSwapGate, CXGate, CZGate, RXXGate, ECRGate
-<<<<<<< HEAD
 from qiskit.transpiler.passes.synthesis import plugin
-=======
 from qiskit.providers.models import BackendProperties
 from qiskit.providers.exceptions import BackendPropertyError
->>>>>>> be0ed5f7
 
 
 def _choose_kak_gate(basis_gates):
@@ -71,22 +68,12 @@
         self,
         basis_gates: List[str],
         approximation_degree: float = 1,
-<<<<<<< HEAD
-        coupling_map=None,
-        method: str = None,
-    ):
-        """
-        Synthesize unitaries over some basis gates.
-
-        This pass can approximate 2-qubit unitaries given some approximation
-        closeness measure (expressed as approximation_degree). Other unitaries
-        are synthesized exactly.
-=======
         coupling_map: CouplingMap = None,
         backend_props: BackendProperties = None,
         pulse_optimize: Union[bool, None] = None,
         natural_direction: Union[bool, None] = None,
         synth_gates: Union[List[str], None] = None,
+        method: str = None,
     ):
         """Synthesize unitaries over some basis gates.
 
@@ -94,7 +81,6 @@
         approximation closeness measure (expressed as
         approximation_degree). Other unitaries are synthesized
         exactly.
->>>>>>> be0ed5f7
 
         Args:
             basis_gates (list[str]): List of gate names to target.
@@ -127,16 +113,14 @@
                 `pulse_optimize` is False or None, default to
                 ['unitary']. If None and `pulse_optimzie` == True,
                 default to ['unitary', 'swap']
+            method (str): THe unitary synthesis method plugin to use.
 
         """
         super().__init__()
         self._basis_gates = basis_gates
         self._approximation_degree = approximation_degree
-<<<<<<< HEAD
         self.method = method
-        self._coupling_map = coupling_map
         self.plugins = plugin.UnitarySynthesisPluginManager()
-=======
         self._coupling_map = coupling_map
         self._backend_props = backend_props
         self._pulse_optimize = pulse_optimize
@@ -148,7 +132,6 @@
                 self._synth_gates = ["unitary", "swap"]
             else:
                 self._synth_gates = ["unitary"]
->>>>>>> be0ed5f7
 
     def run(self, dag: DAGCircuit) -> DAGCircuit:
         """Run the UnitarySynthesis pass on `dag`.
@@ -158,7 +141,7 @@
 
         Returns:
             Output dag with UnitaryGates synthesized to target basis.
-<<<<<<< HEAD
+
         Raises:
             QiskitError: if a 'method' was specified for the class and is not
                 found in the installed plugins list. The list of installed
@@ -174,7 +157,7 @@
         plugin_method = self.plugins.ext_plugins[method].obj
         if plugin_method.supports_coupling_map:
             dag_bit_indices = {bit: idx for idx, bit in enumerate(dag.qubits)}
-        for node in dag.named_nodes("unitary"):
+        for node in dag.named_nodes(*self._synth_gates):
             synth_dag = None
             kwargs = {}
             if plugin_method.supports_basis_gates:
@@ -184,10 +167,41 @@
                 kwargs["qubits"] = [dag_bit_indices[x] for x in node.qargs]
             if plugin_method.supports_approximation_degree:
                 kwargs["approximation_degree"] = self._approximation_degree
+            if plugin_method.supports_natural_direction:
+                kwargs["natural_direction"] = self._natural_direction
+            if plugin_method.supports_pulse_optimize:
+                kwargs["pulse_optimize"] = self._pulse_optimize
+            if plugin_method.supports_gate_lengths:
+                gate_lengths = {}
+                if self._backend_props:
+                    for gate in self._backend_props._gates:
+                        gate_lengths[gate] = {}
+                        for k, v in self._backend_props._gates[gate].items():
+                            length = v.get("gate_length")
+                            if length:
+                                gate_lengths[gate][k] = length[0]
+                        if not gate_lengths[gate]:
+                            del gate_lengths[gate]
+                kwargs["gate_lengths"] = gate_lengths
+            if plugin_method.supports_gate_errors:
+                gate_errors = {}
+                if self._backend_props:
+                    for gate in self._backend_props._gates:
+                        gate_errors[gate] = {}
+                        for k, v in self._backend_props._gates[gate].items():
+                            error = v.get("gate_error")
+                            if error:
+                                gate_errors[gate][k] = error[0]
+                        if not gate_errors[gate]:
+                            del gate_errors[gate]
+                kwargs["gate_errors"] = gate_errors
             unitary = node.op.to_matrix()
             synth_dag = plugin_method.run(unitary, **kwargs)
             if synth_dag:
-                dag.substitute_node_with_dag(node, synth_dag)
+                if isinstance(synth_dag, tuple):
+                    dag.substitute_node_with_dag(node, synth_dag[0], wires=synth_dag[1])
+                else:
+                    dag.substitute_node_with_dag(node, synth_dag)
         return dag
 
 
@@ -200,20 +214,30 @@
 
     @property
     def supports_coupling_map(self):
-        return False
+        return True
 
     @property
     def supports_approximation_degree(self):
         return True
 
+    @property
+    def supports_natural_direction(self):
+        return True
+
+    @property
+    def supports_pulse_optimize(self):
+        return True
+
+    @property
+    def supports_gate_lengths(self):
+        return True
+
+    @property
+    def supports_gate_errors(self):
+        return True
+
     def run(self, unitary, **options):
-        basis_gates = options["basis_gates"]
-        approximation_degree = options["approximation_degree"]
-        euler_basis = _choose_euler_basis(basis_gates)
-        kak_gate = _choose_kak_gate(basis_gates)
-
-=======
-
+        """
         Raises:
             TranspilerError:
                 1. pulse_optimize is True but pulse optimal decomposition is not known
@@ -222,16 +246,28 @@
                    gate direction can't be determined from the coupling map or the
                    relative gate lengths.
         """
-
-        euler_basis = _choose_euler_basis(self._basis_gates)
-        kak_gate = _choose_kak_gate(self._basis_gates)
->>>>>>> be0ed5f7
+        basis_gates = options["basis_gates"]
+        approximation_degree = options["approximation_degree"]
+        coupling_map = options["coupling_map"]
+        natural_direction = options["natural_direction"]
+        pulse_optimize = options["pulse_optimize"]
+        gate_lengths = options["gate_lengths"]
+        gate_errors = options["gate_errors"]
+        qubits = options["qubits"]
+
+        euler_basis = _choose_euler_basis(basis_gates)
+        kak_gate = _choose_kak_gate(basis_gates)
+
         decomposer1q, decomposer2q = None, None
         if euler_basis is not None:
             decomposer1q = one_qubit_decompose.OneQubitEulerDecomposer(euler_basis)
         if kak_gate is not None:
-<<<<<<< HEAD
-            decomposer2q = TwoQubitBasisDecomposer(kak_gate, euler_basis=euler_basis)
+            decomposer2q = TwoQubitBasisDecomposer(
+                kak_gate, euler_basis=euler_basis, pulse_optimize=pulse_optimize
+            )
+
+        synth_dag = None
+        wires = None
         if unitary.shape == (2, 2):
             if decomposer1q is None:
                 return None
@@ -239,90 +275,77 @@
         elif unitary.shape == (4, 4):
             if decomposer2q is None:
                 return None
-            synth_dag = circuit_to_dag(decomposer2q(unitary, basis_fidelity=approximation_degree))
+            synth_dag, wires = self._synth_natural_direction(
+                unitary,
+                coupling_map,
+                qubits,
+                decomposer2q,
+                gate_lengths,
+                gate_errors,
+                natural_direction,
+                approximation_degree,
+                pulse_optimize,
+            )
         else:
-            synth_dag = circuit_to_dag(isometry.Isometry(unitary.op.to_matrix(), 0, 0).definition)
-        return synth_dag
-=======
-            decomposer2q = TwoQubitBasisDecomposer(
-                kak_gate, euler_basis=euler_basis, pulse_optimize=self._pulse_optimize
-            )
-
-        for node in dag.named_nodes(*self._synth_gates):
-            if self._basis_gates and node.name in self._basis_gates:
-                continue
-            synth_dag = None
-            wires = None
-            if len(node.qargs) == 1:
-                if decomposer1q is None:
-                    continue
-                synth_dag = circuit_to_dag(decomposer1q._decompose(node.op.to_matrix()))
-            elif len(node.qargs) == 2:
-                if decomposer2q is None:
-                    continue
-                synth_dag, wires = self._synth_natural_direction(node, dag, decomposer2q)
-            else:
-                synth_dag = circuit_to_dag(isometry.Isometry(node.op.to_matrix(), 0, 0).definition)
-
-            dag.substitute_node_with_dag(node, synth_dag, wires=wires)
-
-        return dag
-
-    def _synth_natural_direction(self, node, dag, decomposer2q):
-        layout = self.property_set["layout"]
+            synth_dag = circuit_to_dag(isometry.Isometry(unitary, 0, 0).definition)
+
+        return synth_dag, wires
+
+    def _synth_natural_direction(
+        self,
+        su4_mat,
+        coupling_map,
+        qubits,
+        decomposer2q,
+        gate_lengths,
+        gate_errors,
+        natural_direction,
+        approximation_degree,
+        pulse_optimize,
+    ):
         preferred_direction = None
         synth_direction = None
         physical_gate_fidelity = None
         wires = None
-        dag_qubit_index = {qubit: index for index, qubit in enumerate(dag.qubits)}
-        if self._natural_direction in {None, True} and layout and self._coupling_map:
-            neighbors0 = self._coupling_map.neighbors(dag_qubit_index[node.qargs[0]])
-            zero_one = dag_qubit_index[node.qargs[1]] in neighbors0
-            neighbors1 = self._coupling_map.neighbors(dag_qubit_index[node.qargs[1]])
-            one_zero = dag_qubit_index[node.qargs[0]] in neighbors1
+        if natural_direction in {None, True} and coupling_map:
+            neighbors0 = coupling_map.neighbors(qubits[0])
+            zero_one = qubits[1] in neighbors0
+            neighbors1 = coupling_map.neighbors(qubits[1])
+            one_zero = qubits[0] in neighbors1
             if zero_one and not one_zero:
                 preferred_direction = [0, 1]
             if one_zero and not zero_one:
                 preferred_direction = [1, 0]
         if (
-            self._natural_direction in {None, True}
+            natural_direction in {None, True}
             and preferred_direction is None
-            and layout
-            and self._backend_props
+            and gate_lengths
+            and gate_errors
         ):
             len_0_1 = inf
             len_1_0 = inf
-            try:
-                len_0_1 = self._backend_props.gate_length(
-                    decomposer2q.gate.name,
-                    [dag_qubit_index[node.qargs[0]], dag_qubit_index[node.qargs[1]]],
-                )
-            except BackendPropertyError:
-                pass
-            try:
-                len_1_0 = self._backend_props.gate_length(
-                    decomposer2q.gate.name,
-                    [dag_qubit_index[node.qargs[1]], dag_qubit_index[node.qargs[0]]],
-                )
-            except BackendPropertyError:
-                pass
-
-            if len_0_1 < len_1_0:
-                preferred_direction = [0, 1]
-            elif len_1_0 < len_0_1:
-                preferred_direction = [1, 0]
-            if preferred_direction:
-                physical_gate_fidelity = 1 - self._backend_props.gate_error(
-                    "cx", [dag_qubit_index[node.qargs[i]] for i in preferred_direction]
-                )
-        if self._natural_direction is True and preferred_direction is None:
+            twoq_gate_lengths = gate_lengths.get(decomposer2q.gate.name)
+            if twoq_gate_lengths:
+                len_0_1 = twoq_gate_lengths.get((qubits[0], qubits[1]), inf)
+                len_1_0 = twoq_gate_lengths.get((qubits[1], qubits[0]), inf)
+                if len_0_1 < len_1_0:
+                    preferred_direction = [0, 1]
+                elif len_1_0 < len_0_1:
+                    preferred_direction = [1, 0]
+                if preferred_direction:
+                    twoq_gate_errors = gate_errors.get("cx")
+                    gate_error = twoq_gate_errors.get(
+                        (qubits[preferred_direction[0]], qubits[preferred_direction[1]])
+                    )
+                    if gate_error:
+                        physical_gate_fidelity = 1 - gate_error
+        if natural_direction is True and preferred_direction is None:
             raise TranspilerError(
-                f"No preferred direction of {node.name} gate "
+                f"No preferred direction of gate on qubits f{qubits}"
                 "could be determined from coupling map or "
                 "gate lengths."
             )
-        basis_fidelity = self._approximation_degree or physical_gate_fidelity
-        su4_mat = node.op.to_matrix()
+        basis_fidelity = approximation_degree or physical_gate_fidelity
         synth_circ = decomposer2q(su4_mat, basis_fidelity=basis_fidelity)
         synth_dag = circuit_to_dag(synth_circ)
 
@@ -336,7 +359,7 @@
             ]
         if (
             preferred_direction
-            and self._pulse_optimize in {True, None}
+            and pulse_optimize in {True, None}
             and synth_direction != preferred_direction
         ):
             su4_mat_mm = deepcopy(su4_mat)
@@ -344,5 +367,4 @@
             su4_mat_mm[:, [1, 2]] = su4_mat_mm[:, [2, 1]]
             synth_dag = circuit_to_dag(decomposer2q(su4_mat_mm, basis_fidelity=basis_fidelity))
             wires = synth_dag.wires[::-1]
-        return synth_dag, wires
->>>>>>> be0ed5f7
+        return synth_dag, wires