# This code is part of Qiskit.
#
# (C) Copyright IBM 2022, 2023.
#
# This code is licensed under the Apache License, Version 2.0. You may
# obtain a copy of this license in the LICENSE.txt file in the root directory
# of this source tree or at http://www.apache.org/licenses/LICENSE-2.0.
#
# Any modifications or derivative works of this code must retain this
# copyright notice, and modified files need to carry a notice indicating
# that they have been altered from the originals.

"""
High-level-synthesis transpiler pass.
"""

from __future__ import annotations

import typing
from functools import partial
from collections.abc import Callable

import numpy as np

from qiskit.circuit.annotated_operation import Modifier
from qiskit.circuit.operation import Operation
from qiskit.circuit.instruction import Instruction
from qiskit.converters import circuit_to_dag, dag_to_circuit
from qiskit.transpiler.basepasses import TransformationPass
from qiskit.circuit.quantumcircuit import QuantumCircuit
from qiskit.circuit import ControlledGate, EquivalenceLibrary, equivalence
from qiskit.transpiler.passes.utils import control_flow
from qiskit.transpiler.target import Target
from qiskit.transpiler.coupling import CouplingMap
from qiskit.dagcircuit.dagcircuit import DAGCircuit
from qiskit.transpiler.exceptions import TranspilerError

from qiskit.circuit.annotated_operation import (
    AnnotatedOperation,
    InverseModifier,
    ControlModifier,
    PowerModifier,
)

<<<<<<< HEAD
from .plugin import HighLevelSynthesisPluginManager, HighLevelSynthesisPlugin
=======
from .plugin import HighLevelSynthesisPluginManager
>>>>>>> d625539b
from .qubit_tracker import QubitTracker

if typing.TYPE_CHECKING:
    from qiskit.dagcircuit import DAGOpNode


class HLSConfig:
    """The high-level-synthesis config allows to specify a list of "methods" used by
    :class:`~.HighLevelSynthesis` transformation pass to synthesize different types
    of higher-level objects.

    A higher-level object is an object of type :class:`~.Operation` (e.g., :class:`.Clifford` or
    :class:`.LinearFunction`).  Each object is referred to by its :attr:`~.Operation.name` field
    (e.g., ``"clifford"`` for :class:`.Clifford` objects), and the applicable synthesis methods are
    tied to this name.

    In the config, each method is specified in one of several ways:

    1. a tuple consisting of the name of a known synthesis plugin and a dictionary providing
       additional arguments for the algorithm.
    2. a tuple consisting of an instance of :class:`.HighLevelSynthesisPlugin` and additional
       arguments for the algorithm.
    3. a single string of a known synthesis plugin
    4. a single instance of :class:`.HighLevelSynthesisPlugin`.

    The following example illustrates different ways how a config file can be created::

        from qiskit.transpiler.passes.synthesis.high_level_synthesis import HLSConfig
        from qiskit.transpiler.passes.synthesis.high_level_synthesis import ACGSynthesisPermutation

        # All the ways to specify hls_config are equivalent
        hls_config = HLSConfig(permutation=[("acg", {})])
        hls_config = HLSConfig(permutation=["acg"])
        hls_config = HLSConfig(permutation=[(ACGSynthesisPermutation(), {})])
        hls_config = HLSConfig(permutation=[ACGSynthesisPermutation()])

    The names of the synthesis plugins should be declared in ``entry-points`` table for
    ``qiskit.synthesis`` in ``pyproject.toml``, in the form
    <higher-level-object-name>.<synthesis-method-name>.

    The standard higher-level-objects are recommended to have a synthesis method
    called "default", which would be called automatically when synthesizing these objects,
    without having to explicitly set these methods in the config.

    To avoid synthesizing a given higher-level-object, one can give it an empty list of methods.

    For an explicit example of using such config files, refer to the documentation for
    :class:`~.HighLevelSynthesis`.

    For an overview of the complete process of using high-level synthesis, see
    :ref:`using-high-level-synthesis-plugins`.
    """

    def __init__(
        self,
        use_default_on_unspecified: bool = True,
        plugin_selection: str = "sequential",
        plugin_evaluation_fn: Callable[[QuantumCircuit], int] | None = None,
        **kwargs,
    ):
        """Creates a high-level-synthesis config.

        Args:
            use_default_on_unspecified: if True, every higher-level-object without an
                explicitly specified list of methods will be synthesized using the "default"
                algorithm if it exists.
            plugin_selection: if set to ``"sequential"`` (default), for every higher-level-object
                the synthesis pass will consider the specified methods sequentially, stopping
                at the first method that is able to synthesize the object. If set to ``"all"``,
                all the specified methods will be considered, and the best synthesized circuit,
                according to ``plugin_evaluation_fn`` will be chosen.
            plugin_evaluation_fn: a callable that evaluates the quality of the synthesized
                quantum circuit; a smaller value means a better circuit. If ``None``, the
                quality of the circuit its size (i.e. the number of gates that it contains).
            kwargs: a dictionary mapping higher-level-objects to lists of synthesis methods.
        """
        self.use_default_on_unspecified = use_default_on_unspecified
        self.plugin_selection = plugin_selection
        self.plugin_evaluation_fn = (
            plugin_evaluation_fn if plugin_evaluation_fn is not None else lambda qc: qc.size()
        )
        self.methods = {}

        for key, value in kwargs.items():
            self.set_methods(key, value)

    def set_methods(self, hls_name, hls_methods):
        """Sets the list of synthesis methods for a given higher-level-object. This overwrites
        the lists of methods if also set previously."""
        self.methods[hls_name] = hls_methods


class HighLevelSynthesis(TransformationPass):
    r"""Synthesize higher-level objects and unroll custom definitions.

    The input to this pass is a DAG that may contain higher-level objects,
    including abstract mathematical objects (e.g., objects of type :class:`.LinearFunction`),
    annotated operations (objects of type :class:`.AnnotatedOperation`), and
    custom gates.

    In the most common use-case when either ``basis_gates`` or ``target`` is specified,
    all higher-level objects are synthesized, so the output is a :class:`.DAGCircuit`
    without such objects.
    More precisely, every gate in the output DAG is either directly supported by the target,
    or is in ``equivalence_library``.

    The abstract mathematical objects are synthesized using synthesis plugins, applying
    synthesis methods specified in the high-level-synthesis config (refer to the documentation
    for :class:`~.HLSConfig`).

    As an example, let us assume that ``op_a`` and ``op_b`` are names of two higher-level objects,
    that ``op_a``-objects have two synthesis methods ``default`` which does require any additional
    parameters and ``other`` with two optional integer parameters ``option_1`` and ``option_2``,
    that ``op_b``-objects have a single synthesis method ``default``, and ``qc`` is a quantum
    circuit containing ``op_a`` and ``op_b`` objects. The following code snippet::

        hls_config = HLSConfig(op_b=[("other", {"option_1": 7, "option_2": 4})])
        pm = PassManager([HighLevelSynthesis(hls_config=hls_config)])
        transpiled_qc = pm.run(qc)

    shows how to run the alternative synthesis method ``other`` for ``op_b``-objects, while using the
    ``default`` methods for all other high-level objects, including ``op_a``-objects.

    The annotated operations (consisting of a base operation and a list of inverse, control and power
    modifiers) are synthesizing recursively, first synthesizing the base operation, and then applying
    synthesis methods for creating inverted, controlled, or powered versions of that).

    The custom gates are synthesized by recursively unrolling their definitions, until every gate
    is either supported by the target or is in the equivalence library.

    When neither ``basis_gates`` nor ``target`` is specified, the pass synthesizes only the top-level
    abstract mathematical objects and annotated operations, without descending into the gate
    ``definitions``. This is consistent with the older behavior of the pass, allowing to synthesize
    some higher-level objects using plugins and leaving the other gates untouched.

    The high-level-synthesis passes information about available auxiliary qubits, and whether their
    state is clean (defined as :math:`|0\rangle`) or dirty (unknown state) to the synthesis routine
    via the respective arguments ``"num_clean_ancillas"`` and ``"num_dirty_ancillas"``.
    If ``qubits_initially_zero`` is ``True`` (default), the qubits are assumed to be in the
    :math:`|0\rangle` state. When appending a synthesized block using auxiliary qubits onto the
    circuit, we first use the clean auxiliary qubits.

    .. note::

        Synthesis methods are assumed to maintain the state of the auxiliary qubits.
        Concretely this means that clean auxiliary qubits must still be in the :math:`|0\rangle`
        state after the synthesized block, while dirty auxiliary qubits are re-used only
        as dirty qubits.

    """

    def __init__(
        self,
        hls_config: HLSConfig | None = None,
        coupling_map: CouplingMap | None = None,
        target: Target | None = None,
        use_qubit_indices: bool = False,
        equivalence_library: EquivalenceLibrary | None = None,
        basis_gates: list[str] | None = None,
        min_qubits: int = 0,
        qubits_initially_zero: bool = True,
    ):
        r"""
        HighLevelSynthesis initializer.

        Args:
            hls_config: Optional, the high-level-synthesis config that specifies synthesis methods
                and parameters for various high-level-objects in the circuit. If it is not specified,
                the default synthesis methods and parameters will be used.
            coupling_map: Optional, directed graph represented as a coupling map.
            target: Optional, the backend target to use for this pass. If it is specified,
                it will be used instead of the coupling map.
            use_qubit_indices: a flag indicating whether this synthesis pass is running before or after
                the layout is set, that is, whether the qubit indices of higher-level-objects correspond
                to qubit indices on the target backend.
            equivalence_library: The equivalence library used (instructions in this library will not
                be unrolled by this pass).
            basis_gates: Optional, target basis names to unroll to, e.g. `['u3', 'cx']`.
                Ignored if ``target`` is also specified.
            min_qubits: The minimum number of qubits for operations in the input
                dag to translate.
            qubits_initially_zero: Indicates whether the qubits are initially in the state
                :math:`|0\rangle`. This allows the high-level-synthesis to use clean auxiliary qubits
                (i.e. in the zero state) to synthesize an operation.
        """
        super().__init__()

        if hls_config is not None:
            self.hls_config = hls_config
        else:
            # When the config file is not provided, we will use the "default" method
            # to synthesize Operations (when available).
            self.hls_config = HLSConfig(True)

        self.hls_plugin_manager = HighLevelSynthesisPluginManager()
        self._coupling_map = coupling_map
        self._target = target
        self._use_qubit_indices = use_qubit_indices
        self.qubits_initially_zero = qubits_initially_zero
        if target is not None:
            self._coupling_map = self._target.build_coupling_map()
        self._equiv_lib = equivalence_library
        self._basis_gates = basis_gates
        self._min_qubits = min_qubits

        self._top_level_only = self._basis_gates is None and self._target is None

        # include path for when target exists but target.num_qubits is None (BasicSimulator)
        if not self._top_level_only and (self._target is None or self._target.num_qubits is None):
            basic_insts = {"measure", "reset", "barrier", "snapshot", "delay", "store"}
            self._device_insts = basic_insts | set(self._basis_gates)
        else:
            self._device_insts = set()

    def run(self, dag: DAGCircuit) -> DAGCircuit:
        """Run the HighLevelSynthesis pass on `dag`.

        Args:
            dag: input dag.

        Returns:
            Output dag with higher-level operations synthesized.

        Raises:
            TranspilerError: when the transpiler is unable to synthesize the given DAG
            (for instance, when the specified synthesis method is not available).
        """
        qubits = tuple(dag.find_bit(q).index for q in dag.qubits)
        if self.qubits_initially_zero:
            clean, dirty = set(qubits), set()
        else:
            clean, dirty = set(), set(qubits)

        tracker = QubitTracker(qubits=qubits, clean=clean, dirty=dirty)
        return self._run(dag, tracker)

    def _run(self, dag: DAGCircuit, tracker: QubitTracker) -> DAGCircuit:
        # Start by analyzing the nodes in the DAG. This for-loop is a first version of a potentially
        # more elaborate approach to find good operation/ancilla allocations. It greedily iterates
        # over the nodes, checking whether we can synthesize them, while keeping track of the
        # qubit states. It does not trade-off allocations and just gives all available qubits
        # to the current operation (a "the-first-takes-all" approach).
        synthesized_nodes = {}

        for node in dag.topological_op_nodes():
            qubits = tuple(dag.find_bit(q).index for q in node.qargs)
            synthesized = None
            used_qubits = None

            # check if synthesis for the operation can be skipped
            if (
                dag.has_calibration_for(node)
                or len(node.qargs) < self._min_qubits
                or node.is_directive()
                or self._definitely_skip_node(node, qubits)
            ):
                pass

            # next check control flow
            elif node.is_control_flow():
                dag.substitute_node(
                    node,
                    control_flow.map_blocks(partial(self._run, tracker=tracker.copy()), node.op),
                    propagate_condition=False,
                )

            # now we are free to synthesize
            else:
                # this returns the synthesized operation and the qubits it acts on -- note that this
                # may be different than the original qubits, since we may use auxiliary qubits
                synthesized, used_qubits = self._synthesize_operation(node.op, qubits, tracker)

            # if the synthesis changed the operation (i.e. it is not None), store the result
            # and mark the operation qubits as used
            if synthesized is not None:
                synthesized_nodes[node] = (synthesized, used_qubits)
                tracker.used(qubits)  # assumes that auxiliary are returned in the same state

            # if the synthesis did not change anything, just update the qubit tracker
            # other cases can be added: swaps, controlled gates (e.g. if control is 0), ...
            else:
                if node.op.name in ["id", "delay", "barrier"]:
                    pass  # tracker not updated, these are no-ops
                elif node.op.name == "reset":
                    tracker.reset(qubits)  # reset qubits to 0
                else:
                    tracker.used(qubits)  # any other op used the clean state up

        # we did not change anything just return the input
        if len(synthesized_nodes) == 0:
            return dag

        # Otherwise we will rebuild with the new operations. Note that we could also
        # check if no operation changed in size and substitute in-place, but rebuilding is
        # generally as fast or faster, unless very few operations are changed.
        out = dag.copy_empty_like()
        index_to_qubit = dict(enumerate(dag.qubits))

        for node in dag.topological_op_nodes():
            if node in synthesized_nodes:
                op, qubits = synthesized_nodes[node]
                qargs = tuple(index_to_qubit[index] for index in qubits)
                if isinstance(op, Operation):
                    out.apply_operation_back(op, qargs, cargs=[])
                    continue

                if isinstance(op, QuantumCircuit):
                    op = circuit_to_dag(op, copy_operations=False)

                if isinstance(op, DAGCircuit):
                    qubit_map = {
                        qubit: index_to_qubit[index] for index, qubit in zip(qubits, op.qubits)
                    }
                    clbit_map = dict(zip(op.clbits, node.cargs))
                    for sub_node in op.op_nodes():
                        out.apply_operation_back(
                            sub_node.op,
                            tuple(qubit_map[qarg] for qarg in sub_node.qargs),
                            tuple(clbit_map[carg] for carg in sub_node.cargs),
                        )
                    out.global_phase += op.global_phase
                else:
                    raise RuntimeError(f"Unexpected synthesized type: {type(op)}")
            else:
                out.apply_operation_back(node.op, node.qargs, node.cargs, check=False)

        return out

    def _synthesize_operation(
        self,
        operation: Operation,
        qubits: tuple[int],
        tracker: QubitTracker,
    ) -> tuple[QuantumCircuit | Operation | DAGCircuit | None, list[int] | None]:
        # Try to synthesize the operation. We'll go through the following options:
        #  (1) Annotations: if the operator is annotated, synthesize the base operation
        #       and then apply the modifiers. Returns a circuit (e.g. applying a power)
        #       or operation (e.g adding control on an X gate).
        #  (2) High-level objects: try running the battery of high-level synthesis plugins (e.g.
        #       if the operation is a Clifford). Returns a circuit.
        #  (3) Unrolling custom definitions: try defining the operation if it is not yet
        #       in the set of supported instructions. Returns a circuit.
        # If any of the above were triggered, we will recurse and go again through these steps
        # until no further change occurred. At this point, we convert circuits to DAGs (the final
        # possible return type). If there was no change, we just return ``None``.
        synthesized = None

        # Try synthesizing via AnnotatedOperation. This is faster than an isinstance check
        # but a bit less safe since someone could create operations with a ``modifiers`` attribute.
        if len(modifiers := getattr(operation, "modifiers", [])) > 0:
            # The base operation must be synthesized without using potential control qubits
            # used in the modifiers.
            num_ctrl = sum(
                mod.num_ctrl_qubits for mod in modifiers if isinstance(mod, ControlModifier)
            )
            baseop_qubits = qubits[num_ctrl:]  # reminder: control qubits are the first ones
            baseop_tracker = tracker.copy(drop=qubits[:num_ctrl])  # no access to control qubits

            # get qubits of base operation
            synthesized_base_op, _ = self._synthesize_operation(
                operation.base_op, baseop_qubits, baseop_tracker
            )
            if synthesized_base_op is None:
                synthesized_base_op = operation.base_op
            elif isinstance(synthesized_base_op, DAGCircuit):
                synthesized_base_op = dag_to_circuit(synthesized_base_op)

            synthesized = self._apply_annotations(synthesized_base_op, operation.modifiers)

        # If it was no AnnotatedOperation, try synthesizing via HLS or by unrolling.
        else:
            # Try synthesis via HLS -- which will return ``None`` if unsuccessful.
            indices = qubits if self._use_qubit_indices else None
            if len(hls_methods := self._methods_to_try(operation.name)) > 0:
                synthesized = self._synthesize_op_using_plugins(
                    hls_methods,
                    operation,
                    indices,
                    tracker.num_clean(qubits),
                    tracker.num_dirty(qubits),
                )

            # If HLS did not apply, or was unsuccessful, try unrolling custom definitions.
            if synthesized is None and not self._top_level_only:
                synthesized = self._unroll_custom_definition(operation, indices)

        if synthesized is None:
            # if we didn't synthesize, there was nothing to unroll, so just set the used qubits
            used_qubits = qubits

        else:
            # if it has been synthesized, recurse and finally store the decomposition
            if isinstance(synthesized, Operation):
                re_synthesized, qubits = self._synthesize_operation(
                    synthesized, qubits, tracker.copy()
                )
                if re_synthesized is not None:
                    synthesized = re_synthesized
                used_qubits = qubits

            elif isinstance(synthesized, QuantumCircuit):
                aux_qubits = tracker.borrow(synthesized.num_qubits - len(qubits), qubits)
                used_qubits = qubits + tuple(aux_qubits)
                as_dag = circuit_to_dag(synthesized, copy_operations=False)

                # map used qubits to subcircuit
                new_qubits = [as_dag.find_bit(q).index for q in as_dag.qubits]
                qubit_map = dict(zip(used_qubits, new_qubits))

                synthesized = self._run(as_dag, tracker.copy(qubit_map))
                if synthesized.num_qubits() != len(used_qubits):
                    raise RuntimeError(
                        f"Mismatching number of qubits, using {synthesized.num_qubits()} "
                        f"but have {len(used_qubits)}."
                    )
<<<<<<< HEAD

            else:
                raise RuntimeError(f"Unexpected synthesized type: {type(synthesized)}")

        if synthesized is not None and used_qubits is None:
            raise RuntimeError("Failed to find qubit indices on", synthesized)

        return synthesized, used_qubits

=======

            else:
                raise RuntimeError(f"Unexpected synthesized type: {type(synthesized)}")

        if synthesized is not None and used_qubits is None:
            raise RuntimeError("Failed to find qubit indices on", synthesized)

        return synthesized, used_qubits

>>>>>>> d625539b
    def _unroll_custom_definition(
        self, inst: Instruction, qubits: list[int] | None
    ) -> QuantumCircuit | None:
        # check if the operation is already supported natively
        if not (isinstance(inst, ControlledGate) and inst._open_ctrl):
            # include path for when target exists but target.num_qubits is None (BasicSimulator)
            inst_supported = self._instruction_supported(inst.name, qubits)
            if inst_supported or (self._equiv_lib is not None and self._equiv_lib.has_entry(inst)):
                return None  # we support this operation already

        # if not, try to get the definition
        try:
            definition = inst.definition
        except (TypeError, AttributeError) as err:
            raise TranspilerError(f"HighLevelSynthesis was unable to define {inst.name}.") from err

        if definition is None:
            raise TranspilerError(f"HighLevelSynthesis was unable to synthesize {inst}.")

        return definition

    def _methods_to_try(self, name: str):
        """Get a sequence of methods to try for a given op name."""
        if (methods := self.hls_config.methods.get(name)) is not None:
            # the operation's name appears in the user-provided config,
            # we use the list of methods provided by the user
            return methods
        if (
            self.hls_config.use_default_on_unspecified
            and "default" in self.hls_plugin_manager.method_names(name)
        ):
            # the operation's name does not appear in the user-specified config,
            # we use the "default" method when instructed to do so and the "default"
            # method is available
            return ["default"]
        return []

    def _synthesize_op_using_plugins(
        self,
        hls_methods: list,
        op: Operation,
        qubits: list[int] | None,
        num_clean_ancillas: int = 0,
        num_dirty_ancillas: int = 0,
    ) -> QuantumCircuit | None:
        """
        Attempts to synthesize op using plugin mechanism.

        The arguments ``num_clean_ancillas`` and ``num_dirty_ancillas`` specify
        the number of clean and dirty qubits available to synthesize the given
        operation. A synthesis method does not need to use these additional qubits.

        Returns either the synthesized circuit or None (which may occur
        when no synthesis methods is available or specified, or when there is
        an insufficient number of auxiliary qubits).
        """
        hls_plugin_manager = self.hls_plugin_manager

        best_decomposition = None
        best_score = np.inf

        for method in hls_methods:
            # There are two ways to specify a synthesis method. The more explicit
            # way is to specify it as a tuple consisting of a synthesis algorithm and a
            # list of additional arguments, e.g.,
            #   ("kms", {"all_mats": 1, "max_paths": 100, "orig_circuit": 0}), or
            #   ("pmh", {}).
            # When the list of additional arguments is empty, one can also specify
            # just the synthesis algorithm, e.g.,
            #   "pmh".
            if isinstance(method, tuple):
                plugin_specifier, plugin_args = method
            else:
                plugin_specifier = method
                plugin_args = {}

            # There are two ways to specify a synthesis algorithm being run,
            # either by name, e.g. "kms" (which then should be specified in entry_points),
            # or directly as a class inherited from HighLevelSynthesisPlugin (which then
            # does not need to be specified in entry_points).
            if isinstance(plugin_specifier, str):
                if plugin_specifier not in hls_plugin_manager.method_names(op.name):
                    raise TranspilerError(
                        f"Specified method: {plugin_specifier} not found in available "
                        f"plugins for {op.name}"
                    )
                plugin_method = hls_plugin_manager.method(op.name, plugin_specifier)
            else:
                plugin_method = plugin_specifier

            # Set the number of available clean and dirty auxiliary qubits via plugin args.
            plugin_args["num_clean_ancillas"] = num_clean_ancillas
            plugin_args["num_dirty_ancillas"] = num_dirty_ancillas

            decomposition = plugin_method.run(
                op,
                coupling_map=self._coupling_map,
                target=self._target,
                qubits=qubits,
                **plugin_args,
            )

            # The synthesis methods that are not suited for the given higher-level-object
            # will return None.
            if decomposition is not None:
                if self.hls_config.plugin_selection == "sequential":
                    # In the "sequential" mode the first successful decomposition is
                    # returned.
                    best_decomposition = decomposition
                    break

                # In the "run everything" mode we update the best decomposition
                # discovered
                current_score = self.hls_config.plugin_evaluation_fn(decomposition)
                if current_score < best_score:
                    best_decomposition = decomposition
                    best_score = current_score

        return best_decomposition

    def _apply_annotations(
        self, synthesized: Operation | QuantumCircuit, modifiers: list[Modifier]
    ) -> QuantumCircuit:
        """
        Recursively synthesizes annotated operations.
        Returns either the synthesized operation or None (which occurs when the operation
        is not an annotated operation).
        """
        for modifier in modifiers:
            if isinstance(modifier, InverseModifier):
                # Both QuantumCircuit and Gate have inverse method
                synthesized = synthesized.inverse()

            elif isinstance(modifier, ControlModifier):
                # Both QuantumCircuit and Gate have control method, however for circuits
                # it is more efficient to avoid constructing the controlled quantum circuit.
                if isinstance(synthesized, QuantumCircuit):
                    synthesized = synthesized.to_gate()

                synthesized = synthesized.control(
                    num_ctrl_qubits=modifier.num_ctrl_qubits,
                    label=None,
                    ctrl_state=modifier.ctrl_state,
                    annotated=False,
                )

                if isinstance(synthesized, AnnotatedOperation):
                    raise TranspilerError(
                        "HighLevelSynthesis failed to synthesize the control modifier."
                    )

            elif isinstance(modifier, PowerModifier):
                # QuantumCircuit has power method, and Gate needs to be converted
                # to a quantum circuit.
                if not isinstance(synthesized, QuantumCircuit):
                    synthesized = _instruction_to_circuit(synthesized)
<<<<<<< HEAD

                synthesized = synthesized.power(modifier.power)

            else:
                raise TranspilerError(f"Unknown modifier {modifier}.")

        return synthesized

    def _definitely_skip_node(self, node: DAGOpNode, qubits: tuple[int] | None) -> bool:
        """Fast-path determination of whether a node can certainly be skipped (i.e. nothing will
        attempt to synthesise it) without accessing its Python-space `Operation`.

        This is tightly coupled to `_recursively_handle_op`; it exists as a temporary measure to
        avoid Python-space `Operation` creation from a `DAGOpNode` if we wouldn't do anything to the
        node (which is _most_ nodes)."""
        return (
            # The fast path is just for Rust-space standard gates (which excludes
            # `AnnotatedOperation`).
            node.is_standard_gate()
            # If it's a controlled gate, we might choose to do funny things to it.
            and not node.is_controlled_gate()
            # If there are plugins to try, they need to be tried.
            and not self._methods_to_try(node.name)
            # If all the above constraints hold, and it's already supported or the basis translator
            # can handle it, we'll leave it be.
            and (
                self._instruction_supported(node.name, qubits)
                # This uses unfortunately private details of `EquivalenceLibrary`, but so does the
                # `BasisTranslator`, and this is supposed to just be temporary til this is moved
                # into Rust space.
                or (
                    self._equiv_lib is not None
                    and equivalence.Key(name=node.name, num_qubits=node.num_qubits)
                    in self._equiv_lib._key_to_node_index
                )
            )
        )

    def _instruction_supported(self, name: str, qubits: tuple[int] | None) -> bool:
        # include path for when target exists but target.num_qubits is None (BasicSimulator)
        if self._target is None or self._target.num_qubits is None:
            return name in self._device_insts
        return self._target.instruction_supported(operation_name=name, qargs=qubits)


class DefaultSynthesisClifford(HighLevelSynthesisPlugin):
    """The default clifford synthesis plugin.

    For N <= 3 qubits this is the optimal CX cost decomposition by Bravyi, Maslov.
    For N > 3 qubits this is done using the general non-optimal greedy compilation
    routine from reference by Bravyi, Hu, Maslov, Shaydulin.
=======
>>>>>>> d625539b

                synthesized = synthesized.power(modifier.power)

            else:
                raise TranspilerError(f"Unknown modifier {modifier}.")

        return synthesized

    def _definitely_skip_node(self, node: DAGOpNode, qubits: tuple[int] | None) -> bool:
        """Fast-path determination of whether a node can certainly be skipped (i.e. nothing will
        attempt to synthesise it) without accessing its Python-space `Operation`.

        This is tightly coupled to `_recursively_handle_op`; it exists as a temporary measure to
        avoid Python-space `Operation` creation from a `DAGOpNode` if we wouldn't do anything to the
        node (which is _most_ nodes)."""
        return (
            # The fast path is just for Rust-space standard gates (which excludes
            # `AnnotatedOperation`).
            node.is_standard_gate()
            # If it's a controlled gate, we might choose to do funny things to it.
            and not node.is_controlled_gate()
            # If there are plugins to try, they need to be tried.
            and not self._methods_to_try(node.name)
            # If all the above constraints hold, and it's already supported or the basis translator
            # can handle it, we'll leave it be.
            and (
                self._instruction_supported(node.name, qubits)
                # This uses unfortunately private details of `EquivalenceLibrary`, but so does the
                # `BasisTranslator`, and this is supposed to just be temporary til this is moved
                # into Rust space.
                or (
                    self._equiv_lib is not None
                    and equivalence.Key(name=node.name, num_qubits=node.num_qubits)
                    in self._equiv_lib._key_to_node_index
                )
            )
        )

    def _instruction_supported(self, name: str, qubits: tuple[int] | None) -> bool:
        # include path for when target exists but target.num_qubits is None (BasicSimulator)
        if self._target is None or self._target.num_qubits is None:
            return name in self._device_insts
        return self._target.instruction_supported(operation_name=name, qargs=qubits)


<<<<<<< HEAD
        return None


=======
>>>>>>> d625539b
def _instruction_to_circuit(inst: Instruction) -> QuantumCircuit:
    circuit = QuantumCircuit(inst.num_qubits, inst.num_clbits)
    circuit.append(inst, circuit.qubits, circuit.clbits)
    return circuit<|MERGE_RESOLUTION|>--- conflicted
+++ resolved
@@ -42,11 +42,7 @@
     PowerModifier,
 )
 
-<<<<<<< HEAD
-from .plugin import HighLevelSynthesisPluginManager, HighLevelSynthesisPlugin
-=======
 from .plugin import HighLevelSynthesisPluginManager
->>>>>>> d625539b
 from .qubit_tracker import QubitTracker
 
 if typing.TYPE_CHECKING:
@@ -462,7 +458,6 @@
                         f"Mismatching number of qubits, using {synthesized.num_qubits()} "
                         f"but have {len(used_qubits)}."
                     )
-<<<<<<< HEAD
 
             else:
                 raise RuntimeError(f"Unexpected synthesized type: {type(synthesized)}")
@@ -472,17 +467,6 @@
 
         return synthesized, used_qubits
 
-=======
-
-            else:
-                raise RuntimeError(f"Unexpected synthesized type: {type(synthesized)}")
-
-        if synthesized is not None and used_qubits is None:
-            raise RuntimeError("Failed to find qubit indices on", synthesized)
-
-        return synthesized, used_qubits
-
->>>>>>> d625539b
     def _unroll_custom_definition(
         self, inst: Instruction, qubits: list[int] | None
     ) -> QuantumCircuit | None:
@@ -639,7 +623,6 @@
                 # to a quantum circuit.
                 if not isinstance(synthesized, QuantumCircuit):
                     synthesized = _instruction_to_circuit(synthesized)
-<<<<<<< HEAD
 
                 synthesized = synthesized.power(modifier.power)
 
@@ -685,65 +668,6 @@
         return self._target.instruction_supported(operation_name=name, qargs=qubits)
 
 
-class DefaultSynthesisClifford(HighLevelSynthesisPlugin):
-    """The default clifford synthesis plugin.
-
-    For N <= 3 qubits this is the optimal CX cost decomposition by Bravyi, Maslov.
-    For N > 3 qubits this is done using the general non-optimal greedy compilation
-    routine from reference by Bravyi, Hu, Maslov, Shaydulin.
-=======
->>>>>>> d625539b
-
-                synthesized = synthesized.power(modifier.power)
-
-            else:
-                raise TranspilerError(f"Unknown modifier {modifier}.")
-
-        return synthesized
-
-    def _definitely_skip_node(self, node: DAGOpNode, qubits: tuple[int] | None) -> bool:
-        """Fast-path determination of whether a node can certainly be skipped (i.e. nothing will
-        attempt to synthesise it) without accessing its Python-space `Operation`.
-
-        This is tightly coupled to `_recursively_handle_op`; it exists as a temporary measure to
-        avoid Python-space `Operation` creation from a `DAGOpNode` if we wouldn't do anything to the
-        node (which is _most_ nodes)."""
-        return (
-            # The fast path is just for Rust-space standard gates (which excludes
-            # `AnnotatedOperation`).
-            node.is_standard_gate()
-            # If it's a controlled gate, we might choose to do funny things to it.
-            and not node.is_controlled_gate()
-            # If there are plugins to try, they need to be tried.
-            and not self._methods_to_try(node.name)
-            # If all the above constraints hold, and it's already supported or the basis translator
-            # can handle it, we'll leave it be.
-            and (
-                self._instruction_supported(node.name, qubits)
-                # This uses unfortunately private details of `EquivalenceLibrary`, but so does the
-                # `BasisTranslator`, and this is supposed to just be temporary til this is moved
-                # into Rust space.
-                or (
-                    self._equiv_lib is not None
-                    and equivalence.Key(name=node.name, num_qubits=node.num_qubits)
-                    in self._equiv_lib._key_to_node_index
-                )
-            )
-        )
-
-    def _instruction_supported(self, name: str, qubits: tuple[int] | None) -> bool:
-        # include path for when target exists but target.num_qubits is None (BasicSimulator)
-        if self._target is None or self._target.num_qubits is None:
-            return name in self._device_insts
-        return self._target.instruction_supported(operation_name=name, qargs=qubits)
-
-
-<<<<<<< HEAD
-        return None
-
-
-=======
->>>>>>> d625539b
 def _instruction_to_circuit(inst: Instruction) -> QuantumCircuit:
     circuit = QuantumCircuit(inst.num_qubits, inst.num_clbits)
     circuit.append(inst, circuit.qubits, circuit.clbits)
