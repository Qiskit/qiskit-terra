--- conflicted
+++ resolved
@@ -1,6 +1,6 @@
 # This code is part of Qiskit.
 #
-# (C) Copyright IBM 2022.
+# (C) Copyright IBM 2022, 2023.
 #
 # This code is licensed under the Apache License, Version 2.0. You may
 # obtain a copy of this license in the LICENSE.txt file in the root directory
@@ -14,29 +14,21 @@
 """Synthesize higher-level objects."""
 
 
-<<<<<<< HEAD
 from typing import Union
 
 from qiskit.circuit.operation import Operation
 from qiskit.converters import circuit_to_dag, dag_to_circuit
-from qiskit.synthesis import synth_permutation_basic, synth_permutation_acg
-=======
-from qiskit.converters import circuit_to_dag
->>>>>>> c90a2e7e
+
 from qiskit.transpiler.basepasses import TransformationPass
 from qiskit.circuit.quantumcircuit import QuantumCircuit, Gate
 from qiskit.dagcircuit.dagcircuit import DAGCircuit
 from qiskit.transpiler.exceptions import TranspilerError
-<<<<<<< HEAD
-from qiskit.synthesis.clifford import synth_clifford_full
-from qiskit.synthesis.linear import synth_cnot_count_full_pmh
-from qiskit.synthesis.permutation import synth_permutation_depth_lnn_kms
+
 from qiskit.circuit.annotated_operation import (
     AnnotatedOperation,
     InverseModifier,
     ControlModifier,
     PowerModifier,
-=======
 
 from qiskit.synthesis.clifford import (
     synth_clifford_full,
@@ -46,12 +38,14 @@
     synth_clifford_ag,
     synth_clifford_bm,
 )
-from qiskit.synthesis.linear import synth_cnot_count_full_pmh, synth_cnot_depth_line_kms
+from qiskit.synthesis.linear import (
+    synth_cnot_count_full_pmh, 
+    synth_cnot_depth_line_kms
+)
 from qiskit.synthesis.permutation import (
     synth_permutation_basic,
     synth_permutation_acg,
     synth_permutation_depth_lnn_kms,
->>>>>>> c90a2e7e
 )
 
 from .plugin import HighLevelSynthesisPluginManager, HighLevelSynthesisPlugin
