# This code is part of Qiskit.
#
# (C) Copyright IBM 2022, 2023.
#
# This code is licensed under the Apache License, Version 2.0. You may
# obtain a copy of this license in the LICENSE.txt file in the root directory
# of this source tree or at http://www.apache.org/licenses/LICENSE-2.0.
#
# Any modifications or derivative works of this code must retain this
# copyright notice, and modified files need to carry a notice indicating
# that they have been altered from the originals.


"""

High Level Synthesis Plugins
-----------------------------

Clifford Synthesis
''''''''''''''''''

.. list-table:: Plugins for :class:`qiskit.quantum_info.Clifford` (key = ``"clifford"``)
    :header-rows: 1

    * - Plugin name
      - Plugin class
      - Targeted connectivity
      - Description
    * - ``"ag"``
      - :class:`~.AGSynthesisClifford`
      - all-to-all
      - greedily optimizes CX-count
    * - ``"bm"``
      - :class:`~.BMSynthesisClifford`
      - all-to-all
      - optimal count for `n=2,3`; used in ``"default"`` for `n=2,3`
    * - ``"greedy"``
      - :class:`~.GreedySynthesisClifford`
      - all-to-all
      - greedily optimizes CX-count; used in ``"default"`` for `n>=4`
    * - ``"layers"``
      - :class:`~.LayerSynthesisClifford`
      - all-to-all
      -
    * - ``"lnn"``
      - :class:`~.LayerLnnSynthesisClifford`
      - linear
      - many CX-gates but guarantees CX-depth of at most `7*n+2`
    * - ``"default"``
      - :class:`~.DefaultSynthesisClifford`
      - all-to-all
      - usually best for optimizing CX-count (and optimal CX-count for `n=2,3`)

.. autosummary::
   :toctree: ../stubs/

   AGSynthesisClifford
   BMSynthesisClifford
   GreedySynthesisClifford
   LayerSynthesisClifford
   LayerLnnSynthesisClifford
   DefaultSynthesisClifford


Linear Function Synthesis
'''''''''''''''''''''''''

.. list-table:: Plugins for :class:`.LinearFunction` (key = ``"linear"``)
    :header-rows: 1

    * - Plugin name
      - Plugin class
      - Targeted connectivity
      - Description
    * - ``"kms"``
      - :class:`~.KMSSynthesisLinearFunction`
      - linear
      - many CX-gates but guarantees CX-depth of at most `5*n`
    * - ``"pmh"``
      - :class:`~.PMHSynthesisLinearFunction`
      - all-to-all
      - greedily optimizes CX-count; used in ``"default"``
    * - ``"default"``
      - :class:`~.DefaultSynthesisLinearFunction`
      - all-to-all
      - best for optimizing CX-count

.. autosummary::
   :toctree: ../stubs/

   KMSSynthesisLinearFunction
   PMHSynthesisLinearFunction
   DefaultSynthesisLinearFunction

   
Pauli Evolution Synthesis
'''''''''''''''''''''''''

.. list-table:: Plugins for :class:`.PauliEvolutionGate` (key = ``"PauliEvolution"``)
    :header-rows: 1

    * - Plugin name
      - Plugin class
      - Description
    * - ``"default"``
      - :class:`.PauliEvolutionSynthesisDefault`
      - use a diagonalizing Clifford per Pauli term

Permutation Synthesis
'''''''''''''''''''''

.. list-table:: Plugins for :class:`.PermutationGate` (key = ``"permutation"``)
    :header-rows: 1

    * - Plugin name
      - Plugin class
      - Targeted connectivity
      - Description
    * - ``"basic"``
      - :class:`~.BasicSynthesisPermutation`
      - all-to-all
      - optimal SWAP-count; used in ``"default"``
    * - ``"acg"``
      - :class:`~.ACGSynthesisPermutation`
      - all-to-all
      - guarantees SWAP-depth of at most `2`
    * - ``"kms"``
      - :class:`~.KMSSynthesisPermutation`
      - linear
      - many SWAP-gates, but guarantees SWAP-depth of at most `n`
    * - ``"token_swapper"``
      - :class:`~.TokenSwapperSynthesisPermutation`
      - any
      - greedily optimizes SWAP-count for arbitrary connectivity
    * - ``"default"``
      - :class:`~.BasicSynthesisPermutation`
      - all-to-all
      - best for optimizing SWAP-count

.. autosummary::
   :toctree: ../stubs/

   BasicSynthesisPermutation
   ACGSynthesisPermutation
   KMSSynthesisPermutation
   TokenSwapperSynthesisPermutation


QFT Synthesis
'''''''''''''

.. list-table:: Plugins for :class:`.QFTGate` (key = ``"qft"``)
    :header-rows: 1

    * - Plugin name
      - Plugin class
      - Targeted connectivity
    * - ``"full"``
      - :class:`~.QFTSynthesisFull`
      - all-to-all
    * - ``"line"``
      - :class:`~.QFTSynthesisLine`
      - linear
    * - ``"default"``
      - :class:`~.QFTSynthesisFull`
      - all-to-all

.. autosummary::
   :toctree: ../stubs/

   QFTSynthesisFull
   QFTSynthesisLine


MCX Synthesis
'''''''''''''

The following table lists synthesis plugins available for an :class:`.MCXGate` gate
with `k` control qubits. If the available number of clean/dirty auxiliary qubits is
not sufficient, the corresponding synthesis method will return `None`.

.. list-table:: Plugins for :class:`.MCXGate` (key = ``"mcx"``)
    :header-rows: 1

    * - Plugin name
      - Plugin class
      - Number of clean ancillas
      - Number of dirty ancillas
      - Description
    * - ``"gray_code"``
      - :class:`~.MCXSynthesisGrayCode`
      - `0`
      - `0`
      - exponentially many CX gates; use only for small values of `k`
    * - ``"noaux_v24"``
      - :class:`~.MCXSynthesisNoAuxV24`
      - `0`
      - `0`
      - quadratic number of CX gates; use instead of ``"gray_code"`` for large values of `k`
    * - ``"n_clean_m15"``
      - :class:`~.MCXSynthesisNCleanM15`
      - `k-2`
      - `0`
      - at most `6*k-6` CX gates
    * - ``"n_dirty_i15"``
      - :class:`~.MCXSynthesisNDirtyI15`
      - `0`
      - `k-2`
      - at most `8*k-6` CX gates
    * - ``"1_clean_b95"``
      - :class:`~.MCXSynthesis1CleanB95`
      - `1`
      - `0`
      - at most `16*k-8` CX gates
    * - ``"default"``
      - :class:`~.MCXSynthesisDefault`
      - any
      - any
      - chooses the best algorithm based on the ancillas available

.. autosummary::
   :toctree: ../stubs/

   MCXSynthesisGrayCode
   MCXSynthesisNoAuxV24
   MCXSynthesisNCleanM15
   MCXSynthesisNDirtyI15
   MCXSynthesis1CleanB95
   MCXSynthesisDefault

MCMT Synthesis
''''''''''''''

.. list-table:: Plugins for :class:`.MCMTGate` (key = ``"mcmt"``)
    :header-rows: 1

    * - Plugin name
      - Plugin class
      - Number of clean ancillas
      - Number of dirty ancillas
      - Description
    * - ``"vchain"``
      - :class:`.MCMTSynthesisVChain`
      - `k-1`
      - `0`
      - uses a linear number of Toffoli gates
    * - ``"noaux"``
      - :class:`~.MCMTSynthesisNoAux`
      - `0`
      - `0`
      - uses Qiskit's standard control mechanism
    * - ``"default"``
      - :class:`~.MCMTSynthesisDefault`
      - any
      - any
      - chooses the best algorithm based on the ancillas available

.. autosummary::
   :toctree: ../stubs/

   MCMTSynthesisVChain
   MCMTSynthesisNoAux
   MCMTSynthesisDefault


Pauli Evolution Synthesis
'''''''''''''''''''''''''

.. list-table:: Plugins for :class:`.PauliEvolutionGate` (key = ``"PauliEvolution"``)
    :header-rows: 1

    * - Plugin name
      - Plugin class
      - Targeted connectivity
    * - ``"rustiq"``
      - :class:`~.PauliEvolutionSynthesisRustiq`
      - all-to-all
    * - ``"default"``
      - :class:`~.PauliEvolutionSynthesisDefault`
      - all-to-all

.. autosummary::
   :toctree: ../stubs/

   PauliEvolutionSynthesisDefault
   PauliEvolutionSynthesisRustiq

"""

from __future__ import annotations

<<<<<<< HEAD
import warnings

=======
>>>>>>> db043392
import numpy as np
import rustworkx as rx

from qiskit.circuit.quantumcircuit import QuantumCircuit
from qiskit.circuit.library import (
    LinearFunction,
    QFTGate,
    MCXGate,
    C3XGate,
    C4XGate,
    PauliEvolutionGate,
)
from qiskit.transpiler.exceptions import TranspilerError
from qiskit.transpiler.coupling import CouplingMap

from qiskit.synthesis.clifford import (
    synth_clifford_full,
    synth_clifford_layers,
    synth_clifford_depth_lnn,
    synth_clifford_greedy,
    synth_clifford_ag,
    synth_clifford_bm,
)
from qiskit.synthesis.linear import (
    synth_cnot_count_full_pmh,
    synth_cnot_depth_line_kms,
    calc_inverse_matrix,
)
from qiskit.synthesis.linear.linear_circuits_utils import transpose_cx_circ
from qiskit.synthesis.permutation import (
    synth_permutation_basic,
    synth_permutation_acg,
    synth_permutation_depth_lnn_kms,
)
from qiskit.synthesis.qft import (
    synth_qft_full,
    synth_qft_line,
)
from qiskit.synthesis.multi_controlled import (
    synth_mcx_n_dirty_i15,
    synth_mcx_n_clean_m15,
    synth_mcx_1_clean_b95,
    synth_mcx_gray_code,
    synth_mcx_noaux_v24,
    synth_mcmt_vchain,
)
<<<<<<< HEAD
from qiskit.synthesis.evolution import synth_pauli_network_rustiq
=======
>>>>>>> db043392
from qiskit.transpiler.passes.routing.algorithms import ApproximateTokenSwapper
from .plugin import HighLevelSynthesisPlugin


class DefaultSynthesisClifford(HighLevelSynthesisPlugin):
    """The default clifford synthesis plugin.

    For N <= 3 qubits this is the optimal CX cost decomposition by Bravyi, Maslov.
    For N > 3 qubits this is done using the general non-optimal greedy compilation
    routine from reference by Bravyi, Hu, Maslov, Shaydulin.

    This plugin name is :``clifford.default`` which can be used as the key on
    an :class:`~.HLSConfig` object to use this method with :class:`~.HighLevelSynthesis`.
    """

    def run(self, high_level_object, coupling_map=None, target=None, qubits=None, **options):
        """Run synthesis for the given Clifford."""
        decomposition = synth_clifford_full(high_level_object)
        return decomposition


class AGSynthesisClifford(HighLevelSynthesisPlugin):
    """Clifford synthesis plugin based on the Aaronson-Gottesman method.

    This plugin name is :``clifford.ag`` which can be used as the key on
    an :class:`~.HLSConfig` object to use this method with :class:`~.HighLevelSynthesis`.
    """

    def run(self, high_level_object, coupling_map=None, target=None, qubits=None, **options):
        """Run synthesis for the given Clifford."""
        decomposition = synth_clifford_ag(high_level_object)
        return decomposition


class BMSynthesisClifford(HighLevelSynthesisPlugin):
    """Clifford synthesis plugin based on the Bravyi-Maslov method.

    The method only works on Cliffords with at most 3 qubits, for which it
    constructs the optimal CX cost decomposition.

    This plugin name is :``clifford.bm`` which can be used as the key on
    an :class:`~.HLSConfig` object to use this method with :class:`~.HighLevelSynthesis`.
    """

    def run(self, high_level_object, coupling_map=None, target=None, qubits=None, **options):
        """Run synthesis for the given Clifford."""
        if high_level_object.num_qubits <= 3:
            decomposition = synth_clifford_bm(high_level_object)
        else:
            decomposition = None
        return decomposition


class GreedySynthesisClifford(HighLevelSynthesisPlugin):
    """Clifford synthesis plugin based on the greedy synthesis
    Bravyi-Hu-Maslov-Shaydulin method.

    This plugin name is :``clifford.greedy`` which can be used as the key on
    an :class:`~.HLSConfig` object to use this method with :class:`~.HighLevelSynthesis`.
    """

    def run(self, high_level_object, coupling_map=None, target=None, qubits=None, **options):
        """Run synthesis for the given Clifford."""
        decomposition = synth_clifford_greedy(high_level_object)
        return decomposition


class LayerSynthesisClifford(HighLevelSynthesisPlugin):
    """Clifford synthesis plugin based on the Bravyi-Maslov method
    to synthesize Cliffords into layers.

    This plugin name is :``clifford.layers`` which can be used as the key on
    an :class:`~.HLSConfig` object to use this method with :class:`~.HighLevelSynthesis`.
    """

    def run(self, high_level_object, coupling_map=None, target=None, qubits=None, **options):
        """Run synthesis for the given Clifford."""
        decomposition = synth_clifford_layers(high_level_object)
        return decomposition


class LayerLnnSynthesisClifford(HighLevelSynthesisPlugin):
    """Clifford synthesis plugin based on the Bravyi-Maslov method
    to synthesize Cliffords into layers, with each layer synthesized
    adhering to LNN connectivity.

    This plugin name is :``clifford.lnn`` which can be used as the key on
    an :class:`~.HLSConfig` object to use this method with :class:`~.HighLevelSynthesis`.
    """

    def run(self, high_level_object, coupling_map=None, target=None, qubits=None, **options):
        """Run synthesis for the given Clifford."""
        decomposition = synth_clifford_depth_lnn(high_level_object)
        return decomposition


class DefaultSynthesisLinearFunction(HighLevelSynthesisPlugin):
    """The default linear function synthesis plugin.

    This plugin name is :``linear_function.default`` which can be used as the key on
    an :class:`~.HLSConfig` object to use this method with :class:`~.HighLevelSynthesis`.
    """

    def run(self, high_level_object, coupling_map=None, target=None, qubits=None, **options):
        """Run synthesis for the given LinearFunction."""
        decomposition = synth_cnot_count_full_pmh(high_level_object.linear)
        return decomposition


class KMSSynthesisLinearFunction(HighLevelSynthesisPlugin):
    """Linear function synthesis plugin based on the Kutin-Moulton-Smithline method.

    This plugin name is :``linear_function.kms`` which can be used as the key on
    an :class:`~.HLSConfig` object to use this method with :class:`~.HighLevelSynthesis`.

    The plugin supports the following plugin-specific options:

    * use_inverted: Indicates whether to run the algorithm on the inverse matrix
        and to invert the synthesized circuit.
        In certain cases this provides a better decomposition than the direct approach.
    * use_transposed: Indicates whether to run the algorithm on the transposed matrix
        and to invert the order of CX gates in the synthesized circuit.
        In certain cases this provides a better decomposition than the direct approach.

    """

    def run(self, high_level_object, coupling_map=None, target=None, qubits=None, **options):
        """Run synthesis for the given LinearFunction."""

        if not isinstance(high_level_object, LinearFunction):
            raise TranspilerError(
                "PMHSynthesisLinearFunction only accepts objects of type LinearFunction"
            )

        use_inverted = options.get("use_inverted", False)
        use_transposed = options.get("use_transposed", False)

        mat = high_level_object.linear.astype(bool, copy=False)

        if use_transposed:
            mat = np.transpose(mat)
        if use_inverted:
            mat = calc_inverse_matrix(mat)

        decomposition = synth_cnot_depth_line_kms(mat)

        if use_transposed:
            decomposition = transpose_cx_circ(decomposition)
        if use_inverted:
            decomposition = decomposition.inverse()

        return decomposition


class PMHSynthesisLinearFunction(HighLevelSynthesisPlugin):
    """Linear function synthesis plugin based on the Patel-Markov-Hayes method.

    This plugin name is :``linear_function.pmh`` which can be used as the key on
    an :class:`~.HLSConfig` object to use this method with :class:`~.HighLevelSynthesis`.

    The plugin supports the following plugin-specific options:

    * section size: The size of each section used in the Patel–Markov–Hayes algorithm [1].
    * use_inverted: Indicates whether to run the algorithm on the inverse matrix
        and to invert the synthesized circuit.
        In certain cases this provides a better decomposition than the direct approach.
    * use_transposed: Indicates whether to run the algorithm on the transposed matrix
        and to invert the order of CX gates in the synthesized circuit.
        In certain cases this provides a better decomposition than the direct approach.

    References:
        1. Patel, Ketan N., Igor L. Markov, and John P. Hayes,
           *Optimal synthesis of linear reversible circuits*,
           Quantum Information & Computation 8.3 (2008): 282-294.
           `arXiv:quant-ph/0302002 [quant-ph] <https://arxiv.org/abs/quant-ph/0302002>`_
    """

    def run(self, high_level_object, coupling_map=None, target=None, qubits=None, **options):
        """Run synthesis for the given LinearFunction."""

        if not isinstance(high_level_object, LinearFunction):
            raise TranspilerError(
                "PMHSynthesisLinearFunction only accepts objects of type LinearFunction"
            )

        section_size = options.get("section_size", 2)
        use_inverted = options.get("use_inverted", False)
        use_transposed = options.get("use_transposed", False)

        mat = high_level_object.linear.astype(bool, copy=False)

        if use_transposed:
            mat = np.transpose(mat)
        if use_inverted:
            mat = calc_inverse_matrix(mat)

        decomposition = synth_cnot_count_full_pmh(mat, section_size=section_size)

        if use_transposed:
            decomposition = transpose_cx_circ(decomposition)
        if use_inverted:
            decomposition = decomposition.inverse()

        return decomposition


class KMSSynthesisPermutation(HighLevelSynthesisPlugin):
    """The permutation synthesis plugin based on the Kutin, Moulton, Smithline method.

    This plugin name is :``permutation.kms`` which can be used as the key on
    an :class:`~.HLSConfig` object to use this method with :class:`~.HighLevelSynthesis`.
    """

    def run(self, high_level_object, coupling_map=None, target=None, qubits=None, **options):
        """Run synthesis for the given Permutation."""
        decomposition = synth_permutation_depth_lnn_kms(high_level_object.pattern)
        return decomposition


class BasicSynthesisPermutation(HighLevelSynthesisPlugin):
    """The permutation synthesis plugin based on sorting.

    This plugin name is :``permutation.basic`` which can be used as the key on
    an :class:`~.HLSConfig` object to use this method with :class:`~.HighLevelSynthesis`.
    """

    def run(self, high_level_object, coupling_map=None, target=None, qubits=None, **options):
        """Run synthesis for the given Permutation."""
        decomposition = synth_permutation_basic(high_level_object.pattern)
        return decomposition


class ACGSynthesisPermutation(HighLevelSynthesisPlugin):
    """The permutation synthesis plugin based on the Alon, Chung, Graham method.

    This plugin name is :``permutation.acg`` which can be used as the key on
    an :class:`~.HLSConfig` object to use this method with :class:`~.HighLevelSynthesis`.
    """

    def run(self, high_level_object, coupling_map=None, target=None, qubits=None, **options):
        """Run synthesis for the given Permutation."""
        decomposition = synth_permutation_acg(high_level_object.pattern)
        return decomposition


class QFTSynthesisFull(HighLevelSynthesisPlugin):
    """Synthesis plugin for QFT gates using all-to-all connectivity.

    This plugin name is :``qft.full`` which can be used as the key on
    an :class:`~.HLSConfig` object to use this method with :class:`~.HighLevelSynthesis`.

    Note that the plugin mechanism is not applied if the gate is called ``qft`` but
    is not an instance of ``QFTGate``. This allows users to create custom gates with
    name ``qft``.

    The plugin supports the following additional options:

    * reverse_qubits (bool): Whether to synthesize the "QFT" operation (if ``False``,
        which is the default) or the "QFT-with-reversal" operation (if ``True``).
        Some implementation of the ``QFTGate`` include a layer of swap gates at the end
        of the synthesized circuit, which can in principle be dropped if the ``QFTGate``
        itself is the last gate in the circuit.
    * approximation_degree (int): The degree of approximation (0 for no approximation).
        It is possible to implement the QFT approximately by ignoring
        controlled-phase rotations with the angle beneath a threshold. This is discussed
        in more detail in [1] or [2].
    * insert_barriers (bool): If True, barriers are inserted as visualization improvement.
    * inverse (bool): If True, the inverse Fourier transform is constructed.
    * name (str): The name of the circuit.

    References:
        1. Adriano Barenco, Artur Ekert, Kalle-Antti Suominen, and Päivi Törmä,
           *Approximate Quantum Fourier Transform and Decoherence*,
           Physical Review A (1996).
           `arXiv:quant-ph/9601018 [quant-ph] <https://arxiv.org/abs/quant-ph/9601018>`_
        2. Donny Cheung,
           *Improved Bounds for the Approximate QFT* (2004),
           `arXiv:quant-ph/0403071 [quant-ph] <https://https://arxiv.org/abs/quant-ph/0403071>`_
    """

    def run(self, high_level_object, coupling_map=None, target=None, qubits=None, **options):
        """Run synthesis for the given QFTGate."""

        # Even though the gate is called "qft", it's not a QFTGate,
        # and we should not synthesize it using the plugin.
        if not isinstance(high_level_object, QFTGate):
            return None

        reverse_qubits = options.get("reverse_qubits", False)
        approximation_degree = options.get("approximation_degree", 0)
        insert_barriers = options.get("insert_barriers", False)
        inverse = options.get("inverse", False)
        name = options.get("name", None)

        decomposition = synth_qft_full(
            num_qubits=high_level_object.num_qubits,
            do_swaps=not reverse_qubits,
            approximation_degree=approximation_degree,
            insert_barriers=insert_barriers,
            inverse=inverse,
            name=name,
        )
        return decomposition


class QFTSynthesisLine(HighLevelSynthesisPlugin):
    """Synthesis plugin for QFT gates using linear connectivity.

    This plugin name is :``qft.line`` which can be used as the key on
    an :class:`~.HLSConfig` object to use this method with :class:`~.HighLevelSynthesis`.

    Note that the plugin mechanism is not applied if the gate is called ``qft`` but
    is not an instance of ``QFTGate``. This allows users to create custom gates with
    name ``qft``.

    The plugin supports the following additional options:

    * reverse_qubits (bool): Whether to synthesize the "QFT" operation (if ``False``,
        which is the default) or the "QFT-with-reversal" operation (if ``True``).
        Some implementation of the ``QFTGate`` include a layer of swap gates at the end
        of the synthesized circuit, which can in principle be dropped if the ``QFTGate``
        itself is the last gate in the circuit.
    * approximation_degree (int): the degree of approximation (0 for no approximation).
        It is possible to implement the QFT approximately by ignoring
        controlled-phase rotations with the angle beneath a threshold. This is discussed
        in more detail in [1] or [2].

    References:
        1. Adriano Barenco, Artur Ekert, Kalle-Antti Suominen, and Päivi Törmä,
           *Approximate Quantum Fourier Transform and Decoherence*,
           Physical Review A (1996).
           `arXiv:quant-ph/9601018 [quant-ph] <https://arxiv.org/abs/quant-ph/9601018>`_
        2. Donny Cheung,
           *Improved Bounds for the Approximate QFT* (2004),
           `arXiv:quant-ph/0403071 [quant-ph] <https://https://arxiv.org/abs/quant-ph/0403071>`_
    """

    def run(self, high_level_object, coupling_map=None, target=None, qubits=None, **options):
        """Run synthesis for the given QFTGate."""

        # Even though the gate is called "qft", it's not a QFTGate,
        # and we should not synthesize it using the plugin.
        if not isinstance(high_level_object, QFTGate):
            return None

        reverse_qubits = options.get("reverse_qubits", False)
        approximation_degree = options.get("approximation_degree", 0)

        decomposition = synth_qft_line(
            num_qubits=high_level_object.num_qubits,
            do_swaps=not reverse_qubits,
            approximation_degree=approximation_degree,
        )
        return decomposition


class TokenSwapperSynthesisPermutation(HighLevelSynthesisPlugin):
    """The permutation synthesis plugin based on the token swapper algorithm.

    This plugin name is :``permutation.token_swapper`` which can be used as the key on
    an :class:`~.HLSConfig` object to use this method with :class:`~.HighLevelSynthesis`.

    In more detail, this plugin is used to synthesize objects of type `PermutationGate`.
    When synthesis succeeds, the plugin outputs a quantum circuit consisting only of swap
    gates. When synthesis does not succeed, the plugin outputs `None`.

    If either `coupling_map` or `qubits` is None, then the synthesized circuit
    is not required to adhere to connectivity constraints, as is the case
    when the synthesis is done before layout/routing.

    On the other hand, if both `coupling_map` and `qubits` are specified, the synthesized
    circuit is supposed to adhere to connectivity constraints. At the moment, the
    plugin only creates swap gates between qubits in `qubits`, i.e. it does not use
    any other qubits in the coupling map (if such synthesis is not possible, the
    plugin  outputs `None`).

    The plugin supports the following plugin-specific options:

    * trials: The number of trials for the token swapper to perform the mapping. The
      circuit with the smallest number of SWAPs is returned.
    * seed: The argument to the token swapper specifying the seed for random trials.
    * parallel_threshold: The argument to the token swapper specifying the number of nodes
      in the graph beyond which the algorithm will use parallel processing.

    For more details on the token swapper algorithm, see to the paper:
    `arXiv:1902.09102 <https://arxiv.org/abs/1902.09102>`__.
    """

    def run(self, high_level_object, coupling_map=None, target=None, qubits=None, **options):
        """Run synthesis for the given Permutation."""

        trials = options.get("trials", 5)
        seed = options.get("seed", 0)
        parallel_threshold = options.get("parallel_threshold", 50)

        pattern = high_level_object.pattern
        pattern_as_dict = {j: i for i, j in enumerate(pattern)}

        # When the plugin is called from the HighLevelSynthesis transpiler pass,
        # the coupling map already takes target into account.
        if coupling_map is None or qubits is None:
            # The abstract synthesis uses a fully connected coupling map, allowing
            # arbitrary connections between qubits.
            used_coupling_map = CouplingMap.from_full(len(pattern))
        else:
            # The concrete synthesis uses the coupling map restricted to the set of
            # qubits over which the permutation gate is defined. If we allow using other
            # qubits in the coupling map, replacing the node in the DAGCircuit that
            # defines this PermutationGate by the DAG corresponding to the constructed
            # decomposition becomes problematic. Note that we allow the reduced
            # coupling map to be disconnected.
            used_coupling_map = coupling_map.reduce(qubits, check_if_connected=False)

        graph = used_coupling_map.graph.to_undirected()
        swapper = ApproximateTokenSwapper(graph, seed=seed)

        try:
            swapper_result = swapper.map(
                pattern_as_dict, trials, parallel_threshold=parallel_threshold
            )
        except rx.InvalidMapping:
            swapper_result = None

        if swapper_result is not None:
            decomposition = QuantumCircuit(len(graph.node_indices()))
            for swap in swapper_result:
                decomposition.swap(*swap)
            return decomposition

        return None


class MCXSynthesisNDirtyI15(HighLevelSynthesisPlugin):
    r"""Synthesis plugin for a multi-controlled X gate based on the paper
    by Iten et al. (2016).

    See [1] for details.

    This plugin name is :``mcx.n_dirty_i15`` which can be used as the key on
    an :class:`~.HLSConfig` object to use this method with :class:`~.HighLevelSynthesis`.

    For a multi-controlled X gate with :math:`k\ge 3` control qubits this synthesis
    method requires :math:`k - 2` additional dirty auxiliary qubits. The synthesized
    circuit consists of :math:`2 * k - 1` qubits and at most :math:`8 * k - 6` CX gates.

    The plugin supports the following plugin-specific options:

    * num_clean_ancillas: The number of clean auxiliary qubits available.
    * num_dirty_ancillas: The number of dirty auxiliary qubits available.
    * relative_phase: When set to ``True``, the method applies the optimized multi-controlled
      X gate up to a relative phase, in a way that, by lemma 8 of [1], the relative
      phases of the ``action part`` cancel out with the phases of the ``reset part``.
    * action_only: when set to ``True``, the method applies only the ``action part``
      of lemma 8 of [1].

    References:
        1. Iten et. al., *Quantum Circuits for Isometries*, Phys. Rev. A 93, 032318 (2016),
           `arXiv:1501.06911 <http://arxiv.org/abs/1501.06911>`_
    """

    def run(self, high_level_object, coupling_map=None, target=None, qubits=None, **options):
        """Run synthesis for the given MCX gate."""

        if not isinstance(high_level_object, (MCXGate, C3XGate, C4XGate)):
            # Unfortunately we occasionally have custom instructions called "mcx"
            # which get wrongly caught by the plugin interface. A simple solution is
            # to return None in this case, since HLS would proceed to examine
            # their definition as it should.
            return None

        num_ctrl_qubits = high_level_object.num_ctrl_qubits
        num_clean_ancillas = options.get("num_clean_ancillas", 0)
        num_dirty_ancillas = options.get("num_dirty_ancillas", 0)
        relative_phase = options.get("relative_phase", False)
        action_only = options.get("actions_only", False)

        if num_ctrl_qubits >= 3 and num_dirty_ancillas + num_clean_ancillas < num_ctrl_qubits - 2:
            # This synthesis method is not applicable as there are not enough ancilla qubits
            return None

        decomposition = synth_mcx_n_dirty_i15(num_ctrl_qubits, relative_phase, action_only)
        return decomposition


class MCXSynthesisNCleanM15(HighLevelSynthesisPlugin):
    r"""Synthesis plugin for a multi-controlled X gate based on the paper by
    Maslov (2016).

    See [1] for details.

    This plugin name is :``mcx.n_clean_m15`` which can be used as the key on
    an :class:`~.HLSConfig` object to use this method with :class:`~.HighLevelSynthesis`.

    For a multi-controlled X gate with :math:`k\ge 3` control qubits this synthesis
    method requires :math:`k - 2` additional clean auxiliary qubits. The synthesized
    circuit consists of :math:`2 * k - 1` qubits and at most :math:`6 * k - 6` CX gates.

    The plugin supports the following plugin-specific options:

    * num_clean_ancillas: The number of clean auxiliary qubits available.

    References:
        1. Maslov., Phys. Rev. A 93, 022311 (2016),
           `arXiv:1508.03273 <https://arxiv.org/pdf/1508.03273>`_
    """

    def run(self, high_level_object, coupling_map=None, target=None, qubits=None, **options):
        """Run synthesis for the given MCX gate."""

        if not isinstance(high_level_object, (MCXGate, C3XGate, C4XGate)):
            # Unfortunately we occasionally have custom instructions called "mcx"
            # which get wrongly caught by the plugin interface. A simple solution is
            # to return None in this case, since HLS would proceed to examine
            # their definition as it should.
            return None

        num_ctrl_qubits = high_level_object.num_ctrl_qubits
        num_clean_ancillas = options.get("num_clean_ancillas", 0)

        if num_ctrl_qubits >= 3 and num_clean_ancillas < num_ctrl_qubits - 2:
            # This synthesis method is not applicable as there are not enough ancilla qubits
            return None

        decomposition = synth_mcx_n_clean_m15(num_ctrl_qubits)
        return decomposition


class MCXSynthesis1CleanB95(HighLevelSynthesisPlugin):
    r"""Synthesis plugin for a multi-controlled X gate based on the paper by
    Barenco et al. (1995).

    See [1] for details.

    This plugin name is :``mcx.1_clean_b95`` which can be used as the key on
    an :class:`~.HLSConfig` object to use this method with :class:`~.HighLevelSynthesis`.

    For a multi-controlled X gate with :math:`k\ge 5` control qubits this synthesis
    method requires a single additional clean auxiliary qubit. The synthesized
    circuit consists of :math:`k + 2` qubits and at most :math:`16 * k - 8` CX gates.

    The plugin supports the following plugin-specific options:

    * num_clean_ancillas: The number of clean auxiliary qubits available.

    References:
        1. Barenco et. al., Phys.Rev. A52 3457 (1995),
           `arXiv:quant-ph/9503016 <https://arxiv.org/abs/quant-ph/9503016>`_
    """

    def run(self, high_level_object, coupling_map=None, target=None, qubits=None, **options):
        """Run synthesis for the given MCX gate."""

        if not isinstance(high_level_object, (MCXGate, C3XGate, C4XGate)):
            # Unfortunately we occasionally have custom instructions called "mcx"
            # which get wrongly caught by the plugin interface. A simple solution is
            # to return None in this case, since HLS would proceed to examine
            # their definition as it should.
            return None

        num_ctrl_qubits = high_level_object.num_ctrl_qubits

        if num_ctrl_qubits <= 2:
            # The method requires at least 3 control qubits
            return None

        num_clean_ancillas = options.get("num_clean_ancillas", 0)

        if num_ctrl_qubits >= 5 and num_clean_ancillas == 0:
            # This synthesis method is not applicable as there are not enough ancilla qubits
            return None

        decomposition = synth_mcx_1_clean_b95(num_ctrl_qubits)
        return decomposition


class MCXSynthesisGrayCode(HighLevelSynthesisPlugin):
    r"""Synthesis plugin for a multi-controlled X gate based on the Gray code.

    This plugin name is :``mcx.gray_code`` which can be used as the key on
    an :class:`~.HLSConfig` object to use this method with :class:`~.HighLevelSynthesis`.

    For a multi-controlled X gate with :math:`k` control qubits this synthesis
    method requires no additional clean auxiliary qubits. The synthesized
    circuit consists of :math:`k + 1` qubits.

    It is not recommended to use this method for large values of :math:`k + 1`
    as it produces exponentially many gates.
    """

    def run(self, high_level_object, coupling_map=None, target=None, qubits=None, **options):
        """Run synthesis for the given MCX gate."""

        if not isinstance(high_level_object, (MCXGate, C3XGate, C4XGate)):
            # Unfortunately we occasionally have custom instructions called "mcx"
            # which get wrongly caught by the plugin interface. A simple solution is
            # to return None in this case, since HLS would proceed to examine
            # their definition as it should.
            return None

        num_ctrl_qubits = high_level_object.num_ctrl_qubits
        decomposition = synth_mcx_gray_code(num_ctrl_qubits)
        return decomposition


class MCXSynthesisNoAuxV24(HighLevelSynthesisPlugin):
    r"""Synthesis plugin for a multi-controlled X gate based on the
    implementation for MCPhaseGate, which is in turn based on the
    paper by Vale et al. (2024).

    See [1] for details.

    This plugin name is :``mcx.noaux_v24`` which can be used as the key on
    an :class:`~.HLSConfig` object to use this method with :class:`~.HighLevelSynthesis`.

    For a multi-controlled X gate with :math:`k` control qubits this synthesis
    method requires no additional clean auxiliary qubits. The synthesized
    circuit consists of :math:`k + 1` qubits.

    References:
        1. Vale et. al., *Circuit Decomposition of Multicontrolled Special Unitary
           Single-Qubit Gates*, IEEE TCAD 43(3) (2024),
           `arXiv:2302.06377 <https://arxiv.org/abs/2302.06377>`_
    """

    def run(self, high_level_object, coupling_map=None, target=None, qubits=None, **options):
        """Run synthesis for the given MCX gate."""

        if not isinstance(high_level_object, (MCXGate, C3XGate, C4XGate)):
            # Unfortunately we occasionally have custom instructions called "mcx"
            # which get wrongly caught by the plugin interface. A simple solution is
            # to return None in this case, since HLS would proceed to examine
            # their definition as it should.
            return None

        num_ctrl_qubits = high_level_object.num_ctrl_qubits
        decomposition = synth_mcx_noaux_v24(num_ctrl_qubits)
        return decomposition


class MCXSynthesisDefault(HighLevelSynthesisPlugin):
    r"""The default synthesis plugin for a multi-controlled X gate.

    This plugin name is :``mcx.default`` which can be used as the key on
    an :class:`~.HLSConfig` object to use this method with :class:`~.HighLevelSynthesis`.
    """

    def run(self, high_level_object, coupling_map=None, target=None, qubits=None, **options):
        """Run synthesis for the given MCX gate."""

        if not isinstance(high_level_object, (MCXGate, C3XGate, C4XGate)):
            # Unfortunately we occasionally have custom instructions called "mcx"
            # which get wrongly caught by the plugin interface. A simple solution is
            # to return None in this case, since HLS would proceed to examine
            # their definition as it should.
            return None

        # Iteratively run other synthesis methods available

        if (
            decomposition := MCXSynthesisNCleanM15().run(
                high_level_object, coupling_map, target, qubits, **options
            )
        ) is not None:
            return decomposition

        if (
            decomposition := MCXSynthesisNDirtyI15().run(
                high_level_object, coupling_map, target, qubits, **options
            )
        ) is not None:
            return decomposition

        if (
            decomposition := MCXSynthesis1CleanB95().run(
                high_level_object, coupling_map, target, qubits, **options
            )
        ) is not None:
            return decomposition

        return MCXSynthesisNoAuxV24().run(
            high_level_object, coupling_map, target, qubits, **options
        )


class MCMTSynthesisDefault(HighLevelSynthesisPlugin):
    """A default decomposition for MCMT gates."""

    def run(self, high_level_object, coupling_map=None, target=None, qubits=None, **options):
        # first try to use the V-chain synthesis if enough auxiliary qubits are available
        if (
            decomposition := MCMTSynthesisVChain().run(
                high_level_object, coupling_map, target, qubits, **options
            )
        ) is not None:
            return decomposition

        return MCMTSynthesisNoAux().run(high_level_object, coupling_map, target, qubits, **options)


class MCMTSynthesisNoAux(HighLevelSynthesisPlugin):
    """A V-chain based synthesis for ``MCMTGate``."""

    def run(self, high_level_object, coupling_map=None, target=None, qubits=None, **options):
        base_gate = high_level_object.base_gate
        ctrl_state = options.get("ctrl_state", None)

        if high_level_object.num_target_qubits == 1:
            # no broadcasting needed (makes for better circuit diagrams)
            circuit = QuantumCircuit(high_level_object.num_qubits)
            circuit.append(
                base_gate.control(high_level_object.num_ctrl_qubits, ctrl_state=ctrl_state),
                circuit.qubits,
            )

        else:
            base = QuantumCircuit(high_level_object.num_target_qubits, name=high_level_object.label)
            for i in range(high_level_object.num_target_qubits):
                base.append(base_gate, [i], [])

            circuit = base.control(high_level_object.num_ctrl_qubits, ctrl_state=ctrl_state)

        return circuit.decompose()


class MCMTSynthesisVChain(HighLevelSynthesisPlugin):
    """A V-chain based synthesis for ``MCMTGate``."""

    def run(self, high_level_object, coupling_map=None, target=None, qubits=None, **options):
        if options.get("num_clean_ancillas", 0) < high_level_object.num_ctrl_qubits - 1:
            return None  # insufficient number of auxiliary qubits

        ctrl_state = options.get("ctrl_state", None)

        return synth_mcmt_vchain(
            high_level_object.base_gate,
            high_level_object.num_ctrl_qubits,
            high_level_object.num_target_qubits,
            ctrl_state,
        )


class PauliEvolutionSynthesisDefault(HighLevelSynthesisPlugin):
<<<<<<< HEAD
    """Synthesize a PauliEvolutionGate using the default synthesis algorithm.

    This plugin name is :``PauliEvolution.default`` which can be used as the key on
    an :class:`~.HLSConfig` object to use this method with :class:`~.HighLevelSynthesis`.

    The default synthesis simply calls the synthesis algorithm attached to a
    PauliEvolutionGate.
    """

    def run(self, high_level_object, coupling_map=None, target=None, qubits=None, **options):
        if not isinstance(high_level_object, PauliEvolutionGate):
            # Don't do anything if a gate is called "evolution" but is not an
            # actual PauliEvolutionGate
            return None

        algo = high_level_object.synthesis
        return algo.synthesize(high_level_object)


class PauliEvolutionSynthesisRustiq(HighLevelSynthesisPlugin):
    """Synthesize a PauliEvolutionGate using Rustiq.

    This plugin name is :``PauliEvolution.rustiq`` which can be used as the key on
    an :class:`~.HLSConfig` object to use this method with :class:`~.HighLevelSynthesis`.

    The Rustiq synthesis algorithm is described in [1], and is implemented in
    Rust-based quantum circuit synthesis library available at
    https://github.com/smartiel/rustiq-core.

    On large circuits the plugin may take a significant runtime.

    The plugin supports the following additional options:

    * optimize_count (bool): if `True` the synthesis algorithm will try to optimize
        the 2-qubit gate count; and if `False` then the 2-qubit depth.
    * preserve_order (bool): whether the order of paulis should be preserved, up to
        commutativity.
    * upto_clifford (bool): if `True`, the final Clifford operator is not synthesized.
    * upto_phase (bool): if `True`, the global phase of the returned circuit may
        differ from the global phase of the given pauli network.
    * resynth_clifford_method (int): describes the strategy to synthesize the final
        Clifford operator. Allowed values are `0` (naive approach), `1` (qiskit
        greedy synthesis), `2` (rustiq isometry synthesis).

    References:
        1. Timothée Goubault de Brugière and Simon Martiel,
           *Faster and shorter synthesis of Hamiltonian simulation circuits*,
           `arXiv:2404.03280 [quant-ph] <https://arxiv.org/abs/2404.03280>`_

    """

    def run(self, high_level_object, coupling_map=None, target=None, qubits=None, **options):
        if not isinstance(high_level_object, PauliEvolutionGate):
            # Don't do anything if a gate is called "evolution" but is not an
            # actual PauliEvolutionGate
            return None

        algo = high_level_object.synthesis

        if not hasattr(algo, "expand"):
            warnings.warn(
                "Cannot apply Rustiq if the evolution synthesis does not implement ``expand``. ",
                stacklevel=2,
                category=RuntimeWarning,
            )
            return None

        num_qubits = high_level_object.num_qubits
        pauli_network = algo.expand(high_level_object)

        optimize_count = options.get("optimize_count", True)
        preserve_order = options.get("preserve_order", True)
        upto_clifford = options.get("upto_clifford", False)
        upto_phase = options.get("upto_phase", False)
        resynth_clifford_method = options.get("resynth_clifford_method", 1)

        return synth_pauli_network_rustiq(
            num_qubits=num_qubits,
            pauli_network=pauli_network,
            optimize_count=optimize_count,
            preserve_order=preserve_order,
            upto_clifford=upto_clifford,
            upto_phase=upto_phase,
            resynth_clifford_method=resynth_clifford_method,
        )
=======
    """The default implementation calling the attached synthesis algorithm."""

    def run(self, high_level_object, coupling_map=None, target=None, qubits=None, **options):
        algo = high_level_object.synthesis
        return algo.synthesize(high_level_object)
>>>>>>> db043392
<|MERGE_RESOLUTION|>--- conflicted
+++ resolved
@@ -289,11 +289,7 @@
 
 from __future__ import annotations
 
-<<<<<<< HEAD
 import warnings
-
-=======
->>>>>>> db043392
 import numpy as np
 import rustworkx as rx
 
@@ -340,10 +336,7 @@
     synth_mcx_noaux_v24,
     synth_mcmt_vchain,
 )
-<<<<<<< HEAD
 from qiskit.synthesis.evolution import synth_pauli_network_rustiq
-=======
->>>>>>> db043392
 from qiskit.transpiler.passes.routing.algorithms import ApproximateTokenSwapper
 from .plugin import HighLevelSynthesisPlugin
 
@@ -1086,7 +1079,6 @@
 
 
 class PauliEvolutionSynthesisDefault(HighLevelSynthesisPlugin):
-<<<<<<< HEAD
     """Synthesize a PauliEvolutionGate using the default synthesis algorithm.
 
     This plugin name is :``PauliEvolution.default`` which can be used as the key on
@@ -1171,11 +1163,4 @@
             upto_clifford=upto_clifford,
             upto_phase=upto_phase,
             resynth_clifford_method=resynth_clifford_method,
-        )
-=======
-    """The default implementation calling the attached synthesis algorithm."""
-
-    def run(self, high_level_object, coupling_map=None, target=None, qubits=None, **options):
-        algo = high_level_object.synthesis
-        return algo.synthesize(high_level_object)
->>>>>>> db043392
+        )