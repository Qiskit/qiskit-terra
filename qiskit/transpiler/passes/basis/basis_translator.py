--- conflicted
+++ resolved
@@ -16,6 +16,7 @@
 import logging
 
 from itertools import zip_longest
+from collections import defaultdict
 
 import retworkx
 
@@ -150,14 +151,7 @@
                 else:
                     source_basis.add((node.name, node.op.num_qubits))
 
-<<<<<<< HEAD
-        source_basis = set()
-        for node in dag.op_nodes():
-            if not dag.has_calibration_for(node) and not node.name in target_basis:
-                source_basis.add((node.name, node.op.num_qubits))
-=======
         target_basis = set(target_basis).union(basic_instrs)
->>>>>>> 9c89b074
 
         logger.info(
             "Begin BasisTranslator from source basis %s to target basis %s.",
@@ -167,12 +161,7 @@
 
         # Search for a path from source to target basis.
         search_start_time = time.time()
-<<<<<<< HEAD
         basis_transforms = _basis_search(self._equiv_lib, source_basis, target_basis)
-=======
-        basis_transforms = _basis_search(
-            self._equiv_lib, source_basis, target_basis, _basis_heuristic
-        )
 
         qarg_local_basis_transforms = {}
         for qarg, local_source_basis in qargs_local_source_basis.items():
@@ -194,10 +183,9 @@
                 qarg,
             )
             qarg_local_basis_transforms[qarg] = _basis_search(
-                self._equiv_lib, local_source_basis, expanded_target, _basis_heuristic
+                self._equiv_lib, local_source_basis, expanded_target
             )
 
->>>>>>> 9c89b074
         search_end_time = time.time()
         logger.info(
             "Basis translation path search completed in %.3fs.", search_end_time - search_start_time
