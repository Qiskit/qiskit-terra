--- conflicted
+++ resolved
@@ -316,9 +316,6 @@
                     inner_node._to_circuit_instruction(),
                     dag=target_dag,
                 )
-<<<<<<< HEAD
-                if not new_node.is_standard_gate():
-=======
                 new_node.qargs = tuple(
                     node.qargs[target_dag.find_bit(x).index] for x in inner_node.qargs
                 )
@@ -326,8 +323,7 @@
                     node.cargs[target_dag.find_bit(x).index] for x in inner_node.cargs
                 )
 
-                if not new_node.is_standard_gate:
->>>>>>> 4b056a7e
+                if not new_node.is_standard_gate():
                     new_node.op = new_node.op.copy()
                 if any(isinstance(x, ParameterExpression) for x in inner_node.params):
                     new_params = []
