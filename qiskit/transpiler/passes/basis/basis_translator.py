--- conflicted
+++ resolved
@@ -477,43 +477,6 @@
     if not source_basis:
         return []
 
-<<<<<<< HEAD
-=======
-    all_gates_in_lib = set()
-
-    graph = rustworkx.PyDiGraph()
-    nodes_to_indices = dict()
-    num_gates_for_rule = dict()
-
-    def lazy_setdefault(key):
-        if key not in nodes_to_indices:
-            nodes_to_indices[key] = graph.add_node(key)
-        return nodes_to_indices[key]
-
-    rcounter = 0  # running sum of the number of equivalence rules in the library.
-    for key in equiv_lib._get_all_keys():
-        target = lazy_setdefault(key)
-        all_gates_in_lib.add(key)
-        for equiv in equiv_lib._get_equivalences(key):
-            sources = {
-                Key(name=instruction.operation.name, num_qubits=len(instruction.qubits))
-                for instruction in equiv.circuit
-            }
-            all_gates_in_lib |= sources
-            edges = [
-                (
-                    lazy_setdefault(source),
-                    target,
-                    {"index": rcounter, "rule": equiv, "source": source},
-                )
-                for source in sources
-            ]
-
-            num_gates_for_rule[rcounter] = len(sources)
-            graph.add_edges_from(edges)
-            rcounter += 1
-
->>>>>>> fa4967ee
     # This is only neccessary since gates in target basis are currently reported by
     # their names and we need to have in addition the number of qubits they act on.
     target_basis_keys = [
