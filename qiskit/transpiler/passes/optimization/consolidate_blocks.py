--- conflicted
+++ resolved
@@ -106,18 +106,9 @@
                 if (  # pylint: disable=too-many-boolean-expressions
                     self.force_consolidate
                     or unitary.num_qubits > 2
-<<<<<<< HEAD
-                    or len(subcirc) > max_2q_depth
-                    or (
-                        self.basis_gates is not None
-                        and not set(subcirc.count_ops()).issubset(self.basis_gates)
-                    )
-                    or self.decomposer.num_basis_gates(unitary) < basis_count
-=======
                     or self.decomposer.num_basis_gates(unitary) < basis_count
                     or len(block) > max_2q_depth
                     or (self.basis_gates is not None and outside_basis)
->>>>>>> 418e0ba7
                 ):
                     dag.replace_block_with_op(block, unitary, block_index_map, cycle_check=False)
         # If 1q runs are collected before consolidate those too
