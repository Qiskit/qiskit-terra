# This code is part of Qiskit.
#
# (C) Copyright IBM 2017, 2019.
#
# This code is licensed under the Apache License, Version 2.0. You may
# obtain a copy of this license in the LICENSE.txt file in the root directory
# of this source tree or at http://www.apache.org/licenses/LICENSE-2.0.
#
# Any modifications or derivative works of this code must retain this
# copyright notice, and modified files need to carry a notice indicating
# that they have been altered from the originals.

"""Replace each block of consecutive gates by a single Unitary node."""

import numpy as np

from qiskit.circuit.classicalregister import ClassicalRegister
from qiskit.circuit.quantumregister import QuantumRegister
from qiskit.circuit.quantumcircuit import QuantumCircuit
from qiskit.dagcircuit.dagnode import DAGOpNode
from qiskit.quantum_info import Operator
from qiskit.quantum_info.synthesis import TwoQubitBasisDecomposer
from qiskit.extensions import UnitaryGate
from qiskit.circuit.library.standard_gates import CXGate
from qiskit.transpiler.basepasses import TransformationPass
from qiskit.circuit.controlflow import ControlFlowOp
from qiskit.transpiler.passmanager import PassManager
from qiskit.transpiler.passes.synthesis import unitary_synthesis
from qiskit.transpiler.passes.utils import _block_to_matrix
from .collect_1q_runs import Collect1qRuns
from .collect_2q_blocks import Collect2qBlocks


class ConsolidateBlocks(TransformationPass):
    """Replace each block of consecutive gates by a single Unitary node.

    Pass to consolidate sequences of uninterrupted gates acting on
    the same qubits into a Unitary node, to be resynthesized later,
    to a potentially more optimal subcircuit.

    Notes:
        This pass assumes that the 'blocks_list' property that it reads is
        given such that blocks are in topological order. The blocks are
        collected by a previous pass, such as `Collect2qBlocks`.
    """

    def __init__(
        self,
        kak_basis_gate=None,
        force_consolidate=False,
        basis_gates=None,
        approximation_degree=1.0,
        target=None,
    ):
        """ConsolidateBlocks initializer.

        If `kak_basis_gate` is not `None` it will be used as the basis gate for KAK decomposition.
        Otherwise, if `basis_gates` is not `None` a basis gate will be chosen from this list.
        Otherwise the basis gate will be `CXGate`.

        Args:
            kak_basis_gate (Gate): Basis gate for KAK decomposition.
            force_consolidate (bool): Force block consolidation.
            basis_gates (List(str)): Basis gates from which to choose a KAK gate.
            approximation_degree (float): a float between [0.0, 1.0]. Lower approximates more.
            target (Target): The target object for the compilation target backend.
        """
        super().__init__()
        self.basis_gates = None
        self.target = target
        if basis_gates is not None:
            self.basis_gates = set(basis_gates)
        self.force_consolidate = force_consolidate

        if kak_basis_gate is not None:
            self.decomposer = TwoQubitBasisDecomposer(kak_basis_gate)
        elif basis_gates is not None:
            self.decomposer = unitary_synthesis._decomposer_2q_from_basis_gates(
                basis_gates, approximation_degree=approximation_degree
            )
        else:
            self.decomposer = TwoQubitBasisDecomposer(CXGate())

    def run(self, dag):
        """Run the ConsolidateBlocks pass on `dag`.

        Iterate over each block and replace it with an equivalent Unitary
        on the same wires.
        """
        if self.decomposer is None:
            return dag

        blocks = self.property_set["block_list"] or []
        basis_gate_name = self.decomposer.gate.name
        all_block_gates = set()
        for block in blocks:
            if len(block) == 1 and self._check_not_in_basis(dag, block[0].name, block[0].qargs):
                all_block_gates.add(block[0])
                dag.substitute_node(block[0], UnitaryGate(block[0].op.to_matrix()))
            else:
                basis_count = 0
                outside_basis = False
                block_qargs = set()
                block_cargs = set()
                for nd in block:
                    block_qargs |= set(nd.qargs)
                    if isinstance(nd, DAGOpNode) and getattr(nd.op, "condition", None):
                        block_cargs |= set(getattr(nd.op, "condition", None)[0])
                    all_block_gates.add(nd)
<<<<<<< HEAD
                q = QuantumRegister(len(block_qargs))
                qc = QuantumCircuit(q)
                if block_cargs:
                    c = ClassicalRegister(len(block_cargs))
                    qc.add_register(c)
                block_index_map = self._block_qargs_to_indices(dag, block_qargs)
=======
                block_index_map = self._block_qargs_to_indices(block_qargs, global_index_map)
>>>>>>> a8faffb1
                for nd in block:
                    if nd.op.name == basis_gate_name:
                        basis_count += 1
                    if self._check_not_in_basis(dag, nd.op.name, nd.qargs):
                        outside_basis = True
                if len(block_qargs) > 2:
                    q = QuantumRegister(len(block_qargs))
                    qc = QuantumCircuit(q)
                    if block_cargs:
                        c = ClassicalRegister(len(block_cargs))
                        qc.add_register(c)
                    for nd in block:
                        qc.append(nd.op, [q[block_index_map[i]] for i in nd.qargs])
                    unitary = UnitaryGate(Operator(qc))
                else:
                    matrix = _block_to_matrix(block, block_index_map)
                    unitary = UnitaryGate(matrix)

                max_2q_depth = 20  # If depth > 20, there will be 1q gates to consolidate.
                if (  # pylint: disable=too-many-boolean-expressions
                    self.force_consolidate
                    or unitary.num_qubits > 2
                    or self.decomposer.num_basis_gates(unitary) < basis_count
                    or len(block) > max_2q_depth
                    or ((self.basis_gates is not None) and outside_basis)
                    or ((self.target is not None) and outside_basis)
                ):
                    identity = np.eye(2**unitary.num_qubits)
                    if np.allclose(identity, unitary.to_matrix()):
                        for node in block:
                            dag.remove_op_node(node)
                    else:
                        dag.replace_block_with_op(
                            block, unitary, block_index_map, cycle_check=False
                        )
        # If 1q runs are collected before consolidate those too
        runs = self.property_set["run_list"] or []
        identity_1q = np.eye(2)
        for run in runs:
            if any(gate in all_block_gates for gate in run):
                continue
            if len(run) == 1 and not self._check_not_in_basis(dag, run[0].name, run[0].qargs):
                dag.substitute_node(run[0], UnitaryGate(run[0].op.to_matrix()))
            else:
                qubit = run[0].qargs[0]
                operator = run[0].op.to_matrix()
                already_in_block = False
                for gate in run[1:]:
                    if gate in all_block_gates:
                        already_in_block = True
                    operator = gate.op.to_matrix().dot(operator)
                if already_in_block:
                    continue
                unitary = UnitaryGate(operator)
                if np.allclose(identity_1q, unitary.to_matrix()):
                    for node in run:
                        dag.remove_op_node(node)
                else:
                    dag.replace_block_with_op(run, unitary, {qubit: 0}, cycle_check=False)

        dag = self._handle_control_flow_ops(dag)

        # Clear collected blocks and runs as they are no longer valid after consolidation
        if "run_list" in self.property_set:
            del self.property_set["run_list"]
        if "block_list" in self.property_set:
            del self.property_set["block_list"]

        return dag

    def _handle_control_flow_ops(self, dag):
        """
        This is similar to transpiler/passes/utils/control_flow.py except that the
        collect blocks is redone for the control flow blocks.
        """

        pass_manager = PassManager()
        if "run_list" in self.property_set:
            pass_manager.append(Collect1qRuns())
        if "block_list" in self.property_set:
            pass_manager.append(Collect2qBlocks())

        pass_manager.append(self)
        for node in dag.op_nodes(ControlFlowOp):
            node.op = node.op.replace_blocks(pass_manager.run(block) for block in node.op.blocks)
        return dag

    def _check_not_in_basis(self, dag, gate_name, qargs):
        if self.target is not None:
            return not self.target.instruction_supported(
                gate_name, tuple(dag.find_bit(qubit).index for qubit in qargs)
            )
        else:
            return self.basis_gates and gate_name not in self.basis_gates

    def _block_qargs_to_indices(self, dag, block_qargs):
        """Map each qubit in block_qargs to its wire position among the block's wires.
        Args:
            block_qargs (list): list of qubits that a block acts on
            global_index_map (dict): mapping from each qubit in the
                circuit to its wire position within that circuit
        Returns:
            dict: mapping from qarg to position in block
        """
        block_indices = [dag.find_bit(q).index for q in block_qargs]
        ordered_block_indices = {bit: index for index, bit in enumerate(sorted(block_indices))}
        block_positions = {q: ordered_block_indices[dag.find_bit(q).index] for q in block_qargs}
        return block_positions<|MERGE_RESOLUTION|>--- conflicted
+++ resolved
@@ -107,16 +107,7 @@
                     if isinstance(nd, DAGOpNode) and getattr(nd.op, "condition", None):
                         block_cargs |= set(getattr(nd.op, "condition", None)[0])
                     all_block_gates.add(nd)
-<<<<<<< HEAD
-                q = QuantumRegister(len(block_qargs))
-                qc = QuantumCircuit(q)
-                if block_cargs:
-                    c = ClassicalRegister(len(block_cargs))
-                    qc.add_register(c)
                 block_index_map = self._block_qargs_to_indices(dag, block_qargs)
-=======
-                block_index_map = self._block_qargs_to_indices(block_qargs, global_index_map)
->>>>>>> a8faffb1
                 for nd in block:
                     if nd.op.name == basis_gate_name:
                         basis_count += 1
