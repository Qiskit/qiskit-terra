# -*- coding: utf-8 -*-

# This code is part of Qiskit.
#
# (C) Copyright IBM 2017, 2019.
#
# This code is licensed under the Apache License, Version 2.0. You may
# obtain a copy of this license in the LICENSE.txt file in the root directory
# of this source tree or at http://www.apache.org/licenses/LICENSE-2.0.
#
# Any modifications or derivative works of this code must retain this
# copyright notice, and modified files need to carry a notice indicating
# that they have been altered from the originals.

# pylint: disable=cell-var-from-loop

"""Replace each block of consecutive gates by a single Unitary node."""

<<<<<<< HEAD
from qiskit.circuit import QuantumRegister, ClassicalRegister, QuantumCircuit
=======

from qiskit.circuit import QuantumRegister, QuantumCircuit
>>>>>>> 80dcb846
from qiskit.dagcircuit import DAGCircuit
from qiskit.quantum_info.operators import Operator
from qiskit.quantum_info.synthesis import TwoQubitBasisDecomposer
from qiskit.extensions import UnitaryGate
from qiskit.circuit.library.standard_gates import CXGate
from qiskit.transpiler.basepasses import TransformationPass
from qiskit.transpiler.exceptions import TranspilerError
from qiskit.transpiler.passes.synthesis import unitary_synthesis


class ConsolidateBlocks(TransformationPass):
    """Replace each block of consecutive gates by a single Unitary node.

    Pass to consolidate sequences of uninterrupted gates acting on
    the same qubits into a Unitary node, to be resynthesized later,
    to a potentially more optimal subcircuit.

    Notes:
        This pass assumes that the 'blocks_list' property that it reads is
        given such that blocks are in topological order. The blocks are
        collected by a previous pass, such as `Collect2qBlocks`.
    """

    def __init__(self,
                 kak_basis_gate=None,
                 force_consolidate=False,
                 basis_gates=None):
        """ConsolidateBlocks initializer.

        Args:
            kak_basis_gate (Gate): Basis gate for KAK decomposition.
            force_consolidate (bool): Force block consolidation
            basis_gates (List(str)): Basis gates from which to choose a KAK gate.
        """
        super().__init__()
        self.force_consolidate = force_consolidate

        if kak_basis_gate is not None:
            self.decomposer = TwoQubitBasisDecomposer(kak_basis_gate)
        elif basis_gates is not None:
            kak_basis_gate = unitary_synthesis._choose_kak_gate(basis_gates)
            self.decomposer = TwoQubitBasisDecomposer(kak_basis_gate)
        else:
            self.decomposer = TwoQubitBasisDecomposer(CXGate())

    def run(self, dag):
        """Run the ConsolidateBlocks pass on `dag`.

        Iterate over each block and replace it with an equivalent Unitary
        on the same wires.
        """

        if self.decomposer is None:
            return dag

        new_dag = DAGCircuit()
        for qreg in dag.qregs.values():
            new_dag.add_qreg(qreg)
        for creg in dag.cregs.values():
            new_dag.add_creg(creg)

        # compute ordered indices for the global circuit wires
        global_index_map = {wire: idx for idx, wire in enumerate(dag.qubits)}

        blocks = self.property_set['block_list']
        # just to make checking if a node is in any block easier
        all_block_nodes = {nd for bl in blocks for nd in bl}

        for node in dag.topological_op_nodes():
            if node not in all_block_nodes:
                # need to add this node to find out where in the list it goes
                preds = [nd for nd in dag.predecessors(node) if nd.type == 'op']

                block_count = 0
                while preds:
                    if block_count < len(blocks):
                        block = blocks[block_count]

                        # if any of the predecessors are in the block, remove them
                        preds = [p for p in preds if p not in block]
                    else:
                        # should never occur as this would mean not all
                        # nodes before this one topologically had been added
                        # so not all predecessors were removed
                        raise TranspilerError("Not all predecessors removed due to error"
                                              " in topological order")

                    block_count += 1

                # we have now seen all predecessors
                # so update the blocks list to include this block
                blocks = blocks[:block_count] + [[node]] + blocks[block_count:]

        # create the dag from the updated list of blocks
        basis_gate_name = self.decomposer.gate.name
        for block in blocks:
            if len(block) == 1 and (block[0].name != basis_gate_name
                                    or block[0].op.is_parameterized()):
                # an intermediate node that was added into the overall list
                new_dag.apply_operation_back(block[0].op, block[0].qargs,
                                             block[0].cargs)
            else:
                # find the qubits involved in this block
                block_qargs = set()
                block_cargs = set()
                for nd in block:
                    block_qargs |= set(nd.qargs)
                    if nd.condition:
                        block_cargs |= set(nd.condition[0])
                # convert block to a sub-circuit, then simulate unitary and add
                q = QuantumRegister(len(block_qargs))
                # if condition in node, add clbits to circuit
                if len(block_cargs) > 0:
                    c = ClassicalRegister(len(block_cargs))
                    subcirc = QuantumCircuit(q, c)
                else:
                    subcirc = QuantumCircuit(q)
                block_index_map = self._block_qargs_to_indices(block_qargs,
                                                               global_index_map)
                basis_count = 0
                for nd in block:
                    if nd.op.name == basis_gate_name:
                        basis_count += 1
                    subcirc.append(nd.op, [q[block_index_map[i]] for i in nd.qargs])
                unitary = UnitaryGate(Operator(subcirc))  # simulates the circuit

                max_2q_depth = 20  # If depth > 20, there will be 1q gates to consolidate.
                if (
                        self.force_consolidate
                        or unitary.num_qubits > 2
                        or self.decomposer.num_basis_gates(unitary) < basis_count
                        or len(subcirc) > max_2q_depth
                ):
                    new_dag.apply_operation_back(
                        UnitaryGate(unitary),
                        sorted(block_qargs, key=lambda x: block_index_map[x]))
                else:
                    for nd in block:
                        new_dag.apply_operation_back(nd.op, nd.qargs, nd.cargs)

        return new_dag

    def _block_qargs_to_indices(self, block_qargs, global_index_map):
        """Map each qubit in block_qargs to its wire position among the block's wires.

        Args:
            block_qargs (list): list of qubits that a block acts on
            global_index_map (dict): mapping from each qubit in the
                circuit to its wire position within that circuit

        Returns:
            dict: mapping from qarg to position in block
        """
        block_indices = [global_index_map[q] for q in block_qargs]
        ordered_block_indices = sorted(block_indices)
        block_positions = {q: ordered_block_indices.index(global_index_map[q])
                           for q in block_qargs}
        return block_positions<|MERGE_RESOLUTION|>--- conflicted
+++ resolved
@@ -16,12 +16,8 @@
 
 """Replace each block of consecutive gates by a single Unitary node."""
 
-<<<<<<< HEAD
+
 from qiskit.circuit import QuantumRegister, ClassicalRegister, QuantumCircuit
-=======
-
-from qiskit.circuit import QuantumRegister, QuantumCircuit
->>>>>>> 80dcb846
 from qiskit.dagcircuit import DAGCircuit
 from qiskit.quantum_info.operators import Operator
 from qiskit.quantum_info.synthesis import TwoQubitBasisDecomposer
