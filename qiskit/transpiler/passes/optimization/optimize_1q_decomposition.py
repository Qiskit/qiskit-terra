--- conflicted
+++ resolved
@@ -211,22 +211,11 @@
         Returns:
             DAGCircuit: the optimized DAG.
         """
-<<<<<<< HEAD
-        if self._basis_gates is None:
-            basis_gates = None
-        else:
-            basis_gates = set(self._basis_gates)
-=======
->>>>>>> d625539b
         euler_one_qubit_decomposer.optimize_1q_gates_decomposition(
             dag,
             target=self._target,
             global_decomposers=self._global_decomposers,
-<<<<<<< HEAD
-            basis_gates=basis_gates,
-=======
             basis_gates=self._basis_gates,
->>>>>>> d625539b
         )
         return dag
 
