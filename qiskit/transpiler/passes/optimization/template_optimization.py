# This code is part of Qiskit.
#
# (C) Copyright IBM 2020.
#
# This code is licensed under the Apache License, Version 2.0. You may
# obtain a copy of this license in the LICENSE.txt file in the root directory
# of this source tree or at http://www.apache.org/licenses/LICENSE-2.0.
#
# Any modifications or derivative works of this code must retain this
# copyright notice, and modified files need to carry a notice indicating
# that they have been altered from the originals.

"""
Given a template and a circuit: it applies template matching and substitutes
all compatible maximal matches that reduces the size of the circuit.

**Reference:**

[1] Iten, R., Moyard, R., Metger, T., Sutter, D. and Woerner, S., 2020.
Exact and practical pattern matching for quantum circuit optimization.
`arXiv:1909.05270 <https://arxiv.org/abs/1909.05270>`_
"""
import numpy as np

from qiskit.circuit.quantumcircuit import QuantumCircuit
from qiskit.dagcircuit import DAGDependency
from qiskit.converters.circuit_to_dagdependency import circuit_to_dagdependency
from qiskit.converters.dagdependency_to_circuit import dagdependency_to_circuit
from qiskit.converters.dag_to_dagdependency import dag_to_dagdependency
from qiskit.converters.dagdependency_to_dag import dagdependency_to_dag
from qiskit.transpiler.basepasses import TransformationPass
from qiskit.circuit.library.templates import template_nct_2a_1, template_nct_2a_2, template_nct_2a_3
from qiskit.quantum_info.operators.operator import Operator
from qiskit.transpiler.exceptions import TranspilerError
from qiskit.transpiler.passes.optimization.template_matching import (TemplateMatching,
                                                                     TemplateSubstitution,
                                                                     MaximalMatches)


class TemplateOptimization(TransformationPass):
    """
    Class for the template optimization pass.
    """

    def __init__(self, template_list=None,
                 heuristics_qubits_param=None,
                 heuristics_backward_param=None,
                 user_cost_dict=None):
        """
        Args:
            template_list (list[QuantumCircuit()]): list of the different template circuit to apply.
            heuristics_backward_param (list[int]): [length, survivor] Those are the parameters for
                applying heuristics on the backward part of the algorithm. This part of the
                algorithm creates a tree of matching scenario. This tree grows exponentially. The
                heuristics evaluates which scenarios have the longest match and keep only those.
                The length is the interval in the tree for cutting it and survivor is the number
                of scenarios that are kept. We advice to use l=3 and s=1 to have serious time
                advantage. We remind that the heuristics implies losing a part of the maximal
                matches. Check reference for more details.
            heuristics_qubits_param (list[int]): [length] The heuristics for the qubit choice make
                guesses from the dag dependency of the circuit in order to limit the number of
                qubit configurations to explore. The length is the number of successors or not
                predecessors that will be explored in the dag dependency of the circuit, each
                qubits of the nodes are added to the set of authorized qubits. We advice to use
                length=1. Check reference for more details.
<<<<<<< HEAD
            user_cost_dict (Dict[str, int]): quantum cost dictonary passed to TemplateSubstitution
=======
            user_cost_dict (Dict[str, int]): quantum cost dictionary passed to TemplateSubstitution
>>>>>>> add19e0e
                to configure its behavior. This will override any default values if None
                is not given. The key is the name of the gate and the value its quantum cost.
        """
        super().__init__()
        # If no template is given; the template are set as x-x, cx-cx, ccx-ccx.
        if template_list is None:
            template_list = [template_nct_2a_1(), template_nct_2a_2(), template_nct_2a_3()]
        self.template_list = template_list
        self.heuristics_qubits_param = heuristics_qubits_param \
            if heuristics_qubits_param is not None else []
        self.heuristics_backward_param = heuristics_backward_param \
            if heuristics_backward_param is not None else []

        self.user_cost_dict = user_cost_dict

    def run(self, dag):
        """
        Args:
            dag(DAGCircuit): DAG circuit.
        Returns:
            DAGCircuit: optimized DAG circuit.
        Raises:
            TranspilerError: If the template has not the right form or
             if the output circuit acts differently as the input circuit.
        """
        circuit_dag = dag
        circuit_dag_dep = dag_to_dagdependency(circuit_dag)

        for template in self.template_list:
            if not isinstance(template, (QuantumCircuit, DAGDependency)):
                raise TranspilerError('A template is a Quantumciruit or a DAGDependency.')

            if len(template.qubits) > len(circuit_dag_dep.qubits):
                continue

            identity = np.identity(2 ** len(template.qubits), dtype=complex)
            try:
                if isinstance(template, DAGDependency):
                    data = Operator(dagdependency_to_circuit(template)).data
                else:
                    data = Operator(template).data

                comparison = np.allclose(data, identity)

                if not comparison:
                    raise TranspilerError('A template is a Quantumciruit() that '
                                          'performs the identity.')
            except TypeError:
                pass

            if isinstance(template, QuantumCircuit):
                template_dag_dep = circuit_to_dagdependency(template)
            else:
                template_dag_dep = template

            template_m = TemplateMatching(circuit_dag_dep,
                                          template_dag_dep,
                                          self.heuristics_qubits_param,
                                          self.heuristics_backward_param)

            template_m.run_template_matching()

            matches = template_m.match_list

            if matches:
                maximal = MaximalMatches(matches)
                maximal.run_maximal_matches()
                max_matches = maximal.max_match_list

                substitution = TemplateSubstitution(max_matches,
                                                    template_m.circuit_dag_dep,
                                                    template_m.template_dag_dep,
                                                    self.user_cost_dict)
                substitution.run_dag_opt()

                circuit_dag_dep = substitution.dag_dep_optimized
            else:
                continue
        circuit_dag = dagdependency_to_dag(circuit_dag_dep)
        return circuit_dag<|MERGE_RESOLUTION|>--- conflicted
+++ resolved
@@ -63,11 +63,7 @@
                 predecessors that will be explored in the dag dependency of the circuit, each
                 qubits of the nodes are added to the set of authorized qubits. We advice to use
                 length=1. Check reference for more details.
-<<<<<<< HEAD
-            user_cost_dict (Dict[str, int]): quantum cost dictonary passed to TemplateSubstitution
-=======
             user_cost_dict (Dict[str, int]): quantum cost dictionary passed to TemplateSubstitution
->>>>>>> add19e0e
                 to configure its behavior. This will override any default values if None
                 is not given. The key is the name of the gate and the value its quantum cost.
         """
