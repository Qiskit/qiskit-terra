--- conflicted
+++ resolved
@@ -95,15 +95,9 @@
     if node1.type != "op" or node2.type != "op":
         return False
 
-<<<<<<< HEAD
-    if any(nd.name in {"barrier", "snapshot", "measure", "reset", "copy", "delay"}
-            for nd in [node1, node2]):
-        return False
-=======
     for nd in [node1, node2]:
         if nd.op._directive or nd.name in {"measure", "reset", "delay"}:
             return False
->>>>>>> 25b47af8
 
     if node1.condition or node2.condition:
         return False
