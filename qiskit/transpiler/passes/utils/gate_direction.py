--- conflicted
+++ resolved
@@ -19,8 +19,8 @@
 class GateDirection(TransformationPass):
     """Modify asymmetric gates to match the hardware coupling direction.
 
-    This pass supports replacements for the `cx`, `cz`, `ecr`, `swap`, `rzx`, `rxx`, `ryy` and `rzz` gates,
-    using the following identities::
+    This pass supports replacements for the `cx`, `cz`, `ecr`, `swap`, `rzx`, `rxx`, `ryy` and
+    `rzz` gates, using the following identities::
 
                              ┌───┐┌───┐┌───┐
         q_0: ──■──      q_0: ┤ H ├┤ X ├┤ H ├
@@ -65,251 +65,6 @@
         self.coupling_map = coupling_map
         self.target = target
 
-<<<<<<< HEAD
-=======
-        # Create the replacement dag and associated register.
-        self._cx_dag = DAGCircuit()
-        qr = QuantumRegister(2)
-        self._cx_dag.add_qreg(qr)
-        self._cx_dag.apply_operation_back(HGate(), [qr[0]], [])
-        self._cx_dag.apply_operation_back(HGate(), [qr[1]], [])
-        self._cx_dag.apply_operation_back(CXGate(), [qr[1], qr[0]], [])
-        self._cx_dag.apply_operation_back(HGate(), [qr[0]], [])
-        self._cx_dag.apply_operation_back(HGate(), [qr[1]], [])
-
-        # This is done in terms of less-efficient S/SX/Sdg gates instead of the more natural
-        # `RY(pi /2)` so we have a chance for basis translation to keep things in a discrete basis
-        # during resynthesis, if that's what's being asked for.
-        self._ecr_dag = DAGCircuit()
-        qr = QuantumRegister(2)
-        self._ecr_dag.global_phase = -pi / 2
-        self._ecr_dag.add_qreg(qr)
-        self._ecr_dag.apply_operation_back(SGate(), [qr[0]], [])
-        self._ecr_dag.apply_operation_back(SXGate(), [qr[0]], [])
-        self._ecr_dag.apply_operation_back(SdgGate(), [qr[0]], [])
-        self._ecr_dag.apply_operation_back(SdgGate(), [qr[1]], [])
-        self._ecr_dag.apply_operation_back(SXGate(), [qr[1]], [])
-        self._ecr_dag.apply_operation_back(SGate(), [qr[1]], [])
-        self._ecr_dag.apply_operation_back(ECRGate(), [qr[1], qr[0]], [])
-        self._ecr_dag.apply_operation_back(HGate(), [qr[0]], [])
-        self._ecr_dag.apply_operation_back(HGate(), [qr[1]], [])
-
-        self._cz_dag = DAGCircuit()
-        qr = QuantumRegister(2)
-        self._cz_dag.add_qreg(qr)
-        self._cz_dag.apply_operation_back(CZGate(), [qr[1], qr[0]], [])
-
-        self._swap_dag = DAGCircuit()
-        qr = QuantumRegister(2)
-        self._swap_dag.add_qreg(qr)
-        self._swap_dag.apply_operation_back(SwapGate(), [qr[1], qr[0]], [])
-
-        # If adding more replacements (either static or dynamic), also update the class variable
-        # `_KNOWN_REPLACMENTS` to include them in the error messages.
-        self._static_replacements = {
-            "cx": self._cx_dag,
-            "cz": self._cz_dag,
-            "ecr": self._ecr_dag,
-            "swap": self._swap_dag,
-        }
-
-    @staticmethod
-    def _rzx_dag(parameter):
-        _rzx_dag = DAGCircuit()
-        qr = QuantumRegister(2)
-        _rzx_dag.add_qreg(qr)
-        _rzx_dag.apply_operation_back(HGate(), [qr[0]], [])
-        _rzx_dag.apply_operation_back(HGate(), [qr[1]], [])
-        _rzx_dag.apply_operation_back(RZXGate(parameter), [qr[1], qr[0]], [])
-        _rzx_dag.apply_operation_back(HGate(), [qr[0]], [])
-        _rzx_dag.apply_operation_back(HGate(), [qr[1]], [])
-        return _rzx_dag
-
-    @staticmethod
-    def _rxx_dag(parameter):
-        _rxx_dag = DAGCircuit()
-        qr = QuantumRegister(2)
-        _rxx_dag.add_qreg(qr)
-        _rxx_dag.apply_operation_back(RXXGate(parameter), [qr[1], qr[0]], [])
-        return _rxx_dag
-
-    @staticmethod
-    def _ryy_dag(parameter):
-        _ryy_dag = DAGCircuit()
-        qr = QuantumRegister(2)
-        _ryy_dag.add_qreg(qr)
-        _ryy_dag.apply_operation_back(RYYGate(parameter), [qr[1], qr[0]], [])
-        return _ryy_dag
-
-    @staticmethod
-    def _rzz_dag(parameter):
-        _rzz_dag = DAGCircuit()
-        qr = QuantumRegister(2)
-        _rzz_dag.add_qreg(qr)
-        _rzz_dag.apply_operation_back(RZZGate(parameter), [qr[1], qr[0]], [])
-        return _rzz_dag
-
-    def _run_coupling_map(self, dag, wire_map, edges=None):
-        if edges is None:
-            edges = set(self.coupling_map.get_edges())
-        if not edges:
-            return dag
-        # Don't include directives to avoid things like barrier, which are assumed always supported.
-        for node in dag.op_nodes(include_directives=False):
-            if isinstance(node.op, ControlFlowOp):
-                new_op = node.op.replace_blocks(
-                    dag_to_circuit(
-                        self._run_coupling_map(
-                            circuit_to_dag(block),
-                            {
-                                inner: wire_map[outer]
-                                for outer, inner in zip(node.qargs, block.qubits)
-                            },
-                            edges,
-                        )
-                    )
-                    for block in node.op.blocks
-                )
-                dag.substitute_node(node, new_op, propagate_condition=False)
-                continue
-            if len(node.qargs) != 2:
-                continue
-            if dag._has_calibration_for(node):
-                continue
-            qargs = (wire_map[node.qargs[0]], wire_map[node.qargs[1]])
-            if qargs not in edges and (qargs[1], qargs[0]) not in edges:
-                raise TranspilerError(
-                    f"The circuit requires a connection between physical qubits {qargs}"
-                )
-            if qargs not in edges:
-                replacement = self._static_replacements.get(node.name)
-                if replacement is not None:
-                    dag.substitute_node_with_dag(node, replacement)
-                elif node.name == "rzx":
-                    dag.substitute_node_with_dag(node, self._rzx_dag(*node.op.params))
-                elif node.name == "rxx":
-                    dag.substitute_node_with_dag(node, self._rxx_dag(*node.op.params))
-                elif node.name == "ryy":
-                    dag.substitute_node_with_dag(node, self._ryy_dag(*node.op.params))
-                elif node.name == "rzz":
-                    dag.substitute_node_with_dag(node, self._rzz_dag(*node.op.params))
-                else:
-                    raise TranspilerError(
-                        f"'{node.name}' would be supported on '{qargs}' if the direction were"
-                        f" swapped, but no rules are known to do that."
-                        f" {list(self._KNOWN_REPLACEMENTS)} can be automatically flipped."
-                    )
-        return dag
-
-    def _run_target(self, dag, wire_map):
-        # Don't include directives to avoid things like barrier, which are assumed always supported.
-        for node in dag.op_nodes(include_directives=False):
-            if isinstance(node.op, ControlFlowOp):
-                new_op = node.op.replace_blocks(
-                    dag_to_circuit(
-                        self._run_target(
-                            circuit_to_dag(block),
-                            {
-                                inner: wire_map[outer]
-                                for outer, inner in zip(node.qargs, block.qubits)
-                            },
-                        )
-                    )
-                    for block in node.op.blocks
-                )
-                dag.substitute_node(node, new_op, propagate_condition=False)
-                continue
-            if len(node.qargs) != 2:
-                continue
-            if dag._has_calibration_for(node):
-                continue
-            qargs = (wire_map[node.qargs[0]], wire_map[node.qargs[1]])
-            swapped = (qargs[1], qargs[0])
-            if node.name in self._static_replacements:
-                if self.target.instruction_supported(node.name, qargs):
-                    continue
-                if self.target.instruction_supported(node.name, swapped):
-                    dag.substitute_node_with_dag(node, self._static_replacements[node.name])
-                else:
-                    raise TranspilerError(
-                        f"The circuit requires a connection between physical qubits {qargs}"
-                        f" for {node.name}"
-                    )
-            elif node.name == "rzx":
-                if self.target.instruction_supported(
-                    qargs=qargs, operation_class=RZXGate, parameters=node.op.params
-                ):
-                    continue
-                if self.target.instruction_supported(
-                    qargs=swapped, operation_class=RZXGate, parameters=node.op.params
-                ):
-                    dag.substitute_node_with_dag(node, self._rzx_dag(*node.op.params))
-                else:
-                    raise TranspilerError(
-                        f"The circuit requires a connection between physical qubits {qargs}"
-                        f" for {node.name}"
-                    )
-            elif node.name == "rxx":
-                if self.target.instruction_supported(
-                    qargs=qargs, operation_class=RXXGate, parameters=node.op.params
-                ):
-                    continue
-                if self.target.instruction_supported(
-                    qargs=swapped, operation_class=RXXGate, parameters=node.op.params
-                ):
-                    dag.substitute_node_with_dag(node, self._rxx_dag(*node.op.params))
-                else:
-                    raise TranspilerError(
-                        f"The circuit requires a connection between physical qubits {qargs}"
-                        f" for {node.name}"
-                    )
-            elif node.name == "ryy":
-                if self.target.instruction_supported(
-                    qargs=qargs, operation_class=RYYGate, parameters=node.op.params
-                ):
-                    continue
-                if self.target.instruction_supported(
-                    qargs=swapped, operation_class=RYYGate, parameters=node.op.params
-                ):
-                    dag.substitute_node_with_dag(node, self._ryy_dag(*node.op.params))
-                else:
-                    raise TranspilerError(
-                        f"The circuit requires a connection between physical qubits {qargs}"
-                        f" for {node.name}"
-                    )
-            elif node.name == "rzz":
-                if self.target.instruction_supported(
-                    qargs=qargs, operation_class=RZZGate, parameters=node.op.params
-                ):
-                    continue
-                if self.target.instruction_supported(
-                    qargs=swapped, operation_class=RZZGate, parameters=node.op.params
-                ):
-                    dag.substitute_node_with_dag(node, self._rzz_dag(*node.op.params))
-                else:
-                    raise TranspilerError(
-                        f"The circuit requires a connection between physical qubits {qargs}"
-                        f" for {node.name}"
-                    )
-            elif self.target.instruction_supported(node.name, qargs):
-                continue
-            elif self.target.instruction_supported(node.name, swapped) or dag._has_calibration_for(
-                _swap_node_qargs(node)
-            ):
-                raise TranspilerError(
-                    f"'{node.name}' would be supported on '{qargs}' if the direction were"
-                    f" swapped, but no rules are known to do that."
-                    f" {list(self._KNOWN_REPLACEMENTS)} can be automatically flipped."
-                )
-            else:
-                raise TranspilerError(
-                    f"'{node.name}' with parameters '{node.op.params}' is not supported on qubits"
-                    f" '{qargs}' in either direction."
-                )
-
-        return dag
-
->>>>>>> f2e07bc5
     def run(self, dag):
         """Run the GateDirection pass on `dag`.
 
