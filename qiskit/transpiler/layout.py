--- conflicted
+++ resolved
@@ -281,33 +281,6 @@
         return out
 
     @staticmethod
-<<<<<<< HEAD
-=======
-    def from_tuplelist(tuple_list):
-        """
-        Populates a Layout from a list containing virtual
-        qubits---(QuantumRegister, int) tuples---, or None.
-
-        Args:
-            tuple_list (list):
-                e.g.: [(qr,0), None, (qr,2), (qr,3)]
-        Returns:
-            Layout: the corresponding Layout object
-        Raises:
-            LayoutError: If the elements are not (Register, integer) or None
-        """
-        warn('Creating a layout with a list of tuples (eg. [(qr,0), None, (qr,2), (qr,3)]) '
-             'is deprecated. Go for [qr[0], None, qr[2], qr[3]].', DeprecationWarning)
-        new_list = []
-        for tuple_ in tuple_list:
-            if tuple_ is None:
-                new_list.append(None)
-            else:
-                new_list.append(tuple_[0][tuple_[1]])
-        return Layout.from_qubit_list(new_list)
-
-    @staticmethod
->>>>>>> 812e213a
     def from_qubit_list(qubit_list):
         """
         Populates a Layout from a list containing virtual
