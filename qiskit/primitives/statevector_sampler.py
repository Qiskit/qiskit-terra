# This code is part of Qiskit.
#
# (C) Copyright IBM 2023, 2024.
#
# This code is licensed under the Apache License, Version 2.0. You may
# obtain a copy of this license in the LICENSE.txt file in the root directory
# of this source tree or at http://www.apache.org/licenses/LICENSE-2.0.
#
# Any modifications or derivative works of this code must retain this
# copyright notice, and modified files need to carry a notice indicating
# that they have been altered from the originals.
"""
Statevector Sampler class
"""

from __future__ import annotations

import warnings
from dataclasses import dataclass
from typing import Iterable

import numpy as np
from numpy.typing import NDArray

from qiskit import ClassicalRegister, QiskitError, QuantumCircuit
from qiskit.circuit import ControlFlowOp
from qiskit.quantum_info import Statevector

from .base import BaseSamplerV2
from .base.validation import _has_measure
<<<<<<< HEAD
from .containers import BitArray, PrimitiveResult, SamplerPubLike, SamplerPubResult, make_data_bin
=======
from .containers import (
    BitArray,
    DataBin,
    PrimitiveResult,
    PubResult,
    SamplerPubLike,
)
from .containers.sampler_pub import SamplerPub
>>>>>>> f34fb212
from .containers.bit_array import _min_num_bytes
from .containers.sampler_pub import SamplerPub
from .primitive_job import PrimitiveJob
from .utils import bound_circuit_to_instruction


@dataclass
class _MeasureInfo:
    creg_name: str
    num_bits: int
    num_bytes: int
    qreg_indices: list[int]


class StatevectorSampler(BaseSamplerV2):
    """
    Simple implementation of :class:`BaseSamplerV2` using full state vector simulation.

    This class is implemented via :class:`~.Statevector` which turns provided circuits into
    pure state vectors, and is therefore incompatible with mid-circuit measurements (although
    other implementations may be).

    As seen in the example below, this sampler supports providing arrays of parameter value sets to
    bind against a single circuit.

    Each tuple of ``(circuit, <optional> parameter values, <optional> shots)``, called a sampler
    primitive unified bloc (PUB), produces its own array-valued result. The :meth:`~run` method can
    be given many pubs at once.

    .. code-block:: python

        from qiskit.circuit import (
            Parameter, QuantumCircuit, ClassicalRegister, QuantumRegister
        )
        from qiskit.primitives import StatevectorSampler

        import matplotlib.pyplot as plt
        import numpy as np

        # Define our circuit registers, including classical registers
        # called 'alpha' and 'beta'.
        qreg = QuantumRegister(3)
        alpha = ClassicalRegister(2, "alpha")
        beta = ClassicalRegister(1, "beta")

        # Define a quantum circuit with two parameters.
        circuit = QuantumCircuit(qreg, alpha, beta)
        circuit.h(0)
        circuit.cx(0, 1)
        circuit.cx(1, 2)
        circuit.ry(Parameter("a"), 0)
        circuit.rz(Parameter("b"), 0)
        circuit.cx(1, 2)
        circuit.cx(0, 1)
        circuit.h(0)
        circuit.measure([0, 1], alpha)
        circuit.measure([2], beta)

        # Define a sweep over parameter values, where the second axis is over.
        # the two parameters in the circuit.
        params = np.vstack([
            np.linspace(-np.pi, np.pi, 100),
            np.linspace(-4 * np.pi, 4 * np.pi, 100)
        ]).T

        # Instantiate a new statevector simulation based sampler object.
        sampler = StatevectorSampler()

        # Start a job that will return shots for all 100 parameter value sets.
        pub = (circuit, params)
        job = sampler.run([pub], shots=256)

        # Extract the result for the 0th pub (this example only has one pub).
        result = job.result()[0]

        # There is one BitArray object for each ClassicalRegister in the
        # circuit. Here, we can see that the BitArray for alpha contains data
        # for all 100 sweep points, and that it is indeed storing data for 2
        # bits over 256 shots.
        assert result.data.alpha.shape == (100,)
        assert result.data.alpha.num_bits == 2
        assert result.data.alpha.num_shots == 256

        # We can work directly with a binary array in performant applications.
        raw = result.data.alpha.array

        # For small registers where it is anticipated to have many counts
        # associated with the same bitstrings, we can turn the data from,
        # for example, the 22nd sweep index into a dictionary of counts.
        counts = result.data.alpha.get_counts(22)

        # Or, convert into a list of bitstrings that preserve shot order.
        bitstrings = result.data.alpha.get_bitstrings(22)
        print(bitstrings)

    """

    def __init__(self, *, default_shots: int = 1024, seed: np.random.Generator | int | None = None):
        """
        Args:
            default_shots: The default shots for the sampler if not specified during run.
            seed: The seed or Generator object for random number generation.
                If None, a random seeded default RNG will be used.
        """
        self._default_shots = default_shots
        self._seed = seed

    @property
    def default_shots(self) -> int:
        """Return the default shots"""
        return self._default_shots

    @property
    def seed(self) -> np.random.Generator | int | None:
        """Return the seed or Generator object for random number generation."""
        return self._seed

    def run(
        self, pubs: Iterable[SamplerPubLike], *, shots: int | None = None
    ) -> PrimitiveJob[PrimitiveResult[SamplerPubResult]]:
        if shots is None:
            shots = self._default_shots
        coerced_pubs = [SamplerPub.coerce(pub, shots) for pub in pubs]
        if any(len(pub.circuit.cregs) == 0 for pub in coerced_pubs):
            warnings.warn(
                "One of your circuits has no output classical registers and so the result "
                "will be empty. Did you mean to add measurement instructions?",
                UserWarning,
            )

        job = PrimitiveJob(self._run, coerced_pubs)
        job._submit()
        return job

    def _run(self, pubs: Iterable[SamplerPub]) -> PrimitiveResult[SamplerPubResult]:
        results = [self._run_pub(pub) for pub in pubs]
        return PrimitiveResult(results)

    def _run_pub(self, pub: SamplerPub) -> SamplerPubResult:
        circuit, qargs, meas_info = _preprocess_circuit(pub.circuit)
        bound_circuits = pub.parameter_values.bind_all(circuit)
        arrays = {
            item.creg_name: np.zeros(
                bound_circuits.shape + (pub.shots, item.num_bytes), dtype=np.uint8
            )
            for item in meas_info
        }
        for index, bound_circuit in np.ndenumerate(bound_circuits):
            final_state = Statevector(bound_circuit_to_instruction(bound_circuit))
            final_state.seed(self._seed)
            if qargs:
                samples = final_state.sample_memory(shots=pub.shots, qargs=qargs)
            else:
                samples = [""] * pub.shots
            samples_array = np.array([np.fromiter(sample, dtype=np.uint8) for sample in samples])
            for item in meas_info:
                ary = _samples_to_packed_array(samples_array, item.num_bits, item.qreg_indices)
                arrays[item.creg_name][index] = ary

        meas = {
            item.creg_name: BitArray(arrays[item.creg_name], item.num_bits) for item in meas_info
        }
<<<<<<< HEAD
        data_bin = data_bin_cls(**meas)
        return SamplerPubResult(data_bin, metadata={"shots": pub.shots})
=======
        return PubResult(DataBin(**meas, shape=pub.shape), metadata={"shots": pub.shots})
>>>>>>> f34fb212


def _preprocess_circuit(circuit: QuantumCircuit):
    num_bits_dict = {creg.name: creg.size for creg in circuit.cregs}
    mapping = _final_measurement_mapping(circuit)
    qargs = sorted(set(mapping.values()))
    qargs_index = {v: k for k, v in enumerate(qargs)}
    circuit = circuit.remove_final_measurements(inplace=False)
    if _has_control_flow(circuit):
        raise QiskitError("StatevectorSampler cannot handle ControlFlowOp")
    if _has_measure(circuit):
        raise QiskitError("StatevectorSampler cannot handle mid-circuit measurements")
    # num_qubits is used as sentinel to fill 0 in _samples_to_packed_array
    sentinel = len(qargs)
    indices = {key: [sentinel] * val for key, val in num_bits_dict.items()}
    for key, qreg in mapping.items():
        creg, ind = key
        indices[creg.name][ind] = qargs_index[qreg]
    meas_info = [
        _MeasureInfo(
            creg_name=name,
            num_bits=num_bits,
            num_bytes=_min_num_bytes(num_bits),
            qreg_indices=indices[name],
        )
        for name, num_bits in num_bits_dict.items()
    ]
    return circuit, qargs, meas_info


def _samples_to_packed_array(
    samples: NDArray[np.uint8], num_bits: int, indices: list[int]
) -> NDArray[np.uint8]:
    # samples of `Statevector.sample_memory` will be in the order of
    # qubit_last, ..., qubit_1, qubit_0.
    # reverse the sample order into qubit_0, qubit_1, ..., qubit_last and
    # pad 0 in the rightmost to be used for the sentinel introduced by _preprocess_circuit.
    ary = np.pad(samples[:, ::-1], ((0, 0), (0, 1)), constant_values=0)
    # place samples in the order of clbit_last, ..., clbit_1, clbit_0
    ary = ary[:, indices[::-1]]
    # pad 0 in the left to align the number to be mod 8
    # since np.packbits(bitorder='big') pads 0 to the right.
    pad_size = -num_bits % 8
    ary = np.pad(ary, ((0, 0), (pad_size, 0)), constant_values=0)
    # pack bits in big endian order
    ary = np.packbits(ary, axis=-1)
    return ary


def _final_measurement_mapping(circuit: QuantumCircuit) -> dict[tuple[ClassicalRegister, int], int]:
    """Return the final measurement mapping for the circuit.

    Parameters:
        circuit: Input quantum circuit.

    Returns:
        Mapping of classical bits to qubits for final measurements.
    """
    active_qubits = set(range(circuit.num_qubits))
    active_cbits = set(range(circuit.num_clbits))

    # Find final measurements starting in back
    mapping = {}
    for item in circuit[::-1]:
        if item.operation.name == "measure":
            loc = circuit.find_bit(item.clbits[0])
            cbit = loc.index
            qbit = circuit.find_bit(item.qubits[0]).index
            if cbit in active_cbits and qbit in active_qubits:
                for creg in loc.registers:
                    mapping[creg] = qbit
                active_cbits.remove(cbit)
        elif item.operation.name not in ["barrier", "delay"]:
            for qq in item.qubits:
                _temp_qubit = circuit.find_bit(qq).index
                if _temp_qubit in active_qubits:
                    active_qubits.remove(_temp_qubit)

        if not active_cbits or not active_qubits:
            break

    return mapping


def _has_control_flow(circuit: QuantumCircuit) -> bool:
    return any(isinstance(instruction.operation, ControlFlowOp) for instruction in circuit)<|MERGE_RESOLUTION|>--- conflicted
+++ resolved
@@ -28,20 +28,15 @@
 
 from .base import BaseSamplerV2
 from .base.validation import _has_measure
-<<<<<<< HEAD
-from .containers import BitArray, PrimitiveResult, SamplerPubLike, SamplerPubResult, make_data_bin
-=======
 from .containers import (
     BitArray,
     DataBin,
     PrimitiveResult,
-    PubResult,
+    SamplerPubResult,
     SamplerPubLike,
 )
 from .containers.sampler_pub import SamplerPub
->>>>>>> f34fb212
 from .containers.bit_array import _min_num_bytes
-from .containers.sampler_pub import SamplerPub
 from .primitive_job import PrimitiveJob
 from .utils import bound_circuit_to_instruction
 
@@ -202,12 +197,7 @@
         meas = {
             item.creg_name: BitArray(arrays[item.creg_name], item.num_bits) for item in meas_info
         }
-<<<<<<< HEAD
-        data_bin = data_bin_cls(**meas)
-        return SamplerPubResult(data_bin, metadata={"shots": pub.shots})
-=======
-        return PubResult(DataBin(**meas, shape=pub.shape), metadata={"shots": pub.shots})
->>>>>>> f34fb212
+        return SamplerPubResult(DataBin(**meas, shape=pub.shape), metadata={"shots": pub.shots})
 
 
 def _preprocess_circuit(circuit: QuantumCircuit):
