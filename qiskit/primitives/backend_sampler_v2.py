# This code is part of Qiskit.
#
# (C) Copyright IBM 2024.
#
# This code is licensed under the Apache License, Version 2.0. You may
# obtain a copy of this license in the LICENSE.txt file in the root directory
# of this source tree or at http://www.apache.org/licenses/LICENSE-2.0.
#
# Any modifications or derivative works of this code must retain this
# copyright notice, and modified files need to carry a notice indicating
# that they have been altered from the originals.

"""Sampler V2 implementation for an arbitrary Backend object."""

from __future__ import annotations

import warnings
from collections import defaultdict
from dataclasses import dataclass
from typing import Iterable

import numpy as np
from numpy.typing import NDArray

from qiskit.circuit import QuantumCircuit
from qiskit.primitives.backend_estimator import _run_circuits
from qiskit.primitives.base import BaseSamplerV2
from qiskit.primitives.containers import (
    BitArray,
    DataBin,
    PrimitiveResult,
    SamplerPubLike,
<<<<<<< HEAD
    SamplerPubResult,
    make_data_bin,
=======
>>>>>>> f34fb212
)
from qiskit.primitives.containers.bit_array import _min_num_bytes
from qiskit.primitives.containers.sampler_pub import SamplerPub
from qiskit.primitives.primitive_job import PrimitiveJob
from qiskit.providers.backend import BackendV1, BackendV2
from qiskit.result import Result


@dataclass
class Options:
    """Options for :class:`~.BackendSamplerV2`"""

    default_shots: int = 1024
    """The default shots to use if none are specified in :meth:`~.run`.
    Default: 1024.
    """

    seed_simulator: int | None = None
    """The seed to use in the simulator. If None, a random seed will be used.
    Default: None.
    """


@dataclass
class _MeasureInfo:
    creg_name: str
    num_bits: int
    num_bytes: int
    start: int


class BackendSamplerV2(BaseSamplerV2):
    """Evaluates bitstrings for provided quantum circuits

    The :class:`~.BackendSamplerV2` class is a generic implementation of the
    :class:`~.BaseSamplerV2` interface that is used to wrap a :class:`~.BackendV2`
    (or :class:`~.BackendV1`) object in the class :class:`~.BaseSamplerV2` API. It
    facilitates using backends that do not provide a native
    :class:`~.BaseSamplerV2` implementation in places that work with
    :class:`~.BaseSamplerV2`. However,
    if you're using a provider that has a native implementation of
    :class:`~.BaseSamplerV2`, it is a better choice to leverage that native
    implementation as it will likely include additional optimizations and be
    a more efficient implementation. The generic nature of this class
    precludes doing any provider- or backend-specific optimizations.

    This class does not perform any measurement or gate mitigation.

    Each tuple of ``(circuit, <optional> parameter values, <optional> shots)``, called a sampler
    primitive unified bloc (PUB), produces its own array-valued result. The :meth:`~run` method can
    be given many pubs at once.

    The options for :class:`~.BackendSamplerV2` consist of the following items.

    * ``default_shots``: The default shots to use if none are specified in :meth:`~run`.
      Default: 1024.

    * ``seed_simulator``: The seed to use in the simulator. If None, a random seed will be used.
      Default: None.

    .. note::

        This class requires a backend that supports ``memory`` option.

    """

    def __init__(
        self,
        *,
        backend: BackendV1 | BackendV2,
        options: dict | None = None,
    ):
        """
        Args:
            backend: The backend to run the primitive on.
            options: The options to control the default shots (``default_shots``) and
                the random seed for the simulator (``seed_simulator``).
        """
        self._backend = backend
        self._options = Options(**options) if options else Options()

    @property
    def backend(self) -> BackendV1 | BackendV2:
        """Returns the backend which this sampler object based on."""
        return self._backend

    @property
    def options(self) -> Options:
        """Return the options"""
        return self._options

    def run(
        self, pubs: Iterable[SamplerPubLike], *, shots: int | None = None
    ) -> PrimitiveJob[PrimitiveResult[SamplerPubResult]]:
        if shots is None:
            shots = self._options.default_shots
        coerced_pubs = [SamplerPub.coerce(pub, shots) for pub in pubs]
        self._validate_pubs(coerced_pubs)
        job = PrimitiveJob(self._run, coerced_pubs)
        job._submit()
        return job

    def _validate_pubs(self, pubs: list[SamplerPub]):
        for i, pub in enumerate(pubs):
            if len(pub.circuit.cregs) == 0:
                warnings.warn(
                    f"The {i}-th pub's circuit has no output classical registers and so the result "
                    "will be empty. Did you mean to add measurement instructions?",
                    UserWarning,
                )

    def _run(self, pubs: list[SamplerPub]) -> PrimitiveResult[SamplerPubResult]:
        pub_dict = defaultdict(list)
        # consolidate pubs with the same number of shots
        for i, pub in enumerate(pubs):
            pub_dict[pub.shots].append(i)

        results = [None] * len(pubs)
        for shots, lst in pub_dict.items():
            # run pubs with the same number of shots at once
            pub_results = self._run_pubs([pubs[i] for i in lst], shots)
            # reconstruct the result of pubs
            for i, pub_result in zip(lst, pub_results):
                results[i] = pub_result
        return PrimitiveResult(results)

    def _run_pubs(self, pubs: list[SamplerPub], shots: int) -> list[SamplerPubResult]:
        """Compute results for pubs that all require the same value of ``shots``."""
        # prepare circuits
        bound_circuits = [pub.parameter_values.bind_all(pub.circuit) for pub in pubs]
        flatten_circuits = []
        for circuits in bound_circuits:
            flatten_circuits.extend(np.ravel(circuits).tolist())

        # run circuits
        results, _ = _run_circuits(
            flatten_circuits,
            self._backend,
            memory=True,
            shots=shots,
            seed_simulator=self._options.seed_simulator,
        )
        result_memory = _prepare_memory(results)

        # pack memory to an ndarray of uint8
        results = []
        start = 0
        for pub, bound in zip(pubs, bound_circuits):
            meas_info, max_num_bytes = _analyze_circuit(pub.circuit)
            end = start + bound.size
            results.append(
                self._postprocess_pub(
                    result_memory[start:end], shots, bound.shape, meas_info, max_num_bytes
                )
            )
            start = end

        return results

    def _postprocess_pub(
        self,
        result_memory: list[list[str]],
        shots: int,
        shape: tuple[int, ...],
        meas_info: list[_MeasureInfo],
        max_num_bytes: int,
    ) -> SamplerPubResult:
        """Converts the memory data into an array of bit arrays with the shape of the pub."""
        arrays = {
            item.creg_name: np.zeros(shape + (shots, item.num_bytes), dtype=np.uint8)
            for item in meas_info
        }
        memory_array = _memory_array(result_memory, max_num_bytes)

        for samples, index in zip(memory_array, np.ndindex(*shape)):
            for item in meas_info:
                ary = _samples_to_packed_array(samples, item.num_bits, item.start)
                arrays[item.creg_name][index] = ary

        meas = {
            item.creg_name: BitArray(arrays[item.creg_name], item.num_bits) for item in meas_info
        }
<<<<<<< HEAD
        data_bin = data_bin_cls(**meas)
        return SamplerPubResult(data_bin, metadata={})
=======
        return PubResult(DataBin(**meas, shape=shape), metadata={})
>>>>>>> f34fb212


def _analyze_circuit(circuit: QuantumCircuit) -> tuple[list[_MeasureInfo], int]:
    """Analyzes the information for each creg in a circuit."""
    meas_info = []
    max_num_bits = 0
    for creg in circuit.cregs:
        name = creg.name
        num_bits = creg.size
        if num_bits != 0:
            start = circuit.find_bit(creg[0]).index
        else:
            start = 0
        meas_info.append(
            _MeasureInfo(
                creg_name=name,
                num_bits=num_bits,
                num_bytes=_min_num_bytes(num_bits),
                start=start,
            )
        )
        max_num_bits = max(max_num_bits, start + num_bits)
    return meas_info, _min_num_bytes(max_num_bits)


def _prepare_memory(results: list[Result]) -> list[list[str]]:
    """Joins splitted results if exceeding max_experiments"""
    lst = []
    for res in results:
        for exp in res.results:
            if hasattr(exp.data, "memory") and exp.data.memory:
                lst.append(exp.data.memory)
            else:
                # no measure in a circuit
                lst.append(["0x0"] * exp.shots)
    return lst


def _memory_array(results: list[list[str]], num_bytes: int) -> NDArray[np.uint8]:
    """Converts the memory data into an array in an unpacked way."""
    lst = []
    for memory in results:
        if num_bytes > 0:
            data = b"".join(int(i, 16).to_bytes(num_bytes, "big") for i in memory)
            data = np.frombuffer(data, dtype=np.uint8).reshape(-1, num_bytes)
        else:
            # no measure in a circuit
            data = np.zeros((len(memory), num_bytes), dtype=np.uint8)
        lst.append(data)
    ary = np.asarray(lst)
    return np.unpackbits(ary, axis=-1, bitorder="big")


def _samples_to_packed_array(
    samples: NDArray[np.uint8], num_bits: int, start: int
) -> NDArray[np.uint8]:
    """Converts an unpacked array of the memory data into a packed array."""
    # samples of `Backend.run(memory=True)` will be the order of
    # clbit_last, ..., clbit_1, clbit_0
    # place samples in the order of clbit_start+num_bits-1, ..., clbit_start+1, clbit_start
    if start == 0:
        ary = samples[:, -start - num_bits :]
    else:
        ary = samples[:, -start - num_bits : -start]
    # pad 0 in the left to align the number to be mod 8
    # since np.packbits(bitorder='big') pads 0 to the right.
    pad_size = -num_bits % 8
    ary = np.pad(ary, ((0, 0), (pad_size, 0)), constant_values=0)
    # pack bits in big endian order
    ary = np.packbits(ary, axis=-1, bitorder="big")
    return ary<|MERGE_RESOLUTION|>--- conflicted
+++ resolved
@@ -30,11 +30,7 @@
     DataBin,
     PrimitiveResult,
     SamplerPubLike,
-<<<<<<< HEAD
     SamplerPubResult,
-    make_data_bin,
-=======
->>>>>>> f34fb212
 )
 from qiskit.primitives.containers.bit_array import _min_num_bytes
 from qiskit.primitives.containers.sampler_pub import SamplerPub
@@ -217,12 +213,7 @@
         meas = {
             item.creg_name: BitArray(arrays[item.creg_name], item.num_bits) for item in meas_info
         }
-<<<<<<< HEAD
-        data_bin = data_bin_cls(**meas)
-        return SamplerPubResult(data_bin, metadata={})
-=======
-        return PubResult(DataBin(**meas, shape=shape), metadata={})
->>>>>>> f34fb212
+        return SamplerPubResult(DataBin(**meas, shape=shape), metadata={})
 
 
 def _analyze_circuit(circuit: QuantumCircuit) -> tuple[list[_MeasureInfo], int]:
