--- conflicted
+++ resolved
@@ -16,11 +16,7 @@
 from __future__ import annotations
 
 from collections.abc import Iterable, Sequence
-<<<<<<< HEAD
-from functools import partial
-=======
 from typing import Any
->>>>>>> ac75e9c2
 
 import numpy as np
 
@@ -33,11 +29,7 @@
 
 from .base_estimator import BaseEstimator
 from .estimator_result import EstimatorResult
-<<<<<<< HEAD
-from .factories import EstimatorFromCircuitsAndObservables
-=======
 from .primitive_job import PrimitiveJob
->>>>>>> ac75e9c2
 from .utils import init_circuit, init_observable
 
 
@@ -140,11 +132,6 @@
     def close(self):
         self._is_closed = True
 
-<<<<<<< HEAD
-    @classmethod
-    def create_estimator_from_circuits_and_observables(cls) -> EstimatorFromCircuitsAndObservables:
-        return partial(cls)
-=======
     def _run(
         self,
         circuits: Sequence[QuantumCircuit],
@@ -176,5 +163,4 @@
             self._call, circuit_indices, observable_indices, parameter_values, **run_options
         )
         job.submit()
-        return job
->>>>>>> ac75e9c2
+        return job