[build-system]
requires = ["setuptools", "wheel", "setuptools-rust"]
build-backend = "setuptools.build_meta"

[project]
name = "qiskit"
description = "An open-source SDK for working with quantum computers at the level of extended quantum circuits, operators, and primitives."
requires-python = ">=3.8"
license = {text = "Apache 2.0"}
authors = [
    { name = "Qiskit Development Team", email = "qiskit@us.ibm.com" },
]
keywords = [
    "qiskit",
    "quantum circuit",
    "quantum computing",
    "quantum programming language",
    "quantum",
    "sdk",
]
classifiers = [
    "Environment :: Console",
    "Intended Audience :: Developers",
    "Intended Audience :: Science/Research",
    "License :: OSI Approved :: Apache Software License",
    "Operating System :: MacOS",
    "Operating System :: Microsoft :: Windows",
    "Operating System :: POSIX :: Linux",
    "Programming Language :: Python :: 3 :: Only",
    "Programming Language :: Python :: 3.8",
    "Programming Language :: Python :: 3.9",
    "Programming Language :: Python :: 3.10",
    "Programming Language :: Python :: 3.11",
    "Programming Language :: Python :: 3.12",
    "Topic :: Scientific/Engineering",
]
# These are configured in the `tool.setuptools.dynamic` table.
dynamic = ["version", "readme", "dependencies"]

# If modifying this table, be sure to sync with `requirements-optional.txt` and
# `qiskit.utils.optionals`.
[project.optional-dependencies]
qasm3-import = [
    "qiskit-qasm3-import >= 0.1.0",
]
visualization = [
    "matplotlib >= 3.3",
    "pydot",
    "Pillow >= 4.2.1",
    "pylatexenc >= 1.4",
    "seaborn >= 0.9.0",
]
crosstalk-pass = [
    "z3-solver >= 4.7",
]
csp-layout-pass = [
    "python-constraint >= 1.4",
]
# This will make the resolution work for installers from PyPI, but `pip install .[all]` will be
# unreliable because `qiskit` will resolve to the PyPI version, so local changes in the
# optionals won't be reflected.
all = ["qiskit[qasm3-import,visualization,crosstalk-pass,csp-layout-pass]"]

[project.urls]
Homepage = "https://www.ibm.com/quantum/qiskit"
Documentation = "https://docs.quantum.ibm.com"
"API Reference" = "https://docs.quantum.ibm.com/api/qiskit"
Repository = "https://github.com/Qiskit/qiskit"
Issues = "https://github.com/Qiskit/qiskit/issues"
Changelog = "https://docs.quantum.ibm.com/api/qiskit/release-notes"

[project.entry-points."qiskit.unitary_synthesis"]
default = "qiskit.transpiler.passes.synthesis.unitary_synthesis:DefaultUnitarySynthesis"
aqc = "qiskit.transpiler.passes.synthesis.aqc_plugin:AQCSynthesisPlugin"
sk = "qiskit.transpiler.passes.synthesis.solovay_kitaev_synthesis:SolovayKitaevSynthesis"

[project.entry-points."qiskit.synthesis"]
"clifford.default" = "qiskit.transpiler.passes.synthesis.high_level_synthesis:DefaultSynthesisClifford"
"clifford.ag" = "qiskit.transpiler.passes.synthesis.high_level_synthesis:AGSynthesisClifford"
"clifford.bm" = "qiskit.transpiler.passes.synthesis.high_level_synthesis:BMSynthesisClifford"
"clifford.greedy" = "qiskit.transpiler.passes.synthesis.high_level_synthesis:GreedySynthesisClifford"
"clifford.layers" = "qiskit.transpiler.passes.synthesis.high_level_synthesis:LayerSynthesisClifford"
"clifford.lnn" = "qiskit.transpiler.passes.synthesis.high_level_synthesis:LayerLnnSynthesisClifford"
"linear_function.default" = "qiskit.transpiler.passes.synthesis.high_level_synthesis:DefaultSynthesisLinearFunction"
"linear_function.kms" = "qiskit.transpiler.passes.synthesis.high_level_synthesis:KMSSynthesisLinearFunction"
"linear_function.pmh" = "qiskit.transpiler.passes.synthesis.high_level_synthesis:PMHSynthesisLinearFunction"
"permutation.default" = "qiskit.transpiler.passes.synthesis.high_level_synthesis:BasicSynthesisPermutation"
"permutation.kms" = "qiskit.transpiler.passes.synthesis.high_level_synthesis:KMSSynthesisPermutation"
"permutation.basic" = "qiskit.transpiler.passes.synthesis.high_level_synthesis:BasicSynthesisPermutation"
"permutation.acg" = "qiskit.transpiler.passes.synthesis.high_level_synthesis:ACGSynthesisPermutation"
"permutation.token_swapper" = "qiskit.transpiler.passes.synthesis.high_level_synthesis:TokenSwapperSynthesisPermutation"

[project.entry-points."qiskit.transpiler.init"]
default = "qiskit.transpiler.preset_passmanagers.builtin_plugins:DefaultInitPassManager"

[project.entry-points."qiskit.transpiler.translation"]
synthesis = "qiskit.transpiler.preset_passmanagers.builtin_plugins:UnitarySynthesisPassManager"
translator = "qiskit.transpiler.preset_passmanagers.builtin_plugins:BasisTranslatorPassManager"

[project.entry-points."qiskit.transpiler.routing"]
basic = "qiskit.transpiler.preset_passmanagers.builtin_plugins:BasicSwapPassManager"
lookahead = "qiskit.transpiler.preset_passmanagers.builtin_plugins:LookaheadSwapPassManager"
none = "qiskit.transpiler.preset_passmanagers.builtin_plugins:NoneRoutingPassManager"
sabre = "qiskit.transpiler.preset_passmanagers.builtin_plugins:SabreSwapPassManager"
stochastic = "qiskit.transpiler.preset_passmanagers.builtin_plugins:StochasticSwapPassManager"

[project.entry-points."qiskit.transpiler.optimization"]
default = "qiskit.transpiler.preset_passmanagers.builtin_plugins:OptimizationPassManager"

[project.entry-points."qiskit.transpiler.layout"]
default = "qiskit.transpiler.preset_passmanagers.builtin_plugins:DefaultLayoutPassManager"
dense = "qiskit.transpiler.preset_passmanagers.builtin_plugins:DenseLayoutPassManager"
sabre = "qiskit.transpiler.preset_passmanagers.builtin_plugins:SabreLayoutPassManager"
trivial = "qiskit.transpiler.preset_passmanagers.builtin_plugins:TrivialLayoutPassManager"

[project.entry-points."qiskit.transpiler.scheduling"]
alap = "qiskit.transpiler.preset_passmanagers.builtin_plugins:AlapSchedulingPassManager"
asap = "qiskit.transpiler.preset_passmanagers.builtin_plugins:AsapSchedulingPassManager"
default = "qiskit.transpiler.preset_passmanagers.builtin_plugins:DefaultSchedulingPassManager"

[tool.setuptools]
include-package-data = true

[tool.setuptools.dynamic]
version = { file = "qiskit/VERSION.txt" }
readme = { file = "README.md", content-type = "text/markdown" }
dependencies = {file = "requirements.txt" }

[tool.setuptools.packages.find]
include = ["qiskit", "qiskit.*"]

[tool.black]
line-length = 100
target-version = ['py38', 'py39', 'py310', 'py311']

[tool.cibuildwheel]
manylinux-x86_64-image = "manylinux2014"
manylinux-i686-image = "manylinux2014"
skip = "pp* cp36-* cp37-* *musllinux* *win32 *i686 cp38-macosx_arm64"
test-skip = "*win32 *linux_i686"
test-command = "python {project}/examples/python/stochastic_swap.py"
# We need to use pre-built versions of Numpy and Scipy in the tests; they have a
# tendency to crash if they're installed from source by `pip install`, and since
# Numpy 1.22 there are no i686 wheels, so we force pip to use older ones without
# restricting any dependencies that Numpy and Scipy might have.
before-test = "pip install --only-binary=numpy,scipy numpy scipy"
# Some jobs locally override the before-build and environment configuration if a
# specific job override is needed. For example tier 1 platforms locally override
# the before-build and environment configuration to enable PGO,
# see: .github/workflows/wheels.yml for the jobs where this is done
environment = 'RUSTUP_TOOLCHAIN="stable"'

[tool.cibuildwheel.linux]
before-all = "yum install -y wget && {package}/tools/install_rust.sh"
environment = 'PATH="$PATH:$HOME/.cargo/bin" CARGO_NET_GIT_FETCH_WITH_CLI="true" RUSTUP_TOOLCHAIN="stable"'
repair-wheel-command = "auditwheel repair -w {dest_dir} {wheel} && pipx run abi3audit --strict --report {wheel}"

[tool.cibuildwheel.macos]
environment = "MACOSX_DEPLOYMENT_TARGET=10.12"
repair-wheel-command = "delocate-wheel --require-archs {delocate_archs} -w {dest_dir} -v {wheel} && pipx run abi3audit --strict --report {wheel}"

[tool.cibuildwheel.windows]
repair-wheel-command = "cp {wheel} {dest_dir}/. && pipx run abi3audit --strict --report {wheel}"

[tool.ruff]
select = [
  # Rules in alphabetic order
  "C4",    # category: flake8-comprehensions
  "EXE",   # Category: flake8-executable
  "F631",  # assert-tuple
  "F632",  # is-literal
  "F634",  # if-tuple
  "F823",  # undefined-local
  "G",     # flake8-logging-format
  "T10",   # category: flake8-debugger
]

[tool.pylint.main]
extension-pkg-allow-list = [
    "numpy",
    "qiskit._accelerate",
    "qiskit._qasm2",
    "qiskit._qasm3",
    # We can't allow pylint to load qiskit._qasm2 because it's not able to
    # statically resolve the cyclical load of the exception and it bugs out.
    "retworkx",
    "rustworkx",
    "tweedledum",
]
load-plugins = ["pylint.extensions.docparams", "pylint.extensions.docstyle"]
py-version = "3.8"  # update it when bumping minimum supported python version

[tool.pylint.basic]
good-names = ["a", "b", "i", "j", "k", "d", "n", "m", "ex", "v", "w", "x", "y", "z", "Run", "_", "logger", "q", "c", "r", "qr", "cr", "qc", "nd", "pi", "op", "b", "ar", "br", "p", "cp", "ax", "dt", "__unittest", "iSwapGate", "mu"]
method-rgx = "(([a-z_][a-z0-9_]{2,49})|(assert[A-Z][a-zA-Z0-9]{2,43})|(test_[_a-zA-Z0-9]{2,}))$"
variable-rgx = "[a-z_][a-z0-9_]{1,30}$"

[tool.pylint.format]
max-line-length = 105  # default 100

[tool.pylint."messages control"]
disable = [
# intentionally disabled:
    "spelling",  # too noisy
    "fixme", # disabled as TODOs would show up as warnings
    "protected-access", # disabled as we don't follow the public vs private convention strictly
    "duplicate-code", # disabled as it is too verbose
    "redundant-returns-doc", # for @abstractmethod, it cannot interpret "pass"
    "too-many-lines", "too-many-branches", "too-many-locals", "too-many-nested-blocks", "too-many-statements",
    "too-many-instance-attributes", "too-many-arguments", "too-many-public-methods", "too-few-public-methods", "too-many-ancestors",
    "unnecessary-pass", # allow for methods with just "pass", for clarity
    "unnecessary-dunder-call", # do not want to implement
    "no-else-return",  # relax "elif" after a clause with a return
    "docstring-first-line-empty", # relax docstring style
    "import-outside-toplevel", "import-error", # overzealous with our optionals/dynamic packages
    "nested-min-max", # this gives false equivalencies if implemented for the current lint version
    "consider-using-max-builtin", "consider-using-min-builtin",  # unnecessary stylistic opinion
# TODO(#9614): these were added in modern Pylint. Decide if we want to enable them. If so,
#  remove from here and fix the issues. Else, move it above this section and add a comment
#  with the rationale
<<<<<<< HEAD
    "arguments-renamed",
=======
    "consider-using-enumerate",
>>>>>>> b83efff3
    "consider-using-f-string",
    "no-member",  # for dynamically created members
    "not-context-manager",
    "possibly-used-before-assignment",
    "unnecessary-lambda-assignment",  # do not want to implement
    "unspecified-encoding",  # do not want to implement
]

enable = [
    "use-symbolic-message-instead"
]

[tool.pylint.spelling]
spelling-private-dict-file = ".local-spellings"<|MERGE_RESOLUTION|>--- conflicted
+++ resolved
@@ -218,11 +218,6 @@
 # TODO(#9614): these were added in modern Pylint. Decide if we want to enable them. If so,
 #  remove from here and fix the issues. Else, move it above this section and add a comment
 #  with the rationale
-<<<<<<< HEAD
-    "arguments-renamed",
-=======
-    "consider-using-enumerate",
->>>>>>> b83efff3
     "consider-using-f-string",
     "no-member",  # for dynamically created members
     "not-context-manager",
