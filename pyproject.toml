[build-system]
requires = ["setuptools", "wheel", "setuptools-rust"]
build-backend = "setuptools.build_meta"

[project]
name = "qiskit"
description = "An open-source SDK for working with quantum computers at the level of extended quantum circuits, operators, and primitives."
requires-python = ">=3.8"
license = {text = "Apache 2.0"}
authors = [
    { name = "Qiskit Development Team", email = "qiskit@us.ibm.com" },
]
keywords = [
    "qiskit",
    "quantum circuit",
    "quantum computing",
    "quantum programming language",
    "quantum",
    "sdk",
]
classifiers = [
    "Environment :: Console",
    "Intended Audience :: Developers",
    "Intended Audience :: Science/Research",
    "License :: OSI Approved :: Apache Software License",
    "Operating System :: MacOS",
    "Operating System :: Microsoft :: Windows",
    "Operating System :: POSIX :: Linux",
    "Programming Language :: Python :: 3 :: Only",
    "Programming Language :: Python :: 3.8",
    "Programming Language :: Python :: 3.9",
    "Programming Language :: Python :: 3.10",
    "Programming Language :: Python :: 3.11",
    "Programming Language :: Python :: 3.12",
    "Topic :: Scientific/Engineering",
]
# These are configured in the `tool.setuptools.dynamic` table.
dynamic = ["version", "readme", "dependencies"]

# If modifying this table, be sure to sync with `requirements-optional.txt` and
# `qiskit.utils.optionals`.
[project.optional-dependencies]
qasm3-import = [
    "qiskit-qasm3-import >= 0.1.0",
]
visualization = [
    "matplotlib >= 3.3",
    "pydot",
    "Pillow >= 4.2.1",
    "pylatexenc >= 1.4",
    "seaborn >= 0.9.0",
]
crosstalk-pass = [
    "z3-solver >= 4.7",
]
csp-layout-pass = [
    "python-constraint >= 1.4",
]
# This will make the resolution work for installers from PyPI, but `pip install .[all]` will be
# unreliable because `qiskit` will resolve to the PyPI version, so local changes in the
# optionals won't be reflected.
all = ["qiskit[qasm3-import,visualization,crosstalk-pass,csp-layout-pass]"]

[project.urls]
Homepage = "https://www.ibm.com/quantum/qiskit"
Documentation = "https://docs.quantum.ibm.com"
"API Reference" = "https://docs.quantum.ibm.com/api/qiskit"
Repository = "https://github.com/Qiskit/qiskit"
Issues = "https://github.com/Qiskit/qiskit/issues"
Changelog = "https://docs.quantum.ibm.com/api/qiskit/release-notes"

[project.entry-points."qiskit.unitary_synthesis"]
default = "qiskit.transpiler.passes.synthesis.unitary_synthesis:DefaultUnitarySynthesis"
aqc = "qiskit.transpiler.passes.synthesis.aqc_plugin:AQCSynthesisPlugin"
sk = "qiskit.transpiler.passes.synthesis.solovay_kitaev_synthesis:SolovayKitaevSynthesis"

[project.entry-points."qiskit.synthesis"]
"clifford.default" = "qiskit.transpiler.passes.synthesis.high_level_synthesis:DefaultSynthesisClifford"
"clifford.ag" = "qiskit.transpiler.passes.synthesis.high_level_synthesis:AGSynthesisClifford"
"clifford.bm" = "qiskit.transpiler.passes.synthesis.high_level_synthesis:BMSynthesisClifford"
"clifford.greedy" = "qiskit.transpiler.passes.synthesis.high_level_synthesis:GreedySynthesisClifford"
"clifford.layers" = "qiskit.transpiler.passes.synthesis.high_level_synthesis:LayerSynthesisClifford"
"clifford.lnn" = "qiskit.transpiler.passes.synthesis.high_level_synthesis:LayerLnnSynthesisClifford"
"linear_function.default" = "qiskit.transpiler.passes.synthesis.high_level_synthesis:DefaultSynthesisLinearFunction"
"linear_function.kms" = "qiskit.transpiler.passes.synthesis.high_level_synthesis:KMSSynthesisLinearFunction"
"linear_function.pmh" = "qiskit.transpiler.passes.synthesis.high_level_synthesis:PMHSynthesisLinearFunction"
"permutation.default" = "qiskit.transpiler.passes.synthesis.high_level_synthesis:BasicSynthesisPermutation"
"permutation.kms" = "qiskit.transpiler.passes.synthesis.high_level_synthesis:KMSSynthesisPermutation"
"permutation.basic" = "qiskit.transpiler.passes.synthesis.high_level_synthesis:BasicSynthesisPermutation"
"permutation.acg" = "qiskit.transpiler.passes.synthesis.high_level_synthesis:ACGSynthesisPermutation"
"permutation.token_swapper" = "qiskit.transpiler.passes.synthesis.high_level_synthesis:TokenSwapperSynthesisPermutation"

[project.entry-points."qiskit.transpiler.init"]
default = "qiskit.transpiler.preset_passmanagers.builtin_plugins:DefaultInitPassManager"

[project.entry-points."qiskit.transpiler.translation"]
synthesis = "qiskit.transpiler.preset_passmanagers.builtin_plugins:UnitarySynthesisPassManager"
translator = "qiskit.transpiler.preset_passmanagers.builtin_plugins:BasisTranslatorPassManager"

[project.entry-points."qiskit.transpiler.routing"]
basic = "qiskit.transpiler.preset_passmanagers.builtin_plugins:BasicSwapPassManager"
lookahead = "qiskit.transpiler.preset_passmanagers.builtin_plugins:LookaheadSwapPassManager"
none = "qiskit.transpiler.preset_passmanagers.builtin_plugins:NoneRoutingPassManager"
sabre = "qiskit.transpiler.preset_passmanagers.builtin_plugins:SabreSwapPassManager"
stochastic = "qiskit.transpiler.preset_passmanagers.builtin_plugins:StochasticSwapPassManager"

[project.entry-points."qiskit.transpiler.optimization"]
default = "qiskit.transpiler.preset_passmanagers.builtin_plugins:OptimizationPassManager"

[project.entry-points."qiskit.transpiler.layout"]
default = "qiskit.transpiler.preset_passmanagers.builtin_plugins:DefaultLayoutPassManager"
dense = "qiskit.transpiler.preset_passmanagers.builtin_plugins:DenseLayoutPassManager"
sabre = "qiskit.transpiler.preset_passmanagers.builtin_plugins:SabreLayoutPassManager"
trivial = "qiskit.transpiler.preset_passmanagers.builtin_plugins:TrivialLayoutPassManager"

[project.entry-points."qiskit.transpiler.scheduling"]
alap = "qiskit.transpiler.preset_passmanagers.builtin_plugins:AlapSchedulingPassManager"
asap = "qiskit.transpiler.preset_passmanagers.builtin_plugins:AsapSchedulingPassManager"
default = "qiskit.transpiler.preset_passmanagers.builtin_plugins:DefaultSchedulingPassManager"

[tool.setuptools]
include-package-data = true

[tool.setuptools.dynamic]
version = { file = "qiskit/VERSION.txt" }
readme = { file = "README.md", content-type = "text/markdown" }
dependencies = {file = "requirements.txt" }

[tool.setuptools.packages.find]
include = ["qiskit", "qiskit.*"]

[tool.black]
line-length = 100
target-version = ['py38', 'py39', 'py310', 'py311']

[tool.cibuildwheel]
manylinux-x86_64-image = "manylinux2014"
manylinux-i686-image = "manylinux2014"
skip = "pp* cp36-* cp37-* *musllinux* *win32 *i686"
test-skip = "*win32 *linux_i686"
test-command = "python {project}/examples/python/stochastic_swap.py"
# We need to use pre-built versions of Numpy and Scipy in the tests; they have a
# tendency to crash if they're installed from source by `pip install`, and since
# Numpy 1.22 there are no i686 wheels, so we force pip to use older ones without
# restricting any dependencies that Numpy and Scipy might have.
before-test = "pip install --only-binary=numpy,scipy numpy scipy"
# Some jobs locally override the before-build and environment configuration if a
# specific job override is needed. For example tier 1 platforms locally override
# the before-build and environment configuration to enable PGO,
# see: .github/workflows/wheels.yml for the jobs where this is done
environment = 'RUSTUP_TOOLCHAIN="stable"'

[tool.cibuildwheel.linux]
before-all = "yum install -y wget && {package}/tools/install_rust.sh"
environment = 'PATH="$PATH:$HOME/.cargo/bin" CARGO_NET_GIT_FETCH_WITH_CLI="true" RUSTUP_TOOLCHAIN="stable"'
repair-wheel-command = "auditwheel repair -w {dest_dir} {wheel} && pipx run abi3audit --strict --report {wheel}"

[tool.cibuildwheel.macos]
environment = "MACOSX_DEPLOYMENT_TARGET=10.12"
repair-wheel-command = "delocate-wheel --require-archs {delocate_archs} -w {dest_dir} -v {wheel} && pipx run abi3audit --strict --report {wheel}"

[tool.cibuildwheel.windows]
repair-wheel-command = "cp {wheel} {dest_dir}/. && pipx run abi3audit --strict --report {wheel}"

[tool.ruff]
select = [
  # Rules in alphabetic order
  "C4",    # category: flake8-comprehensions
  "EXE",   # Category: flake8-executable
  "F631",  # assert-tuple
  "F632",  # is-literal
  "F634",  # if-tuple
  "F823",  # undefined-local
  "G",     # flake8-logging-format
  "T10",   # category: flake8-debugger
]

[tool.pylint.main]
extension-pkg-allow-list = [
    "numpy",
    "qiskit._accelerate",
    "qiskit._qasm2",
    "qiskit._qasm3",
    # We can't allow pylint to load qiskit._qasm2 because it's not able to
    # statically resolve the cyclical load of the exception and it bugs out.
    "retworkx",
    "rustworkx",
    "tweedledum",
]
load-plugins = ["pylint.extensions.docparams", "pylint.extensions.docstyle"]
py-version = "3.8"  # update it when bumping minimum supported python version

[tool.pylint.basic]
good-names = ["a", "b", "i", "j", "k", "d", "n", "m", "ex", "v", "w", "x", "y", "z", "Run", "_", "logger", "q", "c", "r", "qr", "cr", "qc", "nd", "pi", "op", "b", "ar", "br", "p", "cp", "ax", "dt", "__unittest", "iSwapGate", "mu"]
method-rgx = "(([a-z_][a-z0-9_]{2,49})|(assert[A-Z][a-zA-Z0-9]{2,43})|(test_[_a-zA-Z0-9]{2,}))$"
variable-rgx = "[a-z_][a-z0-9_]{1,30}$"

[tool.pylint.format]
max-line-length = 105  # default 100

[tool.pylint."messages control"]
disable = [
# intentionally disabled:
    "spelling",  # too noisy
    "fixme", # disabled as TODOs would show up as warnings
    "protected-access", # disabled as we don't follow the public vs private convention strictly
    "duplicate-code", # disabled as it is too verbose
    "redundant-returns-doc", # for @abstractmethod, it cannot interpret "pass"
    "too-many-lines", "too-many-branches", "too-many-locals", "too-many-nested-blocks", "too-many-statements",
    "too-many-instance-attributes", "too-many-arguments", "too-many-public-methods", "too-few-public-methods", "too-many-ancestors",
    "unnecessary-pass", # allow for methods with just "pass", for clarity
    "no-else-return",  # relax "elif" after a clause with a return
    "docstring-first-line-empty", # relax docstring style
    "import-outside-toplevel", "import-error", # overzealous with our optionals/dynamic packages
    "nested-min-max", # this gives false equivalencies if implemented for the current lint version
# TODO(#9614): these were added in modern Pylint. Decide if we want to enable them. If so,
#  remove from here and fix the issues. Else, move it above this section and add a comment
#  with the rationale
    "arguments-renamed",
    "broad-exception-raised",
    "consider-iterating-dictionary",
    "consider-using-dict-items",
    "consider-using-enumerate",
    "consider-using-f-string",
    "no-member",
    "no-value-for-parameter",
    "not-context-manager",
    "superfluous-parens",
    "unexpected-keyword-arg",
    "unnecessary-dict-index-lookup",
    "unnecessary-dunder-call",
    "unnecessary-lambda-assignment",
    "unspecified-encoding",
    "unsupported-assignment-operation",
<<<<<<< HEAD
    "use-dict-literal",
=======
    "use-implicit-booleaness-not-comparison",
>>>>>>> d084aebf
]

enable = [
    "use-symbolic-message-instead"
]

[tool.pylint.spelling]
spelling-private-dict-file = ".local-spellings"<|MERGE_RESOLUTION|>--- conflicted
+++ resolved
@@ -232,11 +232,6 @@
     "unnecessary-lambda-assignment",
     "unspecified-encoding",
     "unsupported-assignment-operation",
-<<<<<<< HEAD
-    "use-dict-literal",
-=======
-    "use-implicit-booleaness-not-comparison",
->>>>>>> d084aebf
 ]
 
 enable = [
