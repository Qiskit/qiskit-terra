[build-system]
requires = ["setuptools", "wheel", "setuptools-rust"]
build-backend = "setuptools.build_meta"

[project]
name = "qiskit"
description = "An open-source SDK for working with quantum computers at the level of extended quantum circuits, operators, and primitives."
requires-python = ">=3.8"
license = {text = "Apache 2.0"}
authors = [
    { name = "Qiskit Development Team", email = "qiskit@us.ibm.com" },
]
keywords = [
    "qiskit",
    "quantum circuit",
    "quantum computing",
    "quantum programming language",
    "quantum",
    "sdk",
]
classifiers = [
    "Environment :: Console",
    "Intended Audience :: Developers",
    "Intended Audience :: Science/Research",
    "License :: OSI Approved :: Apache Software License",
    "Operating System :: MacOS",
    "Operating System :: Microsoft :: Windows",
    "Operating System :: POSIX :: Linux",
    "Programming Language :: Python :: 3 :: Only",
    "Programming Language :: Python :: 3.8",
    "Programming Language :: Python :: 3.9",
    "Programming Language :: Python :: 3.10",
    "Programming Language :: Python :: 3.11",
    "Programming Language :: Python :: 3.12",
    "Topic :: Scientific/Engineering",
]
# These are configured in the `tool.setuptools.dynamic` table.
dynamic = ["version", "readme", "dependencies"]

# If modifying this table, be sure to sync with `requirements-optional.txt` and
# `qiskit.utils.optionals`.
[project.optional-dependencies]
qasm3-import = [
    "qiskit-qasm3-import >= 0.1.0",
]
visualization = [
    "matplotlib >= 3.3",
    "pydot",
    "Pillow >= 4.2.1",
    "pylatexenc >= 1.4",
    "seaborn >= 0.9.0",
]
crosstalk-pass = [
    "z3-solver >= 4.7",
]
csp-layout-pass = [
    "python-constraint >= 1.4",
]
# This will make the resolution work for installers from PyPI, but `pip install .[all]` will be
# unreliable because `qiskit` will resolve to the PyPI version, so local changes in the
# optionals won't be reflected.
all = ["qiskit[qasm3-import,visualization,crosstalk-pass,csp-layout-pass]"]

[project.urls]
Homepage = "https://www.ibm.com/quantum/qiskit"
Documentation = "https://docs.quantum.ibm.com"
"API Reference" = "https://docs.quantum.ibm.com/api/qiskit"
Repository = "https://github.com/Qiskit/qiskit"
Issues = "https://github.com/Qiskit/qiskit/issues"
Changelog = "https://docs.quantum.ibm.com/api/qiskit/release-notes"

[project.entry-points."qiskit.unitary_synthesis"]
default = "qiskit.transpiler.passes.synthesis.unitary_synthesis:DefaultUnitarySynthesis"
aqc = "qiskit.transpiler.passes.synthesis.aqc_plugin:AQCSynthesisPlugin"
sk = "qiskit.transpiler.passes.synthesis.solovay_kitaev_synthesis:SolovayKitaevSynthesis"

[project.entry-points."qiskit.synthesis"]
"clifford.default" = "qiskit.transpiler.passes.synthesis.high_level_synthesis:DefaultSynthesisClifford"
"clifford.ag" = "qiskit.transpiler.passes.synthesis.high_level_synthesis:AGSynthesisClifford"
"clifford.bm" = "qiskit.transpiler.passes.synthesis.high_level_synthesis:BMSynthesisClifford"
"clifford.greedy" = "qiskit.transpiler.passes.synthesis.high_level_synthesis:GreedySynthesisClifford"
"clifford.layers" = "qiskit.transpiler.passes.synthesis.high_level_synthesis:LayerSynthesisClifford"
"clifford.lnn" = "qiskit.transpiler.passes.synthesis.high_level_synthesis:LayerLnnSynthesisClifford"
"linear_function.default" = "qiskit.transpiler.passes.synthesis.high_level_synthesis:DefaultSynthesisLinearFunction"
"linear_function.kms" = "qiskit.transpiler.passes.synthesis.high_level_synthesis:KMSSynthesisLinearFunction"
"linear_function.pmh" = "qiskit.transpiler.passes.synthesis.high_level_synthesis:PMHSynthesisLinearFunction"
"permutation.default" = "qiskit.transpiler.passes.synthesis.high_level_synthesis:BasicSynthesisPermutation"
"permutation.kms" = "qiskit.transpiler.passes.synthesis.high_level_synthesis:KMSSynthesisPermutation"
"permutation.basic" = "qiskit.transpiler.passes.synthesis.high_level_synthesis:BasicSynthesisPermutation"
"permutation.acg" = "qiskit.transpiler.passes.synthesis.high_level_synthesis:ACGSynthesisPermutation"
"permutation.token_swapper" = "qiskit.transpiler.passes.synthesis.high_level_synthesis:TokenSwapperSynthesisPermutation"

[project.entry-points."qiskit.transpiler.init"]
default = "qiskit.transpiler.preset_passmanagers.builtin_plugins:DefaultInitPassManager"

[project.entry-points."qiskit.transpiler.translation"]
synthesis = "qiskit.transpiler.preset_passmanagers.builtin_plugins:UnitarySynthesisPassManager"
translator = "qiskit.transpiler.preset_passmanagers.builtin_plugins:BasisTranslatorPassManager"

[project.entry-points."qiskit.transpiler.routing"]
basic = "qiskit.transpiler.preset_passmanagers.builtin_plugins:BasicSwapPassManager"
lookahead = "qiskit.transpiler.preset_passmanagers.builtin_plugins:LookaheadSwapPassManager"
none = "qiskit.transpiler.preset_passmanagers.builtin_plugins:NoneRoutingPassManager"
sabre = "qiskit.transpiler.preset_passmanagers.builtin_plugins:SabreSwapPassManager"
stochastic = "qiskit.transpiler.preset_passmanagers.builtin_plugins:StochasticSwapPassManager"

[project.entry-points."qiskit.transpiler.optimization"]
default = "qiskit.transpiler.preset_passmanagers.builtin_plugins:OptimizationPassManager"

[project.entry-points."qiskit.transpiler.layout"]
default = "qiskit.transpiler.preset_passmanagers.builtin_plugins:DefaultLayoutPassManager"
dense = "qiskit.transpiler.preset_passmanagers.builtin_plugins:DenseLayoutPassManager"
sabre = "qiskit.transpiler.preset_passmanagers.builtin_plugins:SabreLayoutPassManager"
trivial = "qiskit.transpiler.preset_passmanagers.builtin_plugins:TrivialLayoutPassManager"

[project.entry-points."qiskit.transpiler.scheduling"]
alap = "qiskit.transpiler.preset_passmanagers.builtin_plugins:AlapSchedulingPassManager"
asap = "qiskit.transpiler.preset_passmanagers.builtin_plugins:AsapSchedulingPassManager"
default = "qiskit.transpiler.preset_passmanagers.builtin_plugins:DefaultSchedulingPassManager"

[tool.setuptools]
include-package-data = true

[tool.setuptools.dynamic]
version = { file = "qiskit/VERSION.txt" }
readme = { file = "README.md", content-type = "text/markdown" }
dependencies = {file = "requirements.txt" }

[tool.setuptools.packages.find]
include = ["qiskit", "qiskit.*"]

[tool.black]
line-length = 100
target-version = ['py38', 'py39', 'py310', 'py311']

[tool.cibuildwheel]
manylinux-x86_64-image = "manylinux2014"
manylinux-i686-image = "manylinux2014"
skip = "pp* cp36-* cp37-* *musllinux* *win32 *i686 cp38-macosx_arm64"
test-skip = "*win32 *linux_i686"
test-command = "python {project}/examples/python/stochastic_swap.py"
# We need to use pre-built versions of Numpy and Scipy in the tests; they have a
# tendency to crash if they're installed from source by `pip install`, and since
# Numpy 1.22 there are no i686 wheels, so we force pip to use older ones without
# restricting any dependencies that Numpy and Scipy might have.
before-test = "pip install --only-binary=numpy,scipy numpy scipy"
# Some jobs locally override the before-build and environment configuration if a
# specific job override is needed. For example tier 1 platforms locally override
# the before-build and environment configuration to enable PGO,
# see: .github/workflows/wheels.yml for the jobs where this is done
environment = 'RUSTUP_TOOLCHAIN="stable"'

[tool.cibuildwheel.linux]
before-all = "yum install -y wget && {package}/tools/install_rust.sh"
environment = 'PATH="$PATH:$HOME/.cargo/bin" CARGO_NET_GIT_FETCH_WITH_CLI="true" RUSTUP_TOOLCHAIN="stable"'
repair-wheel-command = "auditwheel repair -w {dest_dir} {wheel} && pipx run abi3audit --strict --report {wheel}"

[tool.cibuildwheel.macos]
environment = "MACOSX_DEPLOYMENT_TARGET=10.12"
repair-wheel-command = "delocate-wheel --require-archs {delocate_archs} -w {dest_dir} -v {wheel} && pipx run abi3audit --strict --report {wheel}"

[tool.cibuildwheel.windows]
repair-wheel-command = "cp {wheel} {dest_dir}/. && pipx run abi3audit --strict --report {wheel}"

[tool.ruff]
select = [
  # Rules in alphabetic order
  "C4",    # category: flake8-comprehensions
  "EXE",   # Category: flake8-executable
  "F631",  # assert-tuple
  "F632",  # is-literal
  "F634",  # if-tuple
  "F823",  # undefined-local
  "G",     # flake8-logging-format
  "T10",   # category: flake8-debugger
]

[tool.pylint.main]
extension-pkg-allow-list = [
    "numpy",
    "qiskit._accelerate",
    "qiskit._qasm2",
    "qiskit._qasm3",
    # We can't allow pylint to load qiskit._qasm2 because it's not able to
    # statically resolve the cyclical load of the exception and it bugs out.
    "retworkx",
    "rustworkx",
    "tweedledum",
]
load-plugins = ["pylint.extensions.docparams", "pylint.extensions.docstyle"]
py-version = "3.8"  # update it when bumping minimum supported python version

[tool.pylint.basic]
good-names = ["a", "b", "i", "j", "k", "d", "n", "m", "ex", "v", "w", "x", "y", "z", "Run", "_", "logger", "q", "c", "r", "qr", "cr", "qc", "nd", "pi", "op", "b", "ar", "br", "p", "cp", "ax", "dt", "__unittest", "iSwapGate", "mu"]
method-rgx = "(([a-z_][a-z0-9_]{2,49})|(assert[A-Z][a-zA-Z0-9]{2,43})|(test_[_a-zA-Z0-9]{2,}))$"
variable-rgx = "[a-z_][a-z0-9_]{1,30}$"

[tool.pylint.format]
max-line-length = 105  # default 100

[tool.pylint."messages control"]
disable = [
# intentionally disabled:
    "spelling",  # too noisy
    "fixme", # disabled as TODOs would show up as warnings
    "protected-access", # disabled as we don't follow the public vs private convention strictly
    "duplicate-code", # disabled as it is too verbose
    "redundant-returns-doc", # for @abstractmethod, it cannot interpret "pass"
    "too-many-lines", "too-many-branches", "too-many-locals", "too-many-nested-blocks", "too-many-statements",
    "too-many-instance-attributes", "too-many-arguments", "too-many-public-methods", "too-few-public-methods", "too-many-ancestors",
    "unnecessary-pass", # allow for methods with just "pass", for clarity
    "no-else-return",  # relax "elif" after a clause with a return
    "docstring-first-line-empty", # relax docstring style
    "import-outside-toplevel", "import-error", # overzealous with our optionals/dynamic packages
    "nested-min-max", # this gives false equivalencies if implemented for the current lint version
# TODO(#9614): these were added in modern Pylint. Decide if we want to enable them. If so,
#  remove from here and fix the issues. Else, move it above this section and add a comment
#  with the rationale
    "arguments-renamed",
    "broad-exception-raised",
<<<<<<< HEAD
    "consider-using-dict-items",
=======
    "consider-using-enumerate",
>>>>>>> fe275a0f
    "consider-using-f-string",
    "no-member",
    "no-value-for-parameter",
    "not-context-manager",
    "unexpected-keyword-arg",
    "unnecessary-dunder-call",
    "unnecessary-lambda-assignment",
    "unspecified-encoding",
]

enable = [
    "use-symbolic-message-instead"
]

[tool.pylint.spelling]
spelling-private-dict-file = ".local-spellings"<|MERGE_RESOLUTION|>--- conflicted
+++ resolved
@@ -218,11 +218,6 @@
 #  with the rationale
     "arguments-renamed",
     "broad-exception-raised",
-<<<<<<< HEAD
-    "consider-using-dict-items",
-=======
-    "consider-using-enumerate",
->>>>>>> fe275a0f
     "consider-using-f-string",
     "no-member",
     "no-value-for-parameter",
