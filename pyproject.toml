[build-system]
requires = ["setuptools", "wheel", "setuptools-rust"]
build-backend = "setuptools.build_meta"

[tool.black]
line-length = 100
target-version = ['py38', 'py39', 'py310', 'py311']

[tool.cibuildwheel]
manylinux-x86_64-image = "manylinux2014"
manylinux-i686-image = "manylinux2014"
skip = "pp* cp36-* cp37-* *musllinux*"
test-skip = "cp310-win32 cp310-manylinux_i686 cp311-win32 cp311-manylinux_i686"
test-command = "python {project}/examples/python/stochastic_swap.py"
# We need to use pre-built versions of Numpy and Scipy in the tests; they have a
# tendency to crash if they're installed from source by `pip install`, and since
# Numpy 1.22 there are no i686 wheels, so we force pip to use older ones without
# restricting any dependencies that Numpy and Scipy might have.
before-test = "pip install --only-binary=numpy,scipy numpy scipy"
environment = 'RUSTUP_TOOLCHAIN="stable"'

[tool.cibuildwheel.linux]
before-all = "yum install -y wget && {package}/tools/install_rust.sh"
environment = 'PATH="$PATH:$HOME/.cargo/bin" CARGO_NET_GIT_FETCH_WITH_CLI="true" RUSTUP_TOOLCHAIN="stable"'
repair-wheel-command = "auditwheel repair -w {dest_dir} {wheel} && pipx run abi3audit --strict --report {wheel}"

[tool.cibuildwheel.macos]
repair-wheel-command = "delocate-wheel --require-archs {delocate_archs} -w {dest_dir} -v {wheel} && pipx run abi3audit --strict --report {wheel}"

[tool.cibuildwheel.windows]
repair-wheel-command = "cp {wheel} {dest_dir}/. && pipx run abi3audit --strict --report {wheel}"

[tool.ruff]
select = [
<<<<<<< HEAD
  # Rules in alphabetic order
  "EXE",   # Category: flake8-executable
  "F631",  # assert-tuple
  "F632",  # is-literal
  "F634",  # if-tuple
  "F823",  # undefined-local
=======
  "C4",  # category: flake8-comprehensions
  "F631",
  "F632",
  "F634",
  "F823",
>>>>>>> e2674ceb
]

[tool.pylint.main]
extension-pkg-allow-list = [
    "numpy",
    "qiskit._accelerate",
    # We can't allow pylint to load qiskit._qasm2 because it's not able to
    # statically resolve the cyclical load of the exception and it bugs out.
    "retworkx",
    "rustworkx",
    "tweedledum",
]
load-plugins = ["pylint.extensions.docparams", "pylint.extensions.docstyle"]
py-version = "3.8"  # update it when bumping minimum supported python version

[tool.pylint.basic]
good-names = ["a", "b", "i", "j", "k", "d", "n", "m", "ex", "v", "w", "x", "y", "z", "Run", "_", "logger", "q", "c", "r", "qr", "cr", "qc", "nd", "pi", "op", "b", "ar", "br", "p", "cp", "ax", "dt", "__unittest", "iSwapGate", "mu"]
method-rgx = "(([a-z_][a-z0-9_]{2,49})|(assert[A-Z][a-zA-Z0-9]{2,43})|(test_[_a-zA-Z0-9]{2,}))$"
variable-rgx = "[a-z_][a-z0-9_]{1,30}$"

[tool.pylint.format]
max-line-length = 105  # default 100

[tool.pylint."messages control"]
disable = [
# intentionally disabled:
    "spelling",  # too noisy
    "fixme", # disabled as TODOs would show up as warnings
    "protected-access", # disabled as we don't follow the public vs private convention strictly
    "duplicate-code", # disabled as it is too verbose
    "redundant-returns-doc", # for @abstractmethod, it cannot interpret "pass"
    "too-many-lines", "too-many-branches", "too-many-locals", "too-many-nested-blocks", "too-many-statements",
    "too-many-instance-attributes", "too-many-arguments", "too-many-public-methods", "too-few-public-methods", "too-many-ancestors",
    "unnecessary-pass", # allow for methods with just "pass", for clarity
    "no-else-return",  # relax "elif" after a clause with a return
    "docstring-first-line-empty", # relax docstring style
    "import-outside-toplevel", "import-error", # overzealous with our optionals/dynamic packages
# TODO(#9614): these were added in modern Pylint. Decide if we want to enable them. If so,
#  remove from here and fix the issues. Else, move it above this section and add a comment
#  with the rationale
    "arguments-renamed",
    "broad-exception-raised",
    "consider-iterating-dictionary",
    "consider-using-dict-items",
    "consider-using-enumerate",
    "consider-using-f-string",
    "modified-iterating-list",
    "nested-min-max",
    "no-member",
    "no-value-for-parameter",
    "non-ascii-name",
    "not-context-manager",
    "superfluous-parens",
    "unknown-option-value",
    "unexpected-keyword-arg",
    "unnecessary-dict-index-lookup",
    "unnecessary-direct-lambda-call",
    "unnecessary-dunder-call",
    "unnecessary-ellipsis",
    "unnecessary-lambda-assignment",
    "unnecessary-list-index-lookup",
    "unspecified-encoding",
    "unsupported-assignment-operation",
    "use-dict-literal",
    "use-list-literal",
    "use-implicit-booleaness-not-comparison",
    "use-maxsplit-arg",
]

enable = [
    "use-symbolic-message-instead"
]

[tool.pylint.spelling]
spelling-private-dict-file = ".local-spellings"<|MERGE_RESOLUTION|>--- conflicted
+++ resolved
@@ -32,20 +32,14 @@
 
 [tool.ruff]
 select = [
-<<<<<<< HEAD
   # Rules in alphabetic order
+  "C4",    # category: flake8-comprehensions
   "EXE",   # Category: flake8-executable
   "F631",  # assert-tuple
   "F632",  # is-literal
   "F634",  # if-tuple
   "F823",  # undefined-local
-=======
   "C4",  # category: flake8-comprehensions
-  "F631",
-  "F632",
-  "F634",
-  "F823",
->>>>>>> e2674ceb
 ]
 
 [tool.pylint.main]
