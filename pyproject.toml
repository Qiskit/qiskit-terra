--- conflicted
+++ resolved
@@ -217,11 +217,6 @@
 #  remove from here and fix the issues. Else, move it above this section and add a comment
 #  with the rationale
     "arguments-renamed",
-<<<<<<< HEAD
-    "consider-iterating-dictionary",
-=======
-    "broad-exception-raised",
->>>>>>> b80885d1
     "consider-using-dict-items",
     "consider-using-enumerate",
     "consider-using-f-string",
