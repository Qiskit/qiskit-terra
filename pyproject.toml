[build-system]
requires = ["setuptools", "wheel", "setuptools-rust"]
build-backend = "setuptools.build_meta"

[project]
name = "qiskit"
description = "An open-source SDK for working with quantum computers at the level of extended quantum circuits, operators, and primitives."
requires-python = ">=3.8"
license = {text = "Apache 2.0"}
authors = [
    { name = "Qiskit Development Team", email = "qiskit@us.ibm.com" },
]
keywords = [
    "qiskit",
    "quantum circuit",
    "quantum computing",
    "quantum programming language",
    "quantum",
    "sdk",
]
classifiers = [
    "Environment :: Console",
    "Intended Audience :: Developers",
    "Intended Audience :: Science/Research",
    "License :: OSI Approved :: Apache Software License",
    "Operating System :: MacOS",
    "Operating System :: Microsoft :: Windows",
    "Operating System :: POSIX :: Linux",
    "Programming Language :: Python :: 3 :: Only",
    "Programming Language :: Python :: 3.8",
    "Programming Language :: Python :: 3.9",
    "Programming Language :: Python :: 3.10",
    "Programming Language :: Python :: 3.11",
    "Programming Language :: Python :: 3.12",
    "Topic :: Scientific/Engineering",
]
# These are configured in the `tool.setuptools.dynamic` table.
dynamic = ["version", "readme", "dependencies"]

# If modifying this table, be sure to sync with `requirements-optional.txt` and
# `qiskit.utils.optionals`.
[project.optional-dependencies]
qasm3-import = [
    "qiskit-qasm3-import >= 0.1.0",
]
visualization = [
    "matplotlib >= 3.3",
    "pydot",
    "Pillow >= 4.2.1",
    "pylatexenc >= 1.4",
    "seaborn >= 0.9.0",
]
crosstalk-pass = [
    "z3-solver >= 4.7",
]
csp-layout-pass = [
    "python-constraint >= 1.4",
]
# This will make the resolution work for installers from PyPI, but `pip install .[all]` will be
# unreliable because `qiskit` will resolve to the PyPI version, so local changes in the
# optionals won't be reflected.
all = ["qiskit[qasm3-import,visualization,crosstalk-pass,csp-layout-pass]"]

[project.urls]
Homepage = "https://www.ibm.com/quantum/qiskit"
Documentation = "https://docs.quantum.ibm.com"
"API Reference" = "https://docs.quantum.ibm.com/api/qiskit"
Repository = "https://github.com/Qiskit/qiskit"
Issues = "https://github.com/Qiskit/qiskit/issues"
Changelog = "https://docs.quantum.ibm.com/api/qiskit/release-notes"

[project.entry-points."qiskit.unitary_synthesis"]
default = "qiskit.transpiler.passes.synthesis.unitary_synthesis:DefaultUnitarySynthesis"
aqc = "qiskit.transpiler.passes.synthesis.aqc_plugin:AQCSynthesisPlugin"
sk = "qiskit.transpiler.passes.synthesis.solovay_kitaev_synthesis:SolovayKitaevSynthesis"

[project.entry-points."qiskit.synthesis"]
"clifford.default" = "qiskit.transpiler.passes.synthesis.high_level_synthesis:DefaultSynthesisClifford"
"clifford.ag" = "qiskit.transpiler.passes.synthesis.high_level_synthesis:AGSynthesisClifford"
"clifford.bm" = "qiskit.transpiler.passes.synthesis.high_level_synthesis:BMSynthesisClifford"
"clifford.greedy" = "qiskit.transpiler.passes.synthesis.high_level_synthesis:GreedySynthesisClifford"
"clifford.layers" = "qiskit.transpiler.passes.synthesis.high_level_synthesis:LayerSynthesisClifford"
"clifford.lnn" = "qiskit.transpiler.passes.synthesis.high_level_synthesis:LayerLnnSynthesisClifford"
"linear_function.default" = "qiskit.transpiler.passes.synthesis.high_level_synthesis:DefaultSynthesisLinearFunction"
"linear_function.kms" = "qiskit.transpiler.passes.synthesis.high_level_synthesis:KMSSynthesisLinearFunction"
"linear_function.pmh" = "qiskit.transpiler.passes.synthesis.high_level_synthesis:PMHSynthesisLinearFunction"
"permutation.default" = "qiskit.transpiler.passes.synthesis.high_level_synthesis:BasicSynthesisPermutation"
"permutation.kms" = "qiskit.transpiler.passes.synthesis.high_level_synthesis:KMSSynthesisPermutation"
"permutation.basic" = "qiskit.transpiler.passes.synthesis.high_level_synthesis:BasicSynthesisPermutation"
"permutation.acg" = "qiskit.transpiler.passes.synthesis.high_level_synthesis:ACGSynthesisPermutation"
"permutation.token_swapper" = "qiskit.transpiler.passes.synthesis.high_level_synthesis:TokenSwapperSynthesisPermutation"

[project.entry-points."qiskit.transpiler.init"]
default = "qiskit.transpiler.preset_passmanagers.builtin_plugins:DefaultInitPassManager"

[project.entry-points."qiskit.transpiler.translation"]
synthesis = "qiskit.transpiler.preset_passmanagers.builtin_plugins:UnitarySynthesisPassManager"
translator = "qiskit.transpiler.preset_passmanagers.builtin_plugins:BasisTranslatorPassManager"

[project.entry-points."qiskit.transpiler.routing"]
basic = "qiskit.transpiler.preset_passmanagers.builtin_plugins:BasicSwapPassManager"
lookahead = "qiskit.transpiler.preset_passmanagers.builtin_plugins:LookaheadSwapPassManager"
none = "qiskit.transpiler.preset_passmanagers.builtin_plugins:NoneRoutingPassManager"
sabre = "qiskit.transpiler.preset_passmanagers.builtin_plugins:SabreSwapPassManager"
stochastic = "qiskit.transpiler.preset_passmanagers.builtin_plugins:StochasticSwapPassManager"

[project.entry-points."qiskit.transpiler.optimization"]
default = "qiskit.transpiler.preset_passmanagers.builtin_plugins:OptimizationPassManager"

[project.entry-points."qiskit.transpiler.layout"]
default = "qiskit.transpiler.preset_passmanagers.builtin_plugins:DefaultLayoutPassManager"
dense = "qiskit.transpiler.preset_passmanagers.builtin_plugins:DenseLayoutPassManager"
sabre = "qiskit.transpiler.preset_passmanagers.builtin_plugins:SabreLayoutPassManager"
trivial = "qiskit.transpiler.preset_passmanagers.builtin_plugins:TrivialLayoutPassManager"

[project.entry-points."qiskit.transpiler.scheduling"]
alap = "qiskit.transpiler.preset_passmanagers.builtin_plugins:AlapSchedulingPassManager"
asap = "qiskit.transpiler.preset_passmanagers.builtin_plugins:AsapSchedulingPassManager"
default = "qiskit.transpiler.preset_passmanagers.builtin_plugins:DefaultSchedulingPassManager"

[tool.setuptools]
include-package-data = true

[tool.setuptools.dynamic]
version = { file = "qiskit/VERSION.txt" }
readme = { file = "README.md", content-type = "text/markdown" }
dependencies = {file = "requirements.txt" }

[tool.setuptools.packages.find]
include = ["qiskit", "qiskit.*"]

[tool.black]
line-length = 100
target-version = ['py38', 'py39', 'py310', 'py311']

[tool.cibuildwheel]
manylinux-x86_64-image = "manylinux2014"
manylinux-i686-image = "manylinux2014"
skip = "pp* cp36-* cp37-* *musllinux* *win32 *i686 cp38-macosx_arm64"
test-skip = "*win32 *linux_i686"
test-command = "python {project}/examples/python/stochastic_swap.py"
# We need to use pre-built versions of Numpy and Scipy in the tests; they have a
# tendency to crash if they're installed from source by `pip install`, and since
# Numpy 1.22 there are no i686 wheels, so we force pip to use older ones without
# restricting any dependencies that Numpy and Scipy might have.
before-test = "pip install --only-binary=numpy,scipy numpy scipy"
# Some jobs locally override the before-build and environment configuration if a
# specific job override is needed. For example tier 1 platforms locally override
# the before-build and environment configuration to enable PGO,
# see: .github/workflows/wheels.yml for the jobs where this is done
environment = 'RUSTUP_TOOLCHAIN="stable"'

[tool.cibuildwheel.linux]
before-all = "yum install -y wget && {package}/tools/install_rust.sh"
environment = 'PATH="$PATH:$HOME/.cargo/bin" CARGO_NET_GIT_FETCH_WITH_CLI="true" RUSTUP_TOOLCHAIN="stable"'
repair-wheel-command = "auditwheel repair -w {dest_dir} {wheel} && pipx run abi3audit --strict --report {wheel}"

[tool.cibuildwheel.macos]
environment = "MACOSX_DEPLOYMENT_TARGET=10.12"
repair-wheel-command = "delocate-wheel --require-archs {delocate_archs} -w {dest_dir} -v {wheel} && pipx run abi3audit --strict --report {wheel}"

[tool.cibuildwheel.windows]
repair-wheel-command = "cp {wheel} {dest_dir}/. && pipx run abi3audit --strict --report {wheel}"

[tool.ruff]
select = [
  # Rules in alphabetic order
  "C4",    # category: flake8-comprehensions
  "EXE",   # Category: flake8-executable
  "F631",  # assert-tuple
  "F632",  # is-literal
  "F634",  # if-tuple
  "F823",  # undefined-local
  "G",     # flake8-logging-format
  "T10",   # category: flake8-debugger
]

[tool.pylint.main]
extension-pkg-allow-list = [
    "numpy",
    "qiskit._accelerate",
    "qiskit._qasm2",
    "qiskit._qasm3",
    # We can't allow pylint to load qiskit._qasm2 because it's not able to
    # statically resolve the cyclical load of the exception and it bugs out.
    "retworkx",
    "rustworkx",
    "tweedledum",
]
load-plugins = ["pylint.extensions.docparams", "pylint.extensions.docstyle"]
py-version = "3.8"  # update it when bumping minimum supported python version

[tool.pylint.basic]
good-names = ["a", "b", "i", "j", "k", "d", "n", "m", "ex", "v", "w", "x", "y", "z", "Run", "_", "logger", "q", "c", "r", "qr", "cr", "qc", "nd", "pi", "op", "b", "ar", "br", "p", "cp", "ax", "dt", "__unittest", "iSwapGate", "mu"]
method-rgx = "(([a-z_][a-z0-9_]{2,49})|(assert[A-Z][a-zA-Z0-9]{2,43})|(test_[_a-zA-Z0-9]{2,}))$"
variable-rgx = "[a-z_][a-z0-9_]{1,30}$"

[tool.pylint.format]
max-line-length = 105  # default 100

[tool.pylint."messages control"]
disable = [
# intentionally disabled:
    "spelling",  # too noisy
    "fixme", # disabled as TODOs would show up as warnings
    "protected-access", # disabled as we don't follow the public vs private convention strictly
    "duplicate-code", # disabled as it is too verbose
    "redundant-returns-doc", # for @abstractmethod, it cannot interpret "pass"
    "too-many-lines", "too-many-branches", "too-many-locals", "too-many-nested-blocks", "too-many-statements",
    "too-many-instance-attributes", "too-many-arguments", "too-many-public-methods", "too-few-public-methods", "too-many-ancestors",
    "unnecessary-pass", # allow for methods with just "pass", for clarity
    "unnecessary-dunder-call", # do not want to implement
    "no-else-return",  # relax "elif" after a clause with a return
    "docstring-first-line-empty", # relax docstring style
    "import-outside-toplevel", "import-error", # overzealous with our optionals/dynamic packages
    "nested-min-max", # this gives false equivalencies if implemented for the current lint version
    "consider-using-max-builtin", "consider-using-min-builtin",  # unnecessary stylistic opinion
# TODO(#9614): these were added in modern Pylint. Decide if we want to enable them. If so,
#  remove from here and fix the issues. Else, move it above this section and add a comment
#  with the rationale
    "consider-using-f-string",
    "no-member",  # for dynamically created members
    "not-context-manager",
<<<<<<< HEAD
    "unexpected-keyword-arg",
    "unnecessary-dunder-call",
    "unnecessary-lambda-assignment",
    "unspecified-encoding",
=======
    "possibly-used-before-assignment",
    "unnecessary-lambda-assignment",  # do not want to implement
    "unspecified-encoding",  # do not want to implement
>>>>>>> 03d107e1
]

enable = [
    "use-symbolic-message-instead"
]

[tool.pylint.spelling]
spelling-private-dict-file = ".local-spellings"<|MERGE_RESOLUTION|>--- conflicted
+++ resolved
@@ -221,16 +221,8 @@
     "consider-using-f-string",
     "no-member",  # for dynamically created members
     "not-context-manager",
-<<<<<<< HEAD
-    "unexpected-keyword-arg",
-    "unnecessary-dunder-call",
-    "unnecessary-lambda-assignment",
-    "unspecified-encoding",
-=======
-    "possibly-used-before-assignment",
     "unnecessary-lambda-assignment",  # do not want to implement
     "unspecified-encoding",  # do not want to implement
->>>>>>> 03d107e1
 ]
 
 enable = [
