--- conflicted
+++ resolved
@@ -4,12 +4,7 @@
 Release Notes
 %%%%%%%%%%%%%
 
-<<<<<<< HEAD
-This page contains the release notes for Qiskit, starting from the point at which the legacy
-"elements" structure was completely removed.
-=======
 This page contains the release notes for Qiskit, starting from Qiskit 0.45, the first time that Qiskit and Qiskit Terra had the same versions.
->>>>>>> 341ad69e
 
 ..
     These release notes get converted into Markdown files via the infrastructure at https://github.com/Qiskit/documentation, which then gets deployed to https://docs.quantum.ibm.com/api/qiskit/release-notes. Changes to these release notes will update those release notes the next time the API docs are generated.
