--- conflicted
+++ resolved
@@ -7,11 +7,7 @@
   :hidden:
 
   API References <apidocs/terra>
-<<<<<<< HEAD
   Explanation <explanation/index>
-  Circuit Library <apidocs/circuit_library>
-=======
->>>>>>> a36416b0
   Release Notes <release_notes>
 
 .. Hiding - Indices and tables
