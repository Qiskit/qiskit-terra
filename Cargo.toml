[package]
name = "qiskit-terra"
version = "0.20.0"
edition = "2018"

# See more keys and their definitions at https://doc.rust-lang.org/cargo/reference/manifest.html

[lib]
name = "qiskit_accelerate"
crate-type = ["cdylib"]

[dependencies]
rayon = "1.5"
numpy = "0.16.1"
rand = "0.8"
rand_pcg = "0.3"
rand_distr = "0.4.3"
<<<<<<< HEAD
indexmap = "1.8.0"
ahash = "0.7.6"
=======
num-complex = "0.4"
>>>>>>> e5721e91

[dependencies.pyo3]
version = "0.16.1"
features = ["extension-module", "hashbrown", "num-complex"]

[dependencies.ndarray]
version = "^0.15.0"
features = ["rayon"]

[dependencies.hashbrown]
version = "0.11.2"
features = ["rayon"]

[profile.release]
lto = 'fat'
codegen-units = 1<|MERGE_RESOLUTION|>--- conflicted
+++ resolved
@@ -15,12 +15,9 @@
 rand = "0.8"
 rand_pcg = "0.3"
 rand_distr = "0.4.3"
-<<<<<<< HEAD
 indexmap = "1.8.0"
 ahash = "0.7.6"
-=======
 num-complex = "0.4"
->>>>>>> e5721e91
 
 [dependencies.pyo3]
 version = "0.16.1"
