--- conflicted
+++ resolved
@@ -18,13 +18,8 @@
 num-complex = "0.4"
 
 [dependencies.pyo3]
-<<<<<<< HEAD
-version = "0.15.1"
+version = "0.16.1"
 features = ["extension-module", "hashbrown", "num-complex"]
-=======
-version = "0.16.1"
-features = ["extension-module", "hashbrown"]
->>>>>>> bde8e9a0
 
 [dependencies.ndarray]
 version = "^0.15.0"
