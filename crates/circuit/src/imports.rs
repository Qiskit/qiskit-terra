// This code is part of Qiskit.
//
// (C) Copyright IBM 2024
//
// This code is licensed under the Apache License, Version 2.0. You may
// obtain a copy of this license in the LICENSE.txt file in the root directory
// of this source tree or at http://www.apache.org/licenses/LICENSE-2.0.
//
// Any modifications or derivative works of this code must retain this
// copyright notice, and modified files need to carry a notice indicating
// that they have been altered from the originals.

// This module contains objects imported from Python that are reused. These are
// typically data model classes that are used to identify an object, or for
// python side casting

use pyo3::prelude::*;
use pyo3::sync::GILOnceCell;

use crate::operations::{StandardGate, STANDARD_GATE_SIZE};

/// Helper wrapper around `GILOnceCell` instances that are just intended to store a Python object
/// that is lazily imported.
pub struct ImportOnceCell {
    module: &'static str,
    object: &'static str,
    cell: GILOnceCell<Py<PyAny>>,
}

impl ImportOnceCell {
    pub const fn new(module: &'static str, object: &'static str) -> Self {
        Self {
            module,
            object,
            cell: GILOnceCell::new(),
        }
    }

    /// Get the underlying GIL-independent reference to the contained object, importing if
    /// required.
    #[inline]
    pub fn get(&self, py: Python) -> &Py<PyAny> {
        self.cell.get_or_init(py, || {
            py.import_bound(self.module)
                .unwrap()
                .getattr(self.object)
                .unwrap()
                .unbind()
        })
    }

    /// Get a GIL-bound reference to the contained object, importing if required.
    #[inline]
    pub fn get_bound<'py>(&self, py: Python<'py>) -> &Bound<'py, PyAny> {
        self.get(py).bind(py)
    }
}

pub static BUILTIN_LIST: ImportOnceCell = ImportOnceCell::new("builtins", "list");
pub static BUILTIN_SET: ImportOnceCell = ImportOnceCell::new("builtins", "set");
pub static OPERATION: ImportOnceCell = ImportOnceCell::new("qiskit.circuit.operation", "Operation");
pub static INSTRUCTION: ImportOnceCell =
    ImportOnceCell::new("qiskit.circuit.instruction", "Instruction");
pub static GATE: ImportOnceCell = ImportOnceCell::new("qiskit.circuit.gate", "Gate");
pub static CONTROL_FLOW_OP: ImportOnceCell =
    ImportOnceCell::new("qiskit.circuit.controlflow", "ControlFlowOp");
pub static QUBIT: ImportOnceCell = ImportOnceCell::new("qiskit.circuit.quantumregister", "Qubit");
pub static CLBIT: ImportOnceCell = ImportOnceCell::new("qiskit.circuit.classicalregister", "Clbit");
pub static QUANTUM_REGISTER: ImportOnceCell =
    ImportOnceCell::new("qiskit.circuit.quantumregister", "QuantumRegister");
pub static CLASSICAL_REGISTER: ImportOnceCell =
    ImportOnceCell::new("qiskit.circuit.classicalregister", "ClassicalRegister");
pub static PARAMETER_EXPRESSION: ImportOnceCell =
    ImportOnceCell::new("qiskit.circuit.parameterexpression", "ParameterExpression");
pub static QUANTUM_CIRCUIT: ImportOnceCell =
    ImportOnceCell::new("qiskit.circuit.quantumcircuit", "QuantumCircuit");
pub static SINGLETON_GATE: ImportOnceCell =
    ImportOnceCell::new("qiskit.circuit.singleton", "SingletonGate");
pub static SINGLETON_CONTROLLED_GATE: ImportOnceCell =
    ImportOnceCell::new("qiskit.circuit.singleton", "SingletonControlledGate");
pub static VARIABLE_MAPPER: ImportOnceCell =
    ImportOnceCell::new("qiskit.circuit._classical_resource_map", "VariableMapper");
pub static IF_ELSE_OP: ImportOnceCell = ImportOnceCell::new("qiskit.circuit", "IfElseOp");
pub static FOR_LOOP_OP: ImportOnceCell = ImportOnceCell::new("qiskit.circuit", "ForLoopOp");
pub static SWITCH_CASE_OP: ImportOnceCell = ImportOnceCell::new("qiskit.circuit", "SwitchCaseOp");
pub static WHILE_LOOP_OP: ImportOnceCell = ImportOnceCell::new("qiskit.circuit", "WhileLoopOp");
pub static STORE_OP: ImportOnceCell = ImportOnceCell::new("qiskit.circuit", "Store");
pub static EXPR: ImportOnceCell = ImportOnceCell::new("qiskit.circuit.classical.expr", "Expr");
pub static ITER_VARS: ImportOnceCell =
    ImportOnceCell::new("qiskit.circuit.classical.expr", "iter_vars");
pub static DAG_NODE: ImportOnceCell = ImportOnceCell::new("qiskit.dagcircuit", "DAGNode");
pub static CONTROLLED_GATE: ImportOnceCell =
    ImportOnceCell::new("qiskit.circuit", "ControlledGate");
pub static ANNOTATED_OPERATION: ImportOnceCell =
    ImportOnceCell::new("qiskit.circuit", "AnnotatedOperation");
pub static DEEPCOPY: ImportOnceCell = ImportOnceCell::new("copy", "deepcopy");
pub static QI_OPERATOR: ImportOnceCell = ImportOnceCell::new("qiskit.quantum_info", "Operator");
pub static WARNINGS_WARN: ImportOnceCell = ImportOnceCell::new("warnings", "warn");
pub static CIRCUIT_TO_DAG: ImportOnceCell =
    ImportOnceCell::new("qiskit.converters", "circuit_to_dag");
pub static DAG_TO_CIRCUIT: ImportOnceCell =
    ImportOnceCell::new("qiskit.converters", "dag_to_circuit");
pub static LEGACY_CONDITION_CHECK: ImportOnceCell =
    ImportOnceCell::new("qiskit.dagcircuit.dagnode", "_legacy_condition_eq");
pub static CONDITION_OP_CHECK: ImportOnceCell =
    ImportOnceCell::new("qiskit.dagcircuit.dagnode", "_condition_op_eq");
pub static SWITCH_CASE_OP_CHECK: ImportOnceCell =
    ImportOnceCell::new("qiskit.dagcircuit.dagnode", "_switch_case_eq");
pub static FOR_LOOP_OP_CHECK: ImportOnceCell =
    ImportOnceCell::new("qiskit.dagcircuit.dagnode", "_for_loop_eq");
pub static UUID: ImportOnceCell = ImportOnceCell::new("uuid", "UUID");
<<<<<<< HEAD
pub static BARRIER: ImportOnceCell = ImportOnceCell::new("qiskit.circuit", "Barrier");
=======
pub static UNITARY_GATE: ImportOnceCell = ImportOnceCell::new(
    "qiskit.circuit.library.generalized_gates.unitary",
    "UnitaryGate",
);
>>>>>>> d14eb9c4

/// A mapping from the enum variant in crate::operations::StandardGate to the python
/// module path and class name to import it. This is used to populate the conversion table
/// when a gate is added directly via the StandardGate path and there isn't a Python object
/// to poll the _standard_gate attribute for.
///
/// NOTE: the order here is significant, the StandardGate variant's number must match
/// index of it's entry in this table. This is all done statically for performance
// TODO: replace placeholders with actual implementation
static STDGATE_IMPORT_PATHS: [[&str; 2]; STANDARD_GATE_SIZE] = [
    // GlobalPhaseGate = 0
    [
        "qiskit.circuit.library.standard_gates.global_phase",
        "GlobalPhaseGate",
    ],
    // HGate = 1
    ["qiskit.circuit.library.standard_gates.h", "HGate"],
    // IGate = 2
    ["qiskit.circuit.library.standard_gates.i", "IGate"],
    // XGate = 3
    ["qiskit.circuit.library.standard_gates.x", "XGate"],
    // YGate = 4
    ["qiskit.circuit.library.standard_gates.y", "YGate"],
    // ZGate = 5
    ["qiskit.circuit.library.standard_gates.z", "ZGate"],
    // PhaseGate = 6
    ["qiskit.circuit.library.standard_gates.p", "PhaseGate"],
    // RGate 7
    ["qiskit.circuit.library.standard_gates.r", "RGate"],
    // RXGate = 8
    ["qiskit.circuit.library.standard_gates.rx", "RXGate"],
    // RYGate = 9
    ["qiskit.circuit.library.standard_gates.ry", "RYGate"],
    // RZGate = 10
    ["qiskit.circuit.library.standard_gates.rz", "RZGate"],
    // SGate = 11
    ["qiskit.circuit.library.standard_gates.s", "SGate"],
    // SdgGate = 12
    ["qiskit.circuit.library.standard_gates.s", "SdgGate"],
    // SXGate = 13
    ["qiskit.circuit.library.standard_gates.sx", "SXGate"],
    // SXdgGate = 14
    ["qiskit.circuit.library.standard_gates.sx", "SXdgGate"],
    // TGate = 15
    ["qiskit.circuit.library.standard_gates.t", "TGate"],
    // TdgGate = 16
    ["qiskit.circuit.library.standard_gates.t", "TdgGate"],
    // UGate = 17
    ["qiskit.circuit.library.standard_gates.u", "UGate"],
    // U1Gate = 18
    ["qiskit.circuit.library.standard_gates.u1", "U1Gate"],
    // U2Gate = 19
    ["qiskit.circuit.library.standard_gates.u2", "U2Gate"],
    // U3Gate = 20
    ["qiskit.circuit.library.standard_gates.u3", "U3Gate"],
    // CHGate = 21
    ["qiskit.circuit.library.standard_gates.h", "CHGate"],
    // CXGate = 22
    ["qiskit.circuit.library.standard_gates.x", "CXGate"],
    // CYGate = 23
    ["qiskit.circuit.library.standard_gates.y", "CYGate"],
    // CZGate = 24
    ["qiskit.circuit.library.standard_gates.z", "CZGate"],
    // DCXGate = 25
    ["qiskit.circuit.library.standard_gates.dcx", "DCXGate"],
    // ECRGate = 26
    ["qiskit.circuit.library.standard_gates.ecr", "ECRGate"],
    // SwapGate = 27
    ["qiskit.circuit.library.standard_gates.swap", "SwapGate"],
    // iSWAPGate = 28
    ["qiskit.circuit.library.standard_gates.iswap", "iSwapGate"],
    // CPhaseGate = 29
    ["qiskit.circuit.library.standard_gates.p", "CPhaseGate"],
    // CRXGate = 30
    ["qiskit.circuit.library.standard_gates.rx", "CRXGate"],
    // CRYGate = 31
    ["qiskit.circuit.library.standard_gates.ry", "CRYGate"],
    // CRZGate = 32
    ["qiskit.circuit.library.standard_gates.rz", "CRZGate"],
    // CSGate = 33
    ["qiskit.circuit.library.standard_gates.s", "CSGate"],
    // CSdgGate = 34
    ["qiskit.circuit.library.standard_gates.s", "CSdgGate"],
    // CSXGate = 35
    ["qiskit.circuit.library.standard_gates.sx", "CSXGate"],
    // CUGate = 36
    ["qiskit.circuit.library.standard_gates.u", "CUGate"],
    // CU1Gate = 37
    ["qiskit.circuit.library.standard_gates.u1", "CU1Gate"],
    // CU3Gate = 38
    ["qiskit.circuit.library.standard_gates.u3", "CU3Gate"],
    // RXXGate = 39
    ["qiskit.circuit.library.standard_gates.rxx", "RXXGate"],
    // RYYGate = 40
    ["qiskit.circuit.library.standard_gates.ryy", "RYYGate"],
    // RZZGate = 41
    ["qiskit.circuit.library.standard_gates.rzz", "RZZGate"],
    // RZXGate = 42
    ["qiskit.circuit.library.standard_gates.rzx", "RZXGate"],
    // XXMinusYYGate = 43
    [
        "qiskit.circuit.library.standard_gates.xx_minus_yy",
        "XXMinusYYGate",
    ],
    // XXPlusYYGate = 44
    [
        "qiskit.circuit.library.standard_gates.xx_plus_yy",
        "XXPlusYYGate",
    ],
    // CCXGate = 45
    ["qiskit.circuit.library.standard_gates.x", "CCXGate"],
    // CCZGate = 46
    ["qiskit.circuit.library.standard_gates.z", "CCZGate"],
    // CSwapGate = 47
    ["qiskit.circuit.library.standard_gates.swap", "CSwapGate"],
    // RCCXGate = 48
    ["qiskit.circuit.library.standard_gates.x", "RCCXGate"],
    // C3XGate = 49
    ["qiskit.circuit.library.standard_gates.x", "C3XGate"],
    // C3SXGate = 50
    ["qiskit.circuit.library.standard_gates.x", "C3SXGate"],
    // RC3XGate = 51
    ["qiskit.circuit.library.standard_gates.x", "RC3XGate"],
];

/// A mapping from the enum variant in crate::operations::StandardGate to the python object for the
/// class that matches it. This is typically used when we need to convert from the internal rust
/// representation to a Python object for a python user to interact with.
///
/// NOTE: the order here is significant it must match the StandardGate variant's number must match
/// index of it's entry in this table. This is all done statically for performance
static mut STDGATE_PYTHON_GATES: GILOnceCell<[Option<PyObject>; STANDARD_GATE_SIZE]> =
    GILOnceCell::new();

#[inline]
pub fn populate_std_gate_map(py: Python, rs_gate: StandardGate, py_gate: PyObject) {
    let gate_map = unsafe {
        match STDGATE_PYTHON_GATES.get_mut() {
            Some(gate_map) => gate_map,
            None => {
                let array: [Option<PyObject>; STANDARD_GATE_SIZE] = std::array::from_fn(|_| None);
                STDGATE_PYTHON_GATES.set(py, array).unwrap();
                STDGATE_PYTHON_GATES.get_mut().unwrap()
            }
        }
    };
    let gate_cls = &gate_map[rs_gate as usize];
    if gate_cls.is_none() {
        gate_map[rs_gate as usize] = Some(py_gate.clone_ref(py));
    }
}

#[inline]
pub fn get_std_gate_class(py: Python, rs_gate: StandardGate) -> PyResult<PyObject> {
    let gate_map =
        unsafe { STDGATE_PYTHON_GATES.get_or_init(py, || std::array::from_fn(|_| None)) };
    let gate = &gate_map[rs_gate as usize];
    let populate = gate.is_none();
    let out_gate = match gate {
        Some(gate) => gate.clone_ref(py),
        None => {
            let [py_mod, py_class] = STDGATE_IMPORT_PATHS[rs_gate as usize];
            py.import_bound(py_mod)?.getattr(py_class)?.unbind()
        }
    };
    if populate {
        populate_std_gate_map(py, rs_gate, out_gate.clone_ref(py));
    }
    Ok(out_gate)
}<|MERGE_RESOLUTION|>--- conflicted
+++ resolved
@@ -109,14 +109,11 @@
 pub static FOR_LOOP_OP_CHECK: ImportOnceCell =
     ImportOnceCell::new("qiskit.dagcircuit.dagnode", "_for_loop_eq");
 pub static UUID: ImportOnceCell = ImportOnceCell::new("uuid", "UUID");
-<<<<<<< HEAD
 pub static BARRIER: ImportOnceCell = ImportOnceCell::new("qiskit.circuit", "Barrier");
-=======
 pub static UNITARY_GATE: ImportOnceCell = ImportOnceCell::new(
     "qiskit.circuit.library.generalized_gates.unitary",
     "UnitaryGate",
 );
->>>>>>> d14eb9c4
 
 /// A mapping from the enum variant in crate::operations::StandardGate to the python
 /// module path and class name to import it. This is used to populate the conversion table
