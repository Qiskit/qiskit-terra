// This code is part of Qiskit.
//
// (C) Copyright IBM 2024
//
// This code is licensed under the Apache License, Version 2.0. You may
// obtain a copy of this license in the LICENSE.txt file in the root directory
// of this source tree or at http://www.apache.org/licenses/LICENSE-2.0.
//
// Any modifications or derivative works of this code must retain this
// copyright notice, and modified files need to carry a notice indicating
// that they have been altered from the originals.

// This module contains objects imported from Python that are reused. These are
// typically data model classes that are used to identify an object, or for
// python side casting

use pyo3::prelude::*;
use pyo3::sync::GILOnceCell;

use crate::operations::{StandardGate, STANDARD_GATE_SIZE};

/// Helper wrapper around `GILOnceCell` instances that are just intended to store a Python object
/// that is lazily imported.
pub struct ImportOnceCell {
    module: &'static str,
    object: &'static str,
    cell: GILOnceCell<Py<PyAny>>,
}

impl ImportOnceCell {
    const fn new(module: &'static str, object: &'static str) -> Self {
        Self {
            module,
            object,
            cell: GILOnceCell::new(),
        }
    }

    /// Get the underlying GIL-independent reference to the contained object, importing if
    /// required.
    #[inline]
    pub fn get(&self, py: Python) -> &Py<PyAny> {
        self.cell.get_or_init(py, || {
            py.import_bound(self.module)
                .unwrap()
                .getattr(self.object)
                .unwrap()
                .unbind()
        })
    }

    /// Get a GIL-bound reference to the contained object, importing if required.
    #[inline]
    pub fn get_bound<'py>(&self, py: Python<'py>) -> &Bound<'py, PyAny> {
        self.get(py).bind(py)
    }
}

pub static BUILTIN_LIST: ImportOnceCell = ImportOnceCell::new("builtins", "list");
pub static OPERATION: ImportOnceCell = ImportOnceCell::new("qiskit.circuit.operation", "Operation");
pub static INSTRUCTION: ImportOnceCell =
    ImportOnceCell::new("qiskit.circuit.instruction", "Instruction");
pub static GATE: ImportOnceCell = ImportOnceCell::new("qiskit.circuit.gate", "Gate");
pub static QUBIT: ImportOnceCell = ImportOnceCell::new("qiskit.circuit.quantumregister", "Qubit");
pub static CLBIT: ImportOnceCell = ImportOnceCell::new("qiskit.circuit.classicalregister", "Clbit");
pub static PARAMETER_EXPRESSION: ImportOnceCell =
    ImportOnceCell::new("qiskit.circuit.parameterexpression", "ParameterExpression");
pub static QUANTUM_CIRCUIT: ImportOnceCell =
    ImportOnceCell::new("qiskit.circuit.quantumcircuit", "QuantumCircuit");
pub static SINGLETON_GATE: ImportOnceCell =
    ImportOnceCell::new("qiskit.circuit.singleton", "SingletonGate");
pub static SINGLETON_CONTROLLED_GATE: ImportOnceCell =
    ImportOnceCell::new("qiskit.circuit.singleton", "SingletonControlledGate");

pub static WARNINGS_WARN: ImportOnceCell = ImportOnceCell::new("warnings", "warn");

/// A mapping from the enum variant in crate::operations::StandardGate to the python
/// module path and class name to import it. This is used to populate the conversion table
/// when a gate is added directly via the StandardGate path and there isn't a Python object
/// to poll the _standard_gate attribute for.
///
/// NOTE: the order here is significant, the StandardGate variant's number must match
/// index of it's entry in this table. This is all done statically for performance
// TODO: replace placeholders with actual implementation
static STDGATE_IMPORT_PATHS: [[&str; 2]; STANDARD_GATE_SIZE] = [
    // ZGate = 0
    ["qiskit.circuit.library.standard_gates.z", "ZGate"],
    // YGate = 1
    ["qiskit.circuit.library.standard_gates.y", "YGate"],
    // XGate = 2
    ["qiskit.circuit.library.standard_gates.x", "XGate"],
    // CZGate = 3
    ["qiskit.circuit.library.standard_gates.z", "CZGate"],
    // CYGate = 4
    ["qiskit.circuit.library.standard_gates.y", "CYGate"],
    // CXGate = 5
    ["qiskit.circuit.library.standard_gates.x", "CXGate"],
    // CCXGate = 6
    ["qiskit.circuit.library.standard_gates.x", "CCXGate"],
    // RXGate = 7
    ["qiskit.circuit.library.standard_gates.rx", "RXGate"],
    // RYGate = 8
    ["qiskit.circuit.library.standard_gates.ry", "RYGate"],
    // RZGate = 9
    ["qiskit.circuit.library.standard_gates.rz", "RZGate"],
    // ECRGate = 10
    ["qiskit.circuit.library.standard_gates.ecr", "ECRGate"],
    // SwapGate = 11
    ["qiskit.circuit.library.standard_gates.swap", "SwapGate"],
    // SXGate = 12
    ["qiskit.circuit.library.standard_gates.sx", "SXGate"],
    // GlobalPhaseGate = 13
    [
        "qiskit.circuit.library.standard_gates.global_phase",
        "GlobalPhaseGate",
    ],
    // IGate = 14
    ["qiskit.circuit.library.standard_gates.i", "IGate"],
    // HGate = 15
    ["qiskit.circuit.library.standard_gates.h", "HGate"],
    // PhaseGate = 16
    ["qiskit.circuit.library.standard_gates.p", "PhaseGate"],
    // UGate = 17
    ["qiskit.circuit.library.standard_gates.u", "UGate"],
    // SGate = 18
    ["qiskit.circuit.library.standard_gates.s", "SGate"],
    // SdgGate = 19
    ["qiskit.circuit.library.standard_gates.s", "SdgGate"],
    // TGate = 20
    ["qiskit.circuit.library.standard_gates.t", "TGate"],
    // TdgGate = 21
    ["qiskit.circuit.library.standard_gates.t", "TdgGate"],
    // SXdgGate = 22
    ["qiskit.circuit.library.standard_gates.sx", "SXdgGate"],
    // iSWAPGate = 23
    ["qiskit.circuit.library.standard_gates.iswap", "iSwapGate"],
    // XXMinusYYGate = 24
    [
        "qiskit.circuit.library.standard_gates.xx_minus_yy",
        "XXMinusYYGate",
    ],
    // XXPlusYYGate = 25
    [
        "qiskit.circuit.library.standard_gates.xx_plus_yy",
        "XXPlusYYGate",
    ],
    // U1Gate = 26
    ["qiskit.circuit.library.standard_gates.u1", "U1Gate"],
    // U2Gate = 27
    ["qiskit.circuit.library.standard_gates.u2", "U2Gate"],
    // U3Gate = 28
    ["qiskit.circuit.library.standard_gates.u3", "U3Gate"],
    // CRXGate = 29
<<<<<<< HEAD
    ["qiskit.circuit.library.standard_gates.crx", "CRXGate"],
    // CRYGate = 30
    ["qiskit.circuit.library.standard_gates.cry", "CRYGate"],
    // CRZGate = 31
    ["qiskit.circuit.library.standard_gates.crz", "CRZGate"],
=======
    ["placeholder", "placeholder"],
    // CRYGate = 30
    ["placeholder", "placeholder"],
    // CRZGate = 31
    ["placeholder", "placeholder"],
    // RGate 32
    ["placeholder", "placeholder"],
    // CHGate = 33
    ["qiskit.circuit.library.standard_gates.h", "CHGate"],
    // CPhaseGate = 34
    ["qiskit.circuit.library.standard_gates.p", "CPhaseGate"],
    // CSGate = 35
    ["qiskit.circuit.library.standard_gates.s", "CSGate"],
    // CSdgGate = 36
    ["qiskit.circuit.library.standard_gates.s", "CSdgGate"],
    // CSXGate = 37
    ["qiskit.circuit.library.standard_gates.sx", "CSXGate"],
    // CSwapGate = 38
    ["qiskit.circuit.library.standard_gates.swap", "CSwapGate"],
    // CUGate = 39
    ["qiskit.circuit.library.standard_gates.u", "CUGate"],
    // CU1Gate = 40
    ["qiskit.circuit.library.standard_gates.u1", "CU1Gate"],
    // CU3Gate = 41
    ["qiskit.circuit.library.standard_gates.u3", "CU3Gate"],
    // C3XGate = 42
    ["placeholder", "placeholder"],
    // C3SXGate = 43
    ["placeholder", "placeholder"],
    // C4XGate = 44
    ["placeholder", "placeholder"],
    // DCXGate = 45
    ["placeholder", "placeholder"],
    // CCZGate = 46
    ["placeholder", "placeholder"],
    // RCCXGate = 47
    ["placeholder", "placeholder"],
    // RC3XGate = 48
    ["placeholder", "placeholder"],
    // RXXGate = 49
    ["placeholder", "placeholder"],
    // RYYGate = 50
    ["placeholder", "placeholder"],
    // RZZGate = 51
    ["placeholder", "placeholder"],
    // RZXGate = 52
    ["placeholder", "placeholder"],
>>>>>>> 8b1f75ff
];

/// A mapping from the enum variant in crate::operations::StandardGate to the python object for the
/// class that matches it. This is typically used when we need to convert from the internal rust
/// representation to a Python object for a python user to interact with.
///
/// NOTE: the order here is significant it must match the StandardGate variant's number must match
/// index of it's entry in this table. This is all done statically for performance
static mut STDGATE_PYTHON_GATES: GILOnceCell<[Option<PyObject>; STANDARD_GATE_SIZE]> =
    GILOnceCell::new();

#[inline]
pub fn populate_std_gate_map(py: Python, rs_gate: StandardGate, py_gate: PyObject) {
    let gate_map = unsafe {
        match STDGATE_PYTHON_GATES.get_mut() {
            Some(gate_map) => gate_map,
            None => {
                let array: [Option<PyObject>; STANDARD_GATE_SIZE] = std::array::from_fn(|_| None);
                STDGATE_PYTHON_GATES.set(py, array).unwrap();
                STDGATE_PYTHON_GATES.get_mut().unwrap()
            }
        }
    };
    let gate_cls = &gate_map[rs_gate as usize];
    if gate_cls.is_none() {
        gate_map[rs_gate as usize] = Some(py_gate.clone_ref(py));
    }
}

#[inline]
pub fn get_std_gate_class(py: Python, rs_gate: StandardGate) -> PyResult<PyObject> {
    let gate_map =
        unsafe { STDGATE_PYTHON_GATES.get_or_init(py, || std::array::from_fn(|_| None)) };
    let gate = &gate_map[rs_gate as usize];
    let populate = gate.is_none();
    let out_gate = match gate {
        Some(gate) => gate.clone_ref(py),
        None => {
            let [py_mod, py_class] = STDGATE_IMPORT_PATHS[rs_gate as usize];
            py.import_bound(py_mod)?.getattr(py_class)?.unbind()
        }
    };
    if populate {
        populate_std_gate_map(py, rs_gate, out_gate.clone_ref(py));
    }
    Ok(out_gate)
}<|MERGE_RESOLUTION|>--- conflicted
+++ resolved
@@ -151,18 +151,11 @@
     // U3Gate = 28
     ["qiskit.circuit.library.standard_gates.u3", "U3Gate"],
     // CRXGate = 29
-<<<<<<< HEAD
     ["qiskit.circuit.library.standard_gates.crx", "CRXGate"],
     // CRYGate = 30
     ["qiskit.circuit.library.standard_gates.cry", "CRYGate"],
     // CRZGate = 31
     ["qiskit.circuit.library.standard_gates.crz", "CRZGate"],
-=======
-    ["placeholder", "placeholder"],
-    // CRYGate = 30
-    ["placeholder", "placeholder"],
-    // CRZGate = 31
-    ["placeholder", "placeholder"],
     // RGate 32
     ["placeholder", "placeholder"],
     // CHGate = 33
@@ -205,7 +198,6 @@
     ["placeholder", "placeholder"],
     // RZXGate = 52
     ["placeholder", "placeholder"],
->>>>>>> 8b1f75ff
 ];
 
 /// A mapping from the enum variant in crate::operations::StandardGate to the python object for the
