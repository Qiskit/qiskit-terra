--- conflicted
+++ resolved
@@ -13,45 +13,6 @@
 use std::borrow::Borrow;
 use std::fmt;
 use std::hash::Hash;
-<<<<<<< HEAD
-use std::sync::Arc;
-
-use hashbrown::HashMap;
-use pyo3::exceptions::PyRuntimeError;
-use pyo3::prelude::*;
-
-#[derive(Clone, Copy, Debug, Eq, PartialEq)]
-pub struct Index(u32);
-
-impl IntoPy<PyObject> for Index {
-    fn into_py(self, py: Python<'_>) -> PyObject {
-        self.0.into_py(py)
-    }
-}
-
-/// An append-only data structure for interning generic
-/// Rust types.
-#[derive(Clone, Debug)]
-pub struct IndexedInterner<T> {
-    entries: Vec<Arc<T>>,
-    index_lookup: HashMap<Arc<T>, Index>,
-}
-
-pub trait Interner<K> {
-    type Output;
-
-    /// Takes ownership of the provided key and returns the interned
-    /// type.
-    fn intern(self, value: K) -> Self::Output;
-}
-
-impl<'a, T> Interner<Index> for &'a IndexedInterner<T> {
-    type Output = &'a T;
-
-    fn intern(self, index: Index) -> Self::Output {
-        let value = self.entries.get(index.0 as usize).unwrap();
-        value.as_ref()
-=======
 use std::marker::PhantomData;
 
 use indexmap::IndexSet;
@@ -163,7 +124,6 @@
             index: 0,
             _type: PhantomData,
         }
->>>>>>> d625539b
     }
 }
 
@@ -172,21 +132,6 @@
     T: ?Sized + ToOwned,
     <T as ToOwned>::Owned: Hash + Eq,
 {
-<<<<<<< HEAD
-    type Output = PyResult<Index>;
-
-    fn intern(self, key: T) -> Self::Output {
-        if let Some(index) = self.index_lookup.get(&key).copied() {
-            Ok(index)
-        } else {
-            let args = Arc::new(key);
-            let index: Index = Index(self.entries.len().try_into().map_err(|_| {
-                PyRuntimeError::new_err("The interner has run out of indices (cache is full)!")
-            })?);
-            self.entries.push(args.clone());
-            self.index_lookup.insert_unique_unchecked(args, index);
-            Ok(index)
-=======
     /// Retrieve a reference to the stored value for this key.
     pub fn get(&self, index: Interned<T>) -> &T {
         self.0
@@ -203,7 +148,6 @@
         let index = self.0.len();
         if index == u32::MAX as usize {
             panic!("interner is out of space");
->>>>>>> d625539b
         }
         let _inserted = self.0.insert(value);
         debug_assert!(_inserted);
