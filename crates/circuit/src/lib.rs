// This code is part of Qiskit.
//
// (C) Copyright IBM 2023, 2024
//
// This code is licensed under the Apache License, Version 2.0. You may
// obtain a copy of this license in the LICENSE.txt file in the root directory
// of this source tree or at http://www.apache.org/licenses/LICENSE-2.0.
//
// Any modifications or derivative works of this code must retain this
// copyright notice, and modified files need to carry a notice indicating
// that they have been altered from the originals.

pub mod circuit_data;
pub mod circuit_instruction;
pub mod dag_node;
pub mod equivalence;
pub mod gate_matrix;
pub mod imports;
pub mod operations;
pub mod parameter_table;
pub mod slice;
pub mod util;

mod bit_data;
mod interner;

<<<<<<< HEAD
use pyo3::types::PySlice;
use pyo3::{prelude::*, wrap_pymodule};

/// A private enumeration type used to extract arguments to pymethod
/// that may be either an index or a slice
#[derive(FromPyObject)]
pub enum SliceOrInt<'a> {
    // The order here defines the order the variants are tried in the FromPyObject` derivation.
    // `Int` is _much_ more common, so that should be first.
    Int(isize),
    Slice(Bound<'a, PySlice>),
}
=======
use pyo3::prelude::*;
>>>>>>> 5deed7a7

pub type BitType = u32;
#[derive(Copy, Clone, Debug, Hash, Ord, PartialOrd, Eq, PartialEq)]
pub struct Qubit(pub BitType);
#[derive(Copy, Clone, Debug, Hash, Ord, PartialOrd, Eq, PartialEq)]
pub struct Clbit(pub BitType);

impl From<BitType> for Qubit {
    fn from(value: BitType) -> Self {
        Qubit(value)
    }
}

impl From<Qubit> for BitType {
    fn from(value: Qubit) -> Self {
        value.0
    }
}

impl From<BitType> for Clbit {
    fn from(value: BitType) -> Self {
        Clbit(value)
    }
}

impl From<Clbit> for BitType {
    fn from(value: Clbit) -> Self {
        value.0
    }
}

#[pymodule]
pub fn circuit(m: Bound<PyModule>) -> PyResult<()> {
    m.add_wrapped(wrap_pymodule!(equivalence::equivalence))?;
    m.add_class::<circuit_data::CircuitData>()?;
    m.add_class::<dag_node::DAGNode>()?;
    m.add_class::<dag_node::DAGInNode>()?;
    m.add_class::<dag_node::DAGOutNode>()?;
    m.add_class::<dag_node::DAGOpNode>()?;
    m.add_class::<circuit_instruction::CircuitInstruction>()?;
    m.add_class::<operations::StandardGate>()?;
    m.add_class::<operations::PyInstruction>()?;
    m.add_class::<operations::PyGate>()?;
    m.add_class::<operations::PyOperation>()?;
    Ok(())
}<|MERGE_RESOLUTION|>--- conflicted
+++ resolved
@@ -24,22 +24,7 @@
 mod bit_data;
 mod interner;
 
-<<<<<<< HEAD
-use pyo3::types::PySlice;
 use pyo3::{prelude::*, wrap_pymodule};
-
-/// A private enumeration type used to extract arguments to pymethod
-/// that may be either an index or a slice
-#[derive(FromPyObject)]
-pub enum SliceOrInt<'a> {
-    // The order here defines the order the variants are tried in the FromPyObject` derivation.
-    // `Int` is _much_ more common, so that should be first.
-    Int(isize),
-    Slice(Bound<'a, PySlice>),
-}
-=======
-use pyo3::prelude::*;
->>>>>>> 5deed7a7
 
 pub type BitType = u32;
 #[derive(Copy, Clone, Debug, Hash, Ord, PartialOrd, Eq, PartialEq)]
