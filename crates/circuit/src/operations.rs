// This code is part of Qiskit.
//
// (C) Copyright IBM 2024
//
// This code is licensed under the Apache License, Version 2.0. You may
// obtain a copy of this license in the LICENSE.txt file in the root directory
// of this source tree or at http://www.apache.org/licenses/LICENSE-2.0.
//
// Any modifications or derivative works of this code must retain this
// copyright notice, and modified files need to carry a notice indicating
// that they have been altered from the originals.

use std::f64::consts::PI;

use crate::circuit_data::CircuitData;
use crate::imports::{PARAMETER_EXPRESSION, QUANTUM_CIRCUIT};
use crate::{gate_matrix, Qubit};

use ndarray::{aview2, Array2};
use num_complex::Complex64;
use numpy::IntoPyArray;
use numpy::PyReadonlyArray2;
use pyo3::prelude::*;
use pyo3::{intern, IntoPy, Python};
use smallvec::smallvec;

const PI2: f64 = PI / 2.0;
const PI4: f64 = PI / 4.0;

/// Valid types for an operation field in a CircuitInstruction
///
/// These are basically the types allowed in a QuantumCircuit
#[derive(FromPyObject, Clone, Debug)]
pub enum OperationType {
    Standard(StandardGate),
    Instruction(PyInstruction),
    Gate(PyGate),
    Operation(PyOperation),
}

impl Operation for OperationType {
    fn name(&self) -> &str {
        match self {
            Self::Standard(op) => op.name(),
            Self::Gate(op) => op.name(),
            Self::Instruction(op) => op.name(),
            Self::Operation(op) => op.name(),
        }
    }

    fn num_qubits(&self) -> u32 {
        match self {
            Self::Standard(op) => op.num_qubits(),
            Self::Gate(op) => op.num_qubits(),
            Self::Instruction(op) => op.num_qubits(),
            Self::Operation(op) => op.num_qubits(),
        }
    }
    fn num_clbits(&self) -> u32 {
        match self {
            Self::Standard(op) => op.num_clbits(),
            Self::Gate(op) => op.num_clbits(),
            Self::Instruction(op) => op.num_clbits(),
            Self::Operation(op) => op.num_clbits(),
        }
    }

    fn num_params(&self) -> u32 {
        match self {
            Self::Standard(op) => op.num_params(),
            Self::Gate(op) => op.num_params(),
            Self::Instruction(op) => op.num_params(),
            Self::Operation(op) => op.num_params(),
        }
    }
    fn matrix(&self, params: &[Param]) -> Option<Array2<Complex64>> {
        match self {
            Self::Standard(op) => op.matrix(params),
            Self::Gate(op) => op.matrix(params),
            Self::Instruction(op) => op.matrix(params),
            Self::Operation(op) => op.matrix(params),
        }
    }

    fn control_flow(&self) -> bool {
        match self {
            Self::Standard(op) => op.control_flow(),
            Self::Gate(op) => op.control_flow(),
            Self::Instruction(op) => op.control_flow(),
            Self::Operation(op) => op.control_flow(),
        }
    }

    fn definition(&self, params: &[Param]) -> Option<CircuitData> {
        match self {
            Self::Standard(op) => op.definition(params),
            Self::Gate(op) => op.definition(params),
            Self::Instruction(op) => op.definition(params),
            Self::Operation(op) => op.definition(params),
        }
    }

    fn standard_gate(&self) -> Option<StandardGate> {
        match self {
            Self::Standard(op) => op.standard_gate(),
            Self::Gate(op) => op.standard_gate(),
            Self::Instruction(op) => op.standard_gate(),
            Self::Operation(op) => op.standard_gate(),
        }
    }

    fn directive(&self) -> bool {
        match self {
            Self::Standard(op) => op.directive(),
            Self::Gate(op) => op.directive(),
            Self::Instruction(op) => op.directive(),
            Self::Operation(op) => op.directive(),
        }
    }
}

/// Trait for generic circuit operations these define the common attributes
/// needed for something to be addable to the circuit struct
pub trait Operation {
    fn name(&self) -> &str;
    fn num_qubits(&self) -> u32;
    fn num_clbits(&self) -> u32;
    fn num_params(&self) -> u32;
    fn control_flow(&self) -> bool;
    fn matrix(&self, params: &[Param]) -> Option<Array2<Complex64>>;
    fn definition(&self, params: &[Param]) -> Option<CircuitData>;
    fn standard_gate(&self) -> Option<StandardGate>;
    fn directive(&self) -> bool;
}

#[derive(Clone, Debug)]
pub enum Param {
    ParameterExpression(PyObject),
    Float(f64),
    Obj(PyObject),
}

impl<'py> FromPyObject<'py> for Param {
    fn extract_bound(b: &Bound<'py, PyAny>) -> Result<Self, PyErr> {
        Ok(
            if b.is_instance(PARAMETER_EXPRESSION.get_bound(b.py()))?
                || b.is_instance(QUANTUM_CIRCUIT.get_bound(b.py()))?
            {
                Param::ParameterExpression(b.clone().unbind())
            } else if let Ok(val) = b.extract::<f64>() {
                Param::Float(val)
            } else {
                Param::Obj(b.clone().unbind())
            },
        )
    }
}

impl IntoPy<PyObject> for Param {
    fn into_py(self, py: Python) -> PyObject {
        match &self {
            Self::Float(val) => val.to_object(py),
            Self::ParameterExpression(val) => val.clone_ref(py),
            Self::Obj(val) => val.clone_ref(py),
        }
    }
}

impl ToPyObject for Param {
    fn to_object(&self, py: Python) -> PyObject {
        match self {
            Self::Float(val) => val.to_object(py),
            Self::ParameterExpression(val) => val.clone_ref(py),
            Self::Obj(val) => val.clone_ref(py),
        }
    }
}

#[derive(Clone, Debug, Copy, Eq, PartialEq, Hash)]
#[pyclass(module = "qiskit._accelerate.circuit")]
pub enum StandardGate {
    ZGate = 0,
    YGate = 1,
    XGate = 2,
    CZGate = 3,
    CYGate = 4,
    CXGate = 5,
    CCXGate = 6,
    RXGate = 7,
    RYGate = 8,
    RZGate = 9,
    ECRGate = 10,
    SwapGate = 11,
    SXGate = 12,
    GlobalPhaseGate = 13,
    IGate = 14,
    HGate = 15,
    PhaseGate = 16,
    UGate = 17,
    SGate = 18,
    SdgGate = 19,
    TGate = 20,
    TdgGate = 21,
    SXdgGate = 22,
    ISwapGate = 23,
<<<<<<< HEAD
    CRXGate = 24,
    CRYGate = 25,
    CRZGate = 26,
}

static STANDARD_GATE_NUM_QUBITS: [u32; STANDARD_GATE_SIZE] = [
    1, 1, 1, 2, 2, 2, 3, 1, 1, 1, 2, 2, 1, 0, 1, 1, 1, 1, 1, 1, 1, 1, 1, 2, 2, 2, 2,
];

static STANDARD_GATE_NUM_PARAMS: [u32; STANDARD_GATE_SIZE] = [
    0, 0, 0, 0, 0, 0, 0, 1, 1, 1, 0, 0, 0, 1, 0, 0, 1, 3, 0, 0, 0, 0, 0, 0, 1, 1, 1,
=======
    XXMinusYYGate = 24,
    XXPlusYYGate = 25,
}

static STANDARD_GATE_NUM_QUBITS: [u32; STANDARD_GATE_SIZE] = [
    1, 1, 1, 2, 2, 2, 3, 1, 1, 1, 2, 2, 1, 0, 1, 1, 1, 1, 1, 1, 1, 1, 1, 2, 2, 2,
];

static STANDARD_GATE_NUM_PARAMS: [u32; STANDARD_GATE_SIZE] = [
    0, 0, 0, 0, 0, 0, 0, 1, 1, 1, 0, 0, 0, 1, 0, 0, 1, 3, 0, 0, 0, 0, 0, 0, 2, 2,
>>>>>>> 87aa89c1
];

static STANDARD_GATE_NAME: [&str; STANDARD_GATE_SIZE] = [
    "z",
    "y",
    "x",
    "cz",
    "cy",
    "cx",
    "ccx",
    "rx",
    "ry",
    "rz",
    "ecr",
    "swap",
    "sx",
    "global_phase",
    "id",
    "h",
    "p",
    "u",
    "s",
    "sdg",
    "t",
    "tdg",
    "sxdg",
    "iswap",
<<<<<<< HEAD
    "crx",
    "cry",
    "crz",
=======
    "xx_minus_yy",
    "xx_plus_yy",
>>>>>>> 87aa89c1
];

#[pymethods]
impl StandardGate {
    pub fn copy(&self) -> Self {
        *self
    }

    // These pymethods are for testing:
    pub fn _to_matrix(&self, py: Python, params: Vec<Param>) -> Option<PyObject> {
        self.matrix(&params)
            .map(|x| x.into_pyarray_bound(py).into())
    }

    pub fn _num_params(&self) -> u32 {
        self.num_params()
    }

    pub fn _get_definition(&self, params: Vec<Param>) -> Option<CircuitData> {
        self.definition(&params)
    }

    #[getter]
    pub fn get_num_qubits(&self) -> u32 {
        self.num_qubits()
    }

    #[getter]
    pub fn get_num_clbits(&self) -> u32 {
        self.num_clbits()
    }

    #[getter]
    pub fn get_num_params(&self) -> u32 {
        self.num_params()
    }

    #[getter]
    pub fn get_name(&self) -> &str {
        self.name()
    }
}

// This must be kept up-to-date with `StandardGate` when adding or removing
// gates from the enum
//
// Remove this when std::mem::variant_count() is stabilized (see
// https://github.com/rust-lang/rust/issues/73662 )

<<<<<<< HEAD
pub const STANDARD_GATE_SIZE: usize = 27;
=======
pub const STANDARD_GATE_SIZE: usize = 26;
>>>>>>> 87aa89c1

impl Operation for StandardGate {
    fn name(&self) -> &str {
        STANDARD_GATE_NAME[*self as usize]
    }

    fn num_qubits(&self) -> u32 {
        STANDARD_GATE_NUM_QUBITS[*self as usize]
    }

    fn num_params(&self) -> u32 {
        STANDARD_GATE_NUM_PARAMS[*self as usize]
    }

    fn num_clbits(&self) -> u32 {
        0
    }

    fn control_flow(&self) -> bool {
        false
    }

    fn directive(&self) -> bool {
        false
    }

    fn matrix(&self, params: &[Param]) -> Option<Array2<Complex64>> {
        match self {
            Self::ZGate => match params {
                [] => Some(aview2(&gate_matrix::Z_GATE).to_owned()),
                _ => None,
            },
            Self::YGate => match params {
                [] => Some(aview2(&gate_matrix::Y_GATE).to_owned()),
                _ => None,
            },
            Self::XGate => match params {
                [] => Some(aview2(&gate_matrix::X_GATE).to_owned()),
                _ => None,
            },
            Self::CZGate => match params {
                [] => Some(aview2(&gate_matrix::CZ_GATE).to_owned()),
                _ => None,
            },
            Self::CYGate => match params {
                [] => Some(aview2(&gate_matrix::CY_GATE).to_owned()),
                _ => None,
            },
            Self::CXGate => match params {
                [] => Some(aview2(&gate_matrix::CX_GATE).to_owned()),
                _ => None,
            },
            Self::CCXGate => match params {
                [] => Some(aview2(&gate_matrix::CCX_GATE).to_owned()),
                _ => None,
            },
            Self::RXGate => match params {
                [Param::Float(theta)] => Some(aview2(&gate_matrix::rx_gate(*theta)).to_owned()),
                _ => None,
            },
            Self::RYGate => match params {
                [Param::Float(theta)] => Some(aview2(&gate_matrix::ry_gate(*theta)).to_owned()),
                _ => None,
            },
            Self::RZGate => match params {
                [Param::Float(theta)] => Some(aview2(&gate_matrix::rz_gate(*theta)).to_owned()),
                _ => None,
            },
            Self::CRXGate => match params {
                [Param::Float(theta)] => Some(aview2(&gate_matrix::crx_gate(*theta)).to_owned()),
                _ => None,
            },
            Self::CRYGate => match params {
                [Param::Float(theta)] => Some(aview2(&gate_matrix::cry_gate(*theta)).to_owned()),
                _ => None,
            },
            Self::CRZGate => match params {
                [Param::Float(theta)] => Some(aview2(&gate_matrix::crz_gate(*theta)).to_owned()),
                _ => None,
            },
            Self::ECRGate => match params {
                [] => Some(aview2(&gate_matrix::ECR_GATE).to_owned()),
                _ => None,
            },
            Self::SwapGate => match params {
                [] => Some(aview2(&gate_matrix::SWAP_GATE).to_owned()),
                _ => None,
            },
            Self::SXGate => match params {
                [] => Some(aview2(&gate_matrix::SX_GATE).to_owned()),
                _ => None,
            },
            Self::SXdgGate => match params {
                [] => Some(aview2(&gate_matrix::SXDG_GATE).to_owned()),
                _ => None,
            },
            Self::GlobalPhaseGate => match params {
                [Param::Float(theta)] => {
                    Some(aview2(&gate_matrix::global_phase_gate(*theta)).to_owned())
                }
                _ => None,
            },
            Self::IGate => match params {
                [] => Some(aview2(&gate_matrix::ONE_QUBIT_IDENTITY).to_owned()),
                _ => None,
            },
            Self::HGate => match params {
                [] => Some(aview2(&gate_matrix::H_GATE).to_owned()),
                _ => None,
            },
            Self::PhaseGate => match params {
                [Param::Float(theta)] => Some(aview2(&gate_matrix::phase_gate(*theta)).to_owned()),
                _ => None,
            },
            Self::UGate => match params {
                [Param::Float(theta), Param::Float(phi), Param::Float(lam)] => {
                    Some(aview2(&gate_matrix::u_gate(*theta, *phi, *lam)).to_owned())
                }
                _ => None,
            },
            Self::SGate => match params {
                [] => Some(aview2(&gate_matrix::S_GATE).to_owned()),
                _ => None,
            },
            Self::SdgGate => match params {
                [] => Some(aview2(&gate_matrix::SDG_GATE).to_owned()),
                _ => None,
            },
            Self::TGate => match params {
                [] => Some(aview2(&gate_matrix::T_GATE).to_owned()),
                _ => None,
            },
            Self::TdgGate => match params {
                [] => Some(aview2(&gate_matrix::TDG_GATE).to_owned()),
                _ => None,
            },
            Self::ISwapGate => match params {
                [] => Some(aview2(&gate_matrix::ISWAP_GATE).to_owned()),
                _ => None,
            },
            Self::XXMinusYYGate => match params {
                [Param::Float(theta), Param::Float(beta)] => {
                    Some(aview2(&gate_matrix::xx_minus_yy_gate(*theta, *beta)).to_owned())
                }
                _ => None,
            },
            Self::XXPlusYYGate => match params {
                [Param::Float(theta), Param::Float(beta)] => {
                    Some(aview2(&gate_matrix::xx_plus_yy_gate(*theta, *beta)).to_owned())
                }
                _ => None,
            },
        }
    }

    fn definition(&self, params: &[Param]) -> Option<CircuitData> {
        match self {
            Self::ZGate => Python::with_gil(|py| -> Option<CircuitData> {
                Some(
                    CircuitData::from_standard_gates(
                        py,
                        1,
                        [(
                            Self::PhaseGate,
                            smallvec![Param::Float(PI)],
                            smallvec![Qubit(0)],
                        )],
                        FLOAT_ZERO,
                    )
                    .expect("Unexpected Qiskit python bug"),
                )
            }),
            Self::YGate => Python::with_gil(|py| -> Option<CircuitData> {
                Some(
                    CircuitData::from_standard_gates(
                        py,
                        1,
                        [(
                            Self::UGate,
                            smallvec![Param::Float(PI), Param::Float(PI2), Param::Float(PI2),],
                            smallvec![Qubit(0)],
                        )],
                        FLOAT_ZERO,
                    )
                    .expect("Unexpected Qiskit python bug"),
                )
            }),
            Self::XGate => Python::with_gil(|py| -> Option<CircuitData> {
                Some(
                    CircuitData::from_standard_gates(
                        py,
                        1,
                        [(
                            Self::UGate,
                            smallvec![Param::Float(PI), Param::Float(0.), Param::Float(PI)],
                            smallvec![Qubit(0)],
                        )],
                        FLOAT_ZERO,
                    )
                    .expect("Unexpected Qiskit python bug"),
                )
            }),
            Self::CZGate => Python::with_gil(|py| -> Option<CircuitData> {
                let q1 = smallvec![Qubit(1)];
                let q0_1 = smallvec![Qubit(0), Qubit(1)];
                Some(
                    CircuitData::from_standard_gates(
                        py,
                        2,
                        [
                            (Self::HGate, smallvec![], q1.clone()),
                            (Self::CXGate, smallvec![], q0_1),
                            (Self::HGate, smallvec![], q1),
                        ],
                        FLOAT_ZERO,
                    )
                    .expect("Unexpected Qiskit python bug"),
                )
            }),
            Self::CYGate => Python::with_gil(|py| -> Option<CircuitData> {
                let q1 = smallvec![Qubit(1)];
                let q0_1 = smallvec![Qubit(0), Qubit(1)];
                Some(
                    CircuitData::from_standard_gates(
                        py,
                        2,
                        [
                            (Self::SdgGate, smallvec![], q1.clone()),
                            (Self::CXGate, smallvec![], q0_1),
                            (Self::SGate, smallvec![], q1),
                        ],
                        FLOAT_ZERO,
                    )
                    .expect("Unexpected Qiskit python bug"),
                )
            }),
            Self::CXGate => None,
            Self::CCXGate => Python::with_gil(|py| -> Option<CircuitData> {
                let q0 = smallvec![Qubit(0)];
                let q1 = smallvec![Qubit(1)];
                let q2 = smallvec![Qubit(2)];
                let q0_1 = smallvec![Qubit(0), Qubit(1)];
                let q0_2 = smallvec![Qubit(0), Qubit(2)];
                let q1_2 = smallvec![Qubit(1), Qubit(2)];
                Some(
                    CircuitData::from_standard_gates(
                        py,
                        3,
                        [
                            (Self::HGate, smallvec![], q2.clone()),
                            (Self::CXGate, smallvec![], q1_2.clone()),
                            (Self::TdgGate, smallvec![], q2.clone()),
                            (Self::CXGate, smallvec![], q0_2.clone()),
                            (Self::TGate, smallvec![], q2.clone()),
                            (Self::CXGate, smallvec![], q1_2),
                            (Self::TdgGate, smallvec![], q2.clone()),
                            (Self::CXGate, smallvec![], q0_2),
                            (Self::TGate, smallvec![], q1.clone()),
                            (Self::TGate, smallvec![], q2.clone()),
                            (Self::HGate, smallvec![], q2),
                            (Self::CXGate, smallvec![], q0_1.clone()),
                            (Self::TGate, smallvec![], q0),
                            (Self::TdgGate, smallvec![], q1),
                            (Self::CXGate, smallvec![], q0_1),
                        ],
                        FLOAT_ZERO,
                    )
                    .expect("Unexpected Qiskit python bug"),
                )
            }),
            Self::RXGate => todo!("Add when we have R"),
            Self::RYGate => todo!("Add when we have R"),
            Self::RZGate => Python::with_gil(|py| -> Option<CircuitData> {
                let theta = &params[0];
                Some(
                    CircuitData::from_standard_gates(
                        py,
                        1,
                        [(
                            Self::PhaseGate,
                            smallvec![theta.clone()],
                            smallvec![Qubit(0)],
                        )],
                        multiply_param(theta, -0.5, py),
                    )
                    .expect("Unexpected Qiskit python bug"),
                )
            }),
            Self::CRXGate => Python::with_gil(|py| -> Option<CircuitData> {
                match &params[0] {
                    Param::Float(theta) => Some(
                        CircuitData::from_standard_gates(
                            py,
                            2,
                            [
                                (
                                    Self::PhaseGate,
                                    smallvec![Param::Float(PI2)],
                                    smallvec![Qubit(1)],
                                ),
                                (Self::CXGate, smallvec![], smallvec![Qubit(0), Qubit(1)]),
                                (
                                    Self::UGate,
                                    smallvec![
                                        Param::Float(-0.5 * theta),
                                        Param::Float(0.0),
                                        Param::Float(0.0)
                                    ],
                                    smallvec![Qubit(1)],
                                ),
                                (Self::CXGate, smallvec![], smallvec![Qubit(0), Qubit(1)]),
                                (
                                    Self::UGate,
                                    smallvec![
                                        Param::Float(0.5 * theta),
                                        Param::Float(-PI2),
                                        Param::Float(0.0)
                                    ],
                                    smallvec![Qubit(1)],
                                ),
                            ],
                            Param::Float(0.0),
                        )
                        .expect("Unexpected Qiskit Python bug!"),
                    ),
                    _ => None, // only Param::Float supported for now
                }
            }),
            Self::CRYGate => Python::with_gil(|py| -> Option<CircuitData> {
                match &params[0] {
                    Param::Float(theta) => Some(
                        CircuitData::from_standard_gates(
                            py,
                            2,
                            [
                                (
                                    Self::RYGate,
                                    smallvec![Param::Float(theta / 2.)],
                                    smallvec![Qubit(1)],
                                ),
                                (Self::CXGate, smallvec![], smallvec![Qubit(0), Qubit(1)]),
                                (
                                    Self::RYGate,
                                    smallvec![Param::Float(-theta / 2.)],
                                    smallvec![Qubit(1)],
                                ),
                                (Self::CXGate, smallvec![], smallvec![Qubit(0), Qubit(1)]),
                            ],
                            Param::Float(0.0),
                        )
                        .expect("Unexpected Qiskit Python bug!"),
                    ),
                    _ => None, // only Param::Float supported for now
                }
            }),
            Self::CRZGate => Python::with_gil(|py| -> Option<CircuitData> {
                match &params[0] {
                    Param::Float(theta) => Some(
                        CircuitData::from_standard_gates(
                            py,
                            2,
                            [
                                (
                                    Self::RZGate,
                                    smallvec![Param::Float(theta / 2.)],
                                    smallvec![Qubit(1)],
                                ),
                                (Self::CXGate, smallvec![], smallvec![Qubit(0), Qubit(1)]),
                                (
                                    Self::RZGate,
                                    smallvec![Param::Float(-theta / 2.)],
                                    smallvec![Qubit(1)],
                                ),
                                (Self::CXGate, smallvec![], smallvec![Qubit(0), Qubit(1)]),
                            ],
                            Param::Float(0.0),
                        )
                        .expect("Unexpected Qiskit Python bug!"),
                    ),
                    _ => None, // only Param::Float supported for now
                }
            }),
            Self::ECRGate => todo!("Add when we have RZX"),
            Self::SwapGate => Python::with_gil(|py| -> Option<CircuitData> {
                Some(
                    CircuitData::from_standard_gates(
                        py,
                        2,
                        [
                            (Self::CXGate, smallvec![], smallvec![Qubit(0), Qubit(1)]),
                            (Self::CXGate, smallvec![], smallvec![Qubit(1), Qubit(0)]),
                            (Self::CXGate, smallvec![], smallvec![Qubit(0), Qubit(1)]),
                        ],
                        FLOAT_ZERO,
                    )
                    .expect("Unexpected Qiskit python bug"),
                )
            }),
            Self::SXGate => Python::with_gil(|py| -> Option<CircuitData> {
                Some(
                    CircuitData::from_standard_gates(
                        py,
                        1,
                        [
                            (Self::SdgGate, smallvec![], smallvec![Qubit(0)]),
                            (Self::HGate, smallvec![], smallvec![Qubit(0)]),
                            (Self::SdgGate, smallvec![], smallvec![Qubit(0)]),
                        ],
                        FLOAT_ZERO,
                    )
                    .expect("Unexpected Qiskit python bug"),
                )
            }),
            Self::SXdgGate => Python::with_gil(|py| -> Option<CircuitData> {
                Some(
                    CircuitData::from_standard_gates(
                        py,
                        1,
                        [
                            (Self::SGate, smallvec![], smallvec![Qubit(0)]),
                            (Self::HGate, smallvec![], smallvec![Qubit(0)]),
                            (Self::SGate, smallvec![], smallvec![Qubit(0)]),
                        ],
                        FLOAT_ZERO,
                    )
                    .expect("Unexpected Qiskit python bug"),
                )
            }),
            Self::GlobalPhaseGate => Python::with_gil(|py| -> Option<CircuitData> {
                Some(
                    CircuitData::from_standard_gates(py, 0, [], params[0].clone())
                        .expect("Unexpected Qiskit python bug"),
                )
            }),
            Self::IGate => None,
            Self::HGate => Python::with_gil(|py| -> Option<CircuitData> {
                Some(
                    CircuitData::from_standard_gates(
                        py,
                        1,
                        [(
                            Self::UGate,
                            smallvec![Param::Float(PI2), Param::Float(0.), Param::Float(PI)],
                            smallvec![Qubit(0)],
                        )],
                        FLOAT_ZERO,
                    )
                    .expect("Unexpected Qiskit python bug"),
                )
            }),
            Self::PhaseGate => Python::with_gil(|py| -> Option<CircuitData> {
                Some(
                    CircuitData::from_standard_gates(
                        py,
                        1,
                        [(
                            Self::UGate,
                            smallvec![Param::Float(0.), Param::Float(0.), params[0].clone()],
                            smallvec![Qubit(0)],
                        )],
                        FLOAT_ZERO,
                    )
                    .expect("Unexpected Qiskit python bug"),
                )
            }),
            Self::UGate => None,
            Self::SGate => Python::with_gil(|py| -> Option<CircuitData> {
                Some(
                    CircuitData::from_standard_gates(
                        py,
                        1,
                        [(
                            Self::PhaseGate,
                            smallvec![Param::Float(PI2)],
                            smallvec![Qubit(0)],
                        )],
                        FLOAT_ZERO,
                    )
                    .expect("Unexpected Qiskit python bug"),
                )
            }),
            Self::SdgGate => Python::with_gil(|py| -> Option<CircuitData> {
                Some(
                    CircuitData::from_standard_gates(
                        py,
                        1,
                        [(
                            Self::PhaseGate,
                            smallvec![Param::Float(-PI2)],
                            smallvec![Qubit(0)],
                        )],
                        FLOAT_ZERO,
                    )
                    .expect("Unexpected Qiskit python bug"),
                )
            }),
            Self::TGate => Python::with_gil(|py| -> Option<CircuitData> {
                Some(
                    CircuitData::from_standard_gates(
                        py,
                        1,
                        [(
                            Self::PhaseGate,
                            smallvec![Param::Float(PI4)],
                            smallvec![Qubit(0)],
                        )],
                        FLOAT_ZERO,
                    )
                    .expect("Unexpected Qiskit python bug"),
                )
            }),
            Self::TdgGate => Python::with_gil(|py| -> Option<CircuitData> {
                Some(
                    CircuitData::from_standard_gates(
                        py,
                        1,
                        [(
                            Self::PhaseGate,
                            smallvec![Param::Float(-PI4)],
                            smallvec![Qubit(0)],
                        )],
                        FLOAT_ZERO,
                    )
                    .expect("Unexpected Qiskit python bug"),
                )
            }),
            Self::ISwapGate => Python::with_gil(|py| -> Option<CircuitData> {
                Some(
                    CircuitData::from_standard_gates(
                        py,
                        2,
                        [
                            (Self::SGate, smallvec![], smallvec![Qubit(0)]),
                            (Self::SGate, smallvec![], smallvec![Qubit(1)]),
                            (Self::HGate, smallvec![], smallvec![Qubit(0)]),
                            (Self::CXGate, smallvec![], smallvec![Qubit(0), Qubit(1)]),
                            (Self::CXGate, smallvec![], smallvec![Qubit(1), Qubit(0)]),
                            (Self::HGate, smallvec![], smallvec![Qubit(1)]),
                        ],
                        FLOAT_ZERO,
                    )
                    .expect("Unexpected Qiskit python bug"),
                )
            }),
            Self::XXMinusYYGate => Python::with_gil(|py| -> Option<CircuitData> {
                let q0 = smallvec![Qubit(0)];
                let q1 = smallvec![Qubit(1)];
                let q0_1 = smallvec![Qubit(0), Qubit(1)];
                let theta = &params[0];
                let beta = &params[1];
                Some(
                    CircuitData::from_standard_gates(
                        py,
                        2,
                        [
                            (
                                Self::RZGate,
                                smallvec![multiply_param(beta, -1.0, py)],
                                q1.clone(),
                            ),
                            (Self::RZGate, smallvec![Param::Float(-PI2)], q0.clone()),
                            (Self::SXGate, smallvec![], q0.clone()),
                            (Self::RZGate, smallvec![Param::Float(PI2)], q0.clone()),
                            (Self::SGate, smallvec![], q1.clone()),
                            (Self::CXGate, smallvec![], q0_1.clone()),
                            (
                                Self::RYGate,
                                smallvec![multiply_param(theta, 0.5, py)],
                                q0.clone(),
                            ),
                            (
                                Self::RYGate,
                                smallvec![multiply_param(theta, -0.5, py)],
                                q1.clone(),
                            ),
                            (Self::CXGate, smallvec![], q0_1),
                            (Self::SdgGate, smallvec![], q1.clone()),
                            (Self::RZGate, smallvec![Param::Float(-PI2)], q0.clone()),
                            (Self::SXdgGate, smallvec![], q0.clone()),
                            (Self::RZGate, smallvec![Param::Float(PI2)], q0),
                            (Self::RZGate, smallvec![beta.clone()], q1),
                        ],
                        FLOAT_ZERO,
                    )
                    .expect("Unexpected Qiskit python bug"),
                )
            }),
            Self::XXPlusYYGate => Python::with_gil(|py| -> Option<CircuitData> {
                let q0 = smallvec![Qubit(0)];
                let q1 = smallvec![Qubit(1)];
                let q1_0 = smallvec![Qubit(1), Qubit(0)];
                let theta = &params[0];
                let beta = &params[1];
                Some(
                    CircuitData::from_standard_gates(
                        py,
                        2,
                        [
                            (Self::RZGate, smallvec![beta.clone()], q0.clone()),
                            (Self::RZGate, smallvec![Param::Float(-PI2)], q1.clone()),
                            (Self::SXGate, smallvec![], q1.clone()),
                            (Self::RZGate, smallvec![Param::Float(PI2)], q1.clone()),
                            (Self::SGate, smallvec![], q0.clone()),
                            (Self::CXGate, smallvec![], q1_0.clone()),
                            (
                                Self::RYGate,
                                smallvec![multiply_param(theta, -0.5, py)],
                                q1.clone(),
                            ),
                            (
                                Self::RYGate,
                                smallvec![multiply_param(theta, -0.5, py)],
                                q0.clone(),
                            ),
                            (Self::CXGate, smallvec![], q1_0),
                            (Self::SdgGate, smallvec![], q0.clone()),
                            (Self::RZGate, smallvec![Param::Float(-PI2)], q1.clone()),
                            (Self::SXdgGate, smallvec![], q1.clone()),
                            (Self::RZGate, smallvec![Param::Float(PI2)], q1),
                            (Self::RZGate, smallvec![multiply_param(beta, -1.0, py)], q0),
                        ],
                        FLOAT_ZERO,
                    )
                    .expect("Unexpected Qiskit python bug"),
                )
            }),
        }
    }

    fn standard_gate(&self) -> Option<StandardGate> {
        Some(*self)
    }
}

const FLOAT_ZERO: Param = Param::Float(0.0);

fn multiply_param(param: &Param, mult: f64, py: Python) -> Param {
    match param {
        Param::Float(theta) => Param::Float(*theta * mult),
        Param::ParameterExpression(theta) => Param::ParameterExpression(
            theta
                .clone_ref(py)
                .call_method1(py, intern!(py, "__rmul__"), (mult,))
                .expect("Parameter expression for global phase failed"),
        ),
        Param::Obj(_) => unreachable!(),
    }
}

/// This class is used to wrap a Python side Instruction that is not in the standard library
#[derive(Clone, Debug)]
#[pyclass(freelist = 20, module = "qiskit._accelerate.circuit")]
pub struct PyInstruction {
    pub qubits: u32,
    pub clbits: u32,
    pub params: u32,
    pub op_name: String,
    pub instruction: PyObject,
}

#[pymethods]
impl PyInstruction {
    #[new]
    fn new(op_name: String, qubits: u32, clbits: u32, params: u32, instruction: PyObject) -> Self {
        PyInstruction {
            qubits,
            clbits,
            params,
            op_name,
            instruction,
        }
    }
}

impl Operation for PyInstruction {
    fn name(&self) -> &str {
        self.op_name.as_str()
    }
    fn num_qubits(&self) -> u32 {
        self.qubits
    }
    fn num_clbits(&self) -> u32 {
        self.clbits
    }
    fn num_params(&self) -> u32 {
        self.params
    }
    fn control_flow(&self) -> bool {
        false
    }
    fn matrix(&self, _params: &[Param]) -> Option<Array2<Complex64>> {
        None
    }
    fn definition(&self, _params: &[Param]) -> Option<CircuitData> {
        Python::with_gil(|py| -> Option<CircuitData> {
            match self.instruction.getattr(py, intern!(py, "definition")) {
                Ok(definition) => {
                    let res: Option<PyObject> = definition.call0(py).ok()?.extract(py).ok();
                    match res {
                        Some(x) => {
                            let out: CircuitData =
                                x.getattr(py, intern!(py, "data")).ok()?.extract(py).ok()?;
                            Some(out)
                        }
                        None => None,
                    }
                }
                Err(_) => None,
            }
        })
    }
    fn standard_gate(&self) -> Option<StandardGate> {
        None
    }

    fn directive(&self) -> bool {
        Python::with_gil(|py| -> bool {
            match self.instruction.getattr(py, intern!(py, "_directive")) {
                Ok(directive) => {
                    let res: bool = directive.extract(py).unwrap();
                    res
                }
                Err(_) => false,
            }
        })
    }
}

/// This class is used to wrap a Python side Gate that is not in the standard library
#[derive(Clone, Debug)]
#[pyclass(freelist = 20, module = "qiskit._accelerate.circuit")]
pub struct PyGate {
    pub qubits: u32,
    pub clbits: u32,
    pub params: u32,
    pub op_name: String,
    pub gate: PyObject,
}

#[pymethods]
impl PyGate {
    #[new]
    fn new(op_name: String, qubits: u32, clbits: u32, params: u32, gate: PyObject) -> Self {
        PyGate {
            qubits,
            clbits,
            params,
            op_name,
            gate,
        }
    }
}

impl Operation for PyGate {
    fn name(&self) -> &str {
        self.op_name.as_str()
    }
    fn num_qubits(&self) -> u32 {
        self.qubits
    }
    fn num_clbits(&self) -> u32 {
        self.clbits
    }
    fn num_params(&self) -> u32 {
        self.params
    }
    fn control_flow(&self) -> bool {
        false
    }
    fn matrix(&self, _params: &[Param]) -> Option<Array2<Complex64>> {
        Python::with_gil(|py| -> Option<Array2<Complex64>> {
            match self.gate.getattr(py, intern!(py, "to_matrix")) {
                Ok(to_matrix) => {
                    let res: Option<PyObject> = to_matrix.call0(py).ok()?.extract(py).ok();
                    match res {
                        Some(x) => {
                            let array: PyReadonlyArray2<Complex64> = x.extract(py).ok()?;
                            Some(array.as_array().to_owned())
                        }
                        None => None,
                    }
                }
                Err(_) => None,
            }
        })
    }
    fn definition(&self, _params: &[Param]) -> Option<CircuitData> {
        Python::with_gil(|py| -> Option<CircuitData> {
            match self.gate.getattr(py, intern!(py, "definition")) {
                Ok(definition) => {
                    let res: Option<PyObject> = definition.call0(py).ok()?.extract(py).ok();
                    match res {
                        Some(x) => {
                            let out: CircuitData =
                                x.getattr(py, intern!(py, "data")).ok()?.extract(py).ok()?;
                            Some(out)
                        }
                        None => None,
                    }
                }
                Err(_) => None,
            }
        })
    }
    fn standard_gate(&self) -> Option<StandardGate> {
        Python::with_gil(|py| -> Option<StandardGate> {
            match self.gate.getattr(py, intern!(py, "_standard_gate")) {
                Ok(stdgate) => match stdgate.extract(py) {
                    Ok(out_gate) => out_gate,
                    Err(_) => None,
                },
                Err(_) => None,
            }
        })
    }
    fn directive(&self) -> bool {
        false
    }
}

/// This class is used to wrap a Python side Operation that is not in the standard library
#[derive(Clone, Debug)]
#[pyclass(freelist = 20, module = "qiskit._accelerate.circuit")]
pub struct PyOperation {
    pub qubits: u32,
    pub clbits: u32,
    pub params: u32,
    pub op_name: String,
    pub operation: PyObject,
}

#[pymethods]
impl PyOperation {
    #[new]
    fn new(op_name: String, qubits: u32, clbits: u32, params: u32, operation: PyObject) -> Self {
        PyOperation {
            qubits,
            clbits,
            params,
            op_name,
            operation,
        }
    }
}

impl Operation for PyOperation {
    fn name(&self) -> &str {
        self.op_name.as_str()
    }
    fn num_qubits(&self) -> u32 {
        self.qubits
    }
    fn num_clbits(&self) -> u32 {
        self.clbits
    }
    fn num_params(&self) -> u32 {
        self.params
    }
    fn control_flow(&self) -> bool {
        false
    }
    fn matrix(&self, _params: &[Param]) -> Option<Array2<Complex64>> {
        None
    }
    fn definition(&self, _params: &[Param]) -> Option<CircuitData> {
        None
    }
    fn standard_gate(&self) -> Option<StandardGate> {
        None
    }

    fn directive(&self) -> bool {
        Python::with_gil(|py| -> bool {
            match self.operation.getattr(py, intern!(py, "_directive")) {
                Ok(directive) => {
                    let res: bool = directive.extract(py).unwrap();
                    res
                }
                Err(_) => false,
            }
        })
    }
}<|MERGE_RESOLUTION|>--- conflicted
+++ resolved
@@ -203,30 +203,19 @@
     TdgGate = 21,
     SXdgGate = 22,
     ISwapGate = 23,
-<<<<<<< HEAD
-    CRXGate = 24,
-    CRYGate = 25,
-    CRZGate = 26,
-}
-
-static STANDARD_GATE_NUM_QUBITS: [u32; STANDARD_GATE_SIZE] = [
-    1, 1, 1, 2, 2, 2, 3, 1, 1, 1, 2, 2, 1, 0, 1, 1, 1, 1, 1, 1, 1, 1, 1, 2, 2, 2, 2,
-];
-
-static STANDARD_GATE_NUM_PARAMS: [u32; STANDARD_GATE_SIZE] = [
-    0, 0, 0, 0, 0, 0, 0, 1, 1, 1, 0, 0, 0, 1, 0, 0, 1, 3, 0, 0, 0, 0, 0, 0, 1, 1, 1,
-=======
     XXMinusYYGate = 24,
     XXPlusYYGate = 25,
+    CRXGate = 26,
+    CRXGate = 27,
+    CRXGate = 28,
 }
 
 static STANDARD_GATE_NUM_QUBITS: [u32; STANDARD_GATE_SIZE] = [
-    1, 1, 1, 2, 2, 2, 3, 1, 1, 1, 2, 2, 1, 0, 1, 1, 1, 1, 1, 1, 1, 1, 1, 2, 2, 2,
+    1, 1, 1, 2, 2, 2, 3, 1, 1, 1, 2, 2, 1, 0, 1, 1, 1, 1, 1, 1, 1, 1, 1, 2, 2, 2, 2, 2, 2,
 ];
 
 static STANDARD_GATE_NUM_PARAMS: [u32; STANDARD_GATE_SIZE] = [
-    0, 0, 0, 0, 0, 0, 0, 1, 1, 1, 0, 0, 0, 1, 0, 0, 1, 3, 0, 0, 0, 0, 0, 0, 2, 2,
->>>>>>> 87aa89c1
+    0, 0, 0, 0, 0, 0, 0, 1, 1, 1, 0, 0, 0, 1, 0, 0, 1, 3, 0, 0, 0, 0, 0, 0, 2, 2, 1, 1, 1,
 ];
 
 static STANDARD_GATE_NAME: [&str; STANDARD_GATE_SIZE] = [
@@ -254,14 +243,11 @@
     "tdg",
     "sxdg",
     "iswap",
-<<<<<<< HEAD
+    "xx_minus_yy",
+    "xx_plus_yy",
     "crx",
     "cry",
     "crz",
-=======
-    "xx_minus_yy",
-    "xx_plus_yy",
->>>>>>> 87aa89c1
 ];
 
 #[pymethods]
@@ -311,11 +297,7 @@
 // Remove this when std::mem::variant_count() is stabilized (see
 // https://github.com/rust-lang/rust/issues/73662 )
 
-<<<<<<< HEAD
-pub const STANDARD_GATE_SIZE: usize = 27;
-=======
-pub const STANDARD_GATE_SIZE: usize = 26;
->>>>>>> 87aa89c1
+pub const STANDARD_GATE_SIZE: usize = 29;
 
 impl Operation for StandardGate {
     fn name(&self) -> &str {
