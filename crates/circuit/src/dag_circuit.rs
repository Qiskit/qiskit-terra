// This code is part of Qiskit.
//
// (C) Copyright IBM 2024
//
// This code is licensed under the Apache License, Version 2.0. You may
// obtain a copy of this license in the LICENSE.txt file in the root directory
// of this source tree or at http://www.apache.org/licenses/LICENSE-2.0.
//
// Any modifications or derivative works of this code must retain this
// copyright notice, and modified files need to carry a notice indicating
// that they have been altered from the originals.

use std::hash::{Hash, Hasher};

use ahash::RandomState;

use crate::bit_data::BitData;
use crate::circuit_instruction::{
    CircuitInstruction, ExtraInstructionAttributes, OperationFromPython,
};
use crate::dag_node::{DAGInNode, DAGNode, DAGOpNode, DAGOutNode};
use crate::dot_utils::build_dot;
use crate::error::DAGCircuitError;
use crate::imports;
<<<<<<< HEAD
use crate::interner::{Index, IndexedInterner, Interner};
=======
use crate::interner::Interner;
>>>>>>> 7b2d50cb
use crate::operations::{Operation, OperationRef, Param, PyInstruction};
use crate::packed_instruction::PackedInstruction;
use crate::rustworkx_core_vnext::isomorphism;
use crate::{BitType, Clbit, Qubit, TupleLikeArg};

use hashbrown::{HashMap, HashSet};
use indexmap::IndexMap;
use itertools::Itertools;

use pyo3::exceptions::{PyIndexError, PyRuntimeError, PyTypeError, PyValueError};
use pyo3::intern;
use pyo3::prelude::*;
use pyo3::types::{
    IntoPyDict, PyDict, PyInt, PyIterator, PyList, PySequence, PySet, PyString, PyTuple, PyType,
};

use rustworkx_core::dag_algo::layers;
use rustworkx_core::err::ContractError;
use rustworkx_core::graph_ext::ContractNodesDirected;
use rustworkx_core::petgraph;
use rustworkx_core::petgraph::prelude::StableDiGraph;
use rustworkx_core::petgraph::prelude::*;
use rustworkx_core::petgraph::stable_graph::{EdgeReference, NodeIndex};
use rustworkx_core::petgraph::unionfind::UnionFind;
use rustworkx_core::petgraph::visit::{
    EdgeIndexable, IntoEdgeReferences, IntoNodeReferences, NodeFiltered, NodeIndexable,
};
use rustworkx_core::petgraph::Incoming;
use rustworkx_core::traversal::{
    ancestors as core_ancestors, bfs_successors as core_bfs_successors,
    descendants as core_descendants,
};

use std::cmp::Ordering;
use std::collections::{BTreeMap, VecDeque};
use std::convert::Infallible;
use std::f64::consts::PI;

#[cfg(feature = "cache_pygates")]
use std::cell::OnceCell;

static CONTROL_FLOW_OP_NAMES: [&str; 4] = ["for_loop", "while_loop", "if_else", "switch_case"];
static SEMANTIC_EQ_SYMMETRIC: [&str; 4] = ["barrier", "swap", "break_loop", "continue_loop"];

#[derive(Clone, Debug)]
pub enum NodeType {
    QubitIn(Qubit),
    QubitOut(Qubit),
    ClbitIn(Clbit),
    ClbitOut(Clbit),
    VarIn(PyObject),
    VarOut(PyObject),
    Operation(PackedInstruction),
}

#[derive(Clone, Debug)]
pub enum Wire {
    Qubit(Qubit),
    Clbit(Clbit),
    Var(PyObject),
}

impl PartialEq for Wire {
    fn eq(&self, other: &Self) -> bool {
        match (self, other) {
            (Wire::Qubit(q1), Wire::Qubit(q2)) => q1 == q2,
            (Wire::Clbit(c1), Wire::Clbit(c2)) => c1 == c2,
            (Wire::Var(v1), Wire::Var(v2)) => {
                v1.is(v2) || Python::with_gil(|py| v1.bind(py).eq(v2).unwrap())
            }
            _ => false,
        }
    }
}

impl Eq for Wire {}

impl Hash for Wire {
    fn hash<H: Hasher>(&self, state: &mut H) {
        match self {
            Self::Qubit(qubit) => qubit.hash(state),
            Self::Clbit(clbit) => clbit.hash(state),
            Self::Var(var) => Python::with_gil(|py| var.bind(py).hash().unwrap().hash(state)),
        }
    }
}

impl Wire {
    fn to_pickle(&self, py: Python) -> PyObject {
        match self {
            Self::Qubit(bit) => (0, bit.0.into_py(py)).into_py(py),
            Self::Clbit(bit) => (1, bit.0.into_py(py)).into_py(py),
            Self::Var(var) => (2, var.clone_ref(py)).into_py(py),
        }
    }

    fn from_pickle(b: &Bound<PyAny>) -> PyResult<Self> {
        let tuple: Bound<PyTuple> = b.extract()?;
        let wire_type: usize = tuple.get_item(0)?.extract()?;
        if wire_type == 0 {
            Ok(Self::Qubit(Qubit(tuple.get_item(1)?.extract()?)))
        } else if wire_type == 1 {
            Ok(Self::Clbit(Clbit(tuple.get_item(1)?.extract()?)))
        } else if wire_type == 2 {
            Ok(Self::Var(tuple.get_item(1)?.unbind()))
        } else {
            Err(PyTypeError::new_err("Invalid wire type"))
        }
    }
}

// TODO: Remove me.
// This is a temporary map type used to store a mapping of
// Var to NodeIndex to hold us over until Var is ported to
// Rust. Currently, we need this because PyObject cannot be
// used as the key to an IndexMap.
//
// Once we've got Var ported, Wire should also become Hash + Eq
// and we can consider combining input/output nodes maps.
#[derive(Clone, Debug)]
struct _VarIndexMap {
    dict: Py<PyDict>,
}

impl _VarIndexMap {
    pub fn new(py: Python) -> Self {
        Self {
            dict: PyDict::new_bound(py).unbind(),
        }
    }

    pub fn keys(&self, py: Python) -> impl Iterator<Item = PyObject> {
        self.dict
            .bind(py)
            .keys()
            .into_iter()
            .map(|k| k.unbind())
            .collect::<Vec<_>>()
            .into_iter()
    }

    pub fn contains_key(&self, py: Python, key: &PyObject) -> bool {
        self.dict.bind(py).contains(key).unwrap()
    }

    pub fn get(&self, py: Python, key: &PyObject) -> Option<NodeIndex> {
        self.dict
            .bind(py)
            .get_item(key)
            .unwrap()
            .map(|v| NodeIndex::new(v.extract().unwrap()))
    }

    pub fn insert(&mut self, py: Python, key: PyObject, value: NodeIndex) {
        self.dict
            .bind(py)
            .set_item(key, value.index().into_py(py))
            .unwrap()
    }

    pub fn remove(&mut self, py: Python, key: &PyObject) -> Option<NodeIndex> {
        let bound_dict = self.dict.bind(py);
        let res = bound_dict
            .get_item(key.clone_ref(py))
            .unwrap()
            .map(|v| NodeIndex::new(v.extract().unwrap()));
        let _del_result = bound_dict.del_item(key);
        res
    }
    pub fn values<'py>(&self, py: Python<'py>) -> impl Iterator<Item = NodeIndex> + 'py {
        let values = self.dict.bind(py).values();
        values.iter().map(|x| NodeIndex::new(x.extract().unwrap()))
    }

    pub fn iter<'py>(&self, py: Python<'py>) -> impl Iterator<Item = (PyObject, NodeIndex)> + 'py {
        self.dict
            .bind(py)
            .iter()
            .map(|(var, index)| (var.unbind(), NodeIndex::new(index.extract().unwrap())))
    }
}

/// Quantum circuit as a directed acyclic graph.
///
/// There are 3 types of nodes in the graph: inputs, outputs, and operations.
/// The nodes are connected by directed edges that correspond to qubits and
/// bits.
#[pyclass(module = "qiskit._accelerate.circuit")]
#[derive(Clone, Debug)]
pub struct DAGCircuit {
    /// Circuit name.  Generally, this corresponds to the name
    /// of the QuantumCircuit from which the DAG was generated.
    #[pyo3(get, set)]
    name: Option<PyObject>,
    /// Circuit metadata
    #[pyo3(get, set)]
    metadata: Option<PyObject>,

    calibrations: HashMap<String, Py<PyDict>>,

    pub dag: StableDiGraph<NodeType, Wire>,

    #[pyo3(get)]
    qregs: Py<PyDict>,
    #[pyo3(get)]
    cregs: Py<PyDict>,

    /// The cache used to intern instruction qargs.
    qargs_interner: Interner<[Qubit]>,
    /// The cache used to intern instruction cargs.
    cargs_interner: Interner<[Clbit]>,
    /// Qubits registered in the circuit.
    pub qubits: BitData<Qubit>,
    /// Clbits registered in the circuit.
    pub clbits: BitData<Clbit>,
    /// Global phase.
    global_phase: Param,
    /// Duration.
    #[pyo3(get, set)]
    duration: Option<PyObject>,
    /// Unit of duration.
    #[pyo3(get, set)]
    unit: String,

    // Note: these are tracked separately from `qubits` and `clbits`
    // because it's not yet clear if the Rust concept of a native Qubit
    // and Clbit should correspond directly to the numerical Python
    // index that users see in the Python API.
    /// The index locations of bits, and their positions within
    /// registers.
    qubit_locations: Py<PyDict>,
    clbit_locations: Py<PyDict>,

    /// Map from qubit to input and output nodes of the graph.
    qubit_io_map: Vec<[NodeIndex; 2]>,

    /// Map from clbit to input and output nodes of the graph.
    clbit_io_map: Vec<[NodeIndex; 2]>,

    // TODO: use IndexMap<Wire, NodeIndex> once Var is ported to Rust
    /// Map from var to input nodes of the graph.
    var_input_map: _VarIndexMap,
    /// Map from var to output nodes of the graph.
    var_output_map: _VarIndexMap,

    /// Operation kind to count
    op_names: IndexMap<String, usize, RandomState>,

    // Python modules we need to frequently access (for now).
    control_flow_module: PyControlFlowModule,
    vars_info: HashMap<String, DAGVarInfo>,
    vars_by_type: [Py<PySet>; 3],
}

#[derive(Clone, Debug)]
struct PyControlFlowModule {
    condition_resources: Py<PyAny>,
    node_resources: Py<PyAny>,
}

#[derive(Clone, Debug)]
struct PyLegacyResources {
    clbits: Py<PyTuple>,
    cregs: Py<PyTuple>,
}

impl PyControlFlowModule {
    fn new(py: Python) -> PyResult<Self> {
        let module = PyModule::import_bound(py, "qiskit.circuit.controlflow")?;
        Ok(PyControlFlowModule {
            condition_resources: module.getattr("condition_resources")?.unbind(),
            node_resources: module.getattr("node_resources")?.unbind(),
        })
    }

    fn condition_resources(&self, condition: &Bound<PyAny>) -> PyResult<PyLegacyResources> {
        let res = self
            .condition_resources
            .bind(condition.py())
            .call1((condition,))?;
        Ok(PyLegacyResources {
            clbits: res.getattr("clbits")?.downcast_into_exact()?.unbind(),
            cregs: res.getattr("cregs")?.downcast_into_exact()?.unbind(),
        })
    }

    fn node_resources(&self, node: &Bound<PyAny>) -> PyResult<PyLegacyResources> {
        let res = self.node_resources.bind(node.py()).call1((node,))?;
        Ok(PyLegacyResources {
            clbits: res.getattr("clbits")?.downcast_into_exact()?.unbind(),
            cregs: res.getattr("cregs")?.downcast_into_exact()?.unbind(),
        })
    }
}

struct PyVariableMapper {
    mapper: Py<PyAny>,
}

impl PyVariableMapper {
    fn new(
        py: Python,
        target_cregs: Bound<PyAny>,
        bit_map: Option<Bound<PyDict>>,
        var_map: Option<Bound<PyDict>>,
        add_register: Option<Py<PyAny>>,
    ) -> PyResult<Self> {
        let kwargs: HashMap<&str, Option<Py<PyAny>>> =
            HashMap::from_iter([("add_register", add_register)]);
        Ok(PyVariableMapper {
            mapper: imports::VARIABLE_MAPPER
                .get_bound(py)
                .call(
                    (target_cregs, bit_map, var_map),
                    Some(&kwargs.into_py_dict_bound(py)),
                )?
                .unbind(),
        })
    }

    fn map_condition<'py>(
        &self,
        condition: &Bound<'py, PyAny>,
        allow_reorder: bool,
    ) -> PyResult<Bound<'py, PyAny>> {
        let py = condition.py();
        let kwargs: HashMap<&str, Py<PyAny>> =
            HashMap::from_iter([("allow_reorder", allow_reorder.into_py(py))]);
        self.mapper.bind(py).call_method(
            intern!(py, "map_condition"),
            (condition,),
            Some(&kwargs.into_py_dict_bound(py)),
        )
    }

    fn map_target<'py>(&self, target: &Bound<'py, PyAny>) -> PyResult<Bound<'py, PyAny>> {
        let py = target.py();
        self.mapper
            .bind(py)
            .call_method1(intern!(py, "map_target"), (target,))
    }
}

impl IntoPy<Py<PyAny>> for PyVariableMapper {
    fn into_py(self, _py: Python<'_>) -> Py<PyAny> {
        self.mapper
    }
}

#[pyfunction]
fn reject_new_register(reg: &Bound<PyAny>) -> PyResult<()> {
    Err(DAGCircuitError::new_err(format!(
        "No register with '{:?}' to map this expression onto.",
        reg.getattr("bits")?
    )))
}

#[pyclass(module = "qiskit._accelerate.circuit")]
#[derive(Clone, Debug)]
struct BitLocations {
    #[pyo3(get)]
    index: usize,
    #[pyo3(get)]
    registers: Py<PyList>,
}

#[derive(Copy, Clone, Debug)]
enum DAGVarType {
    Input = 0,
    Capture = 1,
    Declare = 2,
}

#[derive(Clone, Debug)]
struct DAGVarInfo {
    var: PyObject,
    type_: DAGVarType,
    in_node: NodeIndex,
    out_node: NodeIndex,
}

#[pymethods]
impl DAGCircuit {
    #[new]
    pub fn new(py: Python<'_>) -> PyResult<Self> {
        Ok(DAGCircuit {
            name: None,
            metadata: Some(PyDict::new_bound(py).unbind().into()),
            calibrations: HashMap::new(),
            dag: StableDiGraph::default(),
            qregs: PyDict::new_bound(py).unbind(),
            cregs: PyDict::new_bound(py).unbind(),
            qargs_interner: Interner::new(),
            cargs_interner: Interner::new(),
            qubits: BitData::new(py, "qubits".to_string()),
            clbits: BitData::new(py, "clbits".to_string()),
            global_phase: Param::Float(0.),
            duration: None,
            unit: "dt".to_string(),
            qubit_locations: PyDict::new_bound(py).unbind(),
            clbit_locations: PyDict::new_bound(py).unbind(),
            qubit_io_map: Vec::new(),
            clbit_io_map: Vec::new(),
            var_input_map: _VarIndexMap::new(py),
            var_output_map: _VarIndexMap::new(py),
            op_names: IndexMap::default(),
            control_flow_module: PyControlFlowModule::new(py)?,
            vars_info: HashMap::new(),
            vars_by_type: [
                PySet::empty_bound(py)?.unbind(),
                PySet::empty_bound(py)?.unbind(),
                PySet::empty_bound(py)?.unbind(),
            ],
        })
    }

    #[getter]
    fn input_map(&self, py: Python) -> PyResult<Py<PyDict>> {
        let out_dict = PyDict::new_bound(py);
        for (qubit, indices) in self
            .qubit_io_map
            .iter()
            .enumerate()
            .map(|(idx, indices)| (Qubit(idx as u32), indices))
        {
            out_dict.set_item(
                self.qubits.get(qubit).unwrap().clone_ref(py),
                self.get_node(py, indices[0])?,
            )?;
        }
        for (clbit, indices) in self
            .clbit_io_map
            .iter()
            .enumerate()
            .map(|(idx, indices)| (Clbit(idx as u32), indices))
        {
            out_dict.set_item(
                self.clbits.get(clbit).unwrap().clone_ref(py),
                self.get_node(py, indices[0])?,
            )?;
        }
        for (var, index) in self.var_input_map.dict.bind(py).iter() {
            out_dict.set_item(
                var,
                self.get_node(py, NodeIndex::new(index.extract::<usize>()?))?,
            )?;
        }
        Ok(out_dict.unbind())
    }

    #[getter]
    fn output_map(&self, py: Python) -> PyResult<Py<PyDict>> {
        let out_dict = PyDict::new_bound(py);
        for (qubit, indices) in self
            .qubit_io_map
            .iter()
            .enumerate()
            .map(|(idx, indices)| (Qubit(idx as u32), indices))
        {
            out_dict.set_item(
                self.qubits.get(qubit).unwrap().clone_ref(py),
                self.get_node(py, indices[1])?,
            )?;
        }
        for (clbit, indices) in self
            .clbit_io_map
            .iter()
            .enumerate()
            .map(|(idx, indices)| (Clbit(idx as u32), indices))
        {
            out_dict.set_item(
                self.clbits.get(clbit).unwrap().clone_ref(py),
                self.get_node(py, indices[1])?,
            )?;
        }
        for (var, index) in self.var_output_map.dict.bind(py).iter() {
            out_dict.set_item(
                var,
                self.get_node(py, NodeIndex::new(index.extract::<usize>()?))?,
            )?;
        }
        Ok(out_dict.unbind())
    }

    fn __getstate__(&self, py: Python) -> PyResult<Py<PyDict>> {
        let out_dict = PyDict::new_bound(py);
        out_dict.set_item("name", self.name.as_ref().map(|x| x.clone_ref(py)))?;
        out_dict.set_item("metadata", self.metadata.as_ref().map(|x| x.clone_ref(py)))?;
        out_dict.set_item("calibrations", self.calibrations.clone())?;
        out_dict.set_item("qregs", self.qregs.clone_ref(py))?;
        out_dict.set_item("cregs", self.cregs.clone_ref(py))?;
        out_dict.set_item("global_phase", self.global_phase.clone())?;
        out_dict.set_item(
            "qubit_io_map",
            self.qubit_io_map
                .iter()
                .enumerate()
                .map(|(k, v)| (k, [v[0].index(), v[1].index()]))
                .collect::<IndexMap<_, _, RandomState>>(),
        )?;
        out_dict.set_item(
            "clbit_io_map",
            self.clbit_io_map
                .iter()
                .enumerate()
                .map(|(k, v)| (k, [v[0].index(), v[1].index()]))
                .collect::<IndexMap<_, _, RandomState>>(),
        )?;
        out_dict.set_item("var_input_map", self.var_input_map.dict.clone_ref(py))?;
        out_dict.set_item("var_output_map", self.var_output_map.dict.clone_ref(py))?;
        out_dict.set_item("op_name", self.op_names.clone())?;
        out_dict.set_item(
            "vars_info",
            self.vars_info
                .iter()
                .map(|(k, v)| {
                    (
                        k,
                        (
                            v.var.clone_ref(py),
                            v.type_ as u8,
                            v.in_node.index(),
                            v.out_node.index(),
                        ),
                    )
                })
                .collect::<HashMap<_, _>>(),
        )?;
        out_dict.set_item("vars_by_type", self.vars_by_type.clone())?;
        out_dict.set_item("qubits", self.qubits.bits())?;
        out_dict.set_item("clbits", self.clbits.bits())?;
        let mut nodes: Vec<PyObject> = Vec::with_capacity(self.dag.node_count());
        for node_idx in self.dag.node_indices() {
            let node_data = self.get_node(py, node_idx)?;
            nodes.push((node_idx.index(), node_data).to_object(py));
        }
        out_dict.set_item("nodes", nodes)?;
        out_dict.set_item(
            "nodes_removed",
            self.dag.node_count() != self.dag.node_bound(),
        )?;
        let mut edges: Vec<PyObject> = Vec::with_capacity(self.dag.edge_bound());
        // edges are saved with none (deleted edges) instead of their index to save space
        for i in 0..self.dag.edge_bound() {
            let idx = EdgeIndex::new(i);
            let edge = match self.dag.edge_weight(idx) {
                Some(edge_w) => {
                    let endpoints = self.dag.edge_endpoints(idx).unwrap();
                    (
                        endpoints.0.index(),
                        endpoints.1.index(),
                        edge_w.clone().to_pickle(py),
                    )
                        .to_object(py)
                }
                None => py.None(),
            };
            edges.push(edge);
        }
        out_dict.set_item("edges", edges)?;
        Ok(out_dict.unbind())
    }

    fn __setstate__(&mut self, py: Python, state: PyObject) -> PyResult<()> {
        let dict_state = state.downcast_bound::<PyDict>(py)?;
        self.name = dict_state.get_item("name")?.unwrap().extract()?;
        self.metadata = dict_state.get_item("metadata")?.unwrap().extract()?;
        self.calibrations = dict_state.get_item("calibrations")?.unwrap().extract()?;
        self.qregs = dict_state.get_item("qregs")?.unwrap().extract()?;
        self.cregs = dict_state.get_item("cregs")?.unwrap().extract()?;
        self.global_phase = dict_state.get_item("global_phase")?.unwrap().extract()?;
        self.op_names = dict_state.get_item("op_name")?.unwrap().extract()?;
        self.var_input_map = _VarIndexMap {
            dict: dict_state.get_item("var_input_map")?.unwrap().extract()?,
        };
        self.var_output_map = _VarIndexMap {
            dict: dict_state.get_item("var_output_map")?.unwrap().extract()?,
        };
        self.vars_by_type = dict_state.get_item("vars_by_type")?.unwrap().extract()?;
        let binding = dict_state.get_item("vars_info")?.unwrap();
        let vars_info_raw = binding.downcast::<PyDict>().unwrap();
        self.vars_info = HashMap::with_capacity(vars_info_raw.len());
        for (key, value) in vars_info_raw.iter() {
            let val_tuple = value.downcast::<PyTuple>()?;
            let info = DAGVarInfo {
                var: val_tuple.get_item(0)?.unbind(),
                type_: match val_tuple.get_item(1)?.extract::<u8>()? {
                    0 => DAGVarType::Input,
                    1 => DAGVarType::Capture,
                    2 => DAGVarType::Declare,
                    _ => return Err(PyValueError::new_err("Invalid var type")),
                },
                in_node: NodeIndex::new(val_tuple.get_item(2)?.extract()?),
                out_node: NodeIndex::new(val_tuple.get_item(3)?.extract()?),
            };
            self.vars_info.insert(key.extract()?, info);
        }

        let binding = dict_state.get_item("qubits")?.unwrap();
        let qubits_raw = binding.downcast::<PyList>().unwrap();
        for bit in qubits_raw.iter() {
            self.qubits.add(py, &bit, false)?;
        }
        let binding = dict_state.get_item("clbits")?.unwrap();
        let clbits_raw = binding.downcast::<PyList>().unwrap();
        for bit in clbits_raw.iter() {
            self.clbits.add(py, &bit, false)?;
        }
        let binding = dict_state.get_item("qubit_io_map")?.unwrap();
        let qubit_index_map_raw = binding.downcast::<PyDict>().unwrap();
        self.qubit_io_map = Vec::with_capacity(qubit_index_map_raw.len());
        for (_k, v) in qubit_index_map_raw.iter() {
            let indices: [usize; 2] = v.extract()?;
            self.qubit_io_map
                .push([NodeIndex::new(indices[0]), NodeIndex::new(indices[1])]);
        }
        let binding = dict_state.get_item("clbit_io_map")?.unwrap();
        let clbit_index_map_raw = binding.downcast::<PyDict>().unwrap();
        self.clbit_io_map = Vec::with_capacity(clbit_index_map_raw.len());

        for (_k, v) in clbit_index_map_raw.iter() {
            let indices: [usize; 2] = v.extract()?;
            self.clbit_io_map
                .push([NodeIndex::new(indices[0]), NodeIndex::new(indices[1])]);
        }
        // Rebuild Graph preserving index holes:
        let binding = dict_state.get_item("nodes")?.unwrap();
        let nodes_lst = binding.downcast::<PyList>()?;
        let binding = dict_state.get_item("edges")?.unwrap();
        let edges_lst = binding.downcast::<PyList>()?;
        let node_removed: bool = dict_state.get_item("nodes_removed")?.unwrap().extract()?;
        self.dag = StableDiGraph::default();
        if !node_removed {
            for item in nodes_lst.iter() {
                let node_w = item.downcast::<PyTuple>().unwrap().get_item(1).unwrap();
                let weight = self.pack_into(py, &node_w)?;
                self.dag.add_node(weight);
            }
        } else if nodes_lst.len() == 1 {
            // graph has only one node, handle logic here to save one if in the loop later
            let binding = nodes_lst.get_item(0).unwrap();
            let item = binding.downcast::<PyTuple>().unwrap();
            let node_idx: usize = item.get_item(0).unwrap().extract().unwrap();
            let node_w = item.get_item(1).unwrap();

            for _i in 0..node_idx {
                self.dag.add_node(NodeType::QubitIn(Qubit(u32::MAX)));
            }
            let weight = self.pack_into(py, &node_w)?;
            self.dag.add_node(weight);
            for i in 0..node_idx {
                self.dag.remove_node(NodeIndex::new(i));
            }
        } else {
            let binding = nodes_lst.get_item(nodes_lst.len() - 1).unwrap();
            let last_item = binding.downcast::<PyTuple>().unwrap();

            // list of temporary nodes that will be removed later to re-create holes
            let node_bound_1: usize = last_item.get_item(0).unwrap().extract().unwrap();
            let mut tmp_nodes: Vec<NodeIndex> =
                Vec::with_capacity(node_bound_1 + 1 - nodes_lst.len());

            for item in nodes_lst {
                let item = item.downcast::<PyTuple>().unwrap();
                let next_index: usize = item.get_item(0).unwrap().extract().unwrap();
                let weight: PyObject = item.get_item(1).unwrap().extract().unwrap();
                while next_index > self.dag.node_bound() {
                    // node does not exist
                    let tmp_node = self.dag.add_node(NodeType::QubitIn(Qubit(u32::MAX)));
                    tmp_nodes.push(tmp_node);
                }
                // add node to the graph, and update the next available node index
                let weight = self.pack_into(py, weight.bind(py))?;
                self.dag.add_node(weight);
            }
            // Remove any temporary nodes we added
            for tmp_node in tmp_nodes {
                self.dag.remove_node(tmp_node);
            }
        }

        // to ensure O(1) on edge deletion, use a temporary node to store missing edges
        let tmp_node = self.dag.add_node(NodeType::QubitIn(Qubit(u32::MAX)));

        for item in edges_lst {
            if item.is_none() {
                // add a temporary edge that will be deleted later to re-create the hole
                self.dag
                    .add_edge(tmp_node, tmp_node, Wire::Qubit(Qubit(u32::MAX)));
            } else {
                let triple = item.downcast::<PyTuple>().unwrap();
                let edge_p: usize = triple.get_item(0).unwrap().extract().unwrap();
                let edge_c: usize = triple.get_item(1).unwrap().extract().unwrap();
                let edge_w = Wire::from_pickle(&triple.get_item(2).unwrap())?;
                self.dag
                    .add_edge(NodeIndex::new(edge_p), NodeIndex::new(edge_c), edge_w);
            }
        }
        self.dag.remove_node(tmp_node);
        Ok(())
    }

    /// Returns the current sequence of registered :class:`.Qubit` instances as a list.
    ///
    /// .. warning::
    ///
    ///     Do not modify this list yourself.  It will invalidate the :class:`DAGCircuit` data
    ///     structures.
    ///
    /// Returns:
    ///     list(:class:`.Qubit`): The current sequence of registered qubits.
    #[getter]
    pub fn qubits(&self, py: Python<'_>) -> Py<PyList> {
        self.qubits.cached().clone_ref(py)
    }

    /// Returns the current sequence of registered :class:`.Clbit`
    /// instances as a list.
    ///
    /// .. warning::
    ///
    ///     Do not modify this list yourself.  It will invalidate the :class:`DAGCircuit` data
    ///     structures.
    ///
    /// Returns:
    ///     list(:class:`.Clbit`): The current sequence of registered clbits.
    #[getter]
    pub fn clbits(&self, py: Python<'_>) -> Py<PyList> {
        self.clbits.cached().clone_ref(py)
    }

    /// Return a list of the wires in order.
    #[getter]
    fn get_wires(&self, py: Python<'_>) -> PyResult<Py<PyList>> {
        let wires: Vec<&PyObject> = self
            .qubits
            .bits()
            .iter()
            .chain(self.clbits.bits().iter())
            .collect();
        let out_list = PyList::new_bound(py, wires);
        for var_type_set in &self.vars_by_type {
            for var in var_type_set.bind(py).iter() {
                out_list.append(var)?;
            }
        }
        Ok(out_list.unbind())
    }

    /// Returns the number of nodes in the dag.
    #[getter]
    fn get_node_counter(&self) -> usize {
        self.dag.node_count()
    }

    /// Return the global phase of the circuit.
    #[getter]
    fn get_global_phase(&self) -> Param {
        self.global_phase.clone()
    }

    /// Set the global phase of the circuit.
    ///
    /// Args:
    ///     angle (float, :class:`.ParameterExpression`): The phase angle.
    #[setter]
    fn set_global_phase(&mut self, angle: Param) -> PyResult<()> {
        match angle {
            Param::Float(angle) => {
                self.global_phase = Param::Float(angle.rem_euclid(2. * PI));
            }
            Param::ParameterExpression(angle) => {
                self.global_phase = Param::ParameterExpression(angle);
            }
            Param::Obj(_) => return Err(PyTypeError::new_err("Invalid type for global phase")),
        }
        Ok(())
    }

    /// Return calibration dictionary.
    ///
    /// The custom pulse definition of a given gate is of the form
    ///    {'gate_name': {(qubits, params): schedule}}
    #[getter]
    fn get_calibrations(&self) -> HashMap<String, Py<PyDict>> {
        self.calibrations.clone()
    }

    /// Set the circuit calibration data from a dictionary of calibration definition.
    ///
    ///  Args:
    ///      calibrations (dict): A dictionary of input in the format
    ///          {'gate_name': {(qubits, gate_params): schedule}}
    #[setter]
    fn set_calibrations(&mut self, calibrations: HashMap<String, Py<PyDict>>) {
        self.calibrations = calibrations;
    }

    /// Register a low-level, custom pulse definition for the given gate.
    ///
    /// Args:
    ///     gate (Union[Gate, str]): Gate information.
    ///     qubits (Union[int, Tuple[int]]): List of qubits to be measured.
    ///     schedule (Schedule): Schedule information.
    ///     params (Optional[List[Union[float, Parameter]]]): A list of parameters.
    ///
    /// Raises:
    ///     Exception: if the gate is of type string and params is None.
    fn add_calibration<'py>(
        &mut self,
        py: Python<'py>,
        mut gate: Bound<'py, PyAny>,
        qubits: Bound<'py, PyAny>,
        schedule: Py<PyAny>,
        mut params: Option<Bound<'py, PyAny>>,
    ) -> PyResult<()> {
        if gate.is_instance(imports::GATE.get_bound(py))? {
            params = Some(gate.getattr(intern!(py, "params"))?);
            gate = gate.getattr(intern!(py, "name"))?;
        }

        let params_tuple = if let Some(operands) = params {
            let add_calibration = PyModule::from_code_bound(
                py,
                r#"
import numpy as np

def _format(operand):
    try:
        # Using float/complex value as a dict key is not good idea.
        # This makes the mapping quite sensitive to the rounding error.
        # However, the mechanism is already tied to the execution model (i.e. pulse gate)
        # and we cannot easily update this rule.
        # The same logic exists in QuantumCircuit.add_calibration.
        evaluated = complex(operand)
        if np.isreal(evaluated):
            evaluated = float(evaluated.real)
            if evaluated.is_integer():
                evaluated = int(evaluated)
        return evaluated
    except TypeError:
        # Unassigned parameter
        return operand
    "#,
                "add_calibration.py",
                "add_calibration",
            )?;

            let format = add_calibration.getattr("_format")?;
            let mapped: PyResult<Vec<_>> = operands.iter()?.map(|p| format.call1((p?,))).collect();
            PyTuple::new_bound(py, mapped?).into_any()
        } else {
            PyTuple::empty_bound(py).into_any()
        };

        let calibrations = self
            .calibrations
            .entry(gate.extract()?)
            .or_insert_with(|| PyDict::new_bound(py).unbind())
            .bind(py);

        let qubits = if let Ok(qubits) = qubits.downcast::<PySequence>() {
            qubits.to_tuple()?.into_any()
        } else {
            PyTuple::new_bound(py, [qubits]).into_any()
        };
        let key = PyTuple::new_bound(py, &[qubits.unbind(), params_tuple.into_any().unbind()]);
        calibrations.set_item(key, schedule)?;
        Ok(())
    }

    /// Return True if the dag has a calibration defined for the node operation. In this
    /// case, the operation does not need to be translated to the device basis.
    fn has_calibration_for(&self, py: Python, node: PyRef<DAGOpNode>) -> PyResult<bool> {
        if !self
            .calibrations
            .contains_key(node.instruction.operation.name())
        {
            return Ok(false);
        }
        let mut params = Vec::new();
        for p in &node.instruction.params {
            if let Param::ParameterExpression(exp) = p {
                let exp = exp.bind(py);
                if !exp.getattr(intern!(py, "parameters"))?.is_truthy()? {
                    let as_py_float = exp.call_method0(intern!(py, "__float__"))?;
                    params.push(as_py_float.unbind());
                    continue;
                }
            }
            params.push(p.to_object(py));
        }
        let qubits: Vec<BitType> = self
            .qubits
            .map_bits(node.instruction.qubits.bind(py).iter())?
            .map(|bit| bit.0)
            .collect();
        let qubits = PyTuple::new_bound(py, qubits);
        let params = PyTuple::new_bound(py, params);
        self.calibrations[node.instruction.operation.name()]
            .bind(py)
            .contains((qubits, params).to_object(py))
    }

    /// Remove all operation nodes with the given name.
    fn remove_all_ops_named(&mut self, opname: &str) {
        let mut to_remove = Vec::new();
        for (id, weight) in self.dag.node_references() {
            if let NodeType::Operation(packed) = &weight {
                if opname == packed.op.name() {
                    to_remove.push(id);
                }
            }
        }
        for node in to_remove {
            self.remove_op_node(node);
        }
    }

    /// Add individual qubit wires.
    fn add_qubits(&mut self, py: Python, qubits: Vec<Bound<PyAny>>) -> PyResult<()> {
        for bit in qubits.iter() {
            if !bit.is_instance(imports::QUBIT.get_bound(py))? {
                return Err(DAGCircuitError::new_err("not a Qubit instance."));
            }

            if self.qubits.find(bit).is_some() {
                return Err(DAGCircuitError::new_err(format!(
                    "duplicate qubits {}",
                    bit
                )));
            }
        }

        for bit in qubits.iter() {
            self.add_qubit_unchecked(py, bit)?;
        }
        Ok(())
    }

    /// Add individual qubit wires.
    fn add_clbits(&mut self, py: Python, clbits: Vec<Bound<PyAny>>) -> PyResult<()> {
        for bit in clbits.iter() {
            if !bit.is_instance(imports::CLBIT.get_bound(py))? {
                return Err(DAGCircuitError::new_err("not a Clbit instance."));
            }

            if self.clbits.find(bit).is_some() {
                return Err(DAGCircuitError::new_err(format!(
                    "duplicate clbits {}",
                    bit
                )));
            }
        }

        for bit in clbits.iter() {
            self.add_clbit_unchecked(py, bit)?;
        }
        Ok(())
    }

    /// Add all wires in a quantum register.
    fn add_qreg(&mut self, py: Python, qreg: &Bound<PyAny>) -> PyResult<()> {
        if !qreg.is_instance(imports::QUANTUM_REGISTER.get_bound(py))? {
            return Err(DAGCircuitError::new_err("not a QuantumRegister instance."));
        }

        let register_name = qreg.getattr(intern!(py, "name"))?;
        if self.qregs.bind(py).contains(&register_name)? {
            return Err(DAGCircuitError::new_err(format!(
                "duplicate register {}",
                register_name
            )));
        }
        self.qregs.bind(py).set_item(&register_name, qreg)?;

        for (index, bit) in qreg.iter()?.enumerate() {
            let bit = bit?;
            if self.qubits.find(&bit).is_none() {
                self.add_qubit_unchecked(py, &bit)?;
            }
            let locations: PyRef<BitLocations> = self
                .qubit_locations
                .bind(py)
                .get_item(&bit)?
                .unwrap()
                .extract()?;
            locations.registers.bind(py).append((qreg, index))?;
        }
        Ok(())
    }

    /// Add all wires in a classical register.
    fn add_creg(&mut self, py: Python, creg: &Bound<PyAny>) -> PyResult<()> {
        if !creg.is_instance(imports::CLASSICAL_REGISTER.get_bound(py))? {
            return Err(DAGCircuitError::new_err(
                "not a ClassicalRegister instance.",
            ));
        }

        let register_name = creg.getattr(intern!(py, "name"))?;
        if self.cregs.bind(py).contains(&register_name)? {
            return Err(DAGCircuitError::new_err(format!(
                "duplicate register {}",
                register_name
            )));
        }
        self.cregs.bind(py).set_item(register_name, creg)?;

        for (index, bit) in creg.iter()?.enumerate() {
            let bit = bit?;
            if self.clbits.find(&bit).is_none() {
                self.add_clbit_unchecked(py, &bit)?;
            }
            let locations: PyRef<BitLocations> = self
                .clbit_locations
                .bind(py)
                .get_item(&bit)?
                .unwrap()
                .extract()?;
            locations.registers.bind(py).append((creg, index))?;
        }
        Ok(())
    }

    /// Finds locations in the circuit, by mapping the Qubit and Clbit to positional index
    /// BitLocations is defined as: BitLocations = namedtuple("BitLocations", ("index", "registers"))
    ///
    /// Args:
    ///     bit (Bit): The bit to locate.
    ///
    /// Returns:
    ///     namedtuple(int, List[Tuple(Register, int)]): A 2-tuple. The first element (``index``)
    ///         contains the index at which the ``Bit`` can be found (in either
    ///         :obj:`~DAGCircuit.qubits`, :obj:`~DAGCircuit.clbits`, depending on its
    ///         type). The second element (``registers``) is a list of ``(register, index)``
    ///         pairs with an entry for each :obj:`~Register` in the circuit which contains the
    ///         :obj:`~Bit` (and the index in the :obj:`~Register` at which it can be found).
    ///
    ///   Raises:
    ///     DAGCircuitError: If the supplied :obj:`~Bit` was of an unknown type.
    ///     DAGCircuitError: If the supplied :obj:`~Bit` could not be found on the circuit.
    fn find_bit<'py>(&self, py: Python<'py>, bit: &Bound<PyAny>) -> PyResult<Bound<'py, PyAny>> {
        if bit.is_instance(imports::QUBIT.get_bound(py))? {
            return self.qubit_locations.bind(py).get_item(bit)?.ok_or_else(|| {
                DAGCircuitError::new_err(format!(
                    "Could not locate provided bit: {}. Has it been added to the DAGCircuit?",
                    bit
                ))
            });
        }

        if bit.is_instance(imports::CLBIT.get_bound(py))? {
            return self.clbit_locations.bind(py).get_item(bit)?.ok_or_else(|| {
                DAGCircuitError::new_err(format!(
                    "Could not locate provided bit: {}. Has it been added to the DAGCircuit?",
                    bit
                ))
            });
        }

        Err(DAGCircuitError::new_err(format!(
            "Could not locate bit of unknown type: {}",
            bit.get_type()
        )))
    }

    /// Remove classical bits from the circuit. All bits MUST be idle.
    /// Any registers with references to at least one of the specified bits will
    /// also be removed.
    ///
    /// .. warning::
    ///     This method is rather slow, since it must iterate over the entire
    ///     DAG to fix-up bit indices.
    ///
    /// Args:
    ///     clbits (List[Clbit]): The bits to remove.
    ///
    /// Raises:
    ///     DAGCircuitError: a clbit is not a :obj:`.Clbit`, is not in the circuit,
    ///         or is not idle.
    #[pyo3(signature = (*clbits))]
    fn remove_clbits(&mut self, py: Python, clbits: &Bound<PyTuple>) -> PyResult<()> {
        let mut non_bits = Vec::new();
        for bit in clbits.iter() {
            if !bit.is_instance(imports::CLBIT.get_bound(py))? {
                non_bits.push(bit);
            }
        }
        if !non_bits.is_empty() {
            return Err(DAGCircuitError::new_err(format!(
                "clbits not of type Clbit: {:?}",
                non_bits
            )));
        }

        let bit_iter = match self.clbits.map_bits(clbits.iter()) {
            Ok(bit_iter) => bit_iter,
            Err(_) => {
                return Err(DAGCircuitError::new_err(format!(
                    "clbits not in circuit: {:?}",
                    clbits
                )))
            }
        };
        let clbits: HashSet<Clbit> = bit_iter.collect();
        let mut busy_bits = Vec::new();
        for bit in clbits.iter() {
            if !self.is_wire_idle(py, &Wire::Clbit(*bit))? {
                busy_bits.push(self.clbits.get(*bit).unwrap());
            }
        }

        if !busy_bits.is_empty() {
            return Err(DAGCircuitError::new_err(format!(
                "clbits not idle: {:?}",
                busy_bits
            )));
        }

        // Remove any references to bits.
        let mut cregs_to_remove = Vec::new();
        for creg in self.cregs.bind(py).values() {
            for bit in creg.iter()? {
                let bit = bit?;
                if clbits.contains(&self.clbits.find(&bit).unwrap()) {
                    cregs_to_remove.push(creg);
                    break;
                }
            }
        }
        self.remove_cregs(py, &PyTuple::new_bound(py, cregs_to_remove))?;

        // Remove DAG in/out nodes etc.
        for bit in clbits.iter() {
            self.remove_idle_wire(py, Wire::Clbit(*bit))?;
        }

        // Copy the current clbit mapping so we can use it while remapping
        // wires used on edges and in operation cargs.
        let old_clbits = self.clbits.clone();

        // Remove the clbit indices, which will invalidate our mapping of Clbit to
        // Python bits throughout the entire DAG.
        self.clbits.remove_indices(py, clbits.clone())?;

        // Update input/output maps to use new Clbits.
        let io_mapping: HashMap<Clbit, [NodeIndex; 2]> = self
            .clbit_io_map
            .drain(..)
            .enumerate()
            .filter_map(|(k, v)| {
                let clbit = Clbit(k as u32);
                if clbits.contains(&clbit) {
                    None
                } else {
                    Some((
                        self.clbits
                            .find(old_clbits.get(Clbit(k as u32)).unwrap().bind(py))
                            .unwrap(),
                        v,
                    ))
                }
            })
            .collect();

        self.clbit_io_map = (0..io_mapping.len())
            .map(|idx| {
                let clbit = Clbit(idx as u32);
                io_mapping[&clbit]
            })
            .collect();

        // Update edges to use the new Clbits.
        for edge_weight in self.dag.edge_weights_mut() {
            if let Wire::Clbit(c) = edge_weight {
                *c = self
                    .clbits
                    .find(old_clbits.get(*c).unwrap().bind(py))
                    .unwrap();
            }
        }

        // Update operation cargs to use the new Clbits.
        for node_weight in self.dag.node_weights_mut() {
            match node_weight {
                NodeType::Operation(op) => {
                    let cargs = self.cargs_interner.get(op.clbits);
                    let carg_bits = old_clbits.map_indices(cargs).map(|b| b.bind(py).clone());
                    op.clbits = self
                        .cargs_interner
                        .insert_owned(self.clbits.map_bits(carg_bits)?.collect());
                }
                NodeType::ClbitIn(c) | NodeType::ClbitOut(c) => {
                    *c = self
                        .clbits
                        .find(old_clbits.get(*c).unwrap().bind(py))
                        .unwrap();
                }
                _ => (),
            }
        }

        // Update bit locations.
        let bit_locations = self.clbit_locations.bind(py);
        for (i, bit) in self.clbits.bits().iter().enumerate() {
            let raw_loc = bit_locations.get_item(bit)?.unwrap();
            let loc = raw_loc.downcast::<BitLocations>().unwrap();
            loc.borrow_mut().index = i;
            bit_locations.set_item(bit, loc)?;
        }
        Ok(())
    }

    /// Remove classical registers from the circuit, leaving underlying bits
    /// in place.
    ///
    /// Raises:
    ///     DAGCircuitError: a creg is not a ClassicalRegister, or is not in
    ///     the circuit.
    #[pyo3(signature = (*cregs))]
    fn remove_cregs(&mut self, py: Python, cregs: &Bound<PyTuple>) -> PyResult<()> {
        let mut non_regs = Vec::new();
        let mut unknown_regs = Vec::new();
        let self_bound_cregs = self.cregs.bind(py);
        for reg in cregs.iter() {
            if !reg.is_instance(imports::CLASSICAL_REGISTER.get_bound(py))? {
                non_regs.push(reg);
            } else if let Some(existing_creg) =
                self_bound_cregs.get_item(&reg.getattr(intern!(py, "name"))?)?
            {
                if !existing_creg.eq(&reg)? {
                    unknown_regs.push(reg);
                }
            } else {
                unknown_regs.push(reg);
            }
        }
        if !non_regs.is_empty() {
            return Err(DAGCircuitError::new_err(format!(
                "cregs not of type ClassicalRegister: {:?}",
                non_regs
            )));
        }
        if !unknown_regs.is_empty() {
            return Err(DAGCircuitError::new_err(format!(
                "cregs not in circuit: {:?}",
                unknown_regs
            )));
        }

        for creg in cregs {
            self.cregs
                .bind(py)
                .del_item(creg.getattr(intern!(py, "name"))?)?;
            for (i, bit) in creg.iter()?.enumerate() {
                let bit = bit?;
                let bit_position = self
                    .clbit_locations
                    .bind(py)
                    .get_item(bit)?
                    .unwrap()
                    .downcast_into_exact::<BitLocations>()?;
                bit_position
                    .borrow()
                    .registers
                    .bind(py)
                    .as_any()
                    .call_method1(intern!(py, "remove"), ((&creg, i),))?;
            }
        }
        Ok(())
    }

    /// Remove quantum bits from the circuit. All bits MUST be idle.
    /// Any registers with references to at least one of the specified bits will
    /// also be removed.
    ///
    /// .. warning::
    ///     This method is rather slow, since it must iterate over the entire
    ///     DAG to fix-up bit indices.
    ///
    /// Args:
    ///     qubits (List[~qiskit.circuit.Qubit]): The bits to remove.
    ///
    /// Raises:
    ///     DAGCircuitError: a qubit is not a :obj:`~.circuit.Qubit`, is not in the circuit,
    ///         or is not idle.
    #[pyo3(signature = (*qubits))]
    fn remove_qubits(&mut self, py: Python, qubits: &Bound<PyTuple>) -> PyResult<()> {
        let mut non_qbits = Vec::new();
        for bit in qubits.iter() {
            if !bit.is_instance(imports::QUBIT.get_bound(py))? {
                non_qbits.push(bit);
            }
        }
        if !non_qbits.is_empty() {
            return Err(DAGCircuitError::new_err(format!(
                "qubits not of type Qubit: {:?}",
                non_qbits
            )));
        }

        let bit_iter = match self.qubits.map_bits(qubits.iter()) {
            Ok(bit_iter) => bit_iter,
            Err(_) => {
                return Err(DAGCircuitError::new_err(format!(
                    "qubits not in circuit: {:?}",
                    qubits
                )))
            }
        };
        let qubits: HashSet<Qubit> = bit_iter.collect();

        let mut busy_bits = Vec::new();
        for bit in qubits.iter() {
            if !self.is_wire_idle(py, &Wire::Qubit(*bit))? {
                busy_bits.push(self.qubits.get(*bit).unwrap());
            }
        }

        if !busy_bits.is_empty() {
            return Err(DAGCircuitError::new_err(format!(
                "qubits not idle: {:?}",
                busy_bits
            )));
        }

        // Remove any references to bits.
        let mut qregs_to_remove = Vec::new();
        for qreg in self.qregs.bind(py).values() {
            for bit in qreg.iter()? {
                let bit = bit?;
                if qubits.contains(&self.qubits.find(&bit).unwrap()) {
                    qregs_to_remove.push(qreg);
                    break;
                }
            }
        }
        self.remove_qregs(py, &PyTuple::new_bound(py, qregs_to_remove))?;

        // Remove DAG in/out nodes etc.
        for bit in qubits.iter() {
            self.remove_idle_wire(py, Wire::Qubit(*bit))?;
        }

        // Copy the current qubit mapping so we can use it while remapping
        // wires used on edges and in operation qargs.
        let old_qubits = self.qubits.clone();

        // Remove the qubit indices, which will invalidate our mapping of Qubit to
        // Python bits throughout the entire DAG.
        self.qubits.remove_indices(py, qubits.clone())?;

        // Update input/output maps to use new Qubits.
        let io_mapping: HashMap<Qubit, [NodeIndex; 2]> = self
            .qubit_io_map
            .drain(..)
            .enumerate()
            .filter_map(|(k, v)| {
                let qubit = Qubit(k as u32);
                if qubits.contains(&qubit) {
                    None
                } else {
                    Some((
                        self.qubits
                            .find(old_qubits.get(qubit).unwrap().bind(py))
                            .unwrap(),
                        v,
                    ))
                }
            })
            .collect();

        self.qubit_io_map = (0..io_mapping.len())
            .map(|idx| {
                let qubit = Qubit(idx as u32);
                io_mapping[&qubit]
            })
            .collect();

        // Update edges to use the new Qubits.
        for edge_weight in self.dag.edge_weights_mut() {
            if let Wire::Qubit(b) = edge_weight {
                *b = self
                    .qubits
                    .find(old_qubits.get(*b).unwrap().bind(py))
                    .unwrap();
            }
        }

        // Update operation qargs to use the new Qubits.
        for node_weight in self.dag.node_weights_mut() {
            match node_weight {
                NodeType::Operation(op) => {
                    let qargs = self.qargs_interner.get(op.qubits);
                    let qarg_bits = old_qubits.map_indices(qargs).map(|b| b.bind(py).clone());
                    op.qubits = self
                        .qargs_interner
                        .insert_owned(self.qubits.map_bits(qarg_bits)?.collect());
                }
                NodeType::QubitIn(q) | NodeType::QubitOut(q) => {
                    *q = self
                        .qubits
                        .find(old_qubits.get(*q).unwrap().bind(py))
                        .unwrap();
                }
                _ => (),
            }
        }

        // Update bit locations.
        let bit_locations = self.qubit_locations.bind(py);
        for (i, bit) in self.qubits.bits().iter().enumerate() {
            let raw_loc = bit_locations.get_item(bit)?.unwrap();
            let loc = raw_loc.downcast::<BitLocations>().unwrap();
            loc.borrow_mut().index = i;
            bit_locations.set_item(bit, loc)?;
        }
        Ok(())
    }

    /// Remove quantum registers from the circuit, leaving underlying bits
    /// in place.
    ///
    /// Raises:
    ///     DAGCircuitError: a qreg is not a QuantumRegister, or is not in
    ///     the circuit.
    #[pyo3(signature = (*qregs))]
    fn remove_qregs(&mut self, py: Python, qregs: &Bound<PyTuple>) -> PyResult<()> {
        let mut non_regs = Vec::new();
        let mut unknown_regs = Vec::new();
        let self_bound_qregs = self.qregs.bind(py);
        for reg in qregs.iter() {
            if !reg.is_instance(imports::QUANTUM_REGISTER.get_bound(py))? {
                non_regs.push(reg);
            } else if let Some(existing_qreg) =
                self_bound_qregs.get_item(&reg.getattr(intern!(py, "name"))?)?
            {
                if !existing_qreg.eq(&reg)? {
                    unknown_regs.push(reg);
                }
            } else {
                unknown_regs.push(reg);
            }
        }
        if !non_regs.is_empty() {
            return Err(DAGCircuitError::new_err(format!(
                "qregs not of type QuantumRegister: {:?}",
                non_regs
            )));
        }
        if !unknown_regs.is_empty() {
            return Err(DAGCircuitError::new_err(format!(
                "qregs not in circuit: {:?}",
                unknown_regs
            )));
        }

        for qreg in qregs {
            self.qregs
                .bind(py)
                .del_item(qreg.getattr(intern!(py, "name"))?)?;
            for (i, bit) in qreg.iter()?.enumerate() {
                let bit = bit?;
                let bit_position = self
                    .qubit_locations
                    .bind(py)
                    .get_item(bit)?
                    .unwrap()
                    .downcast_into_exact::<BitLocations>()?;
                bit_position
                    .borrow()
                    .registers
                    .bind(py)
                    .as_any()
                    .call_method1(intern!(py, "remove"), ((&qreg, i),))?;
            }
        }
        Ok(())
    }

    /// Verify that the condition is valid.
    ///
    /// Args:
    ///     name (string): used for error reporting
    ///     condition (tuple or None): a condition tuple (ClassicalRegister, int) or (Clbit, bool)
    ///
    /// Raises:
    ///     DAGCircuitError: if conditioning on an invalid register
    fn _check_condition(&self, py: Python, name: &str, condition: &Bound<PyAny>) -> PyResult<()> {
        if condition.is_none() {
            return Ok(());
        }

        let resources = self.control_flow_module.condition_resources(condition)?;
        for reg in resources.cregs.bind(py) {
            if !self
                .cregs
                .bind(py)
                .contains(reg.getattr(intern!(py, "name"))?)?
            {
                return Err(DAGCircuitError::new_err(format!(
                    "invalid creg in condition for {}",
                    name
                )));
            }
        }

        for bit in resources.clbits.bind(py) {
            if self.clbits.find(&bit).is_none() {
                return Err(DAGCircuitError::new_err(format!(
                    "invalid clbits in condition for {}",
                    name
                )));
            }
        }

        Ok(())
    }

    /// Return a copy of self with the same structure but empty.
    ///
    /// That structure includes:
    ///     * name and other metadata
    ///     * global phase
    ///     * duration
    ///     * all the qubits and clbits, including the registers.
    ///
    /// Returns:
    ///     DAGCircuit: An empty copy of self.
    #[pyo3(signature = (*, vars_mode="alike"))]
    fn copy_empty_like(&self, py: Python, vars_mode: &str) -> PyResult<Self> {
        let mut target_dag = DAGCircuit::new(py)?;
        target_dag.name = self.name.as_ref().map(|n| n.clone_ref(py));
        target_dag.global_phase = self.global_phase.clone();
        target_dag.duration = self.duration.as_ref().map(|d| d.clone_ref(py));
        target_dag.unit.clone_from(&self.unit);
        target_dag.metadata = self.metadata.as_ref().map(|m| m.clone_ref(py));
        target_dag.qargs_interner = self.qargs_interner.clone();
        target_dag.cargs_interner = self.cargs_interner.clone();

        for bit in self.qubits.bits() {
            target_dag.add_qubit_unchecked(py, bit.bind(py))?;
        }
        for bit in self.clbits.bits() {
            target_dag.add_clbit_unchecked(py, bit.bind(py))?;
        }
        for reg in self.qregs.bind(py).values() {
            target_dag.add_qreg(py, &reg)?;
        }
        for reg in self.cregs.bind(py).values() {
            target_dag.add_creg(py, &reg)?;
        }
        if vars_mode == "alike" {
            for var in self.vars_by_type[DAGVarType::Input as usize]
                .bind(py)
                .iter()
            {
                target_dag.add_var(py, &var, DAGVarType::Input)?;
            }
            for var in self.vars_by_type[DAGVarType::Capture as usize]
                .bind(py)
                .iter()
            {
                target_dag.add_var(py, &var, DAGVarType::Capture)?;
            }
            for var in self.vars_by_type[DAGVarType::Declare as usize]
                .bind(py)
                .iter()
            {
                target_dag.add_var(py, &var, DAGVarType::Declare)?;
            }
        } else if vars_mode == "captures" {
            for var in self.vars_by_type[DAGVarType::Input as usize]
                .bind(py)
                .iter()
            {
                target_dag.add_var(py, &var, DAGVarType::Capture)?;
            }
            for var in self.vars_by_type[DAGVarType::Capture as usize]
                .bind(py)
                .iter()
            {
                target_dag.add_var(py, &var, DAGVarType::Capture)?;
            }
            for var in self.vars_by_type[DAGVarType::Declare as usize]
                .bind(py)
                .iter()
            {
                target_dag.add_var(py, &var, DAGVarType::Capture)?;
            }
        } else if vars_mode != "drop" {
            return Err(PyValueError::new_err(format!(
                "unknown vars_mode: '{}'",
                vars_mode
            )));
        }

        Ok(target_dag)
    }

    #[pyo3(signature=(node, check=false))]
    fn _apply_op_node_back(
        &mut self,
        py: Python,
        node: &Bound<PyAny>,
        check: bool,
    ) -> PyResult<()> {
        if let NodeType::Operation(inst) = self.pack_into(py, node)? {
            if check {
                self.check_op_addition(py, &inst)?;
            }

            self.push_back(py, inst)?;
            Ok(())
        } else {
            Err(PyTypeError::new_err("Invalid node type input"))
        }
    }

    /// Apply an operation to the output of the circuit.
    ///
    /// Args:
    ///     op (qiskit.circuit.Operation): the operation associated with the DAG node
    ///     qargs (tuple[~qiskit.circuit.Qubit]): qubits that op will be applied to
    ///     cargs (tuple[Clbit]): cbits that op will be applied to
    ///     check (bool): If ``True`` (default), this function will enforce that the
    ///         :class:`.DAGCircuit` data-structure invariants are maintained (all ``qargs`` are
    ///         :class:`~.circuit.Qubit`\\ s, all are in the DAG, etc).  If ``False``, the caller *must*
    ///         uphold these invariants itself, but the cost of several checks will be skipped.
    ///         This is most useful when building a new DAG from a source of known-good nodes.
    /// Returns:
    ///     DAGOpNode: the node for the op that was added to the dag
    ///
    /// Raises:
    ///     DAGCircuitError: if a leaf node is connected to multiple outputs
    #[pyo3(name = "apply_operation_back", signature = (op, qargs=None, cargs=None, *, check=true))]
    fn py_apply_operation_back(
        &mut self,
        py: Python,
        op: Bound<PyAny>,
        qargs: Option<TupleLikeArg>,
        cargs: Option<TupleLikeArg>,
        check: bool,
    ) -> PyResult<Py<PyAny>> {
        let py_op = op.extract::<OperationFromPython>()?;
        let qargs = qargs.map(|q| q.value);
        let cargs = cargs.map(|c| c.value);
        let node = {
            let qubits_id = self
                .qargs_interner
                .insert_owned(self.qubits.map_bits(qargs.iter().flatten())?.collect());
            let clbits_id = self
                .cargs_interner
                .insert_owned(self.clbits.map_bits(cargs.iter().flatten())?.collect());
            let instr = PackedInstruction {
                op: py_op.operation,
                qubits: qubits_id,
                clbits: clbits_id,
                params: (!py_op.params.is_empty()).then(|| Box::new(py_op.params)),
                extra_attrs: py_op.extra_attrs,
                #[cfg(feature = "cache_pygates")]
                py_op: op.unbind().into(),
            };

            if check {
                self.check_op_addition(py, &instr)?;
            }
            self.push_back(py, instr)?
        };

        self.get_node(py, node)
    }

    /// Apply an operation to the input of the circuit.
    ///
    /// Args:
    ///     op (qiskit.circuit.Operation): the operation associated with the DAG node
    ///     qargs (tuple[~qiskit.circuit.Qubit]): qubits that op will be applied to
    ///     cargs (tuple[Clbit]): cbits that op will be applied to
    ///     check (bool): If ``True`` (default), this function will enforce that the
    ///         :class:`.DAGCircuit` data-structure invariants are maintained (all ``qargs`` are
    ///         :class:`~.circuit.Qubit`\\ s, all are in the DAG, etc).  If ``False``, the caller *must*
    ///         uphold these invariants itself, but the cost of several checks will be skipped.
    ///         This is most useful when building a new DAG from a source of known-good nodes.
    /// Returns:
    ///     DAGOpNode: the node for the op that was added to the dag
    ///
    /// Raises:
    ///     DAGCircuitError: if initial nodes connected to multiple out edges
    #[pyo3(name = "apply_operation_front", signature = (op, qargs=None, cargs=None, *, check=true))]
    fn py_apply_operation_front(
        &mut self,
        py: Python,
        op: Bound<PyAny>,
        qargs: Option<TupleLikeArg>,
        cargs: Option<TupleLikeArg>,
        check: bool,
    ) -> PyResult<Py<PyAny>> {
        let py_op = op.extract::<OperationFromPython>()?;
        let qargs = qargs.map(|q| q.value);
        let cargs = cargs.map(|c| c.value);
        let node = {
            let qubits_id = self
                .qargs_interner
                .insert_owned(self.qubits.map_bits(qargs.iter().flatten())?.collect());
            let clbits_id = self
                .cargs_interner
                .insert_owned(self.clbits.map_bits(cargs.iter().flatten())?.collect());
            let instr = PackedInstruction {
                op: py_op.operation,
                qubits: qubits_id,
                clbits: clbits_id,
                params: (!py_op.params.is_empty()).then(|| Box::new(py_op.params)),
                extra_attrs: py_op.extra_attrs,
                #[cfg(feature = "cache_pygates")]
                py_op: op.unbind().into(),
            };

            if check {
                self.check_op_addition(py, &instr)?;
            }
            self.push_front(py, instr)?
        };

        self.get_node(py, node)
    }

    /// Compose the ``other`` circuit onto the output of this circuit.
    ///
    /// A subset of input wires of ``other`` are mapped
    /// to a subset of output wires of this circuit.
    ///
    /// ``other`` can be narrower or of equal width to ``self``.
    ///
    /// Args:
    ///     other (DAGCircuit): circuit to compose with self
    ///     qubits (list[~qiskit.circuit.Qubit|int]): qubits of self to compose onto.
    ///     clbits (list[Clbit|int]): clbits of self to compose onto.
    ///     front (bool): If True, front composition will be performed (not implemented yet)
    ///     inplace (bool): If True, modify the object. Otherwise return composed circuit.
    ///     inline_captures (bool): If ``True``, variables marked as "captures" in the ``other`` DAG
    ///         will be inlined onto existing uses of those same variables in ``self``.  If ``False``,
    ///         all variables in ``other`` are required to be distinct from ``self``, and they will
    ///         be added to ``self``.
    ///
    /// ..
    ///     Note: unlike `QuantumCircuit.compose`, there's no `var_remap` argument here.  That's
    ///     because the `DAGCircuit` inner-block structure isn't set up well to allow the recursion,
    ///     and `DAGCircuit.compose` is generally only used to rebuild a DAG from layers within
    ///     itself than to join unrelated circuits.  While there's no strong motivating use-case
    ///     (unlike the `QuantumCircuit` equivalent), it's safer and more performant to not provide
    ///     the option.
    ///
    /// Returns:
    ///    DAGCircuit: the composed dag (returns None if inplace==True).
    ///
    /// Raises:
    ///     DAGCircuitError: if ``other`` is wider or there are duplicate edge mappings.
    #[allow(clippy::too_many_arguments)]
    #[pyo3(signature = (other, qubits=None, clbits=None, front=false, inplace=true, *, inline_captures=false))]
    fn compose(
        slf: PyRefMut<Self>,
        py: Python,
        other: &DAGCircuit,
        qubits: Option<Bound<PyList>>,
        clbits: Option<Bound<PyList>>,
        front: bool,
        inplace: bool,
        inline_captures: bool,
    ) -> PyResult<Option<PyObject>> {
        if front {
            return Err(DAGCircuitError::new_err(
                "Front composition not supported yet.",
            ));
        }

        if other.qubits.len() > slf.qubits.len() || other.clbits.len() > slf.clbits.len() {
            return Err(DAGCircuitError::new_err(
                "Trying to compose with another DAGCircuit which has more 'in' edges.",
            ));
        }

        // Number of qubits and clbits must match number in circuit or None
        let identity_qubit_map = other
            .qubits
            .bits()
            .iter()
            .zip(slf.qubits.bits())
            .into_py_dict_bound(py);
        let identity_clbit_map = other
            .clbits
            .bits()
            .iter()
            .zip(slf.clbits.bits())
            .into_py_dict_bound(py);

        let qubit_map: Bound<PyDict> = match qubits {
            None => identity_qubit_map.clone(),
            Some(qubits) => {
                if qubits.len() != other.qubits.len() {
                    return Err(DAGCircuitError::new_err(concat!(
                        "Number of items in qubits parameter does not",
                        " match number of qubits in the circuit."
                    )));
                }

                let self_qubits = slf.qubits.cached().bind(py);
                let other_qubits = other.qubits.cached().bind(py);
                let dict = PyDict::new_bound(py);
                for (i, q) in qubits.iter().enumerate() {
                    let q = if q.is_instance_of::<PyInt>() {
                        self_qubits.get_item(q.extract()?)?
                    } else {
                        q
                    };

                    dict.set_item(other_qubits.get_item(i)?, q)?;
                }
                dict
            }
        };

        let clbit_map: Bound<PyDict> = match clbits {
            None => identity_clbit_map.clone(),
            Some(clbits) => {
                if clbits.len() != other.clbits.len() {
                    return Err(DAGCircuitError::new_err(concat!(
                        "Number of items in clbits parameter does not",
                        " match number of clbits in the circuit."
                    )));
                }

                let self_clbits = slf.clbits.cached().bind(py);
                let other_clbits = other.clbits.cached().bind(py);
                let dict = PyDict::new_bound(py);
                for (i, q) in clbits.iter().enumerate() {
                    let q = if q.is_instance_of::<PyInt>() {
                        self_clbits.get_item(q.extract()?)?
                    } else {
                        q
                    };

                    dict.set_item(other_clbits.get_item(i)?, q)?;
                }
                dict
            }
        };

        let edge_map = if qubit_map.is_empty() && clbit_map.is_empty() {
            // try to do a 1-1 mapping in order
            identity_qubit_map
                .iter()
                .chain(identity_clbit_map.iter())
                .into_py_dict_bound(py)
        } else {
            qubit_map
                .iter()
                .chain(clbit_map.iter())
                .into_py_dict_bound(py)
        };

        // Chck duplicates in wire map.
        {
            let edge_map_values: Vec<_> = edge_map.values().iter().collect();
            if PySet::new_bound(py, edge_map_values.as_slice())?.len() != edge_map.len() {
                return Err(DAGCircuitError::new_err("duplicates in wire_map"));
            }
        }

        // Compose
        let mut dag: PyRefMut<DAGCircuit> = if inplace {
            slf
        } else {
            Py::new(py, slf.clone())?.into_bound(py).borrow_mut()
        };

        dag.global_phase = add_global_phase(py, &dag.global_phase, &other.global_phase)?;

        for (gate, cals) in other.calibrations.iter() {
            let calibrations = match dag.calibrations.get(gate) {
                Some(calibrations) => calibrations,
                None => {
                    dag.calibrations
                        .insert(gate.clone(), PyDict::new_bound(py).unbind());
                    &dag.calibrations[gate]
                }
            };
            calibrations.bind(py).update(cals.bind(py).as_mapping())?;
        }

        // This is all the handling we need for realtime variables, if there's no remapping. They:
        //
        // * get added to the DAG and then operations involving them get appended on normally.
        // * get inlined onto an existing variable, then operations get appended normally.
        // * there's a clash or a failed inlining, and we just raise an error.
        //
        // Notably if there's no remapping, there's no need to recurse into control-flow or to do any
        // Var rewriting during the Expr visits.
        for var in other.iter_input_vars(py)?.bind(py) {
            dag.add_input_var(py, &var?)?;
        }
        if inline_captures {
            for var in other.iter_captured_vars(py)?.bind(py) {
                let var = var?;
                if !dag.has_var(&var)? {
                    return Err(DAGCircuitError::new_err(format!("Variable '{}' to be inlined is not in the base DAG. If you wanted it to be automatically added, use `inline_captures=False`.", var)));
                }
            }
        } else {
            for var in other.iter_captured_vars(py)?.bind(py) {
                dag.add_captured_var(py, &var?)?;
            }
        }
        for var in other.iter_declared_vars(py)?.bind(py) {
            dag.add_declared_var(py, &var?)?;
        }

        let variable_mapper = PyVariableMapper::new(
            py,
            dag.cregs.bind(py).values().into_any(),
            Some(edge_map.clone()),
            None,
            Some(wrap_pyfunction_bound!(reject_new_register, py)?.to_object(py)),
        )?;

        for node in other.topological_nodes()? {
            match &other.dag[node] {
                NodeType::QubitIn(q) => {
                    let bit = other.qubits.get(*q).unwrap().bind(py);
                    let m_wire = edge_map.get_item(bit)?.unwrap_or_else(|| bit.clone());
                    let wire_in_dag = dag.qubits.find(&m_wire);

                    if wire_in_dag.is_none()
                        || (dag.qubit_io_map.len() - 1 < wire_in_dag.unwrap().0 as usize)
                    {
                        return Err(DAGCircuitError::new_err(format!(
                            "wire {} not in self",
                            m_wire,
                        )));
                    }
                    // TODO: Python code has check here if node.wire is in other._wires. Why?
                }
                NodeType::ClbitIn(c) => {
                    let bit = other.clbits.get(*c).unwrap().bind(py);
                    let m_wire = edge_map.get_item(bit)?.unwrap_or_else(|| bit.clone());
                    let wire_in_dag = dag.clbits.find(&m_wire);
                    if wire_in_dag.is_none()
                        || dag.clbit_io_map.len() - 1 < wire_in_dag.unwrap().0 as usize
                    {
                        return Err(DAGCircuitError::new_err(format!(
                            "wire {} not in self",
                            m_wire,
                        )));
                    }
                    // TODO: Python code has check here if node.wire is in other._wires. Why?
                }
                NodeType::Operation(op) => {
                    let m_qargs = {
                        let qubits = other
                            .qubits
                            .map_indices(other.qargs_interner.get(op.qubits));
                        let mut mapped = Vec::with_capacity(qubits.len());
                        for bit in qubits {
                            mapped.push(
                                edge_map
                                    .get_item(bit)?
                                    .unwrap_or_else(|| bit.bind(py).clone()),
                            );
                        }
                        PyTuple::new_bound(py, mapped)
                    };
                    let m_cargs = {
                        let clbits = other
                            .clbits
                            .map_indices(other.cargs_interner.get(op.clbits));
                        let mut mapped = Vec::with_capacity(clbits.len());
                        for bit in clbits {
                            mapped.push(
                                edge_map
                                    .get_item(bit)?
                                    .unwrap_or_else(|| bit.bind(py).clone()),
                            );
                        }
                        PyTuple::new_bound(py, mapped)
                    };

                    // We explicitly create a mutable py_op here since we might
                    // update the condition.
                    let mut py_op = op.unpack_py_op(py)?.into_bound(py);
                    if py_op.getattr(intern!(py, "mutable"))?.extract::<bool>()? {
                        py_op = py_op.call_method0(intern!(py, "to_mutable"))?;
                    }

                    if let Some(condition) = op.condition() {
                        // TODO: do we need to check for condition.is_none()?
                        let condition = variable_mapper.map_condition(condition.bind(py), true)?;
                        if !op.op.control_flow() {
                            py_op = py_op.call_method1(
                                intern!(py, "c_if"),
                                condition.downcast::<PyTuple>()?,
                            )?;
                        } else {
                            py_op.setattr(intern!(py, "condition"), condition)?;
                        }
                    } else if py_op.is_instance(imports::SWITCH_CASE_OP.get_bound(py))? {
                        py_op.setattr(
                            intern!(py, "target"),
                            variable_mapper.map_target(&py_op.getattr(intern!(py, "target"))?)?,
                        )?;
                    };

                    dag.py_apply_operation_back(
                        py,
                        py_op,
                        Some(TupleLikeArg { value: m_qargs }),
                        Some(TupleLikeArg { value: m_cargs }),
                        false,
                    )?;
                }
                // If its a Var wire, we already checked that it exists in the destination.
                NodeType::VarIn(_)
                | NodeType::VarOut(_)
                | NodeType::QubitOut(_)
                | NodeType::ClbitOut(_) => (),
            }
        }

        if !inplace {
            Ok(Some(dag.into_py(py)))
        } else {
            Ok(None)
        }
    }

    /// Reverse the operations in the ``self`` circuit.
    ///
    /// Returns:
    ///     DAGCircuit: the reversed dag.
    fn reverse_ops<'py>(slf: PyRef<Self>, py: Python<'py>) -> PyResult<Bound<'py, PyAny>> {
        let qc = imports::DAG_TO_CIRCUIT.get_bound(py).call1((slf,))?;
        let reversed = qc.call_method0("reverse_ops")?;
        imports::CIRCUIT_TO_DAG.get_bound(py).call1((reversed,))
    }

    /// Return idle wires.
    ///
    /// Args:
    ///     ignore (list(str)): List of node names to ignore. Default: []
    ///
    /// Yields:
    ///     Bit: Bit in idle wire.
    ///
    /// Raises:
    ///     DAGCircuitError: If the DAG is invalid
    fn idle_wires(&self, py: Python, ignore: Option<&Bound<PyList>>) -> PyResult<Py<PyIterator>> {
        let mut result: Vec<PyObject> = Vec::new();
        let wires = (0..self.qubit_io_map.len())
            .map(|idx| Wire::Qubit(Qubit(idx as u32)))
            .chain((0..self.clbit_io_map.len()).map(|idx| Wire::Clbit(Clbit(idx as u32))))
            .chain(self.var_input_map.keys(py).map(Wire::Var));
        match ignore {
            Some(ignore) => {
                // Convert the list to a Rust set.
                let ignore_set = ignore
                    .into_iter()
                    .map(|s| s.extract())
                    .collect::<PyResult<HashSet<String>>>()?;
                for wire in wires {
                    let nodes_found = self.nodes_on_wire(py, &wire, true).into_iter().any(|node| {
                        let weight = self.dag.node_weight(node).unwrap();
                        if let NodeType::Operation(packed) = weight {
                            !ignore_set.contains(packed.op.name())
                        } else {
                            false
                        }
                    });

                    if !nodes_found {
                        result.push(match wire {
                            Wire::Qubit(qubit) => self.qubits.get(qubit).unwrap().clone_ref(py),
                            Wire::Clbit(clbit) => self.clbits.get(clbit).unwrap().clone_ref(py),
                            Wire::Var(var) => var,
                        });
                    }
                }
            }
            None => {
                for wire in wires {
                    if self.is_wire_idle(py, &wire)? {
                        result.push(match wire {
                            Wire::Qubit(qubit) => self.qubits.get(qubit).unwrap().clone_ref(py),
                            Wire::Clbit(clbit) => self.clbits.get(clbit).unwrap().clone_ref(py),
                            Wire::Var(var) => var,
                        });
                    }
                }
            }
        }
        Ok(PyTuple::new_bound(py, result).into_any().iter()?.unbind())
    }

    /// Return the number of operations.  If there is control flow present, this count may only
    /// be an estimate, as the complete control-flow path cannot be statically known.
    ///
    /// Args:
    ///     recurse: if ``True``, then recurse into control-flow operations.  For loops with
    ///         known-length iterators are counted unrolled.  If-else blocks sum both of the two
    ///         branches.  While loops are counted as if the loop body runs once only.  Defaults to
    ///         ``False`` and raises :class:`.DAGCircuitError` if any control flow is present, to
    ///         avoid silently returning a mostly meaningless number.
    ///
    /// Returns:
    ///     int: the circuit size
    ///
    /// Raises:
    ///     DAGCircuitError: if an unknown :class:`.ControlFlowOp` is present in a call with
    ///         ``recurse=True``, or any control flow is present in a non-recursive call.
    #[pyo3(signature= (*, recurse=false))]
    fn size(&self, py: Python, recurse: bool) -> PyResult<usize> {
        let mut length = self.dag.node_count() - (self.width() * 2);
        if !recurse {
            if CONTROL_FLOW_OP_NAMES
                .iter()
                .any(|n| self.op_names.contains_key(&n.to_string()))
            {
                return Err(DAGCircuitError::new_err(concat!(
                    "Size with control flow is ambiguous.",
                    " You may use `recurse=True` to get a result",
                    " but see this method's documentation for the meaning of this."
                )));
            }
            return Ok(length);
        }

        let circuit_to_dag = imports::CIRCUIT_TO_DAG.get_bound(py);
        for node_index in
            self.op_nodes_by_py_type(imports::CONTROL_FLOW_OP.get_bound(py).downcast()?, true)
        {
            let NodeType::Operation(node) = &self.dag[node_index] else {
                return Err(DAGCircuitError::new_err("unknown control-flow type"));
            };
            let OperationRef::Instruction(inst) = node.op.view() else {
                unreachable!("Control Flow operations must be a PyInstruction");
            };
            let inst_bound = inst.instruction.bind(py);
            if inst_bound.is_instance(imports::FOR_LOOP_OP.get_bound(py))? {
                let raw_blocks = inst_bound.getattr("blocks")?;
                let blocks: &Bound<PySequence> = raw_blocks.downcast()?;
                let block_zero = blocks.get_item(0).unwrap();
                let inner_dag: &DAGCircuit =
                    &circuit_to_dag.call1((block_zero.clone(),))?.extract()?;
                length += node.params_view().len() * inner_dag.size(py, true)?
            } else if inst_bound.is_instance(imports::WHILE_LOOP_OP.get_bound(py))? {
                let raw_blocks = inst_bound.getattr("blocks")?;
                let blocks: &Bound<PySequence> = raw_blocks.downcast()?;
                let block_zero = blocks.get_item(0).unwrap();
                let inner_dag: &DAGCircuit =
                    &circuit_to_dag.call1((block_zero.clone(),))?.extract()?;
                length += inner_dag.size(py, true)?
            } else if inst_bound.is_instance(imports::IF_ELSE_OP.get_bound(py))?
                || inst_bound.is_instance(imports::SWITCH_CASE_OP.get_bound(py))?
            {
                let raw_blocks = inst_bound.getattr("blocks")?;
                let blocks: &Bound<PyTuple> = raw_blocks.downcast()?;
                for block in blocks.iter() {
                    let inner_dag: &DAGCircuit =
                        &circuit_to_dag.call1((block.clone(),))?.extract()?;
                    length += inner_dag.size(py, true)?;
                }
            } else {
                continue;
            }
            // We don't count a control-flow node itself!
            length -= 1;
        }
        Ok(length)
    }

    /// Return the circuit depth.  If there is control flow present, this count may only be an
    /// estimate, as the complete control-flow path cannot be statically known.
    ///
    /// Args:
    ///     recurse: if ``True``, then recurse into control-flow operations.  For loops
    ///         with known-length iterators are counted as if the loop had been manually unrolled
    ///         (*i.e.* with each iteration of the loop body written out explicitly).
    ///         If-else blocks take the longer case of the two branches.  While loops are counted as
    ///         if the loop body runs once only.  Defaults to ``False`` and raises
    ///         :class:`.DAGCircuitError` if any control flow is present, to avoid silently
    ///         returning a nonsensical number.
    ///
    /// Returns:
    ///     int: the circuit depth
    ///
    /// Raises:
    ///     DAGCircuitError: if not a directed acyclic graph
    ///     DAGCircuitError: if unknown control flow is present in a recursive call, or any control
    ///         flow is present in a non-recursive call.
    #[pyo3(signature= (*, recurse=false))]
    fn depth(&self, py: Python, recurse: bool) -> PyResult<usize> {
        if self.qubits.is_empty() && self.clbits.is_empty() && self.vars_info.is_empty() {
            return Ok(0);
        }

        Ok(if recurse {
            let circuit_to_dag = imports::CIRCUIT_TO_DAG.get_bound(py);
            let mut node_lookup: HashMap<NodeIndex, usize> = HashMap::new();

            for node_index in
                self.op_nodes_by_py_type(imports::CONTROL_FLOW_OP.get_bound(py).downcast()?, true)
            {
                if let NodeType::Operation(node) = &self.dag[node_index] {
                    if let OperationRef::Instruction(inst) = node.op.view() {
                        let inst_bound = inst.instruction.bind(py);
                        let weight =
                            if inst_bound.is_instance(imports::FOR_LOOP_OP.get_bound(py))? {
                                node.params_view().len()
                            } else {
                                1
                            };
                        if weight == 0 {
                            node_lookup.insert(node_index, 0);
                        } else {
                            let raw_blocks = inst_bound.getattr("blocks")?;
                            let blocks = raw_blocks.downcast::<PyTuple>()?;
                            let mut block_weights: Vec<usize> = Vec::with_capacity(blocks.len());
                            for block in blocks.iter() {
                                let inner_dag: &DAGCircuit =
                                    &circuit_to_dag.call1((block,))?.extract()?;
                                block_weights.push(inner_dag.depth(py, true)?);
                            }
                            node_lookup
                                .insert(node_index, weight * block_weights.iter().max().unwrap());
                        }
                    }
                }
            }

            let weight_fn = |edge: EdgeReference<'_, Wire>| -> Result<usize, Infallible> {
                Ok(*node_lookup.get(&edge.target()).unwrap_or(&1))
            };
            match rustworkx_core::dag_algo::longest_path(&self.dag, weight_fn).unwrap() {
                Some(res) => res.1,
                None => return Err(DAGCircuitError::new_err("not a DAG")),
            }
        } else {
            if CONTROL_FLOW_OP_NAMES
                .iter()
                .any(|x| self.op_names.contains_key(&x.to_string()))
            {
                return Err(DAGCircuitError::new_err("Depth with control flow is ambiguous. You may use `recurse=True` to get a result, but see this method's documentation for the meaning of this."));
            }

            let weight_fn = |_| -> Result<usize, Infallible> { Ok(1) };
            match rustworkx_core::dag_algo::longest_path(&self.dag, weight_fn).unwrap() {
                Some(res) => res.1,
                None => return Err(DAGCircuitError::new_err("not a DAG")),
            }
        } - 1)
    }

    /// Return the total number of qubits + clbits used by the circuit.
    /// This function formerly returned the number of qubits by the calculation
    /// return len(self._wires) - self.num_clbits()
    /// but was changed by issue #2564 to return number of qubits + clbits
    /// with the new function DAGCircuit.num_qubits replacing the former
    /// semantic of DAGCircuit.width().
    fn width(&self) -> usize {
        self.qubits.len() + self.clbits.len() + self.vars_info.len()
    }

    /// Return the total number of qubits used by the circuit.
    /// num_qubits() replaces former use of width().
    /// DAGCircuit.width() now returns qubits + clbits for
    /// consistency with Circuit.width() [qiskit-terra #2564].
    pub fn num_qubits(&self) -> usize {
        self.qubits.len()
    }

    /// Return the total number of classical bits used by the circuit.
    pub fn num_clbits(&self) -> usize {
        self.clbits.len()
    }

    /// Compute how many components the circuit can decompose into.
    fn num_tensor_factors(&self) -> usize {
        // This function was forked from rustworkx's
        // number_weekly_connected_components() function as of 0.15.0:
        // https://github.com/Qiskit/rustworkx/blob/0.15.0/src/connectivity/mod.rs#L215-L235

        let mut weak_components = self.dag.node_count();
        let mut vertex_sets = UnionFind::new(self.dag.node_bound());
        for edge in self.dag.edge_references() {
            let (a, b) = (edge.source(), edge.target());
            // union the two vertices of the edge
            if vertex_sets.union(a.index(), b.index()) {
                weak_components -= 1
            };
        }
        weak_components
    }

    fn __eq__(&self, py: Python, other: &DAGCircuit) -> PyResult<bool> {
        // Try to convert to float, but in case of unbound ParameterExpressions
        // a TypeError will be raise, fallback to normal equality in those
        // cases.
        let phase_is_close = |self_phase: f64, other_phase: f64| -> bool {
            ((self_phase - other_phase + PI).rem_euclid(2. * PI) - PI).abs() <= 1.0e-10
        };
        let normalize_param = |param: &Param| {
            if let Param::ParameterExpression(ob) = param {
                ob.bind(py)
                    .call_method0(intern!(py, "numeric"))
                    .ok()
                    .map(|ob| ob.extract::<Param>())
                    .unwrap_or_else(|| Ok(param.clone()))
            } else {
                Ok(param.clone())
            }
        };

        let phase_eq = match [
            normalize_param(&self.global_phase)?,
            normalize_param(&other.global_phase)?,
        ] {
            [Param::Float(self_phase), Param::Float(other_phase)] => {
                Ok(phase_is_close(self_phase, other_phase))
            }
            _ => self.global_phase.eq(py, &other.global_phase),
        }?;
        if !phase_eq {
            return Ok(false);
        }
        if self.calibrations.len() != other.calibrations.len() {
            return Ok(false);
        }

        for (k, v1) in &self.calibrations {
            match other.calibrations.get(k) {
                Some(v2) => {
                    if !v1.bind(py).eq(v2.bind(py))? {
                        return Ok(false);
                    }
                }
                None => {
                    return Ok(false);
                }
            }
        }

        // We don't do any semantic equivalence between Var nodes, as things stand; DAGs can only be
        // equal in our mind if they use the exact same UUID vars.
        for (our_vars, their_vars) in self.vars_by_type.iter().zip(&other.vars_by_type) {
            if !our_vars.bind(py).eq(their_vars)? {
                return Ok(false);
            }
        }

        let self_bit_indices = {
            let indices = self
                .qubits
                .bits()
                .iter()
                .chain(self.clbits.bits())
                .enumerate()
                .map(|(idx, bit)| (bit, idx));
            indices.into_py_dict_bound(py)
        };

        let other_bit_indices = {
            let indices = other
                .qubits
                .bits()
                .iter()
                .chain(other.clbits.bits())
                .enumerate()
                .map(|(idx, bit)| (bit, idx));
            indices.into_py_dict_bound(py)
        };

        // Check if qregs are the same.
        let self_qregs = self.qregs.bind(py);
        let other_qregs = other.qregs.bind(py);
        if self_qregs.len() != other_qregs.len() {
            return Ok(false);
        }
        for (regname, self_bits) in self_qregs {
            let self_bits = self_bits
                .getattr("_bits")?
                .downcast_into_exact::<PyList>()?;
            let other_bits = match other_qregs.get_item(regname)? {
                Some(bits) => bits.getattr("_bits")?.downcast_into_exact::<PyList>()?,
                None => return Ok(false),
            };
            if !self
                .qubits
                .map_bits(self_bits)?
                .eq(other.qubits.map_bits(other_bits)?)
            {
                return Ok(false);
            }
        }

        // Check if cregs are the same.
        let self_cregs = self.cregs.bind(py);
        let other_cregs = other.cregs.bind(py);
        if self_cregs.len() != other_cregs.len() {
            return Ok(false);
        }

        for (regname, self_bits) in self_cregs {
            let self_bits = self_bits
                .getattr("_bits")?
                .downcast_into_exact::<PyList>()?;
            let other_bits = match other_cregs.get_item(regname)? {
                Some(bits) => bits.getattr("_bits")?.downcast_into_exact::<PyList>()?,
                None => return Ok(false),
            };
            if !self
                .clbits
                .map_bits(self_bits)?
                .eq(other.clbits.map_bits(other_bits)?)
            {
                return Ok(false);
            }
        }

        // Check for VF2 isomorphic match.
        let legacy_condition_eq = imports::LEGACY_CONDITION_CHECK.get_bound(py);
        let condition_op_check = imports::CONDITION_OP_CHECK.get_bound(py);
        let switch_case_op_check = imports::SWITCH_CASE_OP_CHECK.get_bound(py);
        let for_loop_op_check = imports::FOR_LOOP_OP_CHECK.get_bound(py);
        let node_match = |n1: &NodeType, n2: &NodeType| -> PyResult<bool> {
            match [n1, n2] {
                [NodeType::Operation(inst1), NodeType::Operation(inst2)] => {
                    if inst1.op.name() != inst2.op.name() {
                        return Ok(false);
                    }
                    let check_args = || -> bool {
                        let node1_qargs = self.qargs_interner.get(inst1.qubits);
                        let node2_qargs = other.qargs_interner.get(inst2.qubits);
                        let node1_cargs = self.cargs_interner.get(inst1.clbits);
                        let node2_cargs = other.cargs_interner.get(inst2.clbits);
                        if SEMANTIC_EQ_SYMMETRIC.contains(&inst1.op.name()) {
                            let node1_qargs =
                                node1_qargs.iter().copied().collect::<HashSet<Qubit>>();
                            let node2_qargs =
                                node2_qargs.iter().copied().collect::<HashSet<Qubit>>();
                            let node1_cargs =
                                node1_cargs.iter().copied().collect::<HashSet<Clbit>>();
                            let node2_cargs =
                                node2_cargs.iter().copied().collect::<HashSet<Clbit>>();
                            if node1_qargs != node2_qargs || node1_cargs != node2_cargs {
                                return false;
                            }
                        } else if node1_qargs != node2_qargs || node1_cargs != node2_cargs {
                            return false;
                        }
                        true
                    };
                    let check_conditions = || -> PyResult<bool> {
                        if let Some(cond1) = inst1
                            .extra_attrs
                            .as_ref()
                            .and_then(|attrs| attrs.condition.as_ref())
                        {
                            if let Some(cond2) = inst2
                                .extra_attrs
                                .as_ref()
                                .and_then(|attrs| attrs.condition.as_ref())
                            {
                                legacy_condition_eq
                                    .call1((cond1, cond2, &self_bit_indices, &other_bit_indices))?
                                    .extract::<bool>()
                            } else {
                                Ok(false)
                            }
                        } else {
                            Ok(inst2
                                .extra_attrs
                                .as_ref()
                                .and_then(|attrs| attrs.condition.as_ref())
                                .is_none())
                        }
                    };

                    match [inst1.op.view(), inst2.op.view()] {
                        [OperationRef::Standard(_op1), OperationRef::Standard(_op2)] => {
                            Ok(inst1.py_op_eq(py, inst2)?
                                && check_args()
                                && check_conditions()?
                                && inst1
                                    .params_view()
                                    .iter()
                                    .zip(inst2.params_view().iter())
                                    .all(|(a, b)| a.is_close(py, b, 1e-10).unwrap()))
                        }
                        [OperationRef::Instruction(op1), OperationRef::Instruction(op2)] => {
                            if op1.control_flow() && op2.control_flow() {
                                let n1 = self.unpack_into(py, NodeIndex::new(0), n1)?;
                                let n2 = other.unpack_into(py, NodeIndex::new(0), n2)?;
                                let name = op1.name();
                                if name == "if_else" || name == "while_loop" {
                                    condition_op_check
                                        .call1((n1, n2, &self_bit_indices, &other_bit_indices))?
                                        .extract()
                                } else if name == "switch_case" {
                                    switch_case_op_check
                                        .call1((n1, n2, &self_bit_indices, &other_bit_indices))?
                                        .extract()
                                } else if name == "for_loop" {
                                    for_loop_op_check
                                        .call1((n1, n2, &self_bit_indices, &other_bit_indices))?
                                        .extract()
                                } else {
                                    Err(PyRuntimeError::new_err(format!(
                                        "unhandled control-flow operation: {}",
                                        name
                                    )))
                                }
                            } else {
                                Ok(inst1.py_op_eq(py, inst2)?
                                    && check_args()
                                    && check_conditions()?)
                            }
                        }
                        [OperationRef::Gate(_op1), OperationRef::Gate(_op2)] => {
                            Ok(inst1.py_op_eq(py, inst2)? && check_args() && check_conditions()?)
                        }
                        [OperationRef::Operation(_op1), OperationRef::Operation(_op2)] => {
                            Ok(inst1.py_op_eq(py, inst2)? && check_args())
                        }
                        // Handle the case we end up with a pygate for a standardgate
                        // this typically only happens if it's a ControlledGate in python
                        // and we have mutable state set.
                        [OperationRef::Standard(_op1), OperationRef::Gate(_op2)] => {
                            Ok(inst1.py_op_eq(py, inst2)? && check_args() && check_conditions()?)
                        }
                        [OperationRef::Gate(_op1), OperationRef::Standard(_op2)] => {
                            Ok(inst1.py_op_eq(py, inst2)? && check_args() && check_conditions()?)
                        }
                        _ => Ok(false),
                    }
                }
                [NodeType::QubitIn(bit1), NodeType::QubitIn(bit2)] => Ok(bit1 == bit2),
                [NodeType::ClbitIn(bit1), NodeType::ClbitIn(bit2)] => Ok(bit1 == bit2),
                [NodeType::QubitOut(bit1), NodeType::QubitOut(bit2)] => Ok(bit1 == bit2),
                [NodeType::ClbitOut(bit1), NodeType::ClbitOut(bit2)] => Ok(bit1 == bit2),
                [NodeType::VarIn(var1), NodeType::VarIn(var2)] => var1.bind(py).eq(var2),
                [NodeType::VarOut(var1), NodeType::VarOut(var2)] => var1.bind(py).eq(var2),
                _ => Ok(false),
            }
        };

        isomorphism::vf2::is_isomorphic(
            &self.dag,
            &other.dag,
            node_match,
            isomorphism::vf2::NoSemanticMatch,
            true,
            Ordering::Equal,
            true,
            None,
        )
        .map_err(|e| match e {
            isomorphism::vf2::IsIsomorphicError::NodeMatcherErr(e) => e,
            _ => {
                unreachable!()
            }
        })
    }

    /// Yield nodes in topological order.
    ///
    /// Args:
    ///     key (Callable): A callable which will take a DAGNode object and
    ///         return a string sort key. If not specified the
    ///         :attr:`~qiskit.dagcircuit.DAGNode.sort_key` attribute will be
    ///         used as the sort key for each node.
    ///
    /// Returns:
    ///     generator(DAGOpNode, DAGInNode, or DAGOutNode): node in topological order
    #[pyo3(name = "topological_nodes")]
    fn py_topological_nodes(
        &self,
        py: Python,
        key: Option<Bound<PyAny>>,
    ) -> PyResult<Py<PyIterator>> {
        let nodes: PyResult<Vec<_>> = if let Some(key) = key {
            self.topological_key_sort(py, &key)?
                .map(|node| self.get_node(py, node))
                .collect()
        } else {
            // Good path, using interner IDs.
            self.topological_nodes()?
                .map(|n| self.get_node(py, n))
                .collect()
        };

        Ok(PyTuple::new_bound(py, nodes?)
            .into_any()
            .iter()
            .unwrap()
            .unbind())
    }

    /// Yield op nodes in topological order.
    ///
    /// Allowed to pass in specific key to break ties in top order
    ///
    /// Args:
    ///     key (Callable): A callable which will take a DAGNode object and
    ///         return a string sort key. If not specified the
    ///         :attr:`~qiskit.dagcircuit.DAGNode.sort_key` attribute will be
    ///         used as the sort key for each node.
    ///
    /// Returns:
    ///     generator(DAGOpNode): op node in topological order
    #[pyo3(name = "topological_op_nodes")]
    fn py_topological_op_nodes(
        &self,
        py: Python,
        key: Option<Bound<PyAny>>,
    ) -> PyResult<Py<PyIterator>> {
        let nodes: PyResult<Vec<_>> = if let Some(key) = key {
            self.topological_key_sort(py, &key)?
                .filter_map(|node| match self.dag.node_weight(node) {
                    Some(NodeType::Operation(_)) => Some(self.get_node(py, node)),
                    _ => None,
                })
                .collect()
        } else {
            // Good path, using interner IDs.
            self.topological_op_nodes()?
                .map(|n| self.get_node(py, n))
                .collect()
        };

        Ok(PyTuple::new_bound(py, nodes?)
            .into_any()
            .iter()
            .unwrap()
            .unbind())
    }

    /// Replace a block of nodes with a single node.
    ///
    /// This is used to consolidate a block of DAGOpNodes into a single
    /// operation. A typical example is a block of gates being consolidated
    /// into a single ``UnitaryGate`` representing the unitary matrix of the
    /// block.
    ///
    /// Args:
    ///     node_block (List[DAGNode]): A list of dag nodes that represents the
    ///         node block to be replaced
    ///     op (qiskit.circuit.Operation): The operation to replace the
    ///         block with
    ///     wire_pos_map (Dict[Bit, int]): The dictionary mapping the bits to their positions in the
    ///         output ``qargs`` or ``cargs``. This is necessary to reconstruct the arg order over
    ///         multiple gates in the combined single op node.  If a :class:`.Bit` is not in the
    ///         dictionary, it will not be added to the args; this can be useful when dealing with
    ///         control-flow operations that have inherent bits in their ``condition`` or ``target``
    ///         fields.
    ///     cycle_check (bool): When set to True this method will check that
    ///         replacing the provided ``node_block`` with a single node
    ///         would introduce a cycle (which would invalidate the
    ///         ``DAGCircuit``) and will raise a ``DAGCircuitError`` if a cycle
    ///         would be introduced. This checking comes with a run time
    ///         penalty. If you can guarantee that your input ``node_block`` is
    ///         a contiguous block and won't introduce a cycle when it's
    ///         contracted to a single node, this can be set to ``False`` to
    ///         improve the runtime performance of this method.
    ///
    /// Raises:
    ///     DAGCircuitError: if ``cycle_check`` is set to ``True`` and replacing
    ///         the specified block introduces a cycle or if ``node_block`` is
    ///         empty.
    ///
    /// Returns:
    ///     DAGOpNode: The op node that replaces the block.
    #[pyo3(signature = (node_block, op, wire_pos_map, cycle_check=true))]
    fn replace_block_with_op(
        &mut self,
        py: Python,
        node_block: Vec<PyRef<DAGNode>>,
        op: Bound<PyAny>,
        wire_pos_map: &Bound<PyDict>,
        cycle_check: bool,
    ) -> PyResult<Py<PyAny>> {
        // If node block is empty return early
        if node_block.is_empty() {
            return Err(DAGCircuitError::new_err(
                "Can't replace an empty 'node_block'",
            ));
        }

        let mut qubit_pos_map: HashMap<Qubit, usize> = HashMap::new();
        let mut clbit_pos_map: HashMap<Clbit, usize> = HashMap::new();
        for (bit, index) in wire_pos_map.iter() {
            if bit.is_instance(imports::QUBIT.get_bound(py))? {
                qubit_pos_map.insert(self.qubits.find(&bit).unwrap(), index.extract()?);
            } else if bit.is_instance(imports::CLBIT.get_bound(py))? {
                clbit_pos_map.insert(self.clbits.find(&bit).unwrap(), index.extract()?);
            } else {
                return Err(DAGCircuitError::new_err(
                    "Wire map keys must be Qubit or Clbit instances.",
                ));
            }
        }

        let block_ids: Vec<_> = node_block.iter().map(|n| n.node.unwrap()).collect();

        let mut block_op_names = Vec::new();
        let mut block_qargs: HashSet<Qubit> = HashSet::new();
        let mut block_cargs: HashSet<Clbit> = HashSet::new();
        for nd in &block_ids {
            let weight = self.dag.node_weight(*nd);
            match weight {
                Some(NodeType::Operation(packed)) => {
                    block_op_names.push(packed.op.name().to_string());
                    block_qargs.extend(self.qargs_interner.get(packed.qubits));
                    block_cargs.extend(self.cargs_interner.get(packed.clbits));

                    if let Some(condition) = packed.condition() {
                        block_cargs.extend(
                            self.clbits.map_bits(
                                self.control_flow_module
                                    .condition_resources(condition.bind(py))?
                                    .clbits
                                    .bind(py),
                            )?,
                        );
                        continue;
                    }

                    // Add classical bits from SwitchCaseOp, if applicable.
                    if let OperationRef::Instruction(op) = packed.op.view() {
                        if op.name() == "switch_case" {
                            let op_bound = op.instruction.bind(py);
                            let target = op_bound.getattr(intern!(py, "target"))?;
                            if target.is_instance(imports::CLBIT.get_bound(py))? {
                                block_cargs.insert(self.clbits.find(&target).unwrap());
                            } else if target
                                .is_instance(imports::CLASSICAL_REGISTER.get_bound(py))?
                            {
                                block_cargs.extend(
                                    self.clbits
                                        .map_bits(target.extract::<Vec<Bound<PyAny>>>()?)?,
                                );
                            } else {
                                block_cargs.extend(
                                    self.clbits.map_bits(
                                        self.control_flow_module
                                            .node_resources(&target)?
                                            .clbits
                                            .bind(py),
                                    )?,
                                );
                            }
                        }
                    }
                }
                Some(_) => {
                    return Err(DAGCircuitError::new_err(
                        "Nodes in 'node_block' must be of type 'DAGOpNode'.",
                    ))
                }
                None => {
                    return Err(DAGCircuitError::new_err(
                        "Node in 'node_block' not found in DAG.",
                    ))
                }
            }
        }

        let mut block_qargs: Vec<Qubit> = block_qargs
            .into_iter()
            .filter(|q| qubit_pos_map.contains_key(q))
            .collect();
        block_qargs.sort_by_key(|q| qubit_pos_map[q]);

        let mut block_cargs: Vec<Clbit> = block_cargs
            .into_iter()
            .filter(|c| clbit_pos_map.contains_key(c))
            .collect();
        block_cargs.sort_by_key(|c| clbit_pos_map[c]);

        let py_op = op.extract::<OperationFromPython>()?;

        if py_op.operation.num_qubits() as usize != block_qargs.len() {
            return Err(DAGCircuitError::new_err(format!(
                "Number of qubits in the replacement operation ({}) is not equal to the number of qubits in the block ({})!", py_op.operation.num_qubits(), block_qargs.len()
            )));
        }

        let op_name = py_op.operation.name().to_string();
        let qubits = self.qargs_interner.insert_owned(block_qargs);
        let clbits = self.cargs_interner.insert_owned(block_cargs);
        let weight = NodeType::Operation(PackedInstruction {
            op: py_op.operation,
            qubits,
            clbits,
            params: (!py_op.params.is_empty()).then(|| Box::new(py_op.params)),
            extra_attrs: py_op.extra_attrs,
            #[cfg(feature = "cache_pygates")]
            py_op: op.unbind().into(),
        });

        let new_node = self
            .dag
            .contract_nodes(block_ids, weight, cycle_check)
            .map_err(|e| match e {
                ContractError::DAGWouldCycle => DAGCircuitError::new_err(
                    "Replacing the specified node block would introduce a cycle",
                ),
            })?;

        self.increment_op(op_name.as_str());
        for name in block_op_names {
            self.decrement_op(name.as_str());
        }

        self.get_node(py, new_node)
    }

    /// Replace one node with dag.
    ///
    /// Args:
    ///     node (DAGOpNode): node to substitute
    ///     input_dag (DAGCircuit): circuit that will substitute the node
    ///     wires (list[Bit] | Dict[Bit, Bit]): gives an order for (qu)bits
    ///         in the input circuit. If a list, then the bits refer to those in the ``input_dag``,
    ///         and the order gets matched to the node wires by qargs first, then cargs, then
    ///         conditions.  If a dictionary, then a mapping of bits in the ``input_dag`` to those
    ///         that the ``node`` acts on.
    ///     propagate_condition (bool): If ``True`` (default), then any ``condition`` attribute on
    ///         the operation within ``node`` is propagated to each node in the ``input_dag``.  If
    ///         ``False``, then the ``input_dag`` is assumed to faithfully implement suitable
    ///         conditional logic already.  This is ignored for :class:`.ControlFlowOp`\\ s (i.e.
    ///         treated as if it is ``False``); replacements of those must already fulfill the same
    ///         conditional logic or this function would be close to useless for them.
    ///
    /// Returns:
    ///     dict: maps node IDs from `input_dag` to their new node incarnations in `self`.
    ///
    /// Raises:
    ///     DAGCircuitError: if met with unexpected predecessor/successors
    #[pyo3(signature = (node, input_dag, wires=None, propagate_condition=true))]
    fn substitute_node_with_dag(
        &mut self,
        py: Python,
        node: &Bound<PyAny>,
        input_dag: &DAGCircuit,
        wires: Option<Bound<PyAny>>,
        propagate_condition: bool,
    ) -> PyResult<Py<PyDict>> {
        let (node_index, bound_node) = match node.downcast::<DAGOpNode>() {
            Ok(bound_node) => (bound_node.borrow().as_ref().node.unwrap(), bound_node),
            Err(_) => return Err(DAGCircuitError::new_err("expected node DAGOpNode")),
        };

        let node = match &self.dag[node_index] {
            NodeType::Operation(op) => op.clone(),
            _ => return Err(DAGCircuitError::new_err("expected node")),
        };

        type WireMapsTuple = (HashMap<Qubit, Qubit>, HashMap<Clbit, Clbit>, Py<PyDict>);

        let build_wire_map = |wires: &Bound<PyList>| -> PyResult<WireMapsTuple> {
            let qargs_list = imports::BUILTIN_LIST
                .get_bound(py)
                .call1((bound_node.borrow().get_qargs(py),))?;
            let qargs_list = qargs_list.downcast::<PyList>().unwrap();
            let cargs_list = imports::BUILTIN_LIST
                .get_bound(py)
                .call1((bound_node.borrow().get_cargs(py),))?;
            let cargs_list = cargs_list.downcast::<PyList>().unwrap();
            let cargs_set = imports::BUILTIN_SET.get_bound(py).call1((cargs_list,))?;
            let cargs_set = cargs_set.downcast::<PySet>().unwrap();
            if !propagate_condition && self.may_have_additional_wires(py, &node) {
                let (add_cargs, _add_vars) =
                    self.additional_wires(py, node.op.view(), node.condition())?;
                for wire in add_cargs.iter() {
                    let clbit = &self.clbits.get(*wire).unwrap();
                    if !cargs_set.contains(clbit.clone_ref(py))? {
                        cargs_list.append(clbit)?;
                    }
                }
            }
            let qargs_len = qargs_list.len();
            let cargs_len = cargs_list.len();

            if qargs_len + cargs_len != wires.len() {
                return Err(DAGCircuitError::new_err(format!(
                    "bit mapping invalid: expected {}, got {}",
                    qargs_len + cargs_len,
                    wires.len()
                )));
            }
            let mut qubit_wire_map = HashMap::new();
            let mut clbit_wire_map = HashMap::new();
            let var_map = PyDict::new_bound(py);
            for (index, wire) in wires.iter().enumerate() {
                if wire.is_instance(imports::QUBIT.get_bound(py))? {
                    if index >= qargs_len {
                        unreachable!()
                    }
                    let input_qubit: Qubit = input_dag.qubits.find(&wire).unwrap();
                    let self_qubit: Qubit = self.qubits.find(&qargs_list.get_item(index)?).unwrap();
                    qubit_wire_map.insert(input_qubit, self_qubit);
                } else if wire.is_instance(imports::CLBIT.get_bound(py))? {
                    if index < qargs_len {
                        unreachable!()
                    }
                    clbit_wire_map.insert(
                        input_dag.clbits.find(&wire).unwrap(),
                        self.clbits
                            .find(&cargs_list.get_item(index - qargs_len)?)
                            .unwrap(),
                    );
                } else {
                    return Err(DAGCircuitError::new_err(
                        "`Var` nodes cannot be remapped during substitution",
                    ));
                }
            }
            Ok((qubit_wire_map, clbit_wire_map, var_map.unbind()))
        };

        let (mut qubit_wire_map, mut clbit_wire_map, var_map): (
            HashMap<Qubit, Qubit>,
            HashMap<Clbit, Clbit>,
            Py<PyDict>,
        ) = match wires {
            Some(wires) => match wires.downcast::<PyDict>() {
                Ok(bound_wires) => {
                    let mut qubit_wire_map = HashMap::new();
                    let mut clbit_wire_map = HashMap::new();
                    let var_map = PyDict::new_bound(py);
                    for (source_wire, target_wire) in bound_wires.iter() {
                        if source_wire.is_instance(imports::QUBIT.get_bound(py))? {
                            qubit_wire_map.insert(
                                input_dag.qubits.find(&source_wire).unwrap(),
                                self.qubits.find(&target_wire).unwrap(),
                            );
                        } else if source_wire.is_instance(imports::CLBIT.get_bound(py))? {
                            clbit_wire_map.insert(
                                input_dag.clbits.find(&source_wire).unwrap(),
                                self.clbits.find(&target_wire).unwrap(),
                            );
                        } else {
                            var_map.set_item(source_wire, target_wire)?;
                        }
                    }
                    (qubit_wire_map, clbit_wire_map, var_map.unbind())
                }
                Err(_) => {
                    let wires: Bound<PyList> = match wires.downcast::<PyList>() {
                        Ok(bound_list) => bound_list.clone(),
                        // If someone passes a sequence instead of an exact list (tuple is
                        // occasionally used) cast that to a list and then use it.
                        Err(_) => {
                            let raw_wires = imports::BUILTIN_LIST.get_bound(py).call1((wires,))?;
                            raw_wires.extract()?
                        }
                    };
                    build_wire_map(&wires)?
                }
            },
            None => {
                let raw_wires = input_dag.get_wires(py);
                let binding = raw_wires?;
                let wires = binding.bind(py);
                build_wire_map(wires)?
            }
        };

        let var_iter = input_dag.iter_vars(py)?;
        let raw_set = imports::BUILTIN_SET.get_bound(py).call1((var_iter,))?;
        let input_dag_var_set: &Bound<PySet> = raw_set.downcast()?;

        let node_vars = if self.may_have_additional_wires(py, &node) {
            let (_additional_clbits, additional_vars) =
                self.additional_wires(py, node.op.view(), node.condition())?;
            let var_set = PySet::new_bound(py, &additional_vars)?;
            if input_dag_var_set
                .call_method1(intern!(py, "difference"), (var_set.clone(),))?
                .is_truthy()?
            {
                return Err(DAGCircuitError::new_err(format!(
                    "Cannot replace a node with a DAG with more variables. Variables in node: {:?}. Variables in dag: {:?}",
                    var_set.str(), input_dag_var_set.str(),
                )));
            }
            var_set
        } else {
            PySet::empty_bound(py)?
        };
        let bound_var_map = var_map.bind(py);
        for var in input_dag_var_set.iter() {
            bound_var_map.set_item(var.clone(), var)?;
        }

        for contracted_var in node_vars
            .call_method1(intern!(py, "difference"), (input_dag_var_set,))?
            .downcast::<PySet>()?
            .iter()
        {
            let pred = self
                .dag
                .edges_directed(node_index, Incoming)
                .find(|edge| {
                    if let Wire::Var(var) = edge.weight() {
                        contracted_var.eq(var).unwrap()
                    } else {
                        false
                    }
                })
                .unwrap();
            let succ = self
                .dag
                .edges_directed(node_index, Outgoing)
                .find(|edge| {
                    if let Wire::Var(var) = edge.weight() {
                        contracted_var.eq(var).unwrap()
                    } else {
                        false
                    }
                })
                .unwrap();
            self.dag.add_edge(
                pred.source(),
                succ.target(),
                Wire::Var(contracted_var.unbind()),
            );
        }

        let mut new_input_dag: Option<DAGCircuit> = None;
        // It doesn't make sense to try and propagate a condition from a control-flow op; a
        // replacement for the control-flow op should implement the operation completely.
        let node_map = if propagate_condition && !node.op.control_flow() {
            // Nested until https://github.com/rust-lang/rust/issues/53667 is fixed in a stable
            // release
            if let Some(condition) = node
                .extra_attrs
                .as_ref()
                .and_then(|attrs| attrs.condition.as_ref())
            {
                let mut in_dag = input_dag.copy_empty_like(py, "alike")?;
                // The remapping of `condition` below is still using the old code that assumes a 2-tuple.
                // This is because this remapping code only makes sense in the case of non-control-flow
                // operations being replaced.  These can only have the 2-tuple conditions, and the
                // ability to set a condition at an individual node level will be deprecated and removed
                // in favour of the new-style conditional blocks.  The extra logic in here to add
                // additional wires into the map as necessary would hugely complicate matters if we tried
                // to abstract it out into the `VariableMapper` used elsewhere.
                let wire_map = PyDict::new_bound(py);
                for (source_qubit, target_qubit) in &qubit_wire_map {
                    wire_map.set_item(
                        in_dag.qubits.get(*source_qubit).unwrap().clone_ref(py),
                        self.qubits.get(*target_qubit).unwrap().clone_ref(py),
                    )?
                }
                for (source_clbit, target_clbit) in &clbit_wire_map {
                    wire_map.set_item(
                        in_dag.clbits.get(*source_clbit).unwrap().clone_ref(py),
                        self.clbits.get(*target_clbit).unwrap().clone_ref(py),
                    )?
                }
                wire_map.update(var_map.bind(py).as_mapping())?;

                let reverse_wire_map = wire_map.iter().map(|(k, v)| (v, k)).into_py_dict_bound(py);
                let (py_target, py_value): (Bound<PyAny>, Bound<PyAny>) =
                    condition.bind(py).extract()?;
                let (py_new_target, target_cargs) =
                    if py_target.is_instance(imports::CLBIT.get_bound(py))? {
                        let new_target = reverse_wire_map
                            .get_item(&py_target)?
                            .map(Ok::<_, PyErr>)
                            .unwrap_or_else(|| {
                                // Target was not in node's wires, so we need a dummy.
                                let new_target = imports::CLBIT.get_bound(py).call0()?;
                                in_dag.add_clbit_unchecked(py, &new_target)?;
                                wire_map.set_item(&new_target, &py_target)?;
                                reverse_wire_map.set_item(&py_target, &new_target)?;
                                Ok(new_target)
                            })?;
                        (new_target.clone(), PySet::new_bound(py, &[new_target])?)
                    } else {
                        // ClassicalRegister
                        let target_bits: Vec<Bound<PyAny>> =
                            py_target.iter()?.collect::<PyResult<_>>()?;
                        let mapped_bits: Vec<Option<Bound<PyAny>>> = target_bits
                            .iter()
                            .map(|b| reverse_wire_map.get_item(b))
                            .collect::<PyResult<_>>()?;

                        let mut new_target = Vec::with_capacity(target_bits.len());
                        let target_cargs = PySet::empty_bound(py)?;
                        for (ours, theirs) in target_bits.into_iter().zip(mapped_bits) {
                            if let Some(theirs) = theirs {
                                // Target bit was in node's wires.
                                new_target.push(theirs.clone());
                                target_cargs.add(theirs)?;
                            } else {
                                // Target bit was not in node's wires, so we need a dummy.
                                let theirs = imports::CLBIT.get_bound(py).call0()?;
                                in_dag.add_clbit_unchecked(py, &theirs)?;
                                wire_map.set_item(&theirs, &ours)?;
                                reverse_wire_map.set_item(&ours, &theirs)?;
                                new_target.push(theirs.clone());
                                target_cargs.add(theirs)?;
                            }
                        }
                        let kwargs = [("bits", new_target.into_py(py))].into_py_dict_bound(py);
                        let new_target_register = imports::CLASSICAL_REGISTER
                            .get_bound(py)
                            .call((), Some(&kwargs))?;
                        in_dag.add_creg(py, &new_target_register)?;
                        (new_target_register, target_cargs)
                    };
                let new_condition = PyTuple::new_bound(py, [py_new_target, py_value]);

                qubit_wire_map.clear();
                clbit_wire_map.clear();
                for item in wire_map.items().iter() {
                    let (in_bit, self_bit): (Bound<PyAny>, Bound<PyAny>) = item.extract()?;
                    if in_bit.is_instance(imports::QUBIT.get_bound(py))? {
                        let in_index = in_dag.qubits.find(&in_bit).unwrap();
                        let self_index = self.qubits.find(&self_bit).unwrap();
                        qubit_wire_map.insert(in_index, self_index);
                    } else {
                        let in_index = in_dag.clbits.find(&in_bit).unwrap();
                        let self_index = self.clbits.find(&self_bit).unwrap();
                        clbit_wire_map.insert(in_index, self_index);
                    }
                }
                for in_node_index in input_dag.topological_op_nodes()? {
                    let in_node = &input_dag.dag[in_node_index];
                    if let NodeType::Operation(inst) = in_node {
                        if inst
                            .extra_attrs
                            .as_ref()
                            .and_then(|attrs| attrs.condition.as_ref())
                            .is_some()
                        {
                            return Err(DAGCircuitError::new_err(
                                "cannot propagate a condition to an element that already has one",
                            ));
                        }
                        let cargs = input_dag.cargs_interner.get(inst.clbits);
                        let cargs_bits: Vec<PyObject> = input_dag
                            .clbits
                            .map_indices(cargs)
                            .map(|x| x.clone_ref(py))
                            .collect();
                        if !target_cargs
                            .call_method1(intern!(py, "intersection"), (cargs_bits,))?
                            .downcast::<PySet>()?
                            .is_empty()
                        {
                            return Err(DAGCircuitError::new_err("cannot propagate a condition to an element that acts on those bits"));
                        }
                        let mut new_inst = inst.clone();
                        if new_condition.is_truthy()? {
                            if let Some(ref mut attrs) = new_inst.extra_attrs {
                                attrs.condition = Some(new_condition.as_any().clone().unbind());
                            } else {
                                new_inst.extra_attrs = Some(Box::new(ExtraInstructionAttributes {
                                    condition: Some(new_condition.as_any().clone().unbind()),
                                    label: None,
                                    duration: None,
                                    unit: None,
                                }));
                            }
                            #[cfg(feature = "cache_pygates")]
                            {
                                new_inst.py_op.take();
                            }
                        }
                        in_dag.push_back(py, new_inst)?;
                    }
                }
                let node_map = self.substitute_node_with_subgraph(
                    py,
                    node_index,
                    &in_dag,
                    &qubit_wire_map,
                    &clbit_wire_map,
                    &var_map,
                )?;
                new_input_dag = Some(in_dag);
                node_map
            } else {
                self.substitute_node_with_subgraph(
                    py,
                    node_index,
                    input_dag,
                    &qubit_wire_map,
                    &clbit_wire_map,
                    &var_map,
                )?
            }
        } else {
            self.substitute_node_with_subgraph(
                py,
                node_index,
                input_dag,
                &qubit_wire_map,
                &clbit_wire_map,
                &var_map,
            )?
        };
        self.global_phase = add_global_phase(py, &self.global_phase, &input_dag.global_phase)?;

        let wire_map_dict = PyDict::new_bound(py);
        for (source, target) in clbit_wire_map.iter() {
            let source_bit = match new_input_dag {
                Some(ref in_dag) => in_dag.clbits.get(*source),
                None => input_dag.clbits.get(*source),
            };
            let target_bit = self.clbits.get(*target);
            wire_map_dict.set_item(source_bit, target_bit)?;
        }
        let bound_var_map = var_map.bind(py);

        // Note: creating this list to hold new registers created by the mapper is a temporary
        // measure until qiskit.expr is ported to Rust. It is necessary because we cannot easily
        // have Python call back to DAGCircuit::add_creg while we're currently borrowing
        // the DAGCircuit.
        let new_registers = PyList::empty_bound(py);
        let add_new_register = new_registers.getattr("append")?.unbind();
        let flush_new_registers = |dag: &mut DAGCircuit| -> PyResult<()> {
            for reg in &new_registers {
                dag.add_creg(py, &reg)?;
            }
            new_registers.del_slice(0, new_registers.len())?;
            Ok(())
        };

        let variable_mapper = PyVariableMapper::new(
            py,
            self.cregs.bind(py).values().into_any(),
            Some(wire_map_dict),
            Some(bound_var_map.clone()),
            Some(add_new_register),
        )?;

        for (old_node_index, new_node_index) in node_map.iter() {
            let old_node = match new_input_dag {
                Some(ref in_dag) => &in_dag.dag[*old_node_index],
                None => &input_dag.dag[*old_node_index],
            };
            if let NodeType::Operation(old_inst) = old_node {
                if let OperationRef::Instruction(old_op) = old_inst.op.view() {
                    if old_op.name() == "switch_case" {
                        let raw_target = old_op.instruction.getattr(py, "target")?;
                        let target = raw_target.bind(py);
                        let kwargs = PyDict::new_bound(py);
                        kwargs.set_item(
                            "label",
                            old_inst
                                .extra_attrs
                                .as_ref()
                                .and_then(|attrs| attrs.label.as_ref()),
                        )?;
                        let new_op = imports::SWITCH_CASE_OP.get_bound(py).call(
                            (
                                variable_mapper.map_target(target)?,
                                old_op.instruction.call_method0(py, "cases_specifier")?,
                            ),
                            Some(&kwargs),
                        )?;
                        flush_new_registers(self)?;

                        if let NodeType::Operation(ref mut new_inst) =
                            &mut self.dag[*new_node_index]
                        {
                            new_inst.op = PyInstruction {
                                qubits: old_op.num_qubits(),
                                clbits: old_op.num_clbits(),
                                params: old_op.num_params(),
                                control_flow: old_op.control_flow(),
                                op_name: old_op.name().to_string(),
                                instruction: new_op.clone().unbind(),
                            }
                            .into();
                            #[cfg(feature = "cache_pygates")]
                            {
                                new_inst.py_op = new_op.unbind().into();
                            }
                        }
                    }
                }
                if let Some(condition) = old_inst
                    .extra_attrs
                    .as_ref()
                    .and_then(|attrs| attrs.condition.as_ref())
                {
                    if old_inst.op.name() != "switch_case" {
                        let new_condition: Option<PyObject> = variable_mapper
                            .map_condition(condition.bind(py), false)?
                            .extract()?;
                        flush_new_registers(self)?;

                        if let NodeType::Operation(ref mut new_inst) =
                            &mut self.dag[*new_node_index]
                        {
                            match &mut new_inst.extra_attrs {
                                Some(attrs) => attrs.condition.clone_from(&new_condition),
                                None => {
                                    new_inst.extra_attrs =
                                        Some(Box::new(ExtraInstructionAttributes {
                                            label: None,
                                            condition: new_condition.clone(),
                                            unit: None,
                                            duration: None,
                                        }))
                                }
                            }
                            #[cfg(feature = "cache_pygates")]
                            {
                                new_inst.py_op.take();
                            }
                            match new_inst.op.view() {
                                OperationRef::Instruction(py_inst) => {
                                    py_inst
                                        .instruction
                                        .setattr(py, "condition", new_condition)?;
                                }
                                OperationRef::Gate(py_gate) => {
                                    py_gate.gate.setattr(py, "condition", new_condition)?;
                                }
                                OperationRef::Operation(py_op) => {
                                    py_op.operation.setattr(py, "condition", new_condition)?;
                                }
                                OperationRef::Standard(_) => {}
                            }
                        }
                    }
                }
            }
        }
        let out_dict = PyDict::new_bound(py);
        for (old_index, new_index) in node_map {
            out_dict.set_item(old_index.index(), self.get_node(py, new_index)?)?;
        }
        Ok(out_dict.unbind())
    }

    /// Replace a DAGOpNode with a single operation. qargs, cargs and
    /// conditions for the new operation will be inferred from the node to be
    /// replaced. The new operation will be checked to match the shape of the
    /// replaced operation.
    ///
    /// Args:
    ///     node (DAGOpNode): Node to be replaced
    ///     op (qiskit.circuit.Operation): The :class:`qiskit.circuit.Operation`
    ///         instance to be added to the DAG
    ///     inplace (bool): Optional, default False. If True, existing DAG node
    ///         will be modified to include op. Otherwise, a new DAG node will
    ///         be used.
    ///     propagate_condition (bool): Optional, default True.  If True, a condition on the
    ///         ``node`` to be replaced will be applied to the new ``op``.  This is the legacy
    ///         behaviour.  If either node is a control-flow operation, this will be ignored.  If
    ///         the ``op`` already has a condition, :exc:`.DAGCircuitError` is raised.
    ///
    /// Returns:
    ///     DAGOpNode: the new node containing the added operation.
    ///
    /// Raises:
    ///     DAGCircuitError: If replacement operation was incompatible with
    ///     location of target node.
    #[pyo3(signature = (node, op, inplace=false, propagate_condition=true))]
    fn substitute_node(
        &mut self,
        node: &Bound<PyAny>,
        op: &Bound<PyAny>,
        inplace: bool,
        propagate_condition: bool,
    ) -> PyResult<Py<PyAny>> {
        let mut node: PyRefMut<DAGOpNode> = match node.downcast() {
            Ok(node) => node.borrow_mut(),
            Err(_) => return Err(DAGCircuitError::new_err("Only DAGOpNodes can be replaced.")),
        };
        let py = op.py();
        let node_index = node.as_ref().node.unwrap();
        // Extract information from node that is going to be replaced
        let old_packed = match self.dag.node_weight(node_index) {
            Some(NodeType::Operation(old_packed)) => old_packed.clone(),
            Some(_) => {
                return Err(DAGCircuitError::new_err(
                    "'node' must be of type 'DAGOpNode'.",
                ))
            }
            None => return Err(DAGCircuitError::new_err("'node' not found in DAG.")),
        };
        // Extract information from new op
        let new_op = op.extract::<OperationFromPython>()?;
        let current_wires: HashSet<Wire> = self
            .dag
            .edges(node_index)
            .map(|e| e.weight().clone())
            .collect();
        let mut new_wires: HashSet<Wire> = self
            .qargs_interner
            .get(old_packed.qubits)
            .iter()
            .map(|x| Wire::Qubit(*x))
            .chain(
                self.cargs_interner
                    .get(old_packed.clbits)
                    .iter()
                    .map(|x| Wire::Clbit(*x)),
            )
            .collect();
        let (additional_clbits, additional_vars) = self.additional_wires(
            py,
            new_op.operation.view(),
            new_op
                .extra_attrs
                .as_ref()
                .and_then(|attrs| attrs.condition.as_ref()),
        )?;
        new_wires.extend(additional_clbits.iter().map(|x| Wire::Clbit(*x)));
        new_wires.extend(additional_vars.iter().map(|x| Wire::Var(x.clone_ref(py))));

        if old_packed.op.num_qubits() != new_op.operation.num_qubits()
            || old_packed.op.num_clbits() != new_op.operation.num_clbits()
        {
            return Err(DAGCircuitError::new_err(
                format!(
                    "Cannot replace node of width ({} qubits, {} clbits) with operation of mismatched width ({} qubits, {} clbits)",
                    old_packed.op.num_qubits(), old_packed.op.num_clbits(), new_op.operation.num_qubits(), new_op.operation.num_clbits()
                )));
        }

        #[cfg(feature = "cache_pygates")]
        let mut py_op_cache = Some(op.clone().unbind());

        let mut extra_attrs = new_op.extra_attrs.clone();
        // If either operation is a control-flow operation, propagate_condition is ignored
        if propagate_condition
            && !(node.instruction.operation.control_flow() || new_op.operation.control_flow())
        {
            // if new_op has a condition, the condition can't be propagated from the old node
            if new_op
                .extra_attrs
                .as_ref()
                .and_then(|extra| extra.condition.as_ref())
                .is_some()
            {
                return Err(DAGCircuitError::new_err(
                    "Cannot propagate a condition to an operation that already has one.",
                ));
            }
            if let Some(old_condition) = old_packed.condition() {
                if matches!(new_op.operation.view(), OperationRef::Operation(_)) {
                    return Err(DAGCircuitError::new_err(
                        "Cannot add a condition on a generic Operation.",
                    ));
                }
                if let Some(ref mut extra) = extra_attrs {
                    extra.condition = Some(old_condition.clone_ref(py));
                } else {
                    extra_attrs = ExtraInstructionAttributes::new(
                        None,
                        None,
                        None,
                        Some(old_condition.clone_ref(py)),
                    )
                    .map(Box::new)
                }
                let binding = self
                    .control_flow_module
                    .condition_resources(old_condition.bind(py))?;
                let condition_clbits = binding.clbits.bind(py);
                for bit in condition_clbits {
                    new_wires.insert(Wire::Clbit(self.clbits.find(&bit).unwrap()));
                }
                let op_ref = new_op.operation.view();
                if let OperationRef::Instruction(inst) = op_ref {
                    inst.instruction
                        .bind(py)
                        .setattr(intern!(py, "condition"), old_condition)?;
                } else if let OperationRef::Gate(gate) = op_ref {
                    gate.gate.bind(py).call_method1(
                        intern!(py, "c_if"),
                        old_condition.downcast_bound::<PyTuple>(py)?,
                    )?;
                }
                #[cfg(feature = "cache_pygates")]
                {
                    py_op_cache = None;
                }
            }
        };
        if new_wires != current_wires {
            // The new wires must be a non-strict subset of the current wires; if they add new
            // wires, we'd not know where to cut the existing wire to insert the new dependency.
            return Err(DAGCircuitError::new_err(format!(
                "New operation '{:?}' does not span the same wires as the old node '{:?}'. New wires: {:?}, old_wires: {:?}.", op.str(), old_packed.op.view(), new_wires, current_wires
            )));
        }

        if inplace {
            node.instruction.operation = new_op.operation.clone();
            node.instruction.params = new_op.params.clone();
            node.instruction.extra_attrs = extra_attrs.clone();
            #[cfg(feature = "cache_pygates")]
            {
                node.instruction.py_op = py_op_cache
                    .as_ref()
                    .map(|ob| OnceCell::from(ob.clone_ref(py)))
                    .unwrap_or_default();
            }
        }
        // Clone op data, as it will be moved into the PackedInstruction
        let new_weight = NodeType::Operation(PackedInstruction {
            op: new_op.operation.clone(),
            qubits: old_packed.qubits,
            clbits: old_packed.clbits,
            params: (!new_op.params.is_empty()).then(|| new_op.params.into()),
            extra_attrs,
            #[cfg(feature = "cache_pygates")]
            py_op: py_op_cache.map(OnceCell::from).unwrap_or_default(),
        });
        let node_index = node.as_ref().node.unwrap();
        if let Some(weight) = self.dag.node_weight_mut(node_index) {
            *weight = new_weight;
        }

        // Update self.op_names
        self.decrement_op(old_packed.op.name());
        self.increment_op(new_op.operation.name());

        if inplace {
            Ok(node.into_py(py))
        } else {
            self.get_node(py, node_index)
        }
    }

    /// Decompose the circuit into sets of qubits with no gates connecting them.
    ///
    /// Args:
    ///     remove_idle_qubits (bool): Flag denoting whether to remove idle qubits from
    ///         the separated circuits. If ``False``, each output circuit will contain the
    ///         same number of qubits as ``self``.
    ///
    /// Returns:
    ///     List[DAGCircuit]: The circuits resulting from separating ``self`` into sets
    ///         of disconnected qubits
    ///
    /// Each :class:`~.DAGCircuit` instance returned by this method will contain the same number of
    /// clbits as ``self``. The global phase information in ``self`` will not be maintained
    /// in the subcircuits returned by this method.
    #[pyo3(signature = (remove_idle_qubits=false, *, vars_mode="alike"))]
    fn separable_circuits(
        &self,
        py: Python,
        remove_idle_qubits: bool,
        vars_mode: &str,
    ) -> PyResult<Py<PyList>> {
        let connected_components = rustworkx_core::connectivity::connected_components(&self.dag);
        let dags = PyList::empty_bound(py);

        for comp_nodes in connected_components.iter() {
            let mut new_dag = self.copy_empty_like(py, vars_mode)?;
            new_dag.global_phase = Param::Float(0.);

            // A map from nodes in the this DAGCircuit to nodes in the new dag. Used for adding edges
            let mut node_map: HashMap<NodeIndex, NodeIndex> =
                HashMap::with_capacity(comp_nodes.len());

            // Adding the nodes to the new dag
            let mut non_classical = false;
            for node in comp_nodes {
                match self.dag.node_weight(*node) {
                    Some(w) => match w {
                        NodeType::ClbitIn(b) => {
                            let clbit_in = new_dag.clbit_io_map[b.0 as usize][0];
                            node_map.insert(*node, clbit_in);
                        }
                        NodeType::ClbitOut(b) => {
                            let clbit_out = new_dag.clbit_io_map[b.0 as usize][1];
                            node_map.insert(*node, clbit_out);
                        }
                        NodeType::QubitIn(q) => {
                            let qbit_in = new_dag.qubit_io_map[q.0 as usize][0];
                            node_map.insert(*node, qbit_in);
                            non_classical = true;
                        }
                        NodeType::QubitOut(q) => {
                            let qbit_out = new_dag.qubit_io_map[q.0 as usize][1];
                            node_map.insert(*node, qbit_out);
                            non_classical = true;
                        }
                        NodeType::VarIn(v) => {
                            let var_in = new_dag.var_input_map.get(py, v).unwrap();
                            node_map.insert(*node, var_in);
                        }
                        NodeType::VarOut(v) => {
                            let var_out = new_dag.var_output_map.get(py, v).unwrap();
                            node_map.insert(*node, var_out);
                        }
                        NodeType::Operation(pi) => {
                            let new_node = new_dag.dag.add_node(NodeType::Operation(pi.clone()));
                            new_dag.increment_op(pi.op.name());
                            node_map.insert(*node, new_node);
                            non_classical = true;
                        }
                    },
                    None => panic!("DAG node without payload!"),
                }
            }
            if !non_classical {
                continue;
            }
            let node_filter = |node: NodeIndex| -> bool { node_map.contains_key(&node) };

            let filtered = NodeFiltered(&self.dag, node_filter);

            // Remove the edges added by copy_empty_like (as idle wires) to avoid duplication
            new_dag.dag.clear_edges();
            for edge in filtered.edge_references() {
                let new_source = node_map[&edge.source()];
                let new_target = node_map[&edge.target()];
                new_dag
                    .dag
                    .add_edge(new_source, new_target, edge.weight().clone());
            }
            // Add back any edges for idle wires
            for (qubit, [in_node, out_node]) in new_dag
                .qubit_io_map
                .iter()
                .enumerate()
                .map(|(idx, indices)| (Qubit(idx as u32), indices))
            {
                if new_dag.dag.edges(*in_node).next().is_none() {
                    new_dag
                        .dag
                        .add_edge(*in_node, *out_node, Wire::Qubit(qubit));
                }
            }
            for (clbit, [in_node, out_node]) in new_dag
                .clbit_io_map
                .iter()
                .enumerate()
                .map(|(idx, indices)| (Clbit(idx as u32), indices))
            {
                if new_dag.dag.edges(*in_node).next().is_none() {
                    new_dag
                        .dag
                        .add_edge(*in_node, *out_node, Wire::Clbit(clbit));
                }
            }
            for (var, in_node) in new_dag.var_input_map.iter(py) {
                if new_dag.dag.edges(in_node).next().is_none() {
                    let out_node = new_dag.var_output_map.get(py, &var).unwrap();
                    new_dag
                        .dag
                        .add_edge(in_node, out_node, Wire::Var(var.clone_ref(py)));
                }
            }
            if remove_idle_qubits {
                let idle_wires: Vec<Bound<PyAny>> = new_dag
                    .idle_wires(py, None)?
                    .into_bound(py)
                    .map(|q| q.unwrap())
                    .filter(|e| e.is_instance(imports::QUBIT.get_bound(py)).unwrap())
                    .collect();

                let qubits = PyTuple::new_bound(py, idle_wires);
                new_dag.remove_qubits(py, &qubits)?; // TODO: this does not really work, some issue with remove_qubits itself
            }

            dags.append(pyo3::Py::new(py, new_dag)?)?;
        }

        Ok(dags.unbind())
    }

    /// Swap connected nodes e.g. due to commutation.
    ///
    /// Args:
    ///     node1 (OpNode): predecessor node
    ///     node2 (OpNode): successor node
    ///
    /// Raises:
    ///     DAGCircuitError: if either node is not an OpNode or nodes are not connected
    fn swap_nodes(&mut self, node1: &DAGNode, node2: &DAGNode) -> PyResult<()> {
        let node1 = node1.node.unwrap();
        let node2 = node2.node.unwrap();

        // Check that both nodes correspond to operations
        if !matches!(self.dag.node_weight(node1).unwrap(), NodeType::Operation(_))
            || !matches!(self.dag.node_weight(node2).unwrap(), NodeType::Operation(_))
        {
            return Err(DAGCircuitError::new_err(
                "Nodes to swap are not both DAGOpNodes",
            ));
        }

        // Gather all wires connecting node1 and node2.
        // This functionality was extracted from rustworkx's 'get_edge_data'
        let wires: Vec<Wire> = self
            .dag
            .edges(node1)
            .filter(|edge| edge.target() == node2)
            .map(|edge| edge.weight().clone())
            .collect();

        if wires.is_empty() {
            return Err(DAGCircuitError::new_err(
                "Attempt to swap unconnected nodes",
            ));
        };

        // Closure that finds the first parent/child node connected to a reference node by given wire
        // and returns relevant edge information depending on the specified direction:
        //  - Incoming -> parent -> outputs (parent_edge_id, parent_source_node_id)
        //  - Outgoing -> child -> outputs (child_edge_id, child_target_node_id)
        // This functionality was inspired in rustworkx's 'find_predecessors_by_edge' and 'find_successors_by_edge'.
        let directed_edge_for_wire = |node: NodeIndex, direction: Direction, wire: &Wire| {
            for edge in self.dag.edges_directed(node, direction) {
                if wire == edge.weight() {
                    match direction {
                        Incoming => return Some((edge.id(), edge.source())),
                        Outgoing => return Some((edge.id(), edge.target())),
                    }
                }
            }
            None
        };

        // Vector that contains a tuple of (wire, edge_info, parent_info, child_info) per wire in wires
        let relevant_edges = wires
            .iter()
            .rev()
            .map(|wire| {
                (
                    wire,
                    directed_edge_for_wire(node1, Outgoing, wire).unwrap(),
                    directed_edge_for_wire(node1, Incoming, wire).unwrap(),
                    directed_edge_for_wire(node2, Outgoing, wire).unwrap(),
                )
            })
            .collect::<Vec<_>>();

        // Iterate over relevant edges and modify self.dag
        for (wire, (node1_to_node2, _), (parent_to_node1, parent), (node2_to_child, child)) in
            relevant_edges
        {
            self.dag.remove_edge(parent_to_node1);
            self.dag.add_edge(parent, node2, wire.clone());
            self.dag.remove_edge(node1_to_node2);
            self.dag.add_edge(node2, node1, wire.clone());
            self.dag.remove_edge(node2_to_child);
            self.dag.add_edge(node1, child, wire.clone());
        }
        Ok(())
    }

    /// Get the node in the dag.
    ///
    /// Args:
    ///     node_id(int): Node identifier.
    ///
    /// Returns:
    ///     node: the node.
    fn node(&self, py: Python, node_id: isize) -> PyResult<Py<PyAny>> {
        self.get_node(py, NodeIndex::new(node_id as usize))
    }

    /// Iterator for node values.
    ///
    /// Yield:
    ///     node: the node.
    fn nodes(&self, py: Python) -> PyResult<Py<PyIterator>> {
        let result: PyResult<Vec<_>> = self
            .dag
            .node_references()
            .map(|(node, weight)| self.unpack_into(py, node, weight))
            .collect();
        let tup = PyTuple::new_bound(py, result?);
        Ok(tup.into_any().iter().unwrap().unbind())
    }

    /// Iterator for edge values with source and destination node.
    ///
    /// This works by returning the outgoing edges from the specified nodes. If
    /// no nodes are specified all edges from the graph are returned.
    ///
    /// Args:
    ///     nodes(DAGOpNode, DAGInNode, or DAGOutNode|list(DAGOpNode, DAGInNode, or DAGOutNode):
    ///         Either a list of nodes or a single input node. If none is specified,
    ///         all edges are returned from the graph.
    ///
    /// Yield:
    ///     edge: the edge as a tuple with the format
    ///         (source node, destination node, edge wire)
    fn edges(&self, nodes: Option<Bound<PyAny>>, py: Python) -> PyResult<Py<PyIterator>> {
        let get_node_index = |obj: &Bound<PyAny>| -> PyResult<NodeIndex> {
            Ok(obj.downcast::<DAGNode>()?.borrow().node.unwrap())
        };

        let actual_nodes: Vec<_> = match nodes {
            None => self.dag.node_indices().collect(),
            Some(nodes) => {
                let mut out = Vec::new();
                if let Ok(node) = get_node_index(&nodes) {
                    out.push(node);
                } else {
                    for node in nodes.iter()? {
                        out.push(get_node_index(&node?)?);
                    }
                }
                out
            }
        };

        let mut edges = Vec::new();
        for node in actual_nodes {
            for edge in self.dag.edges_directed(node, Outgoing) {
                edges.push((
                    self.get_node(py, edge.source())?,
                    self.get_node(py, edge.target())?,
                    match edge.weight() {
                        Wire::Qubit(qubit) => self.qubits.get(*qubit).unwrap(),
                        Wire::Clbit(clbit) => self.clbits.get(*clbit).unwrap(),
                        Wire::Var(var) => var,
                    },
                ))
            }
        }

        Ok(PyTuple::new_bound(py, edges)
            .into_any()
            .iter()
            .unwrap()
            .unbind())
    }

    /// Get the list of "op" nodes in the dag.
    ///
    /// Args:
    ///     op (Type): :class:`qiskit.circuit.Operation` subclass op nodes to
    ///         return. If None, return all op nodes.
    ///     include_directives (bool): include `barrier`, `snapshot` etc.
    ///
    /// Returns:
    ///     list[DAGOpNode]: the list of node ids containing the given op.
    #[pyo3(name= "op_nodes", signature=(op=None, include_directives=true))]
    fn py_op_nodes(
        &self,
        py: Python,
        op: Option<&Bound<PyType>>,
        include_directives: bool,
    ) -> PyResult<Vec<Py<PyAny>>> {
        let mut nodes = Vec::new();
        let filter_is_nonstandard = if let Some(op) = op {
            op.getattr(intern!(py, "_standard_gate")).ok().is_none()
        } else {
            true
        };
        for (node, weight) in self.dag.node_references() {
            if let NodeType::Operation(packed) = &weight {
                if !include_directives && packed.op.directive() {
                    continue;
                }
                if let Some(op_type) = op {
                    // This middle catch is to avoid Python-space operation creation for most uses of
                    // `op`; we're usually just looking for control-flow ops, and standard gates
                    // aren't control-flow ops.
                    if !(filter_is_nonstandard && packed.op.try_standard_gate().is_some())
                        && packed.op.py_op_is_instance(op_type)?
                    {
                        nodes.push(self.unpack_into(py, node, weight)?);
                    }
                } else {
                    nodes.push(self.unpack_into(py, node, weight)?);
                }
            }
        }
        Ok(nodes)
    }

    /// Get the list of gate nodes in the dag.
    ///
    /// Returns:
    ///     list[DAGOpNode]: the list of DAGOpNodes that represent gates.
    fn gate_nodes(&self, py: Python) -> PyResult<Vec<Py<PyAny>>> {
        self.dag
            .node_references()
            .filter_map(|(node, weight)| match weight {
                NodeType::Operation(ref packed) => match packed.op.view() {
                    OperationRef::Gate(_) | OperationRef::Standard(_) => {
                        Some(self.unpack_into(py, node, weight))
                    }
                    _ => None,
                },
                _ => None,
            })
            .collect()
    }

    /// Get the set of "op" nodes with the given name.
    #[pyo3(signature = (*names))]
    fn named_nodes(&self, py: Python<'_>, names: &Bound<PyTuple>) -> PyResult<Vec<Py<PyAny>>> {
        let mut names_set: HashSet<String> = HashSet::with_capacity(names.len());
        for name_obj in names.iter() {
            names_set.insert(name_obj.extract::<String>()?);
        }
        let mut result: Vec<Py<PyAny>> = Vec::new();
        for (id, weight) in self.dag.node_references() {
            if let NodeType::Operation(ref packed) = weight {
                if names_set.contains(packed.op.name()) {
                    result.push(self.unpack_into(py, id, weight)?);
                }
            }
        }
        Ok(result)
    }

    /// Get list of 2 qubit operations. Ignore directives like snapshot and barrier.
    #[pyo3(name = "two_qubit_ops")]
    pub fn py_two_qubit_ops(&self, py: Python) -> PyResult<Vec<Py<PyAny>>> {
        let mut nodes = Vec::new();
<<<<<<< HEAD
        for node in self.two_qubit_ops() {
            let weight = self.dag.node_weight(node).expect("NodeIndex in graph");
            nodes.push(self.unpack_into(py, node, weight)?);
=======
        for (node, weight) in self.dag.node_references() {
            if let NodeType::Operation(ref packed) = weight {
                if packed.op.directive() {
                    continue;
                }

                let qargs = self.qargs_interner.get(packed.qubits);
                if qargs.len() == 2 {
                    nodes.push(self.unpack_into(py, node, weight)?);
                }
            }
>>>>>>> 7b2d50cb
        }
        Ok(nodes)
    }

    /// Get list of 3+ qubit operations. Ignore directives like snapshot and barrier.
    fn multi_qubit_ops(&self, py: Python) -> PyResult<Vec<Py<PyAny>>> {
        let mut nodes = Vec::new();
        for (node, weight) in self.dag.node_references() {
            if let NodeType::Operation(ref packed) = weight {
                if packed.op.directive() {
                    continue;
                }

                let qargs = self.qargs_interner.get(packed.qubits);
                if qargs.len() >= 3 {
                    nodes.push(self.unpack_into(py, node, weight)?);
                }
            }
        }
        Ok(nodes)
    }

    /// Returns the longest path in the dag as a list of DAGOpNodes, DAGInNodes, and DAGOutNodes.
    fn longest_path(&self, py: Python) -> PyResult<Vec<PyObject>> {
        let weight_fn = |_| -> Result<usize, Infallible> { Ok(1) };
        match rustworkx_core::dag_algo::longest_path(&self.dag, weight_fn).unwrap() {
            Some(res) => res.0,
            None => return Err(DAGCircuitError::new_err("not a DAG")),
        }
        .into_iter()
        .map(|node_index| self.get_node(py, node_index))
        .collect()
    }

    /// Returns iterator of the successors of a node as DAGOpNodes and DAGOutNodes."""
    fn successors(&self, py: Python, node: &DAGNode) -> PyResult<Py<PyIterator>> {
        let successors: PyResult<Vec<_>> = self
            .dag
            .neighbors_directed(node.node.unwrap(), Outgoing)
            .unique()
            .map(|i| self.get_node(py, i))
            .collect();
        Ok(PyTuple::new_bound(py, successors?)
            .into_any()
            .iter()
            .unwrap()
            .unbind())
    }

    /// Returns iterator of the predecessors of a node as DAGOpNodes and DAGInNodes.
    fn predecessors(&self, py: Python, node: &DAGNode) -> PyResult<Py<PyIterator>> {
        let predecessors: PyResult<Vec<_>> = self
            .dag
            .neighbors_directed(node.node.unwrap(), Incoming)
            .unique()
            .map(|i| self.get_node(py, i))
            .collect();
        Ok(PyTuple::new_bound(py, predecessors?)
            .into_any()
            .iter()
            .unwrap()
            .unbind())
    }

    /// Returns iterator of "op" successors of a node in the dag.
    fn op_successors(&self, py: Python, node: &DAGNode) -> PyResult<Py<PyIterator>> {
        let predecessors: PyResult<Vec<_>> = self
            .dag
            .neighbors_directed(node.node.unwrap(), Outgoing)
            .unique()
            .filter_map(|i| match self.dag[i] {
                NodeType::Operation(_) => Some(self.get_node(py, i)),
                _ => None,
            })
            .collect();
        Ok(PyTuple::new_bound(py, predecessors?)
            .into_any()
            .iter()
            .unwrap()
            .unbind())
    }

    /// Returns the iterator of "op" predecessors of a node in the dag.
    fn op_predecessors(&self, py: Python, node: &DAGNode) -> PyResult<Py<PyIterator>> {
        let predecessors: PyResult<Vec<_>> = self
            .dag
            .neighbors_directed(node.node.unwrap(), Incoming)
            .unique()
            .filter_map(|i| match self.dag[i] {
                NodeType::Operation(_) => Some(self.get_node(py, i)),
                _ => None,
            })
            .collect();
        Ok(PyTuple::new_bound(py, predecessors?)
            .into_any()
            .iter()
            .unwrap()
            .unbind())
    }

    /// Checks if a second node is in the successors of node.
    fn is_successor(&self, node: &DAGNode, node_succ: &DAGNode) -> bool {
        self.dag
            .find_edge(node.node.unwrap(), node_succ.node.unwrap())
            .is_some()
    }

    /// Checks if a second node is in the predecessors of node.
    fn is_predecessor(&self, node: &DAGNode, node_pred: &DAGNode) -> bool {
        self.dag
            .find_edge(node_pred.node.unwrap(), node.node.unwrap())
            .is_some()
    }

    /// Returns iterator of the predecessors of a node that are
    /// connected by a quantum edge as DAGOpNodes and DAGInNodes.
    #[pyo3(name = "quantum_predecessors")]
    fn py_quantum_predecessors(&self, py: Python, node: &DAGNode) -> PyResult<Py<PyIterator>> {
        let predecessors: PyResult<Vec<_>> = self
            .quantum_predecessors(node.node.unwrap())
            .map(|i| self.get_node(py, i))
            .collect();
        Ok(PyTuple::new_bound(py, predecessors?)
            .into_any()
            .iter()
            .unwrap()
            .unbind())
    }

    /// Returns iterator of the successors of a node that are
    /// connected by a quantum edge as DAGOpNodes and DAGOutNodes.
    #[pyo3(name = "quantum_successors")]
    fn py_quantum_successors(&self, py: Python, node: &DAGNode) -> PyResult<Py<PyIterator>> {
        let successors: PyResult<Vec<_>> = self
            .quantum_successors(node.node.unwrap())
            .map(|i| self.get_node(py, i))
            .collect();
        Ok(PyTuple::new_bound(py, successors?)
            .into_any()
            .iter()
            .unwrap()
            .unbind())
    }

    /// Returns iterator of the predecessors of a node that are
    /// connected by a classical edge as DAGOpNodes and DAGInNodes.
    fn classical_predecessors(&self, py: Python, node: &DAGNode) -> PyResult<Py<PyIterator>> {
        let edges = self.dag.edges_directed(node.node.unwrap(), Incoming);
        let filtered = edges.filter_map(|e| match e.weight() {
            Wire::Qubit(_) => None,
            _ => Some(e.source()),
        });
        let predecessors: PyResult<Vec<_>> =
            filtered.unique().map(|i| self.get_node(py, i)).collect();
        Ok(PyTuple::new_bound(py, predecessors?)
            .into_any()
            .iter()
            .unwrap()
            .unbind())
    }

    /// Returns set of the ancestors of a node as DAGOpNodes and DAGInNodes.
    #[pyo3(name = "ancestors")]
    fn py_ancestors(&self, py: Python, node: &DAGNode) -> PyResult<Py<PySet>> {
        let ancestors: PyResult<Vec<PyObject>> = self
            .ancestors(node.node.unwrap())
            .map(|node| self.get_node(py, node))
            .collect();
        Ok(PySet::new_bound(py, &ancestors?)?.unbind())
    }

    /// Returns set of the descendants of a node as DAGOpNodes and DAGOutNodes.
    #[pyo3(name = "descendants")]
    fn py_descendants(&self, py: Python, node: &DAGNode) -> PyResult<Py<PySet>> {
        let descendants: PyResult<Vec<PyObject>> = self
            .descendants(node.node.unwrap())
            .map(|node| self.get_node(py, node))
            .collect();
        Ok(PySet::new_bound(py, &descendants?)?.unbind())
    }

    /// Returns an iterator of tuples of (DAGNode, [DAGNodes]) where the DAGNode is the current node
    /// and [DAGNode] is its successors in  BFS order.
    #[pyo3(name = "bfs_successors")]
    fn py_bfs_successors(&self, py: Python, node: &DAGNode) -> PyResult<Py<PyIterator>> {
        let successor_index: PyResult<Vec<(PyObject, Vec<PyObject>)>> = self
            .bfs_successors(node.node.unwrap())
            .map(|(node, nodes)| -> PyResult<(PyObject, Vec<PyObject>)> {
                Ok((
                    self.get_node(py, node)?,
                    nodes
                        .iter()
                        .map(|sub_node| self.get_node(py, *sub_node))
                        .collect::<PyResult<Vec<_>>>()?,
                ))
            })
            .collect();
        Ok(PyList::new_bound(py, successor_index?)
            .into_any()
            .iter()?
            .unbind())
    }

    /// Returns iterator of the successors of a node that are
    /// connected by a classical edge as DAGOpNodes and DAGOutNodes.
    fn classical_successors(&self, py: Python, node: &DAGNode) -> PyResult<Py<PyIterator>> {
        let edges = self.dag.edges_directed(node.node.unwrap(), Outgoing);
        let filtered = edges.filter_map(|e| match e.weight() {
            Wire::Qubit(_) => None,
            _ => Some(e.target()),
        });
        let predecessors: PyResult<Vec<_>> =
            filtered.unique().map(|i| self.get_node(py, i)).collect();
        Ok(PyTuple::new_bound(py, predecessors?)
            .into_any()
            .iter()
            .unwrap()
            .unbind())
    }

    /// Remove an operation node n.
    ///
    /// Add edges from predecessors to successors.
    #[pyo3(name = "remove_op_node")]
    fn py_remove_op_node(&mut self, node: &Bound<PyAny>) -> PyResult<()> {
        let node: PyRef<DAGOpNode> = match node.downcast::<DAGOpNode>() {
            Ok(node) => node.borrow(),
            Err(_) => return Err(DAGCircuitError::new_err("Node not an DAGOpNode")),
        };
        let index = node.as_ref().node.unwrap();
        if self.dag.node_weight(index).is_none() {
            return Err(DAGCircuitError::new_err("Node not in DAG"));
        }
        self.remove_op_node(index);
        Ok(())
    }

    /// Remove all of the ancestor operation nodes of node.
    fn remove_ancestors_of(&mut self, node: &DAGNode) -> PyResult<()> {
        let ancestors: Vec<_> = core_ancestors(&self.dag, node.node.unwrap())
            .filter(|next| {
                next != &node.node.unwrap()
                    && matches!(self.dag.node_weight(*next), Some(NodeType::Operation(_)))
            })
            .collect();
        for a in ancestors {
            self.dag.remove_node(a);
        }
        Ok(())
    }

    /// Remove all of the descendant operation nodes of node.
    fn remove_descendants_of(&mut self, node: &DAGNode) -> PyResult<()> {
        let descendants: Vec<_> = core_descendants(&self.dag, node.node.unwrap())
            .filter(|next| {
                next != &node.node.unwrap()
                    && matches!(self.dag.node_weight(*next), Some(NodeType::Operation(_)))
            })
            .collect();
        for d in descendants {
            self.dag.remove_node(d);
        }
        Ok(())
    }

    /// Remove all of the non-ancestors operation nodes of node.
    fn remove_nonancestors_of(&mut self, node: &DAGNode) -> PyResult<()> {
        let ancestors: HashSet<_> = core_ancestors(&self.dag, node.node.unwrap())
            .filter(|next| {
                next != &node.node.unwrap()
                    && matches!(self.dag.node_weight(*next), Some(NodeType::Operation(_)))
            })
            .collect();
        let non_ancestors: Vec<_> = self
            .dag
            .node_indices()
            .filter(|node_id| !ancestors.contains(node_id))
            .collect();
        for na in non_ancestors {
            self.dag.remove_node(na);
        }
        Ok(())
    }

    /// Remove all of the non-descendants operation nodes of node.
    fn remove_nondescendants_of(&mut self, node: &DAGNode) -> PyResult<()> {
        let descendants: HashSet<_> = core_descendants(&self.dag, node.node.unwrap())
            .filter(|next| {
                next != &node.node.unwrap()
                    && matches!(self.dag.node_weight(*next), Some(NodeType::Operation(_)))
            })
            .collect();
        let non_descendants: Vec<_> = self
            .dag
            .node_indices()
            .filter(|node_id| !descendants.contains(node_id))
            .collect();
        for nd in non_descendants {
            self.dag.remove_node(nd);
        }
        Ok(())
    }

    /// Return a list of op nodes in the first layer of this dag.
    #[pyo3(name = "front_layer")]
    fn py_front_layer(&self, py: Python) -> PyResult<Py<PyList>> {
        let native_front_layer = self.front_layer(py);
        let front_layer_list = PyList::empty_bound(py);
        for node in native_front_layer {
            front_layer_list.append(self.get_node(py, node)?)?;
        }
        Ok(front_layer_list.into())
    }

    /// Yield a shallow view on a layer of this DAGCircuit for all d layers of this circuit.
    ///
    /// A layer is a circuit whose gates act on disjoint qubits, i.e.,
    /// a layer has depth 1. The total number of layers equals the
    /// circuit depth d. The layers are indexed from 0 to d-1 with the
    /// earliest layer at index 0. The layers are constructed using a
    /// greedy algorithm. Each returned layer is a dict containing
    /// {"graph": circuit graph, "partition": list of qubit lists}.
    ///
    /// The returned layer contains new (but semantically equivalent) DAGOpNodes, DAGInNodes,
    /// and DAGOutNodes. These are not the same as nodes of the original dag, but are equivalent
    /// via DAGNode.semantic_eq(node1, node2).
    ///
    /// TODO: Gates that use the same cbits will end up in different
    /// layers as this is currently implemented. This may not be
    /// the desired behavior.
    #[pyo3(signature = (*, vars_mode="captures"))]
    fn layers(&self, py: Python, vars_mode: &str) -> PyResult<Py<PyIterator>> {
        let layer_list = PyList::empty_bound(py);
        let mut graph_layers = self.multigraph_layers(py);
        if graph_layers.next().is_none() {
            return Ok(PyIterator::from_bound_object(&layer_list)?.into());
        }

        for graph_layer in graph_layers {
            let layer_dict = PyDict::new_bound(py);
            // Sort to make sure they are in the order they were added to the original DAG
            // It has to be done by node_id as graph_layer is just a list of nodes
            // with no implied topology
            // Drawing tools rely on _node_id to infer order of node creation
            // so we need this to be preserved by layers()
            // Get the op nodes from the layer, removing any input and output nodes.
            let mut op_nodes: Vec<(&PackedInstruction, &NodeIndex)> = graph_layer
                .iter()
                .filter_map(|node| self.dag.node_weight(*node).map(|dag_node| (dag_node, node)))
                .filter_map(|(node, index)| match node {
                    NodeType::Operation(oper) => Some((oper, index)),
                    _ => None,
                })
                .collect();
            op_nodes.sort_by_key(|(_, node_index)| **node_index);

            if op_nodes.is_empty() {
                return Ok(PyIterator::from_bound_object(&layer_list)?.into());
            }

            let mut new_layer = self.copy_empty_like(py, vars_mode)?;

            for (node, _) in op_nodes {
                new_layer.push_back(py, node.clone())?;
            }

            let new_layer_op_nodes = new_layer.op_nodes(false).filter_map(|node_index| {
                match new_layer.dag.node_weight(node_index) {
                    Some(NodeType::Operation(ref node)) => Some(node),
                    _ => None,
                }
            });
            let support_iter = new_layer_op_nodes.into_iter().map(|node| {
                PyTuple::new_bound(
                    py,
                    new_layer
                        .qubits
                        .map_indices(new_layer.qargs_interner.get(node.qubits)),
                )
            });
            let support_list = PyList::empty_bound(py);
            for support_qarg in support_iter {
                support_list.append(support_qarg)?;
            }
            layer_dict.set_item("graph", new_layer.into_py(py))?;
            layer_dict.set_item("partition", support_list)?;
            layer_list.append(layer_dict)?;
        }
        Ok(layer_list.into_any().iter()?.into())
    }

    /// Yield a layer for all gates of this circuit.
    ///
    /// A serial layer is a circuit with one gate. The layers have the
    /// same structure as in layers().
    #[pyo3(signature = (*, vars_mode="captures"))]
    fn serial_layers(&self, py: Python, vars_mode: &str) -> PyResult<Py<PyIterator>> {
        let layer_list = PyList::empty_bound(py);
        for next_node in self.topological_op_nodes()? {
            let retrieved_node: &PackedInstruction = match self.dag.node_weight(next_node) {
                Some(NodeType::Operation(node)) => node,
                _ => unreachable!("A non-operation node was obtained from topological_op_nodes."),
            };
            let mut new_layer = self.copy_empty_like(py, vars_mode)?;

            // Save the support of the operation we add to the layer
            let support_list = PyList::empty_bound(py);
            let qubits = PyTuple::new_bound(
                py,
                self.qargs_interner
                    .get(retrieved_node.qubits)
                    .iter()
                    .map(|qubit| self.qubits.get(*qubit)),
            )
            .unbind();
            new_layer.push_back(py, retrieved_node.clone())?;

            if !retrieved_node.op.directive() {
                support_list.append(qubits)?;
            }

            let layer_dict = [
                ("graph", new_layer.into_py(py)),
                ("partition", support_list.into_any().unbind()),
            ]
            .into_py_dict_bound(py);
            layer_list.append(layer_dict)?;
        }

        Ok(layer_list.into_any().iter()?.into())
    }

    /// Yield layers of the multigraph.
    #[pyo3(name = "multigraph_layers")]
    fn py_multigraph_layers(&self, py: Python) -> PyResult<Py<PyIterator>> {
        let graph_layers = self.multigraph_layers(py).map(|layer| -> Vec<PyObject> {
            layer
                .into_iter()
                .filter_map(|index| self.get_node(py, index).ok())
                .collect()
        });
        let list: Bound<PyList> =
            PyList::new_bound(py, graph_layers.collect::<Vec<Vec<PyObject>>>());
        Ok(PyIterator::from_bound_object(&list)?.unbind())
    }

    /// Return a set of non-conditional runs of "op" nodes with the given names.
    ///
    /// For example, "... h q[0]; cx q[0],q[1]; cx q[0],q[1]; h q[1]; .."
    /// would produce the tuple of cx nodes as an element of the set returned
    /// from a call to collect_runs(["cx"]). If instead the cx nodes were
    /// "cx q[0],q[1]; cx q[1],q[0];", the method would still return the
    /// pair in a tuple. The namelist can contain names that are not
    /// in the circuit's basis.
    ///
    /// Nodes must have only one successor to continue the run.
    #[pyo3(name = "collect_runs")]
    fn py_collect_runs(&self, py: Python, namelist: &Bound<PyList>) -> PyResult<Py<PySet>> {
        let mut name_list_set = HashSet::with_capacity(namelist.len());
        for name in namelist.iter() {
            name_list_set.insert(name.extract::<String>()?);
        }
        match self.collect_runs(name_list_set) {
            Some(runs) => {
                let run_iter = runs.map(|node_indices| {
                    PyTuple::new_bound(
                        py,
                        node_indices
                            .into_iter()
                            .map(|node_index| self.get_node(py, node_index).unwrap()),
                    )
                    .unbind()
                });
                let out_set = PySet::empty_bound(py)?;
                for run_tuple in run_iter {
                    out_set.add(run_tuple)?;
                }
                Ok(out_set.unbind())
            }
            None => Err(PyRuntimeError::new_err(
                "Invalid DAGCircuit, cycle encountered",
            )),
        }
    }

    /// Return a set of non-conditional runs of 1q "op" nodes.
    #[pyo3(name = "collect_1q_runs")]
    fn py_collect_1q_runs(&self, py: Python) -> PyResult<Py<PyList>> {
        match self.collect_1q_runs() {
            Some(runs) => {
                let runs_iter = runs.map(|node_indices| {
                    PyList::new_bound(
                        py,
                        node_indices
                            .into_iter()
                            .map(|node_index| self.get_node(py, node_index).unwrap()),
                    )
                    .unbind()
                });
                let out_list = PyList::empty_bound(py);
                for run_list in runs_iter {
                    out_list.append(run_list)?;
                }
                Ok(out_list.unbind())
            }
            None => Err(PyRuntimeError::new_err(
                "Invalid DAGCircuit, cycle encountered",
            )),
        }
    }

    /// Return a set of non-conditional runs of 2q "op" nodes.
    #[pyo3(name = "collect_2q_runs")]
    fn py_collect_2q_runs(&self, py: Python) -> PyResult<Py<PyList>> {
        match self.collect_2q_runs() {
            Some(runs) => {
                let runs_iter = runs.into_iter().map(|node_indices| {
                    PyList::new_bound(
                        py,
                        node_indices
                            .into_iter()
                            .map(|node_index| self.get_node(py, node_index).unwrap()),
                    )
                    .unbind()
                });
                let out_list = PyList::empty_bound(py);
                for run_list in runs_iter {
                    out_list.append(run_list)?;
                }
                Ok(out_list.unbind())
            }
            None => Err(PyRuntimeError::new_err(
                "Invalid DAGCircuit, cycle encountered",
            )),
        }
    }

    /// Iterator for nodes that affect a given wire.
    ///
    /// Args:
    ///     wire (Bit): the wire to be looked at.
    ///     only_ops (bool): True if only the ops nodes are wanted;
    ///                 otherwise, all nodes are returned.
    /// Yield:
    ///      Iterator: the successive nodes on the given wire
    ///
    /// Raises:
    ///     DAGCircuitError: if the given wire doesn't exist in the DAG
    #[pyo3(name = "nodes_on_wire", signature = (wire, only_ops=false))]
    fn py_nodes_on_wire(
        &self,
        py: Python,
        wire: &Bound<PyAny>,
        only_ops: bool,
    ) -> PyResult<Py<PyIterator>> {
        let wire = if wire.is_instance(imports::QUBIT.get_bound(py))? {
            self.qubits.find(wire).map(Wire::Qubit)
        } else if wire.is_instance(imports::CLBIT.get_bound(py))? {
            self.clbits.find(wire).map(Wire::Clbit)
        } else if self.var_input_map.contains_key(py, &wire.clone().unbind()) {
            Some(Wire::Var(wire.clone().unbind()))
        } else {
            None
        }
        .ok_or_else(|| {
            DAGCircuitError::new_err(format!(
                "The given wire {:?} is not present in the circuit",
                wire
            ))
        })?;

        let nodes = self
            .nodes_on_wire(py, &wire, only_ops)
            .into_iter()
            .map(|n| self.get_node(py, n))
            .collect::<PyResult<Vec<_>>>()?;
        Ok(PyTuple::new_bound(py, nodes).into_any().iter()?.unbind())
    }

    /// Count the occurrences of operation names.
    ///
    /// Args:
    ///     recurse: if ``True`` (default), then recurse into control-flow operations.  In all
    ///         cases, this counts only the number of times the operation appears in any possible
    ///         block; both branches of if-elses are counted, and for- and while-loop blocks are
    ///         only counted once.
    ///
    /// Returns:
    ///     Mapping[str, int]: a mapping of operation names to the number of times it appears.
    #[pyo3(signature = (*, recurse=true))]
    fn count_ops(&self, py: Python, recurse: bool) -> PyResult<PyObject> {
        if !recurse
            || !CONTROL_FLOW_OP_NAMES
                .iter()
                .any(|x| self.op_names.contains_key(*x))
        {
            Ok(self.op_names.to_object(py))
        } else {
            fn inner(
                py: Python,
                dag: &DAGCircuit,
                counts: &mut HashMap<String, usize>,
            ) -> PyResult<()> {
                for (key, value) in dag.op_names.iter() {
                    counts
                        .entry(key.clone())
                        .and_modify(|count| *count += value)
                        .or_insert(*value);
                }
                let circuit_to_dag = imports::CIRCUIT_TO_DAG.get_bound(py);
                for node in dag.py_op_nodes(
                    py,
                    Some(imports::CONTROL_FLOW_OP.get_bound(py).downcast()?),
                    true,
                )? {
                    let raw_blocks = node.getattr(py, "op")?.getattr(py, "blocks")?;
                    let blocks: &Bound<PyTuple> = raw_blocks.downcast_bound::<PyTuple>(py)?;
                    for block in blocks.iter() {
                        let inner_dag: &DAGCircuit =
                            &circuit_to_dag.call1((block.clone(),))?.extract()?;
                        inner(py, inner_dag, counts)?;
                    }
                }
                Ok(())
            }
            let mut counts = HashMap::with_capacity(self.op_names.len());
            inner(py, self, &mut counts)?;
            Ok(counts.to_object(py))
        }
    }

    /// Count the occurrences of operation names on the longest path.
    ///
    /// Returns a dictionary of counts keyed on the operation name.
    fn count_ops_longest_path(&self) -> PyResult<HashMap<&str, usize>> {
        if self.dag.node_count() == 0 {
            return Ok(HashMap::new());
        }
        let weight_fn = |_| -> Result<usize, Infallible> { Ok(1) };
        let longest_path =
            match rustworkx_core::dag_algo::longest_path(&self.dag, weight_fn).unwrap() {
                Some(res) => res.0,
                None => return Err(DAGCircuitError::new_err("not a DAG")),
            };
        // Allocate for worst case where all operations are unique
        let mut op_counts: HashMap<&str, usize> = HashMap::with_capacity(longest_path.len() - 2);
        for node_index in &longest_path[1..longest_path.len() - 1] {
            if let NodeType::Operation(ref packed) = self.dag[*node_index] {
                let name = packed.op.name();
                op_counts
                    .entry(name)
                    .and_modify(|count| *count += 1)
                    .or_insert(1);
            }
        }
        Ok(op_counts)
    }

    /// Returns causal cone of a qubit.
    ///
    /// A qubit's causal cone is the set of qubits that can influence the output of that
    /// qubit through interactions, whether through multi-qubit gates or operations. Knowing
    /// the causal cone of a qubit can be useful when debugging faulty circuits, as it can
    /// help identify which wire(s) may be causing the problem.
    ///
    /// This method does not consider any classical data dependency in the ``DAGCircuit``,
    /// classical bit wires are ignored for the purposes of building the causal cone.
    ///
    /// Args:
    ///     qubit (~qiskit.circuit.Qubit): The output qubit for which we want to find the causal cone.
    ///
    /// Returns:
    ///     Set[~qiskit.circuit.Qubit]: The set of qubits whose interactions affect ``qubit``.
    fn quantum_causal_cone(&self, py: Python, qubit: &Bound<PyAny>) -> PyResult<Py<PySet>> {
        // Retrieve the output node from the qubit
        let output_qubit = self.qubits.find(qubit).ok_or_else(|| {
            DAGCircuitError::new_err(format!(
                "The given qubit {:?} is not present in the circuit",
                qubit
            ))
        })?;
        let output_node_index = self
            .qubit_io_map
            .get(output_qubit.0 as usize)
            .map(|x| x[1])
            .ok_or_else(|| {
                DAGCircuitError::new_err(format!(
                    "The given qubit {:?} is not present in qubit_output_map",
                    qubit
                ))
            })?;

        let mut qubits_in_cone: HashSet<&Qubit> = HashSet::from([&output_qubit]);
        let mut queue: VecDeque<NodeIndex> = self.quantum_predecessors(output_node_index).collect();

        // The processed_non_directive_nodes stores the set of processed non-directive nodes.
        // This is an optimization to avoid considering the same non-directive node multiple
        // times when reached from different paths.
        // The directive nodes (such as barriers or measures) are trickier since when processing
        // them we only add their predecessors that intersect qubits_in_cone. Hence, directive
        // nodes have to be considered multiple times.
        let mut processed_non_directive_nodes: HashSet<NodeIndex> = HashSet::new();

        while !queue.is_empty() {
            let cur_index = queue.pop_front().unwrap();

            if let NodeType::Operation(packed) = self.dag.node_weight(cur_index).unwrap() {
                if !packed.op.directive() {
                    // If the operation is not a directive (in particular not a barrier nor a measure),
                    // we do not do anything if it was already processed. Otherwise, we add its qubits
                    // to qubits_in_cone, and append its predecessors to queue.
                    if processed_non_directive_nodes.contains(&cur_index) {
                        continue;
                    }
                    qubits_in_cone.extend(self.qargs_interner.get(packed.qubits));
                    processed_non_directive_nodes.insert(cur_index);

                    for pred_index in self.quantum_predecessors(cur_index) {
                        if let NodeType::Operation(_pred_packed) =
                            self.dag.node_weight(pred_index).unwrap()
                        {
                            queue.push_back(pred_index);
                        }
                    }
                } else {
                    // Directives (such as barriers and measures) may be defined over all the qubits,
                    // yet not all of these qubits should be considered in the causal cone. So we
                    // only add those predecessors that have qubits in common with qubits_in_cone.
                    for pred_index in self.quantum_predecessors(cur_index) {
                        if let NodeType::Operation(pred_packed) =
                            self.dag.node_weight(pred_index).unwrap()
                        {
                            if self
                                .qargs_interner
                                .get(pred_packed.qubits)
                                .iter()
                                .any(|x| qubits_in_cone.contains(x))
                            {
                                queue.push_back(pred_index);
                            }
                        }
                    }
                }
            }
        }

        let qubits_in_cone_vec: Vec<_> = qubits_in_cone.iter().map(|&&qubit| qubit).collect();
        let elements = self.qubits.map_indices(&qubits_in_cone_vec[..]);
        Ok(PySet::new_bound(py, elements)?.unbind())
    }

    /// Return a dictionary of circuit properties.
    fn properties(&self, py: Python) -> PyResult<HashMap<&str, PyObject>> {
        Ok(HashMap::from_iter([
            ("size", self.size(py, false)?.into_py(py)),
            ("depth", self.depth(py, false)?.into_py(py)),
            ("width", self.width().into_py(py)),
            ("qubits", self.num_qubits().into_py(py)),
            ("bits", self.num_clbits().into_py(py)),
            ("factors", self.num_tensor_factors().into_py(py)),
            ("operations", self.count_ops(py, true)?),
        ]))
    }

    /// Draws the dag circuit.
    ///
    /// This function needs `Graphviz <https://www.graphviz.org/>`_ to be
    /// installed. Graphviz is not a python package and can't be pip installed
    /// (the ``graphviz`` package on PyPI is a Python interface library for
    /// Graphviz and does not actually install Graphviz). You can refer to
    /// `the Graphviz documentation <https://www.graphviz.org/download/>`__ on
    /// how to install it.
    ///
    /// Args:
    ///     scale (float): scaling factor
    ///     filename (str): file path to save image to (format inferred from name)
    ///     style (str):
    ///         'plain': B&W graph;
    ///         'color' (default): color input/output/op nodes
    ///
    /// Returns:
    ///     Ipython.display.Image: if in Jupyter notebook and not saving to file,
    ///     otherwise None.
    #[pyo3(signature=(scale=0.7, filename=None, style="color"))]
    fn draw<'py>(
        slf: PyRef<'py, Self>,
        py: Python<'py>,
        scale: f64,
        filename: Option<&str>,
        style: &str,
    ) -> PyResult<Bound<'py, PyAny>> {
        let module = PyModule::import_bound(py, "qiskit.visualization.dag_visualization")?;
        module.call_method1("dag_drawer", (slf, scale, filename, style))
    }

    fn _to_dot<'py>(
        &self,
        py: Python<'py>,
        graph_attrs: Option<BTreeMap<String, String>>,
        node_attrs: Option<PyObject>,
        edge_attrs: Option<PyObject>,
    ) -> PyResult<Bound<'py, PyString>> {
        let mut buffer = Vec::<u8>::new();
        build_dot(py, self, &mut buffer, graph_attrs, node_attrs, edge_attrs)?;
        Ok(PyString::new_bound(py, std::str::from_utf8(&buffer)?))
    }

    /// Add an input variable to the circuit.
    ///
    /// Args:
    ///     var: the variable to add.
    fn add_input_var(&mut self, py: Python, var: &Bound<PyAny>) -> PyResult<()> {
        if !self.vars_by_type[DAGVarType::Capture as usize]
            .bind(py)
            .is_empty()
        {
            return Err(DAGCircuitError::new_err(
                "cannot add inputs to a circuit with captures",
            ));
        }
        self.add_var(py, var, DAGVarType::Input)
    }

    /// Add a captured variable to the circuit.
    ///
    /// Args:
    ///     var: the variable to add.
    fn add_captured_var(&mut self, py: Python, var: &Bound<PyAny>) -> PyResult<()> {
        if !self.vars_by_type[DAGVarType::Input as usize]
            .bind(py)
            .is_empty()
        {
            return Err(DAGCircuitError::new_err(
                "cannot add captures to a circuit with inputs",
            ));
        }
        self.add_var(py, var, DAGVarType::Capture)
    }

    /// Add a declared local variable to the circuit.
    ///
    /// Args:
    ///     var: the variable to add.
    fn add_declared_var(&mut self, py: Python, var: &Bound<PyAny>) -> PyResult<()> {
        self.add_var(py, var, DAGVarType::Declare)
    }

    /// Total number of classical variables tracked by the circuit.
    #[getter]
    fn num_vars(&self) -> usize {
        self.vars_info.len()
    }

    /// Number of input classical variables tracked by the circuit.
    #[getter]
    fn num_input_vars(&self, py: Python) -> usize {
        self.vars_by_type[DAGVarType::Input as usize].bind(py).len()
    }

    /// Number of captured classical variables tracked by the circuit.
    #[getter]
    fn num_captured_vars(&self, py: Python) -> usize {
        self.vars_by_type[DAGVarType::Capture as usize]
            .bind(py)
            .len()
    }

    /// Number of declared local classical variables tracked by the circuit.
    #[getter]
    fn num_declared_vars(&self, py: Python) -> usize {
        self.vars_by_type[DAGVarType::Declare as usize]
            .bind(py)
            .len()
    }

    /// Is this realtime variable in the DAG?
    ///
    /// Args:
    ///     var: the variable or name to check.
    fn has_var(&self, var: &Bound<PyAny>) -> PyResult<bool> {
        match var.extract::<String>() {
            Ok(name) => Ok(self.vars_info.contains_key(&name)),
            Err(_) => {
                let raw_name = var.getattr("name")?;
                let var_name: String = raw_name.extract()?;
                match self.vars_info.get(&var_name) {
                    Some(var_in_dag) => Ok(var_in_dag.var.is(var)),
                    None => Ok(false),
                }
            }
        }
    }

    /// Iterable over the input classical variables tracked by the circuit.
    fn iter_input_vars(&self, py: Python) -> PyResult<Py<PyIterator>> {
        Ok(self.vars_by_type[DAGVarType::Input as usize]
            .bind(py)
            .clone()
            .into_any()
            .iter()?
            .unbind())
    }

    /// Iterable over the captured classical variables tracked by the circuit.
    fn iter_captured_vars(&self, py: Python) -> PyResult<Py<PyIterator>> {
        Ok(self.vars_by_type[DAGVarType::Capture as usize]
            .bind(py)
            .clone()
            .into_any()
            .iter()?
            .unbind())
    }

    /// Iterable over the declared classical variables tracked by the circuit.
    fn iter_declared_vars(&self, py: Python) -> PyResult<Py<PyIterator>> {
        Ok(self.vars_by_type[DAGVarType::Declare as usize]
            .bind(py)
            .clone()
            .into_any()
            .iter()?
            .unbind())
    }

    /// Iterable over all the classical variables tracked by the circuit.
    fn iter_vars(&self, py: Python) -> PyResult<Py<PyIterator>> {
        let out_set = PySet::empty_bound(py)?;
        for var_type_set in &self.vars_by_type {
            for var in var_type_set.bind(py).iter() {
                out_set.add(var)?;
            }
        }
        Ok(out_set.into_any().iter()?.unbind())
    }

    fn _has_edge(&self, source: usize, target: usize) -> bool {
        self.dag
            .contains_edge(NodeIndex::new(source), NodeIndex::new(target))
    }

    fn _is_dag(&self) -> bool {
        rustworkx_core::petgraph::algo::toposort(&self.dag, None).is_ok()
    }

    fn _in_edges(&self, py: Python, node_index: usize) -> Vec<Py<PyTuple>> {
        self.dag
            .edges_directed(NodeIndex::new(node_index), Incoming)
            .map(|wire| {
                (
                    wire.source().index(),
                    wire.target().index(),
                    match wire.weight() {
                        Wire::Qubit(qubit) => self.qubits.get(*qubit).unwrap(),
                        Wire::Clbit(clbit) => self.clbits.get(*clbit).unwrap(),
                        Wire::Var(var) => var,
                    },
                )
                    .into_py(py)
            })
            .collect()
    }

    fn _out_edges(&self, py: Python, node_index: usize) -> Vec<Py<PyTuple>> {
        self.dag
            .edges_directed(NodeIndex::new(node_index), Outgoing)
            .map(|wire| {
                (
                    wire.source().index(),
                    wire.target().index(),
                    match wire.weight() {
                        Wire::Qubit(qubit) => self.qubits.get(*qubit).unwrap(),
                        Wire::Clbit(clbit) => self.clbits.get(*clbit).unwrap(),
                        Wire::Var(var) => var,
                    },
                )
                    .into_py(py)
            })
            .collect()
    }

    fn _in_wires(&self, node_index: usize) -> Vec<&PyObject> {
        self.dag
            .edges_directed(NodeIndex::new(node_index), Incoming)
            .map(|wire| match wire.weight() {
                Wire::Qubit(qubit) => self.qubits.get(*qubit).unwrap(),
                Wire::Clbit(clbit) => self.clbits.get(*clbit).unwrap(),
                Wire::Var(var) => var,
            })
            .collect()
    }

    fn _out_wires(&self, node_index: usize) -> Vec<&PyObject> {
        self.dag
            .edges_directed(NodeIndex::new(node_index), Outgoing)
            .map(|wire| match wire.weight() {
                Wire::Qubit(qubit) => self.qubits.get(*qubit).unwrap(),
                Wire::Clbit(clbit) => self.clbits.get(*clbit).unwrap(),
                Wire::Var(var) => var,
            })
            .collect()
    }

    fn _find_successors_by_edge(
        &self,
        py: Python,
        node_index: usize,
        edge_checker: &Bound<PyAny>,
    ) -> PyResult<Vec<PyObject>> {
        let mut result = Vec::new();
        for e in self
            .dag
            .edges_directed(NodeIndex::new(node_index), Outgoing)
            .unique_by(|e| e.id())
        {
            let weight = match e.weight() {
                Wire::Qubit(q) => self.qubits.get(*q).unwrap(),
                Wire::Clbit(c) => self.clbits.get(*c).unwrap(),
                Wire::Var(v) => v,
            };
            if edge_checker.call1((weight,))?.extract::<bool>()? {
                result.push(self.get_node(py, e.target())?);
            }
        }
        Ok(result)
    }

    fn _insert_1q_on_incoming_qubit(
        &mut self,
        py: Python,
        node: &Bound<PyAny>,
        old_index: usize,
    ) -> PyResult<()> {
        if let NodeType::Operation(inst) = self.pack_into(py, node)? {
            self.increment_op(inst.op.name());
            let new_index = self.dag.add_node(NodeType::Operation(inst));
            let old_index: NodeIndex = NodeIndex::new(old_index);
            let (parent_index, edge_index, weight) = self
                .dag
                .edges_directed(old_index, Incoming)
                .map(|edge| (edge.source(), edge.id(), edge.weight().clone()))
                .next()
                .unwrap();
            self.dag.add_edge(parent_index, new_index, weight.clone());
            self.dag.add_edge(new_index, old_index, weight);
            self.dag.remove_edge(edge_index);
            Ok(())
        } else {
            Err(PyTypeError::new_err("Invalid node type input"))
        }
    }

    fn _edges(&self, py: Python) -> Vec<PyObject> {
        self.dag
            .edge_indices()
            .map(|index| {
                let wire = self.dag.edge_weight(index).unwrap();
                match wire {
                    Wire::Qubit(qubit) => self.qubits.get(*qubit).to_object(py),
                    Wire::Clbit(clbit) => self.clbits.get(*clbit).to_object(py),
                    Wire::Var(var) => var.clone_ref(py),
                }
            })
            .collect()
    }
}

impl DAGCircuit {
    /// Return an iterator of gate runs with non-conditional op nodes of given names
    pub fn collect_runs(
        &self,
        namelist: HashSet<String>,
    ) -> Option<impl Iterator<Item = Vec<NodeIndex>> + '_> {
        let filter_fn = move |node_index: NodeIndex| -> Result<bool, Infallible> {
            let node = &self.dag[node_index];
            match node {
                NodeType::Operation(inst) => Ok(namelist.contains(inst.op.name())
                    && match &inst.extra_attrs {
                        None => true,
                        Some(attrs) => attrs.condition.is_none(),
                    }),
                _ => Ok(false),
            }
        };
        rustworkx_core::dag_algo::collect_runs(&self.dag, filter_fn)
            .map(|node_iter| node_iter.map(|x| x.unwrap()))
    }

    /// Return a set of non-conditional runs of 1q "op" nodes.
    pub fn collect_1q_runs(&self) -> Option<impl Iterator<Item = Vec<NodeIndex>> + '_> {
        let filter_fn = move |node_index: NodeIndex| -> Result<bool, Infallible> {
            let node = &self.dag[node_index];
            match node {
                NodeType::Operation(inst) => Ok(inst.op.num_qubits() == 1
                    && inst.op.num_clbits() == 0
                    && !inst.is_parameterized()
                    && (inst.op.try_standard_gate().is_some()
                        || inst.op.matrix(inst.params_view()).is_some())
                    && inst.condition().is_none()),
                _ => Ok(false),
            }
        };
        rustworkx_core::dag_algo::collect_runs(&self.dag, filter_fn)
            .map(|node_iter| node_iter.map(|x| x.unwrap()))
    }

    /// Return a set of non-conditional runs of 2q "op" nodes.
    pub fn collect_2q_runs(&self) -> Option<Vec<Vec<NodeIndex>>> {
        let filter_fn = move |node_index: NodeIndex| -> Result<Option<bool>, Infallible> {
            let node = &self.dag[node_index];
            match node {
                NodeType::Operation(inst) => match inst.op.view() {
                    OperationRef::Standard(gate) => Ok(Some(
                        gate.num_qubits() <= 2
                            && inst.condition().is_none()
                            && !inst.is_parameterized(),
                    )),
                    OperationRef::Gate(gate) => Ok(Some(
                        gate.num_qubits() <= 2
                            && inst.condition().is_none()
                            && !inst.is_parameterized(),
                    )),
                    _ => Ok(Some(false)),
                },
                _ => Ok(None),
            }
        };

        let color_fn = move |edge_index: EdgeIndex| -> Result<Option<usize>, Infallible> {
            let wire = self.dag.edge_weight(edge_index).unwrap();
            match wire {
                Wire::Qubit(index) => Ok(Some(index.0 as usize)),
                _ => Ok(None),
            }
        };
        rustworkx_core::dag_algo::collect_bicolor_runs(&self.dag, filter_fn, color_fn).unwrap()
    }

    fn increment_op(&mut self, op: &str) {
        match self.op_names.get_mut(op) {
            Some(count) => {
                *count += 1;
            }
            None => {
                self.op_names.insert(op.to_string(), 1);
            }
        }
    }

    fn decrement_op(&mut self, op: &str) {
        match self.op_names.get_mut(op) {
            Some(count) => {
                if *count > 1 {
                    *count -= 1;
                } else {
                    self.op_names.swap_remove(op);
                }
            }
            None => panic!("Cannot decrement something not added!"),
        }
    }

    fn quantum_predecessors(&self, node: NodeIndex) -> impl Iterator<Item = NodeIndex> + '_ {
        self.dag
            .edges_directed(node, Incoming)
            .filter_map(|e| match e.weight() {
                Wire::Qubit(_) => Some(e.source()),
                _ => None,
            })
            .unique()
    }

    fn quantum_successors(&self, node: NodeIndex) -> impl Iterator<Item = NodeIndex> + '_ {
        self.dag
            .edges_directed(node, Outgoing)
            .filter_map(|e| match e.weight() {
                Wire::Qubit(_) => Some(e.target()),
                _ => None,
            })
            .unique()
    }

    /// Apply a [PackedInstruction] to the back of the circuit.
    ///
    /// The provided `instr` MUST be valid for this DAG, e.g. its
    /// bits, registers, vars, and interner IDs must be valid in
    /// this DAG.
    ///
    /// This is mostly used to apply operations from one DAG to
    /// another that was created from the first via
    /// [DAGCircuit::copy_empty_like].
    fn push_back(&mut self, py: Python, instr: PackedInstruction) -> PyResult<NodeIndex> {
        let op_name = instr.op.name();
        let (all_cbits, vars): (Vec<Clbit>, Option<Vec<PyObject>>) = {
            if self.may_have_additional_wires(py, &instr) {
                let mut clbits: HashSet<Clbit> =
                    HashSet::from_iter(self.cargs_interner.get(instr.clbits).iter().copied());
                let (additional_clbits, additional_vars) =
                    self.additional_wires(py, instr.op.view(), instr.condition())?;
                for clbit in additional_clbits {
                    clbits.insert(clbit);
                }
                (clbits.into_iter().collect(), Some(additional_vars))
            } else {
                (self.cargs_interner.get(instr.clbits).to_vec(), None)
            }
        };

        self.increment_op(op_name);

        let qubits_id = instr.qubits;
        let new_node = self.dag.add_node(NodeType::Operation(instr));

        // Put the new node in-between the previously "last" nodes on each wire
        // and the output map.
        let output_nodes: HashSet<NodeIndex> = self
            .qargs_interner
            .get(qubits_id)
            .iter()
            .map(|q| self.qubit_io_map.get(q.0 as usize).map(|x| x[1]).unwrap())
            .chain(
                all_cbits
                    .iter()
                    .map(|c| self.clbit_io_map.get(c.0 as usize).map(|x| x[1]).unwrap()),
            )
            .chain(
                vars.iter()
                    .flatten()
                    .map(|v| self.var_output_map.get(py, v).unwrap()),
            )
            .collect();

        for output_node in output_nodes {
            let last_edges: Vec<_> = self
                .dag
                .edges_directed(output_node, Incoming)
                .map(|e| (e.source(), e.id(), e.weight().clone()))
                .collect();
            for (source, old_edge, weight) in last_edges.into_iter() {
                self.dag.add_edge(source, new_node, weight.clone());
                self.dag.add_edge(new_node, output_node, weight);
                self.dag.remove_edge(old_edge);
            }
        }

        Ok(new_node)
    }

    /// Apply a [PackedInstruction] to the front of the circuit.
    ///
    /// The provided `instr` MUST be valid for this DAG, e.g. its
    /// bits, registers, vars, and interner IDs must be valid in
    /// this DAG.
    ///
    /// This is mostly used to apply operations from one DAG to
    /// another that was created from the first via
    /// [DAGCircuit::copy_empty_like].
    fn push_front(&mut self, py: Python, inst: PackedInstruction) -> PyResult<NodeIndex> {
        let op_name = inst.op.name();
        let (all_cbits, vars): (Vec<Clbit>, Option<Vec<PyObject>>) = {
            if self.may_have_additional_wires(py, &inst) {
                let mut clbits: HashSet<Clbit> =
                    HashSet::from_iter(self.cargs_interner.get(inst.clbits).iter().copied());
                let (additional_clbits, additional_vars) =
                    self.additional_wires(py, inst.op.view(), inst.condition())?;
                for clbit in additional_clbits {
                    clbits.insert(clbit);
                }
                (clbits.into_iter().collect(), Some(additional_vars))
            } else {
                (self.cargs_interner.get(inst.clbits).to_vec(), None)
            }
        };

        self.increment_op(op_name);

        let qubits_id = inst.qubits;
        let new_node = self.dag.add_node(NodeType::Operation(inst));

        // Put the new node in-between the input map and the previously
        // "first" nodes on each wire.
        let mut input_nodes: Vec<NodeIndex> = self
            .qargs_interner
            .get(qubits_id)
            .iter()
            .map(|q| self.qubit_io_map[q.0 as usize][0])
            .chain(all_cbits.iter().map(|c| self.clbit_io_map[c.0 as usize][0]))
            .collect();
        if let Some(vars) = vars {
            for var in vars {
                input_nodes.push(self.var_input_map.get(py, &var).unwrap());
            }
        }

        for input_node in input_nodes {
            let first_edges: Vec<_> = self
                .dag
                .edges_directed(input_node, Outgoing)
                .map(|e| (e.target(), e.id(), e.weight().clone()))
                .collect();
            for (target, old_edge, weight) in first_edges.into_iter() {
                self.dag.add_edge(input_node, new_node, weight.clone());
                self.dag.add_edge(new_node, target, weight);
                self.dag.remove_edge(old_edge);
            }
        }

        Ok(new_node)
    }

    fn sort_key(&self, node: NodeIndex) -> SortKeyType {
        match &self.dag[node] {
            NodeType::Operation(packed) => (
                self.qargs_interner.get(packed.qubits),
                self.cargs_interner.get(packed.clbits),
            ),
            NodeType::QubitIn(q) => (std::slice::from_ref(q), &[Clbit(u32::MAX)]),
            NodeType::QubitOut(_q) => (&[Qubit(u32::MAX)], &[Clbit(u32::MAX)]),
            NodeType::ClbitIn(c) => (&[Qubit(u32::MAX)], std::slice::from_ref(c)),
            NodeType::ClbitOut(_c) => (&[Qubit(u32::MAX)], &[Clbit(u32::MAX)]),
            _ => (&[], &[]),
        }
    }

    fn topological_nodes(&self) -> PyResult<impl Iterator<Item = NodeIndex>> {
        let key = |node: NodeIndex| -> Result<SortKeyType, Infallible> { Ok(self.sort_key(node)) };
        let nodes =
            rustworkx_core::dag_algo::lexicographical_topological_sort(&self.dag, key, false, None)
                .map_err(|e| match e {
                    rustworkx_core::dag_algo::TopologicalSortError::CycleOrBadInitialState => {
                        PyValueError::new_err(format!("{}", e))
                    }
                    rustworkx_core::dag_algo::TopologicalSortError::KeyError(_) => {
                        unreachable!()
                    }
                })?;
        Ok(nodes.into_iter())
    }

    fn topological_op_nodes(&self) -> PyResult<impl Iterator<Item = NodeIndex> + '_> {
        Ok(self.topological_nodes()?.filter(|node: &NodeIndex| {
            matches!(self.dag.node_weight(*node), Some(NodeType::Operation(_)))
        }))
    }

    fn topological_key_sort(
        &self,
        py: Python,
        key: &Bound<PyAny>,
    ) -> PyResult<impl Iterator<Item = NodeIndex>> {
        // This path (user provided key func) is not ideal, since we no longer
        // use a string key after moving to Rust, in favor of using a tuple
        // of the qargs and cargs interner IDs of the node.
        let key = |node: NodeIndex| -> PyResult<String> {
            let node = self.get_node(py, node)?;
            key.call1((node,))?.extract()
        };
        Ok(
            rustworkx_core::dag_algo::lexicographical_topological_sort(&self.dag, key, false, None)
                .map_err(|e| match e {
                    rustworkx_core::dag_algo::TopologicalSortError::CycleOrBadInitialState => {
                        PyValueError::new_err(format!("{}", e))
                    }
                    rustworkx_core::dag_algo::TopologicalSortError::KeyError(ref e) => {
                        e.clone_ref(py)
                    }
                })?
                .into_iter(),
        )
    }

    fn is_wire_idle(&self, py: Python, wire: &Wire) -> PyResult<bool> {
        let (input_node, output_node) = match wire {
            Wire::Qubit(qubit) => (
                self.qubit_io_map[qubit.0 as usize][0],
                self.qubit_io_map[qubit.0 as usize][1],
            ),
            Wire::Clbit(clbit) => (
                self.clbit_io_map[clbit.0 as usize][0],
                self.clbit_io_map[clbit.0 as usize][1],
            ),
            Wire::Var(var) => (
                self.var_input_map.get(py, var).unwrap(),
                self.var_output_map.get(py, var).unwrap(),
            ),
        };

        let child = self
            .dag
            .neighbors_directed(input_node, Outgoing)
            .next()
            .ok_or_else(|| {
                DAGCircuitError::new_err(format!(
                    "Invalid dagcircuit input node {:?} has no output",
                    input_node
                ))
            })?;

        Ok(child == output_node)
    }

    fn may_have_additional_wires(&self, py: Python, instr: &PackedInstruction) -> bool {
        if instr.condition().is_some() {
            return true;
        }
        let OperationRef::Instruction(inst) = instr.op.view() else {
            return false;
        };
        inst.control_flow()
            || inst
                .instruction
                .bind(py)
                .is_instance(imports::STORE_OP.get_bound(py))
                .unwrap()
    }

    fn additional_wires(
        &self,
        py: Python,
        op: OperationRef,
        condition: Option<&PyObject>,
    ) -> PyResult<(Vec<Clbit>, Vec<PyObject>)> {
        let wires_from_expr = |node: &Bound<PyAny>| -> PyResult<(Vec<Clbit>, Vec<PyObject>)> {
            let mut clbits = Vec::new();
            let mut vars = Vec::new();
            for var in imports::ITER_VARS.get_bound(py).call1((node,))?.iter()? {
                let var = var?;
                let var_var = var.getattr("var")?;
                if var_var.is_instance(imports::CLBIT.get_bound(py))? {
                    clbits.push(self.clbits.find(&var_var).unwrap());
                } else if var_var.is_instance(imports::CLASSICAL_REGISTER.get_bound(py))? {
                    for bit in var_var.iter().unwrap() {
                        clbits.push(self.clbits.find(&bit?).unwrap());
                    }
                } else {
                    vars.push(var.unbind());
                }
            }
            Ok((clbits, vars))
        };

        let mut clbits = Vec::new();
        let mut vars = Vec::new();
        if let Some(condition) = condition {
            let condition = condition.bind(py);
            if !condition.is_none() {
                if condition.is_instance(imports::EXPR.get_bound(py)).unwrap() {
                    let (expr_clbits, expr_vars) = wires_from_expr(condition)?;
                    for bit in expr_clbits {
                        clbits.push(bit);
                    }
                    for var in expr_vars {
                        vars.push(var);
                    }
                } else {
                    for bit in self
                        .control_flow_module
                        .condition_resources(condition)?
                        .clbits
                        .bind(py)
                    {
                        clbits.push(self.clbits.find(&bit).unwrap());
                    }
                }
            }
        }

        if let OperationRef::Instruction(inst) = op {
            let op = inst.instruction.bind(py);
            if inst.control_flow() {
                for var in op.call_method0("iter_captured_vars")?.iter()? {
                    vars.push(var?.unbind())
                }
                if op.is_instance(imports::SWITCH_CASE_OP.get_bound(py))? {
                    let target = op.getattr(intern!(py, "target"))?;
                    if target.is_instance(imports::CLBIT.get_bound(py))? {
                        clbits.push(self.clbits.find(&target).unwrap());
                    } else if target.is_instance(imports::CLASSICAL_REGISTER.get_bound(py))? {
                        for bit in target.iter()? {
                            clbits.push(self.clbits.find(&bit?).unwrap());
                        }
                    } else {
                        let (expr_clbits, expr_vars) = wires_from_expr(&target)?;
                        for bit in expr_clbits {
                            clbits.push(bit);
                        }
                        for var in expr_vars {
                            vars.push(var);
                        }
                    }
                }
            } else if op.is_instance(imports::STORE_OP.get_bound(py))? {
                let (expr_clbits, expr_vars) = wires_from_expr(&op.getattr("lvalue")?)?;
                for bit in expr_clbits {
                    clbits.push(bit);
                }
                for var in expr_vars {
                    vars.push(var);
                }
                let (expr_clbits, expr_vars) = wires_from_expr(&op.getattr("rvalue")?)?;
                for bit in expr_clbits {
                    clbits.push(bit);
                }
                for var in expr_vars {
                    vars.push(var);
                }
            }
        }
        Ok((clbits, vars))
    }

    /// Add a qubit or bit to the circuit.
    ///
    /// Args:
    ///     wire: the wire to be added
    ///
    ///     This adds a pair of in and out nodes connected by an edge.
    ///
    /// Raises:
    ///     DAGCircuitError: if trying to add duplicate wire
    fn add_wire(&mut self, py: Python, wire: Wire) -> PyResult<()> {
        let (in_node, out_node) = match wire {
            Wire::Qubit(qubit) => {
                if (qubit.0 as usize) >= self.qubit_io_map.len() {
                    let input_node = self.dag.add_node(NodeType::QubitIn(qubit));
                    let output_node = self.dag.add_node(NodeType::QubitOut(qubit));
                    self.qubit_io_map.push([input_node, output_node]);
                    Ok((input_node, output_node))
                } else {
                    Err(DAGCircuitError::new_err("qubit wire already exists!"))
                }
            }
            Wire::Clbit(clbit) => {
                if (clbit.0 as usize) >= self.clbit_io_map.len() {
                    let input_node = self.dag.add_node(NodeType::ClbitIn(clbit));
                    let output_node = self.dag.add_node(NodeType::ClbitOut(clbit));
                    self.clbit_io_map.push([input_node, output_node]);
                    Ok((input_node, output_node))
                } else {
                    Err(DAGCircuitError::new_err("classical wire already exists!"))
                }
            }
            Wire::Var(ref var) => {
                if self.var_input_map.contains_key(py, var)
                    || self.var_output_map.contains_key(py, var)
                {
                    return Err(DAGCircuitError::new_err("var wire already exists!"));
                }
                let in_node = self.dag.add_node(NodeType::VarIn(var.clone_ref(py)));
                let out_node = self.dag.add_node(NodeType::VarOut(var.clone_ref(py)));
                self.var_input_map.insert(py, var.clone_ref(py), in_node);
                self.var_output_map.insert(py, var.clone_ref(py), out_node);
                Ok((in_node, out_node))
            }
        }?;

        self.dag.add_edge(in_node, out_node, wire);
        Ok(())
    }

    /// Get the nodes on the given wire.
    ///
    /// Note: result is empty if the wire is not in the DAG.
    fn nodes_on_wire(&self, py: Python, wire: &Wire, only_ops: bool) -> Vec<NodeIndex> {
        let mut nodes = Vec::new();
        let mut current_node = match wire {
            Wire::Qubit(qubit) => self.qubit_io_map.get(qubit.0 as usize).map(|x| x[0]),
            Wire::Clbit(clbit) => self.clbit_io_map.get(clbit.0 as usize).map(|x| x[0]),
            Wire::Var(var) => self.var_input_map.get(py, var),
        };

        while let Some(node) = current_node {
            if only_ops {
                let node_weight = self.dag.node_weight(node).unwrap();
                if let NodeType::Operation(_) = node_weight {
                    nodes.push(node);
                }
            } else {
                nodes.push(node);
            }

            let edges = self.dag.edges_directed(node, Outgoing);
            current_node = edges.into_iter().find_map(|edge| {
                if edge.weight() == wire {
                    Some(edge.target())
                } else {
                    None
                }
            });
        }
        nodes
    }

    fn remove_idle_wire(&mut self, py: Python, wire: Wire) -> PyResult<()> {
        let [in_node, out_node] = match wire {
            Wire::Qubit(qubit) => self.qubit_io_map[qubit.0 as usize],
            Wire::Clbit(clbit) => self.clbit_io_map[clbit.0 as usize],
            Wire::Var(var) => [
                self.var_input_map.remove(py, &var).unwrap(),
                self.var_output_map.remove(py, &var).unwrap(),
            ],
        };
        self.dag.remove_node(in_node);
        self.dag.remove_node(out_node);
        Ok(())
    }

    fn add_qubit_unchecked(&mut self, py: Python, bit: &Bound<PyAny>) -> PyResult<Qubit> {
        let qubit = self.qubits.add(py, bit, false)?;
        self.qubit_locations.bind(py).set_item(
            bit,
            Py::new(
                py,
                BitLocations {
                    index: (self.qubits.len() - 1),
                    registers: PyList::empty_bound(py).unbind(),
                },
            )?,
        )?;
        self.add_wire(py, Wire::Qubit(qubit))?;
        Ok(qubit)
    }

    fn add_clbit_unchecked(&mut self, py: Python, bit: &Bound<PyAny>) -> PyResult<Clbit> {
        let clbit = self.clbits.add(py, bit, false)?;
        self.clbit_locations.bind(py).set_item(
            bit,
            Py::new(
                py,
                BitLocations {
                    index: (self.clbits.len() - 1),
                    registers: PyList::empty_bound(py).unbind(),
                },
            )?,
        )?;
        self.add_wire(py, Wire::Clbit(clbit))?;
        Ok(clbit)
    }

    pub fn get_node(&self, py: Python, node: NodeIndex) -> PyResult<Py<PyAny>> {
        self.unpack_into(py, node, self.dag.node_weight(node).unwrap())
    }

    /// Remove an operation node n.
    ///
    /// Add edges from predecessors to successors.
    fn remove_op_node(&mut self, index: NodeIndex) {
        let mut edge_list: Vec<(NodeIndex, NodeIndex, Wire)> = Vec::new();
        for (source, in_weight) in self
            .dag
            .edges_directed(index, Incoming)
            .map(|x| (x.source(), x.weight()))
        {
            for (target, out_weight) in self
                .dag
                .edges_directed(index, Outgoing)
                .map(|x| (x.target(), x.weight()))
            {
                if in_weight == out_weight {
                    edge_list.push((source, target, in_weight.clone()));
                }
            }
        }
        for (source, target, weight) in edge_list {
            self.dag.add_edge(source, target, weight);
        }

        match self.dag.remove_node(index) {
            Some(NodeType::Operation(packed)) => {
                let op_name = packed.op.name();
                self.decrement_op(op_name);
            }
            _ => panic!("Must be called with valid operation node!"),
        }
    }

    /// Returns an iterator of the ancestors indices of a node.
    pub fn ancestors(&self, node: NodeIndex) -> impl Iterator<Item = NodeIndex> + '_ {
        core_ancestors(&self.dag, node).filter(move |next| next != &node)
    }

    /// Returns an iterator of the descendants of a node as DAGOpNodes and DAGOutNodes.
    pub fn descendants(&self, node: NodeIndex) -> impl Iterator<Item = NodeIndex> + '_ {
        core_descendants(&self.dag, node).filter(move |next| next != &node)
    }

    /// Returns an iterator of tuples of (DAGNode, [DAGNodes]) where the DAGNode is the current node
    /// and [DAGNode] is its successors in  BFS order.
    pub fn bfs_successors(
        &self,
        node: NodeIndex,
    ) -> impl Iterator<Item = (NodeIndex, Vec<NodeIndex>)> + '_ {
        core_bfs_successors(&self.dag, node).filter(move |(_, others)| !others.is_empty())
    }

    fn pack_into(&mut self, py: Python, b: &Bound<PyAny>) -> Result<NodeType, PyErr> {
        Ok(if let Ok(in_node) = b.downcast::<DAGInNode>() {
            let in_node = in_node.borrow();
            let wire = in_node.wire.bind(py);
            if wire.is_instance(imports::QUBIT.get_bound(py))? {
                NodeType::QubitIn(self.qubits.find(wire).unwrap())
            } else if wire.is_instance(imports::CLBIT.get_bound(py))? {
                NodeType::ClbitIn(self.clbits.find(wire).unwrap())
            } else {
                NodeType::VarIn(wire.clone().unbind())
            }
        } else if let Ok(out_node) = b.downcast::<DAGOutNode>() {
            let out_node = out_node.borrow();
            let wire = out_node.wire.bind(py);
            if wire.is_instance(imports::QUBIT.get_bound(py))? {
                NodeType::QubitOut(self.qubits.find(wire).unwrap())
            } else if wire.is_instance(imports::CLBIT.get_bound(py))? {
                NodeType::ClbitOut(self.clbits.find(wire).unwrap())
            } else {
                NodeType::VarIn(wire.clone().unbind())
            }
        } else if let Ok(op_node) = b.downcast::<DAGOpNode>() {
            let op_node = op_node.borrow();
            let qubits = self.qargs_interner.insert_owned(
                self.qubits
                    .map_bits(op_node.instruction.qubits.bind(py))?
                    .collect(),
            );
            let clbits = self.cargs_interner.insert_owned(
                self.clbits
                    .map_bits(op_node.instruction.clbits.bind(py))?
                    .collect(),
            );
            let params = (!op_node.instruction.params.is_empty())
                .then(|| Box::new(op_node.instruction.params.clone()));
            let inst = PackedInstruction {
                op: op_node.instruction.operation.clone(),
                qubits,
                clbits,
                params,
                extra_attrs: op_node.instruction.extra_attrs.clone(),
                #[cfg(feature = "cache_pygates")]
                py_op: op_node.instruction.py_op.clone(),
            };
            NodeType::Operation(inst)
        } else {
            return Err(PyTypeError::new_err("Invalid type for DAGNode"));
        })
    }

    fn unpack_into(&self, py: Python, id: NodeIndex, weight: &NodeType) -> PyResult<Py<PyAny>> {
        let dag_node = match weight {
            NodeType::QubitIn(qubit) => Py::new(
                py,
                DAGInNode::new(py, id, self.qubits.get(*qubit).unwrap().clone_ref(py)),
            )?
            .into_any(),
            NodeType::QubitOut(qubit) => Py::new(
                py,
                DAGOutNode::new(py, id, self.qubits.get(*qubit).unwrap().clone_ref(py)),
            )?
            .into_any(),
            NodeType::ClbitIn(clbit) => Py::new(
                py,
                DAGInNode::new(py, id, self.clbits.get(*clbit).unwrap().clone_ref(py)),
            )?
            .into_any(),
            NodeType::ClbitOut(clbit) => Py::new(
                py,
                DAGOutNode::new(py, id, self.clbits.get(*clbit).unwrap().clone_ref(py)),
            )?
            .into_any(),
            NodeType::Operation(packed) => {
                let qubits = self.qargs_interner.get(packed.qubits);
                let clbits = self.cargs_interner.get(packed.clbits);
                Py::new(
                    py,
                    (
                        DAGOpNode {
                            instruction: CircuitInstruction {
                                operation: packed.op.clone(),
                                qubits: PyTuple::new_bound(py, self.qubits.map_indices(qubits))
                                    .unbind(),
                                clbits: PyTuple::new_bound(py, self.clbits.map_indices(clbits))
                                    .unbind(),
                                params: packed.params_view().iter().cloned().collect(),
                                extra_attrs: packed.extra_attrs.clone(),
                                #[cfg(feature = "cache_pygates")]
                                py_op: packed.py_op.clone(),
                            },
                            sort_key: format!("{:?}", self.sort_key(id)).into_py(py),
                        },
                        DAGNode { node: Some(id) },
                    ),
                )?
                .into_any()
            }
            NodeType::VarIn(var) => {
                Py::new(py, DAGInNode::new(py, id, var.clone_ref(py)))?.into_any()
            }
            NodeType::VarOut(var) => {
                Py::new(py, DAGOutNode::new(py, id, var.clone_ref(py)))?.into_any()
            }
        };
        Ok(dag_node)
    }

    /// Returns an iterator over all the indices that refer to an `Operation` node in the `DAGCircuit.`
    pub fn op_nodes<'a>(
        &'a self,
        include_directives: bool,
    ) -> Box<dyn Iterator<Item = NodeIndex> + 'a> {
        let node_ops_iter = self
            .dag
            .node_references()
            .filter_map(|(node_index, node_type)| match node_type {
                NodeType::Operation(ref node) => Some((node_index, node)),
                _ => None,
            });
        if !include_directives {
            Box::new(node_ops_iter.filter_map(|(index, node)| {
                if !node.op.directive() {
                    Some(index)
                } else {
                    None
                }
            }))
        } else {
            Box::new(node_ops_iter.map(|(index, _)| index))
        }
    }

    /// Return an iterator of 2 qubit operations. Ignore directives like snapshot and barrier.
    pub fn two_qubit_ops<'a>(&'a self) -> Box<dyn Iterator<Item = NodeIndex> + 'a> {
        Box::new(self.op_nodes(false).filter(|index| {
            let weight = self.dag.node_weight(*index).expect("NodeIndex in graph");
            if let NodeType::Operation(ref packed) = weight {
                let qargs = self.qargs_cache.intern(packed.qubits);
                qargs.len() == 2
            } else {
                false
            }
        }))
    }

    pub fn op_nodes_by_py_type<'a>(
        &'a self,
        op: &'a Bound<PyType>,
        include_directives: bool,
    ) -> impl Iterator<Item = NodeIndex> + 'a {
        self.dag
            .node_references()
            .filter_map(move |(node, weight)| {
                if let NodeType::Operation(ref packed) = weight {
                    if !include_directives && packed.op.directive() {
                        None
                    } else if packed.op.py_op_is_instance(op).unwrap() {
                        Some(node)
                    } else {
                        None
                    }
                } else {
                    None
                }
            })
    }

    /// Returns an iterator over a list layers of the `DAGCircuit``.
    pub fn multigraph_layers(&self, py: Python) -> impl Iterator<Item = Vec<NodeIndex>> + '_ {
        let mut first_layer: Vec<_> = self.qubit_io_map.iter().map(|x| x[0]).collect();
        first_layer.extend(self.clbit_io_map.iter().map(|x| x[0]));
        first_layer.extend(self.var_input_map.values(py));
        // A DAG is by definition acyclical, therefore unwrapping the layer should never fail.
        layers(&self.dag, first_layer).map(|layer| match layer {
            Ok(layer) => layer,
            Err(_) => unreachable!("Not a DAG."),
        })
    }

    /// Returns an iterator over the first layer of the `DAGCircuit``.
    pub fn front_layer<'a>(&'a self, py: Python) -> Box<dyn Iterator<Item = NodeIndex> + 'a> {
        let mut graph_layers = self.multigraph_layers(py);
        graph_layers.next();

        let next_layer = graph_layers.next();
        match next_layer {
            Some(layer) => Box::new(layer.into_iter().filter(|node| {
                matches!(self.dag.node_weight(*node).unwrap(), NodeType::Operation(_))
            })),
            None => Box::new(vec![].into_iter()),
        }
    }

    fn substitute_node_with_subgraph(
        &mut self,
        py: Python,
        node: NodeIndex,
        other: &DAGCircuit,
        qubit_map: &HashMap<Qubit, Qubit>,
        clbit_map: &HashMap<Clbit, Clbit>,
        var_map: &Py<PyDict>,
    ) -> PyResult<IndexMap<NodeIndex, NodeIndex, RandomState>> {
        if self.dag.node_weight(node).is_none() {
            return Err(PyIndexError::new_err(format!(
                "Specified node {} is not in this graph",
                node.index()
            )));
        }

        // Add wire from pred to succ if no ops on mapped wire on ``other``
        for (in_dag_wire, self_wire) in qubit_map.iter() {
            let [input_node, out_node] = other.qubit_io_map[in_dag_wire.0 as usize];
            if other.dag.find_edge(input_node, out_node).is_some() {
                let pred = self
                    .dag
                    .edges_directed(node, Incoming)
                    .find(|edge| {
                        if let Wire::Qubit(bit) = edge.weight() {
                            bit == self_wire
                        } else {
                            false
                        }
                    })
                    .unwrap();
                let succ = self
                    .dag
                    .edges_directed(node, Outgoing)
                    .find(|edge| {
                        if let Wire::Qubit(bit) = edge.weight() {
                            bit == self_wire
                        } else {
                            false
                        }
                    })
                    .unwrap();
                self.dag
                    .add_edge(pred.source(), succ.target(), Wire::Qubit(*self_wire));
            }
        }
        for (in_dag_wire, self_wire) in clbit_map.iter() {
            let [input_node, out_node] = other.clbit_io_map[in_dag_wire.0 as usize];
            if other.dag.find_edge(input_node, out_node).is_some() {
                let pred = self
                    .dag
                    .edges_directed(node, Incoming)
                    .find(|edge| {
                        if let Wire::Clbit(bit) = edge.weight() {
                            bit == self_wire
                        } else {
                            false
                        }
                    })
                    .unwrap();
                let succ = self
                    .dag
                    .edges_directed(node, Outgoing)
                    .find(|edge| {
                        if let Wire::Clbit(bit) = edge.weight() {
                            bit == self_wire
                        } else {
                            false
                        }
                    })
                    .unwrap();
                self.dag
                    .add_edge(pred.source(), succ.target(), Wire::Clbit(*self_wire));
            }
        }

        let bound_var_map = var_map.bind(py);
        let node_filter = |node: NodeIndex| -> bool {
            match other.dag[node] {
                NodeType::Operation(_) => !other
                    .dag
                    .edges_directed(node, petgraph::Direction::Outgoing)
                    .any(|edge| match edge.weight() {
                        Wire::Qubit(qubit) => !qubit_map.contains_key(qubit),
                        Wire::Clbit(clbit) => !clbit_map.contains_key(clbit),
                        Wire::Var(var) => !bound_var_map.contains(var).unwrap(),
                    }),
                _ => false,
            }
        };
        let reverse_qubit_map: HashMap<Qubit, Qubit> =
            qubit_map.iter().map(|(x, y)| (*y, *x)).collect();
        let reverse_clbit_map: HashMap<Clbit, Clbit> =
            clbit_map.iter().map(|(x, y)| (*y, *x)).collect();
        let reverse_var_map = PyDict::new_bound(py);
        for (k, v) in bound_var_map.iter() {
            reverse_var_map.set_item(v, k)?;
        }
        // Copy nodes from other to self
        let mut out_map: IndexMap<NodeIndex, NodeIndex, RandomState> =
            IndexMap::with_capacity_and_hasher(other.dag.node_count(), RandomState::default());
        for old_index in other.dag.node_indices() {
            if !node_filter(old_index) {
                continue;
            }
            let mut new_node = other.dag[old_index].clone();
            if let NodeType::Operation(ref mut new_inst) = new_node {
                let new_qubit_indices: Vec<Qubit> = other
                    .qargs_interner
                    .get(new_inst.qubits)
                    .iter()
                    .map(|old_qubit| qubit_map[old_qubit])
                    .collect();
                let new_clbit_indices: Vec<Clbit> = other
                    .cargs_interner
                    .get(new_inst.clbits)
                    .iter()
                    .map(|old_clbit| clbit_map[old_clbit])
                    .collect();
                new_inst.qubits = self.qargs_interner.insert_owned(new_qubit_indices);
                new_inst.clbits = self.cargs_interner.insert_owned(new_clbit_indices);
                self.increment_op(new_inst.op.name());
            }
            let new_index = self.dag.add_node(new_node);
            out_map.insert(old_index, new_index);
        }
        // If no nodes are copied bail here since there is nothing left
        // to do.
        if out_map.is_empty() {
            match self.dag.remove_node(node) {
                Some(NodeType::Operation(packed)) => {
                    let op_name = packed.op.name();
                    self.decrement_op(op_name);
                }
                _ => unreachable!("Must be called with valid operation node!"),
            }
            // Return a new empty map to clear allocation from out_map
            return Ok(IndexMap::default());
        }
        // Copy edges from other to self
        for edge in other.dag.edge_references().filter(|edge| {
            out_map.contains_key(&edge.target()) && out_map.contains_key(&edge.source())
        }) {
            self.dag.add_edge(
                out_map[&edge.source()],
                out_map[&edge.target()],
                match edge.weight() {
                    Wire::Qubit(qubit) => Wire::Qubit(qubit_map[qubit]),
                    Wire::Clbit(clbit) => Wire::Clbit(clbit_map[clbit]),
                    Wire::Var(var) => Wire::Var(bound_var_map.get_item(var)?.unwrap().unbind()),
                },
            );
        }
        // Add edges to/from node to nodes in other
        let edges: Vec<(NodeIndex, NodeIndex, Wire)> = self
            .dag
            .edges_directed(node, Incoming)
            .map(|x| (x.source(), x.target(), x.weight().clone()))
            .collect();
        for (source, _target, weight) in edges {
            let wire_input_id = match weight {
                Wire::Qubit(qubit) => other
                    .qubit_io_map
                    .get(reverse_qubit_map[&qubit].0 as usize)
                    .map(|x| x[0]),
                Wire::Clbit(clbit) => other
                    .clbit_io_map
                    .get(reverse_clbit_map[&clbit].0 as usize)
                    .map(|x| x[0]),
                Wire::Var(ref var) => {
                    let index = &reverse_var_map.get_item(var)?.unwrap().unbind();
                    other.var_input_map.get(py, index)
                }
            };
            let old_index =
                wire_input_id.and_then(|x| other.dag.neighbors_directed(x, Outgoing).next());
            let target_out = match old_index {
                Some(old_index) => match out_map.get(&old_index) {
                    Some(new_index) => *new_index,
                    None => {
                        // If the index isn't in the node map we've already added the edges as
                        // part of the idle wire handling at the top of this method so just
                        // move on.
                        continue;
                    }
                },
                None => continue,
            };
            self.dag.add_edge(source, target_out, weight);
        }
        let edges: Vec<(NodeIndex, NodeIndex, Wire)> = self
            .dag
            .edges_directed(node, Outgoing)
            .map(|x| (x.source(), x.target(), x.weight().clone()))
            .collect();
        for (_source, target, weight) in edges {
            let wire_output_id = match weight {
                Wire::Qubit(qubit) => other
                    .qubit_io_map
                    .get(reverse_qubit_map[&qubit].0 as usize)
                    .map(|x| x[1]),
                Wire::Clbit(clbit) => other
                    .clbit_io_map
                    .get(reverse_clbit_map[&clbit].0 as usize)
                    .map(|x| x[1]),
                Wire::Var(ref var) => {
                    let index = &reverse_var_map.get_item(var)?.unwrap().unbind();
                    other.var_output_map.get(py, index)
                }
            };
            let old_index =
                wire_output_id.and_then(|x| other.dag.neighbors_directed(x, Incoming).next());
            let source_out = match old_index {
                Some(old_index) => match out_map.get(&old_index) {
                    Some(new_index) => *new_index,
                    None => {
                        // If the index isn't in the node map we've already added the edges as
                        // part of the idle wire handling at the top of this method so just
                        // move on.
                        continue;
                    }
                },
                None => continue,
            };
            self.dag.add_edge(source_out, target, weight);
        }
        // Remove node
        if let NodeType::Operation(inst) = &self.dag[node] {
            self.decrement_op(inst.op.name().to_string().as_str());
        }
        self.dag.remove_node(node);
        Ok(out_map)
    }

    fn add_var(&mut self, py: Python, var: &Bound<PyAny>, type_: DAGVarType) -> PyResult<()> {
        // The setup of the initial graph structure between an "in" and an "out" node is the same as
        // the bit-related `_add_wire`, but this logically needs to do different bookkeeping around
        // tracking the properties
        if !var.getattr("standalone")?.extract::<bool>()? {
            return Err(DAGCircuitError::new_err(
                "cannot add variables that wrap `Clbit` or `ClassicalRegister` instances",
            ));
        }
        let var_name: String = var.getattr("name")?.extract::<String>()?;
        if let Some(previous) = self.vars_info.get(&var_name) {
            if var.eq(previous.var.clone_ref(py))? {
                return Err(DAGCircuitError::new_err("already present in the circuit"));
            }
            return Err(DAGCircuitError::new_err(
                "cannot add var as its name shadows an existing var",
            ));
        }
        let in_node = NodeType::VarIn(var.clone().unbind());
        let out_node = NodeType::VarOut(var.clone().unbind());
        let in_index = self.dag.add_node(in_node);
        let out_index = self.dag.add_node(out_node);
        self.dag
            .add_edge(in_index, out_index, Wire::Var(var.clone().unbind()));
        self.var_input_map
            .insert(py, var.clone().unbind(), in_index);
        self.var_output_map
            .insert(py, var.clone().unbind(), out_index);
        self.vars_by_type[type_ as usize]
            .bind(py)
            .add(var.clone().unbind())?;
        self.vars_info.insert(
            var_name,
            DAGVarInfo {
                var: var.clone().unbind(),
                type_,
                in_node: in_index,
                out_node: out_index,
            },
        );
        Ok(())
    }

    fn check_op_addition(&self, py: Python, inst: &PackedInstruction) -> PyResult<()> {
        if let Some(condition) = inst.condition() {
            self._check_condition(py, inst.op.name(), condition.bind(py))?;
        }

        for b in self.qargs_interner.get(inst.qubits) {
            if self.qubit_io_map.len() - 1 < b.0 as usize {
                return Err(DAGCircuitError::new_err(format!(
                    "qubit {} not found in output map",
                    self.qubits.get(*b).unwrap()
                )));
            }
        }

        for b in self.cargs_interner.get(inst.clbits) {
            if !self.clbit_io_map.len() - 1 < b.0 as usize {
                return Err(DAGCircuitError::new_err(format!(
                    "clbit {} not found in output map",
                    self.clbits.get(*b).unwrap()
                )));
            }
        }

        if self.may_have_additional_wires(py, inst) {
            let (clbits, vars) = self.additional_wires(py, inst.op.view(), inst.condition())?;
            for b in clbits {
                if !self.clbit_io_map.len() - 1 < b.0 as usize {
                    return Err(DAGCircuitError::new_err(format!(
                        "clbit {} not found in output map",
                        self.clbits.get(b).unwrap()
                    )));
                }
            }
            for v in vars {
                if !self.var_output_map.contains_key(py, &v) {
                    return Err(DAGCircuitError::new_err(format!(
                        "var {} not found in output map",
                        v
                    )));
                }
            }
        }
        Ok(())
    }

    /// Get the instruction qubits interned at the given index
    pub fn get_inst_qubits(&self, index: Index) -> &[Qubit] {
        self.qargs_cache.intern(index)
    }
}

/// Add to global phase. Global phase can only be Float or ParameterExpression so this
/// does not handle the full possibility of parameter values.
fn add_global_phase(py: Python, phase: &Param, other: &Param) -> PyResult<Param> {
    Ok(match [phase, other] {
        [Param::Float(a), Param::Float(b)] => Param::Float(a + b),
        [Param::Float(a), Param::ParameterExpression(b)] => Param::ParameterExpression(
            b.clone_ref(py)
                .call_method1(py, intern!(py, "__radd__"), (*a,))?,
        ),
        [Param::ParameterExpression(a), Param::Float(b)] => Param::ParameterExpression(
            a.clone_ref(py)
                .call_method1(py, intern!(py, "__add__"), (*b,))?,
        ),
        [Param::ParameterExpression(a), Param::ParameterExpression(b)] => {
            Param::ParameterExpression(a.clone_ref(py).call_method1(
                py,
                intern!(py, "__add__"),
                (b,),
            )?)
        }
        _ => panic!("Invalid global phase"),
    })
}

type SortKeyType<'a> = (&'a [Qubit], &'a [Clbit]);<|MERGE_RESOLUTION|>--- conflicted
+++ resolved
@@ -22,11 +22,7 @@
 use crate::dot_utils::build_dot;
 use crate::error::DAGCircuitError;
 use crate::imports;
-<<<<<<< HEAD
-use crate::interner::{Index, IndexedInterner, Interner};
-=======
-use crate::interner::Interner;
->>>>>>> 7b2d50cb
+use crate::interner::{Interned, Interner};
 use crate::operations::{Operation, OperationRef, Param, PyInstruction};
 use crate::packed_instruction::PackedInstruction;
 use crate::rustworkx_core_vnext::isomorphism;
@@ -3957,23 +3953,9 @@
     #[pyo3(name = "two_qubit_ops")]
     pub fn py_two_qubit_ops(&self, py: Python) -> PyResult<Vec<Py<PyAny>>> {
         let mut nodes = Vec::new();
-<<<<<<< HEAD
         for node in self.two_qubit_ops() {
             let weight = self.dag.node_weight(node).expect("NodeIndex in graph");
             nodes.push(self.unpack_into(py, node, weight)?);
-=======
-        for (node, weight) in self.dag.node_references() {
-            if let NodeType::Operation(ref packed) = weight {
-                if packed.op.directive() {
-                    continue;
-                }
-
-                let qargs = self.qargs_interner.get(packed.qubits);
-                if qargs.len() == 2 {
-                    nodes.push(self.unpack_into(py, node, weight)?);
-                }
-            }
->>>>>>> 7b2d50cb
         }
         Ok(nodes)
     }
@@ -5804,7 +5786,7 @@
         Box::new(self.op_nodes(false).filter(|index| {
             let weight = self.dag.node_weight(*index).expect("NodeIndex in graph");
             if let NodeType::Operation(ref packed) = weight {
-                let qargs = self.qargs_cache.intern(packed.qubits);
+                let qargs = self.qargs_interner.get(packed.qubits);
                 qargs.len() == 2
             } else {
                 false
@@ -6183,8 +6165,8 @@
     }
 
     /// Get the instruction qubits interned at the given index
-    pub fn get_inst_qubits(&self, index: Index) -> &[Qubit] {
-        self.qargs_cache.intern(index)
+    pub fn get_inst_qubits(&self, index: Interned<[Qubit]>) -> &[Qubit] {
+        self.qargs_interner.get(index)
     }
 }
 
