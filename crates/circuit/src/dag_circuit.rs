--- conflicted
+++ resolved
@@ -6615,7 +6615,6 @@
                 if copy_op {
                     instr.op.py_deepcopy(py, None)?
                 } else {
-<<<<<<< HEAD
                     instr.op.clone()
                 },
                 Some(new_qargs),
@@ -6628,33 +6627,6 @@
         }
         // End the concatenation
         concat.end();
-=======
-                    new_dag
-                        .cargs_interner
-                        .insert(qc_data.get_cargs(instr.clbits))
-                };
-                // Copy the operations
-
-                Ok(PackedInstruction {
-                    op: if copy_op {
-                        instr.op.py_deepcopy(py, None)?
-                    } else {
-                        instr.op.clone()
-                    },
-                    qubits: new_qargs,
-                    clbits: new_cargs,
-                    params: instr.params.clone(),
-                    extra_attrs: instr.extra_attrs.clone(),
-                    #[cfg(feature = "cache_pygates")]
-                    py_op: OnceLock::new(),
-                })
-            })
-            .collect::<PyResult<Vec<_>>>()?;
-
-        // Finally add all the instructions back
-        new_dag.extend(py, instructions)?;
-
->>>>>>> 5f3f5946
         Ok(new_dag)
     }
 
@@ -6678,271 +6650,6 @@
         Self::from_circuit(py, circ, copy_op, None, None)
     }
 
-<<<<<<< HEAD
-    /// Returns a concatenable version of the DAGCircuit. Preferably used
-    /// for adding multiple new instructions to the [DAGCircuit].
-    pub fn as_concat(&mut self) -> DAGCircuitConcat<'_> {
-        DAGCircuitConcat::new(self)
-    }
-}
-
-pub struct DAGCircuitConcat<'a> {
-    dag: &'a mut DAGCircuit,
-    last_clbits: Vec<Option<NodeIndex>>,
-    last_qubits: Vec<Option<NodeIndex>>,
-    last_vars: Vec<Option<NodeIndex>>,
-}
-
-impl<'a> DAGCircuitConcat<'a> {
-    /// Builds a new instance of [DAGCircuitConcat] which allows instructions to
-    /// be added continuously into the [DAGCircuit].
-    pub fn new(dag: &'a mut DAGCircuit) -> DAGCircuitConcat<'a> {
-        let num_qubits = dag.num_qubits();
-        let num_clbits = dag.num_clbits();
-        let num_vars = dag.num_vars();
-        Self {
-            dag,
-            last_qubits: (0..num_qubits).map(|_| None).collect(),
-            last_clbits: (0..num_clbits).map(|_| None).collect(),
-            last_vars: (0..num_vars).map(|_| None).collect(),
-        }
-    }
-
-    /// Finishes up the changes by re-connecting all of the ouput nodes back to the last
-    /// recorded nodes.
-    pub fn end(self) {
-        // Re-connects all of the output nodes with their respective last nodes.
-        // Add the output_nodes back to qargs
-        for (qubit, node) in self
-            .last_qubits
-            .into_iter()
-            .enumerate()
-            .filter_map(|(qubit, node)| node.map(|node| (qubit, node)))
-        {
-            let output_node = self.dag.qubit_io_map[qubit][1];
-            self.dag
-                .dag
-                .add_edge(node, output_node, Wire::Qubit(Qubit(qubit as u32)));
-        }
-
-        // Add the output_nodes back to cargs
-        for (clbit, node) in self
-            .last_clbits
-            .into_iter()
-            .enumerate()
-            .filter_map(|(clbit, node)| node.map(|node| (clbit, node)))
-        {
-            let output_node = self.dag.clbit_io_map[clbit][1];
-            self.dag
-                .dag
-                .add_edge(node, output_node, Wire::Clbit(Clbit(clbit as u32)));
-        }
-
-        // Add the output_nodes back to vars
-        for (var, node) in self
-            .last_vars
-            .into_iter()
-            .enumerate()
-            .filter_map(|(var, node)| node.map(|node| (var, node)))
-        {
-            let output_node = self.dag.var_io_map[var][1];
-            self.dag
-                .dag
-                .add_edge(node, output_node, Wire::Var(Var(var as u32)));
-        }
-    }
-
-    /// Applies a new operation to the back of the circuit. This variant works with non-owned bit indices.
-    pub fn apply_operation_back(
-        &mut self,
-        py: Python,
-        op: PackedOperation,
-        qubits: Option<OwnedOrSlice<Qubit>>,
-        clbits: Option<OwnedOrSlice<Clbit>>,
-        params: Option<SmallVec<[Param; 3]>>,
-        extra_attrs: ExtraInstructionAttributes,
-        #[cfg(feature = "cache_pygates")] py_op: Option<PyObject>,
-    ) -> NodeIndex {
-        let instruction = self.pack_instruction(
-            op,
-            qubits,
-            clbits,
-            params,
-            extra_attrs,
-            #[cfg(feature = "cache_pygates")]
-            py_op,
-        );
-        self.push_operation_back(py, instruction)
-    }
-
-    /// Pushes a valid [PackedInstruction] to the back ot the circuit.
-    pub fn push_operation_back(&mut self, py: Python<'_>, inst: PackedInstruction) -> NodeIndex {
-        let op_name = inst.op.name();
-        let (all_cbits, vars): (Vec<Clbit>, Option<Vec<Var>>) = {
-            if self.dag.may_have_additional_wires(py, &inst) {
-                let mut clbits: HashSet<Clbit> =
-                    HashSet::from_iter(self.dag.cargs_interner.get(inst.clbits).iter().copied());
-                let (additional_clbits, additional_vars) = self
-                    .dag
-                    .additional_wires(py, inst.op.view(), inst.condition())
-                    .expect("Error trying to find additional wires for instruction");
-                for clbit in additional_clbits {
-                    clbits.insert(clbit);
-                }
-                let additional_vars = additional_vars
-                    .into_iter()
-                    .map(|var| self.dag.vars.find(var.bind(py)).unwrap())
-                    .collect();
-                (clbits.into_iter().collect(), Some(additional_vars))
-            } else {
-                (self.dag.cargs_interner.get(inst.clbits).to_vec(), None)
-            }
-        };
-
-        // Increment the operation count
-        self.dag.increment_op(op_name);
-
-        // Get the correct qubit indices
-        let qubits_id = inst.qubits;
-
-        // Insert op-node to graph.
-        let new_node = self.dag.dag.add_node(NodeType::Operation(inst));
-
-        // Collect qubits to avoid multiple borrows.
-        let qubits = self.dag.qargs_interner.get(qubits_id);
-
-        // Check all the qubits in this instruction.
-        for qubit in qubits {
-            // Retrieve each qubit's last node
-            let qubit_last_node = *self.last_qubits[qubit.index()].get_or_insert_with(|| {
-                // If the qubit is not in the last nodes collection, the edge between the output node and its predecessor.
-                // Then, store the predecessor's NodeIndex in the last nodes collection.
-                let output_node = self.dag.qubit_io_map[qubit.index()][1];
-                let (edge_id, predecessor_node) = self
-                    .dag
-                    .dag
-                    .edges_directed(output_node, Incoming)
-                    .next()
-                    .map(|edge| (edge.id(), edge.source()))
-                    .unwrap();
-                self.dag.dag.remove_edge(edge_id);
-                predecessor_node
-            });
-            self.last_qubits[qubit.index()] = Some(new_node);
-            self.dag
-                .dag
-                .add_edge(qubit_last_node, new_node, Wire::Qubit(*qubit));
-        }
-
-        // Check all the clbits in this instruction.
-        for clbit in all_cbits {
-            let clbit_last_node = *self.last_clbits[clbit.index()].get_or_insert_with(|| {
-                // If the qubit is not in the last nodes collection, the edge between the output node and its predecessor.
-                // Then, store the predecessor's NodeIndex in the last nodes collection.
-                let output_node = self.dag.clbit_io_map[clbit.index()][1];
-                let (edge_id, predecessor_node) = self
-                    .dag
-                    .dag
-                    .edges_directed(output_node, Incoming)
-                    .next()
-                    .map(|edge| (edge.id(), edge.source()))
-                    .unwrap();
-                self.dag.dag.remove_edge(edge_id);
-                predecessor_node
-            });
-            self.last_clbits[clbit.index()] = Some(new_node);
-            self.dag
-                .dag
-                .add_edge(clbit_last_node, new_node, Wire::Clbit(clbit));
-        }
-
-        // If available, check all the vars in this instruction
-        for var in vars.iter().flatten() {
-            let var_last_node = *self.last_vars[var.index()].get_or_insert_with(|| {
-                // If the var is not in the last nodes collection, the edge between the output node and its predecessor.
-                // Then, store the predecessor's NodeIndex in the last nodes collection.
-                let output_node = self.dag.var_io_map[var.index()][1];
-                let (edge_id, predecessor_node) = self
-                    .dag
-                    .dag
-                    .edges_directed(output_node, Incoming)
-                    .next()
-                    .map(|edge| (edge.id(), edge.source()))
-                    .unwrap();
-                self.dag.dag.remove_edge(edge_id);
-                predecessor_node
-            });
-
-            // Because `DAGCircuit::additional_wires` can return repeated instances of vars,
-            // we need to make sure to skip those to avoid cycles.
-            self.last_vars[var.index()] = Some(new_node);
-            if var_last_node == new_node {
-                continue;
-            }
-            self.dag
-                .dag
-                .add_edge(var_last_node, new_node, Wire::Var(*var));
-        }
-        new_node
-    }
-
-    #[inline]
-    fn pack_instruction(
-        &mut self,
-        op: PackedOperation,
-        qubits: Option<OwnedOrSlice<Qubit>>,
-        clbits: Option<OwnedOrSlice<Clbit>>,
-        params: Option<SmallVec<[Param; 3]>>,
-        extra_attrs: ExtraInstructionAttributes,
-        #[cfg(feature = "cache_pygates")] py_op: Option<PyObject>,
-    ) -> PackedInstruction {
-        #[cfg(feature = "cache_pygates")]
-        let py_op = if let Some(py_op) = py_op {
-            py_op.into()
-        } else {
-            OnceCell::new()
-        };
-        let qubits = if let Some(qubits) = qubits {
-            match qubits {
-                OwnedOrSlice::Owned(owned) => self.dag.qargs_interner.insert_owned(owned),
-                OwnedOrSlice::Slice(slice) => self.dag.qargs_interner.insert(slice),
-            }
-        } else {
-            self.dag.qargs_interner.get_default()
-        };
-        let clbits = if let Some(clbits) = clbits {
-            match clbits {
-                OwnedOrSlice::Owned(owned) => self.dag.cargs_interner.insert_owned(owned),
-                OwnedOrSlice::Slice(slice) => self.dag.cargs_interner.insert(slice),
-            }
-        } else {
-            self.dag.cargs_interner.get_default()
-        };
-        PackedInstruction {
-            op,
-            qubits,
-            clbits,
-            params: params.map(|x| x.into()),
-            extra_attrs,
-            #[cfg(feature = "cache_pygates")]
-            py_op,
-        }
-    }
-
-    /// Gets qargs from an interned index without exposing the inner [DAGCircuit].
-    pub fn get_qargs(&self, index: Interned<[Qubit]>) -> &[Qubit] {
-        self.dag.get_qargs(index)
-    }
-
-    /// Gets cargs from an interned index without exposing the inner [DAGCircuit].
-    pub fn get_cargs(&self, index: Interned<[Clbit]>) -> &[Clbit] {
-        self.dag.get_cargs(index)
-    }
-
-    /// Adds a new value to the global phase of the inner [DAGCircuit].
-    pub fn add_global_phase(&mut self, py: Python, param: &Param) -> PyResult<()> {
-        self.dag.add_global_phase(py, param)
-=======
     /// Replace a block of node indices with a new python operation
     pub fn replace_block_with_py_op(
         &mut self,
@@ -7184,7 +6891,271 @@
         self.decrement_op(op_name.as_str());
         self.increment_op(new_op_name.as_str());
         Ok(())
->>>>>>> 5f3f5946
+    }
+
+    /// Returns a concatenable version of the DAGCircuit. Preferably used
+    /// for adding multiple new instructions to the [DAGCircuit].
+    pub fn as_concat(&mut self) -> DAGCircuitConcat<'_> {
+        DAGCircuitConcat::new(self)
+    }
+}
+
+pub struct DAGCircuitConcat<'a> {
+    dag: &'a mut DAGCircuit,
+    last_clbits: Vec<Option<NodeIndex>>,
+    last_qubits: Vec<Option<NodeIndex>>,
+    last_vars: Vec<Option<NodeIndex>>,
+}
+
+impl<'a> DAGCircuitConcat<'a> {
+    /// Builds a new instance of [DAGCircuitConcat] which allows instructions to
+    /// be added continuously into the [DAGCircuit].
+    pub fn new(dag: &'a mut DAGCircuit) -> DAGCircuitConcat<'a> {
+        let num_qubits = dag.num_qubits();
+        let num_clbits = dag.num_clbits();
+        let num_vars = dag.num_vars();
+        Self {
+            dag,
+            last_qubits: (0..num_qubits).map(|_| None).collect(),
+            last_clbits: (0..num_clbits).map(|_| None).collect(),
+            last_vars: (0..num_vars).map(|_| None).collect(),
+        }
+    }
+
+    /// Finishes up the changes by re-connecting all of the ouput nodes back to the last
+    /// recorded nodes.
+    pub fn end(self) {
+        // Re-connects all of the output nodes with their respective last nodes.
+        // Add the output_nodes back to qargs
+        for (qubit, node) in self
+            .last_qubits
+            .into_iter()
+            .enumerate()
+            .filter_map(|(qubit, node)| node.map(|node| (qubit, node)))
+        {
+            let output_node = self.dag.qubit_io_map[qubit][1];
+            self.dag
+                .dag
+                .add_edge(node, output_node, Wire::Qubit(Qubit(qubit as u32)));
+        }
+
+        // Add the output_nodes back to cargs
+        for (clbit, node) in self
+            .last_clbits
+            .into_iter()
+            .enumerate()
+            .filter_map(|(clbit, node)| node.map(|node| (clbit, node)))
+        {
+            let output_node = self.dag.clbit_io_map[clbit][1];
+            self.dag
+                .dag
+                .add_edge(node, output_node, Wire::Clbit(Clbit(clbit as u32)));
+        }
+
+        // Add the output_nodes back to vars
+        for (var, node) in self
+            .last_vars
+            .into_iter()
+            .enumerate()
+            .filter_map(|(var, node)| node.map(|node| (var, node)))
+        {
+            let output_node = self.dag.var_io_map[var][1];
+            self.dag
+                .dag
+                .add_edge(node, output_node, Wire::Var(Var(var as u32)));
+        }
+    }
+
+    /// Applies a new operation to the back of the circuit. This variant works with non-owned bit indices.
+    pub fn apply_operation_back(
+        &mut self,
+        py: Python,
+        op: PackedOperation,
+        qubits: Option<OwnedOrSlice<Qubit>>,
+        clbits: Option<OwnedOrSlice<Clbit>>,
+        params: Option<SmallVec<[Param; 3]>>,
+        extra_attrs: ExtraInstructionAttributes,
+        #[cfg(feature = "cache_pygates")] py_op: Option<PyObject>,
+    ) -> NodeIndex {
+        let instruction = self.pack_instruction(
+            op,
+            qubits,
+            clbits,
+            params,
+            extra_attrs,
+            #[cfg(feature = "cache_pygates")]
+            py_op,
+        );
+        self.push_operation_back(py, instruction)
+    }
+
+    /// Pushes a valid [PackedInstruction] to the back ot the circuit.
+    pub fn push_operation_back(&mut self, py: Python<'_>, inst: PackedInstruction) -> NodeIndex {
+        let op_name = inst.op.name();
+        let (all_cbits, vars): (Vec<Clbit>, Option<Vec<Var>>) = {
+            if self.dag.may_have_additional_wires(py, &inst) {
+                let mut clbits: HashSet<Clbit> =
+                    HashSet::from_iter(self.dag.cargs_interner.get(inst.clbits).iter().copied());
+                let (additional_clbits, additional_vars) = self
+                    .dag
+                    .additional_wires(py, inst.op.view(), inst.condition())
+                    .expect("Error trying to find additional wires for instruction");
+                for clbit in additional_clbits {
+                    clbits.insert(clbit);
+                }
+                let additional_vars = additional_vars
+                    .into_iter()
+                    .map(|var| self.dag.vars.find(var.bind(py)).unwrap())
+                    .collect();
+                (clbits.into_iter().collect(), Some(additional_vars))
+            } else {
+                (self.dag.cargs_interner.get(inst.clbits).to_vec(), None)
+            }
+        };
+
+        // Increment the operation count
+        self.dag.increment_op(op_name);
+
+        // Get the correct qubit indices
+        let qubits_id = inst.qubits;
+
+        // Insert op-node to graph.
+        let new_node = self.dag.dag.add_node(NodeType::Operation(inst));
+
+        // Collect qubits to avoid multiple borrows.
+        let qubits = self.dag.qargs_interner.get(qubits_id);
+
+        // Check all the qubits in this instruction.
+        for qubit in qubits {
+            // Retrieve each qubit's last node
+            let qubit_last_node = *self.last_qubits[qubit.index()].get_or_insert_with(|| {
+                // If the qubit is not in the last nodes collection, the edge between the output node and its predecessor.
+                // Then, store the predecessor's NodeIndex in the last nodes collection.
+                let output_node = self.dag.qubit_io_map[qubit.index()][1];
+                let (edge_id, predecessor_node) = self
+                    .dag
+                    .dag
+                    .edges_directed(output_node, Incoming)
+                    .next()
+                    .map(|edge| (edge.id(), edge.source()))
+                    .unwrap();
+                self.dag.dag.remove_edge(edge_id);
+                predecessor_node
+            });
+            self.last_qubits[qubit.index()] = Some(new_node);
+            self.dag
+                .dag
+                .add_edge(qubit_last_node, new_node, Wire::Qubit(*qubit));
+        }
+
+        // Check all the clbits in this instruction.
+        for clbit in all_cbits {
+            let clbit_last_node = *self.last_clbits[clbit.index()].get_or_insert_with(|| {
+                // If the qubit is not in the last nodes collection, the edge between the output node and its predecessor.
+                // Then, store the predecessor's NodeIndex in the last nodes collection.
+                let output_node = self.dag.clbit_io_map[clbit.index()][1];
+                let (edge_id, predecessor_node) = self
+                    .dag
+                    .dag
+                    .edges_directed(output_node, Incoming)
+                    .next()
+                    .map(|edge| (edge.id(), edge.source()))
+                    .unwrap();
+                self.dag.dag.remove_edge(edge_id);
+                predecessor_node
+            });
+            self.last_clbits[clbit.index()] = Some(new_node);
+            self.dag
+                .dag
+                .add_edge(clbit_last_node, new_node, Wire::Clbit(clbit));
+        }
+
+        // If available, check all the vars in this instruction
+        for var in vars.iter().flatten() {
+            let var_last_node = *self.last_vars[var.index()].get_or_insert_with(|| {
+                // If the var is not in the last nodes collection, the edge between the output node and its predecessor.
+                // Then, store the predecessor's NodeIndex in the last nodes collection.
+                let output_node = self.dag.var_io_map[var.index()][1];
+                let (edge_id, predecessor_node) = self
+                    .dag
+                    .dag
+                    .edges_directed(output_node, Incoming)
+                    .next()
+                    .map(|edge| (edge.id(), edge.source()))
+                    .unwrap();
+                self.dag.dag.remove_edge(edge_id);
+                predecessor_node
+            });
+
+            // Because `DAGCircuit::additional_wires` can return repeated instances of vars,
+            // we need to make sure to skip those to avoid cycles.
+            self.last_vars[var.index()] = Some(new_node);
+            if var_last_node == new_node {
+                continue;
+            }
+            self.dag
+                .dag
+                .add_edge(var_last_node, new_node, Wire::Var(*var));
+        }
+        new_node
+    }
+
+    #[inline]
+    fn pack_instruction(
+        &mut self,
+        op: PackedOperation,
+        qubits: Option<OwnedOrSlice<Qubit>>,
+        clbits: Option<OwnedOrSlice<Clbit>>,
+        params: Option<SmallVec<[Param; 3]>>,
+        extra_attrs: ExtraInstructionAttributes,
+        #[cfg(feature = "cache_pygates")] py_op: Option<PyObject>,
+    ) -> PackedInstruction {
+        #[cfg(feature = "cache_pygates")]
+        let py_op = if let Some(py_op) = py_op {
+            py_op.into()
+        } else {
+            OnceCell::new()
+        };
+        let qubits = if let Some(qubits) = qubits {
+            match qubits {
+                OwnedOrSlice::Owned(owned) => self.dag.qargs_interner.insert_owned(owned),
+                OwnedOrSlice::Slice(slice) => self.dag.qargs_interner.insert(slice),
+            }
+        } else {
+            self.dag.qargs_interner.get_default()
+        };
+        let clbits = if let Some(clbits) = clbits {
+            match clbits {
+                OwnedOrSlice::Owned(owned) => self.dag.cargs_interner.insert_owned(owned),
+                OwnedOrSlice::Slice(slice) => self.dag.cargs_interner.insert(slice),
+            }
+        } else {
+            self.dag.cargs_interner.get_default()
+        };
+        PackedInstruction {
+            op,
+            qubits,
+            clbits,
+            params: params.map(|x| x.into()),
+            extra_attrs,
+            #[cfg(feature = "cache_pygates")]
+            py_op,
+        }
+    }
+
+    /// Gets qargs from an interned index without exposing the inner [DAGCircuit].
+    pub fn get_qargs(&self, index: Interned<[Qubit]>) -> &[Qubit] {
+        self.dag.get_qargs(index)
+    }
+
+    /// Gets cargs from an interned index without exposing the inner [DAGCircuit].
+    pub fn get_cargs(&self, index: Interned<[Clbit]>) -> &[Clbit] {
+        self.dag.get_cargs(index)
+    }
+
+    /// Adds a new value to the global phase of the inner [DAGCircuit].
+    pub fn add_global_phase(&mut self, py: Python, param: &Param) -> PyResult<()> {
+        self.dag.add_global_phase(py, param)
     }
 }
 
