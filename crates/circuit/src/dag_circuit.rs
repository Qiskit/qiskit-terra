--- conflicted
+++ resolved
@@ -82,7 +82,6 @@
 /// These keys are [Eq], but this is semantically valid only for keys
 /// from the same [DAGCircuit] instance.
 #[derive(Copy, Clone, Debug, Eq, PartialEq, Hash)]
-<<<<<<< HEAD
 pub struct Var(u32);
 
 // Note that the implementation is private to this crate
@@ -94,43 +93,11 @@
         Var(index.try_into().expect("Variable storage exceeded."))
     }
 
-=======
-pub struct Var(BitType);
-
-impl Var {
-    /// Construct a new [Var] object from a usize. if you have a u32 you can
-    /// create a [Var] object directly with `Var(0u32)`. This will panic
-    /// if the `usize` index exceeds `u32::MAX`.
-    #[inline(always)]
-    fn new(index: usize) -> Self {
-        Var(index
-            .try_into()
-            .unwrap_or_else(|_| panic!("Index value '{}' exceeds the maximum bit width!", index)))
-    }
-
-    /// Get the index of the [Var]
-    #[inline(always)]
->>>>>>> e6316851
     fn index(&self) -> usize {
         self.0 as usize
     }
 }
 
-<<<<<<< HEAD
-=======
-impl From<BitType> for Var {
-    fn from(value: BitType) -> Self {
-        Var(value)
-    }
-}
-
-impl From<Var> for BitType {
-    fn from(value: Var) -> Self {
-        value.0
-    }
-}
-
->>>>>>> e6316851
 #[derive(Clone, Debug)]
 pub enum NodeType {
     QubitIn(Qubit),
@@ -3372,135 +3339,6 @@
             {
                 node.instruction.py_op = new_weight.py_op.clone();
             }
-<<<<<<< HEAD
-            None => return Err(DAGCircuitError::new_err("'node' not found in DAG.")),
-        };
-        // Extract information from new op
-        let new_op = op.extract::<OperationFromPython>()?;
-        let current_wires: HashSet<Wire> = self
-            .dag
-            .edges(node_index)
-            .map(|e| e.weight().clone())
-            .collect();
-        let mut new_wires: HashSet<Wire> = self
-            .qargs_interner
-            .get(old_packed.qubits)
-            .iter()
-            .map(|x| Wire::Qubit(*x))
-            .chain(
-                self.cargs_interner
-                    .get(old_packed.clbits)
-                    .iter()
-                    .map(|x| Wire::Clbit(*x)),
-            )
-            .collect();
-        let (additional_clbits, additional_vars) =
-            self.additional_wires(py, new_op.operation.view(), new_op.extra_attrs.condition())?;
-        new_wires.extend(additional_clbits.iter().map(|x| Wire::Clbit(*x)));
-        new_wires.extend(
-            additional_vars
-                .iter()
-                .map(|x| Wire::Var(self.vars.find(x.bind(py)).unwrap())),
-        );
-
-        if old_packed.op.num_qubits() != new_op.operation.num_qubits()
-            || old_packed.op.num_clbits() != new_op.operation.num_clbits()
-        {
-            return Err(DAGCircuitError::new_err(
-                format!(
-                    "Cannot replace node of width ({} qubits, {} clbits) with operation of mismatched width ({} qubits, {} clbits)",
-                    old_packed.op.num_qubits(), old_packed.op.num_clbits(), new_op.operation.num_qubits(), new_op.operation.num_clbits()
-                )));
-        }
-
-        #[cfg(feature = "cache_pygates")]
-        let mut py_op_cache = Some(op.clone().unbind());
-
-        let mut extra_attrs = new_op.extra_attrs.clone();
-        // If either operation is a control-flow operation, propagate_condition is ignored
-        if propagate_condition
-            && !(node.instruction.operation.control_flow() || new_op.operation.control_flow())
-        {
-            // if new_op has a condition, the condition can't be propagated from the old node
-            if new_op.extra_attrs.condition().is_some() {
-                return Err(DAGCircuitError::new_err(
-                    "Cannot propagate a condition to an operation that already has one.",
-                ));
-            }
-            if let Some(old_condition) = old_packed.condition() {
-                if matches!(new_op.operation.view(), OperationRef::Operation(_)) {
-                    return Err(DAGCircuitError::new_err(
-                        "Cannot add a condition on a generic Operation.",
-                    ));
-                }
-                extra_attrs.set_condition(Some(old_condition.clone_ref(py)));
-
-                let binding = self
-                    .control_flow_module
-                    .condition_resources(old_condition.bind(py))?;
-                let condition_clbits = binding.clbits.bind(py);
-                for bit in condition_clbits {
-                    new_wires.insert(Wire::Clbit(self.clbits.find(&bit).unwrap()));
-                }
-                let op_ref = new_op.operation.view();
-                if let OperationRef::Instruction(inst) = op_ref {
-                    inst.instruction
-                        .bind(py)
-                        .setattr(intern!(py, "condition"), old_condition)?;
-                } else if let OperationRef::Gate(gate) = op_ref {
-                    gate.gate.bind(py).call_method1(
-                        intern!(py, "c_if"),
-                        old_condition.downcast_bound::<PyTuple>(py)?,
-                    )?;
-                }
-                #[cfg(feature = "cache_pygates")]
-                {
-                    py_op_cache = None;
-                }
-            }
-        };
-        if new_wires != current_wires {
-            // The new wires must be a non-strict subset of the current wires; if they add new
-            // wires, we'd not know where to cut the existing wire to insert the new dependency.
-            return Err(DAGCircuitError::new_err(format!(
-                "New operation '{:?}' does not span the same wires as the old node '{:?}'. New wires: {:?}, old_wires: {:?}.", op.str(), old_packed.op.view(), new_wires, current_wires
-            )));
-        }
-
-        if inplace {
-            node.instruction.operation = new_op.operation.clone();
-            node.instruction.params = new_op.params.clone();
-            node.instruction.extra_attrs = extra_attrs.clone();
-            #[cfg(feature = "cache_pygates")]
-            {
-                node.instruction.py_op = py_op_cache
-                    .as_ref()
-                    .map(|ob| OnceCell::from(ob.clone_ref(py)))
-                    .unwrap_or_default();
-            }
-        }
-        // Clone op data, as it will be moved into the PackedInstruction
-        let new_weight = NodeType::Operation(PackedInstruction {
-            op: new_op.operation.clone(),
-            qubits: old_packed.qubits,
-            clbits: old_packed.clbits,
-            params: (!new_op.params.is_empty()).then(|| new_op.params.into()),
-            extra_attrs,
-            #[cfg(feature = "cache_pygates")]
-            py_op: py_op_cache.map(OnceCell::from).unwrap_or_default(),
-        });
-        let node_index = node.as_ref().node.unwrap();
-        if let Some(weight) = self.dag.node_weight_mut(node_index) {
-            *weight = new_weight;
-        }
-
-        // Update self.op_names
-        self.decrement_op(old_packed.op.name());
-        self.increment_op(new_op.operation.name());
-
-        if inplace {
-=======
->>>>>>> e6316851
             Ok(node.into_py(py))
         } else {
             self.get_node(py, node_index)
@@ -4956,11 +4794,7 @@
 
     /// Returns an immutable view of the Variable wires registered in the circuit
     #[inline(always)]
-<<<<<<< HEAD
     pub(crate) fn vars(&self) -> &BitData<Var> {
-=======
-    pub fn vars(&self) -> &BitData<Var> {
->>>>>>> e6316851
         &self.vars
     }
 
@@ -6165,7 +5999,6 @@
         Ok(out_map)
     }
 
-<<<<<<< HEAD
     /// Retrieve a Python qubit given its [Qubit] within the DAG.
     ///
     /// The provided [Qubit] must be from this [DAGCircuit].
@@ -6180,8 +6013,6 @@
         self.clbits.get(clbit).map(|v| v.bind(py).clone())
     }
 
-=======
->>>>>>> e6316851
     /// Retrieve a variable given its unique [Var] key within the DAG.
     ///
     /// The provided [Var] must be from this [DAGCircuit].
