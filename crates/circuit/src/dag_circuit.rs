// This code is part of Qiskit.
//
// (C) Copyright IBM 2024
//
// This code is licensed under the Apache License, Version 2.0. You may
// obtain a copy of this license in the LICENSE.txt file in the root directory
// of this source tree or at http://www.apache.org/licenses/LICENSE-2.0.
//
// Any modifications or derivative works of this code must retain this
// copyright notice, and modified files need to carry a notice indicating
// that they have been altered from the originals.

use std::hash::{Hash, Hasher};

use ahash::RandomState;
use smallvec::SmallVec;

use crate::bit_data::BitData;
use crate::circuit_data::CircuitData;
use crate::circuit_instruction::{
    CircuitInstruction, ExtraInstructionAttributes, OperationFromPython,
};
use crate::converters::QuantumCircuitData;
use crate::dag_node::{DAGInNode, DAGNode, DAGOpNode, DAGOutNode};
use crate::dot_utils::build_dot;
use crate::error::DAGCircuitError;
use crate::imports;
use crate::interner::{Interned, Interner};
use crate::operations::{Operation, OperationRef, Param, PyInstruction, StandardGate};
use crate::packed_instruction::{PackedInstruction, PackedOperation};
use crate::rustworkx_core_vnext::isomorphism;
use crate::{BitType, Clbit, Qubit, TupleLikeArg};

use hashbrown::{HashMap, HashSet};
use indexmap::IndexMap;
use itertools::Itertools;

use pyo3::exceptions::{
    PyDeprecationWarning, PyIndexError, PyRuntimeError, PyTypeError, PyValueError,
};
use pyo3::intern;
use pyo3::prelude::*;

use pyo3::types::{
    IntoPyDict, PyDict, PyInt, PyIterator, PyList, PySequence, PySet, PyString, PyTuple, PyType,
};

use rustworkx_core::dag_algo::layers;
use rustworkx_core::err::ContractError;
use rustworkx_core::graph_ext::ContractNodesDirected;
use rustworkx_core::petgraph;
use rustworkx_core::petgraph::prelude::StableDiGraph;
use rustworkx_core::petgraph::prelude::*;
use rustworkx_core::petgraph::stable_graph::{EdgeReference, NodeIndex};
use rustworkx_core::petgraph::unionfind::UnionFind;
use rustworkx_core::petgraph::visit::{
    EdgeIndexable, IntoEdgeReferences, IntoNodeReferences, NodeFiltered, NodeIndexable,
};
use rustworkx_core::petgraph::Incoming;
use rustworkx_core::traversal::{
    ancestors as core_ancestors, bfs_successors as core_bfs_successors,
    descendants as core_descendants,
};

use std::cmp::Ordering;
use std::collections::{BTreeMap, VecDeque};
use std::convert::Infallible;
use std::f64::consts::PI;

#[cfg(feature = "cache_pygates")]
use std::cell::OnceCell;

static CONTROL_FLOW_OP_NAMES: [&str; 4] = ["for_loop", "while_loop", "if_else", "switch_case"];
static SEMANTIC_EQ_SYMMETRIC: [&str; 4] = ["barrier", "swap", "break_loop", "continue_loop"];

#[derive(Clone, Debug)]
pub enum NodeType {
    QubitIn(Qubit),
    QubitOut(Qubit),
    ClbitIn(Clbit),
    ClbitOut(Clbit),
    VarIn(PyObject),
    VarOut(PyObject),
    Operation(PackedInstruction),
}

impl NodeType {
    /// Unwraps this node as an operation and returns a reference to
    /// the contained [PackedInstruction].
    ///
    /// Panics if this is not an operation node.
    pub fn unwrap_operation(&self) -> &PackedInstruction {
        match self {
            NodeType::Operation(instr) => instr,
            _ => panic!("Node is not an operation!"),
        }
    }
}

#[derive(Clone, Debug)]
pub enum Wire {
    Qubit(Qubit),
    Clbit(Clbit),
    Var(PyObject),
}

impl PartialEq for Wire {
    fn eq(&self, other: &Self) -> bool {
        match (self, other) {
            (Wire::Qubit(q1), Wire::Qubit(q2)) => q1 == q2,
            (Wire::Clbit(c1), Wire::Clbit(c2)) => c1 == c2,
            (Wire::Var(v1), Wire::Var(v2)) => {
                v1.is(v2) || Python::with_gil(|py| v1.bind(py).eq(v2).unwrap())
            }
            _ => false,
        }
    }
}

impl Eq for Wire {}

impl Hash for Wire {
    fn hash<H: Hasher>(&self, state: &mut H) {
        match self {
            Self::Qubit(qubit) => qubit.hash(state),
            Self::Clbit(clbit) => clbit.hash(state),
            Self::Var(var) => Python::with_gil(|py| var.bind(py).hash().unwrap().hash(state)),
        }
    }
}

impl Wire {
    fn to_pickle(&self, py: Python) -> PyObject {
        match self {
            Self::Qubit(bit) => (0, bit.0.into_py(py)).into_py(py),
            Self::Clbit(bit) => (1, bit.0.into_py(py)).into_py(py),
            Self::Var(var) => (2, var.clone_ref(py)).into_py(py),
        }
    }

    fn from_pickle(b: &Bound<PyAny>) -> PyResult<Self> {
        let tuple: Bound<PyTuple> = b.extract()?;
        let wire_type: usize = tuple.get_item(0)?.extract()?;
        if wire_type == 0 {
            Ok(Self::Qubit(Qubit(tuple.get_item(1)?.extract()?)))
        } else if wire_type == 1 {
            Ok(Self::Clbit(Clbit(tuple.get_item(1)?.extract()?)))
        } else if wire_type == 2 {
            Ok(Self::Var(tuple.get_item(1)?.unbind()))
        } else {
            Err(PyTypeError::new_err("Invalid wire type"))
        }
    }
}

// TODO: Remove me.
// This is a temporary map type used to store a mapping of
// Var to NodeIndex to hold us over until Var is ported to
// Rust. Currently, we need this because PyObject cannot be
// used as the key to an IndexMap.
//
// Once we've got Var ported, Wire should also become Hash + Eq
// and we can consider combining input/output nodes maps.
#[derive(Clone, Debug)]
struct _VarIndexMap {
    dict: Py<PyDict>,
}

impl _VarIndexMap {
    pub fn new(py: Python) -> Self {
        Self {
            dict: PyDict::new_bound(py).unbind(),
        }
    }

    pub fn keys(&self, py: Python) -> impl Iterator<Item = PyObject> {
        self.dict
            .bind(py)
            .keys()
            .into_iter()
            .map(|k| k.unbind())
            .collect::<Vec<_>>()
            .into_iter()
    }

    pub fn contains_key(&self, py: Python, key: &PyObject) -> bool {
        self.dict.bind(py).contains(key).unwrap()
    }

    pub fn get(&self, py: Python, key: &PyObject) -> Option<NodeIndex> {
        self.dict
            .bind(py)
            .get_item(key)
            .unwrap()
            .map(|v| NodeIndex::new(v.extract().unwrap()))
    }

    pub fn insert(&mut self, py: Python, key: PyObject, value: NodeIndex) {
        self.dict
            .bind(py)
            .set_item(key, value.index().into_py(py))
            .unwrap()
    }

    pub fn remove(&mut self, py: Python, key: &PyObject) -> Option<NodeIndex> {
        let bound_dict = self.dict.bind(py);
        let res = bound_dict
            .get_item(key.clone_ref(py))
            .unwrap()
            .map(|v| NodeIndex::new(v.extract().unwrap()));
        let _del_result = bound_dict.del_item(key);
        res
    }
    pub fn values<'py>(&self, py: Python<'py>) -> impl Iterator<Item = NodeIndex> + 'py {
        let values = self.dict.bind(py).values();
        values.iter().map(|x| NodeIndex::new(x.extract().unwrap()))
    }

    pub fn iter<'py>(&self, py: Python<'py>) -> impl Iterator<Item = (PyObject, NodeIndex)> + 'py {
        self.dict
            .bind(py)
            .iter()
            .map(|(var, index)| (var.unbind(), NodeIndex::new(index.extract().unwrap())))
    }
}

/// Quantum circuit as a directed acyclic graph.
///
/// There are 3 types of nodes in the graph: inputs, outputs, and operations.
/// The nodes are connected by directed edges that correspond to qubits and
/// bits.
#[pyclass(module = "qiskit._accelerate.circuit")]
#[derive(Clone, Debug)]
pub struct DAGCircuit {
    /// Circuit name.  Generally, this corresponds to the name
    /// of the QuantumCircuit from which the DAG was generated.
    #[pyo3(get, set)]
    name: Option<PyObject>,
    /// Circuit metadata
    #[pyo3(get, set)]
    metadata: Option<PyObject>,

    calibrations: HashMap<String, Py<PyDict>>,

    dag: StableDiGraph<NodeType, Wire>,

    #[pyo3(get)]
    qregs: Py<PyDict>,
    #[pyo3(get)]
    cregs: Py<PyDict>,

    /// The cache used to intern instruction qargs.
    qargs_interner: Interner<[Qubit]>,
    /// The cache used to intern instruction cargs.
    cargs_interner: Interner<[Clbit]>,
    /// Qubits registered in the circuit.
    qubits: BitData<Qubit>,
    /// Clbits registered in the circuit.
    clbits: BitData<Clbit>,
    /// Global phase.
    global_phase: Param,
    /// Duration.
    #[pyo3(set)]
    duration: Option<PyObject>,
    /// Unit of duration.
    #[pyo3(set)]
    unit: String,

    // Note: these are tracked separately from `qubits` and `clbits`
    // because it's not yet clear if the Rust concept of a native Qubit
    // and Clbit should correspond directly to the numerical Python
    // index that users see in the Python API.
    /// The index locations of bits, and their positions within
    /// registers.
    qubit_locations: Py<PyDict>,
    clbit_locations: Py<PyDict>,

    /// Map from qubit to input and output nodes of the graph.
    qubit_io_map: Vec<[NodeIndex; 2]>,

    /// Map from clbit to input and output nodes of the graph.
    clbit_io_map: Vec<[NodeIndex; 2]>,

    // TODO: use IndexMap<Wire, NodeIndex> once Var is ported to Rust
    /// Map from var to input nodes of the graph.
    var_input_map: _VarIndexMap,
    /// Map from var to output nodes of the graph.
    var_output_map: _VarIndexMap,

    /// Operation kind to count
    op_names: IndexMap<String, usize, RandomState>,

    // Python modules we need to frequently access (for now).
    control_flow_module: PyControlFlowModule,
    vars_info: HashMap<String, DAGVarInfo>,
    vars_by_type: [Py<PySet>; 3],
}

#[derive(Clone, Debug)]
struct PyControlFlowModule {
    condition_resources: Py<PyAny>,
    node_resources: Py<PyAny>,
}

#[derive(Clone, Debug)]
struct PyLegacyResources {
    clbits: Py<PyTuple>,
    cregs: Py<PyTuple>,
}

impl PyControlFlowModule {
    fn new(py: Python) -> PyResult<Self> {
        let module = PyModule::import_bound(py, "qiskit.circuit.controlflow")?;
        Ok(PyControlFlowModule {
            condition_resources: module.getattr("condition_resources")?.unbind(),
            node_resources: module.getattr("node_resources")?.unbind(),
        })
    }

    fn condition_resources(&self, condition: &Bound<PyAny>) -> PyResult<PyLegacyResources> {
        let res = self
            .condition_resources
            .bind(condition.py())
            .call1((condition,))?;
        Ok(PyLegacyResources {
            clbits: res.getattr("clbits")?.downcast_into_exact()?.unbind(),
            cregs: res.getattr("cregs")?.downcast_into_exact()?.unbind(),
        })
    }

    fn node_resources(&self, node: &Bound<PyAny>) -> PyResult<PyLegacyResources> {
        let res = self.node_resources.bind(node.py()).call1((node,))?;
        Ok(PyLegacyResources {
            clbits: res.getattr("clbits")?.downcast_into_exact()?.unbind(),
            cregs: res.getattr("cregs")?.downcast_into_exact()?.unbind(),
        })
    }
}

struct PyVariableMapper {
    mapper: Py<PyAny>,
}

impl PyVariableMapper {
    fn new(
        py: Python,
        target_cregs: Bound<PyAny>,
        bit_map: Option<Bound<PyDict>>,
        var_map: Option<Bound<PyDict>>,
        add_register: Option<Py<PyAny>>,
    ) -> PyResult<Self> {
        let kwargs: HashMap<&str, Option<Py<PyAny>>> =
            HashMap::from_iter([("add_register", add_register)]);
        Ok(PyVariableMapper {
            mapper: imports::VARIABLE_MAPPER
                .get_bound(py)
                .call(
                    (target_cregs, bit_map, var_map),
                    Some(&kwargs.into_py_dict_bound(py)),
                )?
                .unbind(),
        })
    }

    fn map_condition<'py>(
        &self,
        condition: &Bound<'py, PyAny>,
        allow_reorder: bool,
    ) -> PyResult<Bound<'py, PyAny>> {
        let py = condition.py();
        let kwargs: HashMap<&str, Py<PyAny>> =
            HashMap::from_iter([("allow_reorder", allow_reorder.into_py(py))]);
        self.mapper.bind(py).call_method(
            intern!(py, "map_condition"),
            (condition,),
            Some(&kwargs.into_py_dict_bound(py)),
        )
    }

    fn map_target<'py>(&self, target: &Bound<'py, PyAny>) -> PyResult<Bound<'py, PyAny>> {
        let py = target.py();
        self.mapper
            .bind(py)
            .call_method1(intern!(py, "map_target"), (target,))
    }
}

impl IntoPy<Py<PyAny>> for PyVariableMapper {
    fn into_py(self, _py: Python<'_>) -> Py<PyAny> {
        self.mapper
    }
}

#[pyfunction]
fn reject_new_register(reg: &Bound<PyAny>) -> PyResult<()> {
    Err(DAGCircuitError::new_err(format!(
        "No register with '{:?}' to map this expression onto.",
        reg.getattr("bits")?
    )))
}

#[pyclass(module = "qiskit._accelerate.circuit")]
#[derive(Clone, Debug)]
struct BitLocations {
    #[pyo3(get)]
    index: usize,
    #[pyo3(get)]
    registers: Py<PyList>,
}

#[derive(Copy, Clone, Debug)]
enum DAGVarType {
    Input = 0,
    Capture = 1,
    Declare = 2,
}

#[derive(Clone, Debug)]
struct DAGVarInfo {
    var: PyObject,
    type_: DAGVarType,
    in_node: NodeIndex,
    out_node: NodeIndex,
}

#[pymethods]
impl DAGCircuit {
    #[new]
    pub fn new(py: Python<'_>) -> PyResult<Self> {
        Ok(DAGCircuit {
            name: None,
            metadata: Some(PyDict::new_bound(py).unbind().into()),
            calibrations: HashMap::new(),
            dag: StableDiGraph::default(),
            qregs: PyDict::new_bound(py).unbind(),
            cregs: PyDict::new_bound(py).unbind(),
            qargs_interner: Interner::new(),
            cargs_interner: Interner::new(),
            qubits: BitData::new(py, "qubits".to_string()),
            clbits: BitData::new(py, "clbits".to_string()),
            global_phase: Param::Float(0.),
            duration: None,
            unit: "dt".to_string(),
            qubit_locations: PyDict::new_bound(py).unbind(),
            clbit_locations: PyDict::new_bound(py).unbind(),
            qubit_io_map: Vec::new(),
            clbit_io_map: Vec::new(),
            var_input_map: _VarIndexMap::new(py),
            var_output_map: _VarIndexMap::new(py),
            op_names: IndexMap::default(),
            control_flow_module: PyControlFlowModule::new(py)?,
            vars_info: HashMap::new(),
            vars_by_type: [
                PySet::empty_bound(py)?.unbind(),
                PySet::empty_bound(py)?.unbind(),
                PySet::empty_bound(py)?.unbind(),
            ],
        })
    }

    /// The total duration of the circuit, set by a scheduling transpiler pass. Its unit is
    /// specified by :attr:`.unit`
    ///
    /// DEPRECATED since Qiskit 1.3.0 and will be removed in Qiskit 2.0.0
    #[getter]
    fn get_duration(&self, py: Python) -> PyResult<Option<Py<PyAny>>> {
        imports::WARNINGS_WARN.get_bound(py).call1((
            intern!(
                py,
                concat!(
                    "The property ``qiskit.dagcircuit.dagcircuit.DAGCircuit.duration`` is ",
                    "deprecated as of qiskit 1.3.0. It will be removed in Qiskit 2.0.0.",
                )
            ),
            py.get_type_bound::<PyDeprecationWarning>(),
            2,
        ))?;
        Ok(self.duration.as_ref().map(|x| x.clone_ref(py)))
    }

    /// The unit that duration is specified in.
    ///
    /// DEPRECATED since Qiskit 1.3.0 and will be removed in Qiskit 2.0.0
    #[getter]
    fn get_unit(&self, py: Python) -> PyResult<String> {
        imports::WARNINGS_WARN.get_bound(py).call1((
            intern!(
                py,
                concat!(
                    "The property ``qiskit.dagcircuit.dagcircuit.DAGCircuit.unit`` is ",
                    "deprecated as of qiskit 1.3.0. It will be removed in Qiskit 2.0.0.",
                )
            ),
            py.get_type_bound::<PyDeprecationWarning>(),
            2,
        ))?;
        Ok(self.unit.clone())
    }

    #[getter]
    fn input_map(&self, py: Python) -> PyResult<Py<PyDict>> {
        let out_dict = PyDict::new_bound(py);
        for (qubit, indices) in self
            .qubit_io_map
            .iter()
            .enumerate()
            .map(|(idx, indices)| (Qubit::new(idx), indices))
        {
            out_dict.set_item(
                self.qubits.get(qubit).unwrap().clone_ref(py),
                self.get_node(py, indices[0])?,
            )?;
        }
        for (clbit, indices) in self
            .clbit_io_map
            .iter()
            .enumerate()
            .map(|(idx, indices)| (Clbit::new(idx), indices))
        {
            out_dict.set_item(
                self.clbits.get(clbit).unwrap().clone_ref(py),
                self.get_node(py, indices[0])?,
            )?;
        }
        for (var, index) in self.var_input_map.dict.bind(py).iter() {
            out_dict.set_item(
                var,
                self.get_node(py, NodeIndex::new(index.extract::<usize>()?))?,
            )?;
        }
        Ok(out_dict.unbind())
    }

    #[getter]
    fn output_map(&self, py: Python) -> PyResult<Py<PyDict>> {
        let out_dict = PyDict::new_bound(py);
        for (qubit, indices) in self
            .qubit_io_map
            .iter()
            .enumerate()
            .map(|(idx, indices)| (Qubit::new(idx), indices))
        {
            out_dict.set_item(
                self.qubits.get(qubit).unwrap().clone_ref(py),
                self.get_node(py, indices[1])?,
            )?;
        }
        for (clbit, indices) in self
            .clbit_io_map
            .iter()
            .enumerate()
            .map(|(idx, indices)| (Clbit::new(idx), indices))
        {
            out_dict.set_item(
                self.clbits.get(clbit).unwrap().clone_ref(py),
                self.get_node(py, indices[1])?,
            )?;
        }
        for (var, index) in self.var_output_map.dict.bind(py).iter() {
            out_dict.set_item(
                var,
                self.get_node(py, NodeIndex::new(index.extract::<usize>()?))?,
            )?;
        }
        Ok(out_dict.unbind())
    }

    fn __getstate__(&self, py: Python) -> PyResult<Py<PyDict>> {
        let out_dict = PyDict::new_bound(py);
        out_dict.set_item("name", self.name.as_ref().map(|x| x.clone_ref(py)))?;
        out_dict.set_item("metadata", self.metadata.as_ref().map(|x| x.clone_ref(py)))?;
        out_dict.set_item("calibrations", self.calibrations.clone())?;
        out_dict.set_item("qregs", self.qregs.clone_ref(py))?;
        out_dict.set_item("cregs", self.cregs.clone_ref(py))?;
        out_dict.set_item("global_phase", self.global_phase.clone())?;
        out_dict.set_item(
            "qubit_io_map",
            self.qubit_io_map
                .iter()
                .enumerate()
                .map(|(k, v)| (k, [v[0].index(), v[1].index()]))
                .collect::<IndexMap<_, _, RandomState>>(),
        )?;
        out_dict.set_item(
            "clbit_io_map",
            self.clbit_io_map
                .iter()
                .enumerate()
                .map(|(k, v)| (k, [v[0].index(), v[1].index()]))
                .collect::<IndexMap<_, _, RandomState>>(),
        )?;
        out_dict.set_item("var_input_map", self.var_input_map.dict.clone_ref(py))?;
        out_dict.set_item("var_output_map", self.var_output_map.dict.clone_ref(py))?;
        out_dict.set_item("op_name", self.op_names.clone())?;
        out_dict.set_item(
            "vars_info",
            self.vars_info
                .iter()
                .map(|(k, v)| {
                    (
                        k,
                        (
                            v.var.clone_ref(py),
                            v.type_ as u8,
                            v.in_node.index(),
                            v.out_node.index(),
                        ),
                    )
                })
                .collect::<HashMap<_, _>>(),
        )?;
        out_dict.set_item("vars_by_type", self.vars_by_type.clone())?;
        out_dict.set_item("qubits", self.qubits.bits())?;
        out_dict.set_item("clbits", self.clbits.bits())?;
        let mut nodes: Vec<PyObject> = Vec::with_capacity(self.dag.node_count());
        for node_idx in self.dag.node_indices() {
            let node_data = self.get_node(py, node_idx)?;
            nodes.push((node_idx.index(), node_data).to_object(py));
        }
        out_dict.set_item("nodes", nodes)?;
        out_dict.set_item(
            "nodes_removed",
            self.dag.node_count() != self.dag.node_bound(),
        )?;
        let mut edges: Vec<PyObject> = Vec::with_capacity(self.dag.edge_bound());
        // edges are saved with none (deleted edges) instead of their index to save space
        for i in 0..self.dag.edge_bound() {
            let idx = EdgeIndex::new(i);
            let edge = match self.dag.edge_weight(idx) {
                Some(edge_w) => {
                    let endpoints = self.dag.edge_endpoints(idx).unwrap();
                    (
                        endpoints.0.index(),
                        endpoints.1.index(),
                        edge_w.clone().to_pickle(py),
                    )
                        .to_object(py)
                }
                None => py.None(),
            };
            edges.push(edge);
        }
        out_dict.set_item("edges", edges)?;
        Ok(out_dict.unbind())
    }

    fn __setstate__(&mut self, py: Python, state: PyObject) -> PyResult<()> {
        let dict_state = state.downcast_bound::<PyDict>(py)?;
        self.name = dict_state.get_item("name")?.unwrap().extract()?;
        self.metadata = dict_state.get_item("metadata")?.unwrap().extract()?;
        self.calibrations = dict_state.get_item("calibrations")?.unwrap().extract()?;
        self.qregs = dict_state.get_item("qregs")?.unwrap().extract()?;
        self.cregs = dict_state.get_item("cregs")?.unwrap().extract()?;
        self.global_phase = dict_state.get_item("global_phase")?.unwrap().extract()?;
        self.op_names = dict_state.get_item("op_name")?.unwrap().extract()?;
        self.var_input_map = _VarIndexMap {
            dict: dict_state.get_item("var_input_map")?.unwrap().extract()?,
        };
        self.var_output_map = _VarIndexMap {
            dict: dict_state.get_item("var_output_map")?.unwrap().extract()?,
        };
        self.vars_by_type = dict_state.get_item("vars_by_type")?.unwrap().extract()?;
        let binding = dict_state.get_item("vars_info")?.unwrap();
        let vars_info_raw = binding.downcast::<PyDict>().unwrap();
        self.vars_info = HashMap::with_capacity(vars_info_raw.len());
        for (key, value) in vars_info_raw.iter() {
            let val_tuple = value.downcast::<PyTuple>()?;
            let info = DAGVarInfo {
                var: val_tuple.get_item(0)?.unbind(),
                type_: match val_tuple.get_item(1)?.extract::<u8>()? {
                    0 => DAGVarType::Input,
                    1 => DAGVarType::Capture,
                    2 => DAGVarType::Declare,
                    _ => return Err(PyValueError::new_err("Invalid var type")),
                },
                in_node: NodeIndex::new(val_tuple.get_item(2)?.extract()?),
                out_node: NodeIndex::new(val_tuple.get_item(3)?.extract()?),
            };
            self.vars_info.insert(key.extract()?, info);
        }

        let binding = dict_state.get_item("qubits")?.unwrap();
        let qubits_raw = binding.downcast::<PyList>().unwrap();
        for bit in qubits_raw.iter() {
            self.qubits.add(py, &bit, false)?;
        }
        let binding = dict_state.get_item("clbits")?.unwrap();
        let clbits_raw = binding.downcast::<PyList>().unwrap();
        for bit in clbits_raw.iter() {
            self.clbits.add(py, &bit, false)?;
        }
        let binding = dict_state.get_item("qubit_io_map")?.unwrap();
        let qubit_index_map_raw = binding.downcast::<PyDict>().unwrap();
        self.qubit_io_map = Vec::with_capacity(qubit_index_map_raw.len());
        for (_k, v) in qubit_index_map_raw.iter() {
            let indices: [usize; 2] = v.extract()?;
            self.qubit_io_map
                .push([NodeIndex::new(indices[0]), NodeIndex::new(indices[1])]);
        }
        let binding = dict_state.get_item("clbit_io_map")?.unwrap();
        let clbit_index_map_raw = binding.downcast::<PyDict>().unwrap();
        self.clbit_io_map = Vec::with_capacity(clbit_index_map_raw.len());

        for (_k, v) in clbit_index_map_raw.iter() {
            let indices: [usize; 2] = v.extract()?;
            self.clbit_io_map
                .push([NodeIndex::new(indices[0]), NodeIndex::new(indices[1])]);
        }
        // Rebuild Graph preserving index holes:
        let binding = dict_state.get_item("nodes")?.unwrap();
        let nodes_lst = binding.downcast::<PyList>()?;
        let binding = dict_state.get_item("edges")?.unwrap();
        let edges_lst = binding.downcast::<PyList>()?;
        let node_removed: bool = dict_state.get_item("nodes_removed")?.unwrap().extract()?;
        self.dag = StableDiGraph::default();
        if !node_removed {
            for item in nodes_lst.iter() {
                let node_w = item.downcast::<PyTuple>().unwrap().get_item(1).unwrap();
                let weight = self.pack_into(py, &node_w)?;
                self.dag.add_node(weight);
            }
        } else if nodes_lst.len() == 1 {
            // graph has only one node, handle logic here to save one if in the loop later
            let binding = nodes_lst.get_item(0).unwrap();
            let item = binding.downcast::<PyTuple>().unwrap();
            let node_idx: usize = item.get_item(0).unwrap().extract().unwrap();
            let node_w = item.get_item(1).unwrap();

            for _i in 0..node_idx {
                self.dag.add_node(NodeType::QubitIn(Qubit(u32::MAX)));
            }
            let weight = self.pack_into(py, &node_w)?;
            self.dag.add_node(weight);
            for i in 0..node_idx {
                self.dag.remove_node(NodeIndex::new(i));
            }
        } else {
            let binding = nodes_lst.get_item(nodes_lst.len() - 1).unwrap();
            let last_item = binding.downcast::<PyTuple>().unwrap();

            // list of temporary nodes that will be removed later to re-create holes
            let node_bound_1: usize = last_item.get_item(0).unwrap().extract().unwrap();
            let mut tmp_nodes: Vec<NodeIndex> =
                Vec::with_capacity(node_bound_1 + 1 - nodes_lst.len());

            for item in nodes_lst {
                let item = item.downcast::<PyTuple>().unwrap();
                let next_index: usize = item.get_item(0).unwrap().extract().unwrap();
                let weight: PyObject = item.get_item(1).unwrap().extract().unwrap();
                while next_index > self.dag.node_bound() {
                    // node does not exist
                    let tmp_node = self.dag.add_node(NodeType::QubitIn(Qubit(u32::MAX)));
                    tmp_nodes.push(tmp_node);
                }
                // add node to the graph, and update the next available node index
                let weight = self.pack_into(py, weight.bind(py))?;
                self.dag.add_node(weight);
            }
            // Remove any temporary nodes we added
            for tmp_node in tmp_nodes {
                self.dag.remove_node(tmp_node);
            }
        }

        // to ensure O(1) on edge deletion, use a temporary node to store missing edges
        let tmp_node = self.dag.add_node(NodeType::QubitIn(Qubit(u32::MAX)));

        for item in edges_lst {
            if item.is_none() {
                // add a temporary edge that will be deleted later to re-create the hole
                self.dag
                    .add_edge(tmp_node, tmp_node, Wire::Qubit(Qubit(u32::MAX)));
            } else {
                let triple = item.downcast::<PyTuple>().unwrap();
                let edge_p: usize = triple.get_item(0).unwrap().extract().unwrap();
                let edge_c: usize = triple.get_item(1).unwrap().extract().unwrap();
                let edge_w = Wire::from_pickle(&triple.get_item(2).unwrap())?;
                self.dag
                    .add_edge(NodeIndex::new(edge_p), NodeIndex::new(edge_c), edge_w);
            }
        }
        self.dag.remove_node(tmp_node);
        Ok(())
    }

    /// Returns the current sequence of registered :class:`.Qubit` instances as a list.
    ///
    /// .. warning::
    ///
    ///     Do not modify this list yourself.  It will invalidate the :class:`DAGCircuit` data
    ///     structures.
    ///
    /// Returns:
    ///     list(:class:`.Qubit`): The current sequence of registered qubits.
    #[getter(qubits)]
    pub fn py_qubits(&self, py: Python<'_>) -> Py<PyList> {
        self.qubits.cached().clone_ref(py)
    }

    /// Returns the current sequence of registered :class:`.Clbit`
    /// instances as a list.
    ///
    /// .. warning::
    ///
    ///     Do not modify this list yourself.  It will invalidate the :class:`DAGCircuit` data
    ///     structures.
    ///
    /// Returns:
    ///     list(:class:`.Clbit`): The current sequence of registered clbits.
    #[getter(clbits)]
    pub fn py_clbits(&self, py: Python<'_>) -> Py<PyList> {
        self.clbits.cached().clone_ref(py)
    }

    /// Return a list of the wires in order.
    #[getter]
    fn get_wires(&self, py: Python<'_>) -> PyResult<Py<PyList>> {
        let wires: Vec<&PyObject> = self
            .qubits
            .bits()
            .iter()
            .chain(self.clbits.bits().iter())
            .collect();
        let out_list = PyList::new_bound(py, wires);
        for var_type_set in &self.vars_by_type {
            for var in var_type_set.bind(py).iter() {
                out_list.append(var)?;
            }
        }
        Ok(out_list.unbind())
    }

    /// Returns the number of nodes in the dag.
    #[getter]
    fn get_node_counter(&self) -> usize {
        self.dag.node_count()
    }

    /// Return the global phase of the circuit.
    #[getter]
    pub fn get_global_phase(&self) -> Param {
        self.global_phase.clone()
    }

    /// Set the global phase of the circuit.
    ///
    /// Args:
    ///     angle (float, :class:`.ParameterExpression`): The phase angle.
    #[setter]
    fn set_global_phase(&mut self, angle: Param) -> PyResult<()> {
        match angle {
            Param::Float(angle) => {
                self.global_phase = Param::Float(angle.rem_euclid(2. * PI));
            }
            Param::ParameterExpression(angle) => {
                self.global_phase = Param::ParameterExpression(angle);
            }
            Param::Obj(_) => return Err(PyTypeError::new_err("Invalid type for global phase")),
        }
        Ok(())
    }

    /// Return calibration dictionary.
    ///
    /// The custom pulse definition of a given gate is of the form
    ///    {'gate_name': {(qubits, params): schedule}}
    ///
    /// DEPRECATED since Qiskit 1.3.0 and will be removed in Qiskit 2.0.0
    #[getter]
    fn get_calibrations(&self, py: Python) -> HashMap<String, Py<PyDict>> {
        emit_pulse_dependency_deprecation(
            py,
            "property ``qiskit.dagcircuit.dagcircuit.DAGCircuit.calibrations``",
        );

        self.calibrations.clone()
    }

    /// Set the circuit calibration data from a dictionary of calibration definition.
    ///
    ///  Args:
    ///      calibrations (dict): A dictionary of input in the format
    ///          {'gate_name': {(qubits, gate_params): schedule}}
    ///
    /// DEPRECATED since Qiskit 1.3.0 and will be removed in Qiskit 2.0.0
    #[setter]
    fn set_calibrations(&mut self, py: Python, calibrations: HashMap<String, Py<PyDict>>) {
        emit_pulse_dependency_deprecation(
            py,
            "property ``qiskit.dagcircuit.dagcircuit.DAGCircuit.calibrations``",
        );

        self.calibrations = calibrations;
    }

    /// Register a low-level, custom pulse definition for the given gate.
    ///
    /// Args:
    ///     gate (Union[Gate, str]): Gate information.
    ///     qubits (Union[int, Tuple[int]]): List of qubits to be measured.
    ///     schedule (Schedule): Schedule information.
    ///     params (Optional[List[Union[float, Parameter]]]): A list of parameters.
    ///
    /// Raises:
    ///     Exception: if the gate is of type string and params is None.
<<<<<<< HEAD
    ///
    /// DEPRECATED since Qiskit 1.3.0 and will be removed in Qiskit 2.0.0
=======
    #[pyo3(signature=(gate, qubits, schedule, params=None))]
>>>>>>> 2e67cec9
    fn add_calibration<'py>(
        &mut self,
        py: Python<'py>,
        mut gate: Bound<'py, PyAny>,
        qubits: Bound<'py, PyAny>,
        schedule: Py<PyAny>,
        mut params: Option<Bound<'py, PyAny>>,
    ) -> PyResult<()> {
        emit_pulse_dependency_deprecation(
            py,
            "method ``qiskit.dagcircuit.dagcircuit.DAGCircuit.add_calibration``",
        );

        if gate.is_instance(imports::GATE.get_bound(py))? {
            params = Some(gate.getattr(intern!(py, "params"))?);
            gate = gate.getattr(intern!(py, "name"))?;
        }

        let params_tuple = if let Some(operands) = params {
            let add_calibration = PyModule::from_code_bound(
                py,
                r#"
import numpy as np

def _format(operand):
    try:
        # Using float/complex value as a dict key is not good idea.
        # This makes the mapping quite sensitive to the rounding error.
        # However, the mechanism is already tied to the execution model (i.e. pulse gate)
        # and we cannot easily update this rule.
        # The same logic exists in QuantumCircuit.add_calibration.
        evaluated = complex(operand)
        if np.isreal(evaluated):
            evaluated = float(evaluated.real)
            if evaluated.is_integer():
                evaluated = int(evaluated)
        return evaluated
    except TypeError:
        # Unassigned parameter
        return operand
    "#,
                "add_calibration.py",
                "add_calibration",
            )?;

            let format = add_calibration.getattr("_format")?;
            let mapped: PyResult<Vec<_>> = operands.iter()?.map(|p| format.call1((p?,))).collect();
            PyTuple::new_bound(py, mapped?).into_any()
        } else {
            PyTuple::empty_bound(py).into_any()
        };

        let calibrations = self
            .calibrations
            .entry(gate.extract()?)
            .or_insert_with(|| PyDict::new_bound(py).unbind())
            .bind(py);

        let qubits = if let Ok(qubits) = qubits.downcast::<PySequence>() {
            qubits.to_tuple()?.into_any()
        } else {
            PyTuple::new_bound(py, [qubits]).into_any()
        };
        let key = PyTuple::new_bound(py, &[qubits.unbind(), params_tuple.into_any().unbind()]);
        calibrations.set_item(key, schedule)?;
        Ok(())
    }

    /// Return True if the dag has a calibration defined for the node operation. In this
    /// case, the operation does not need to be translated to the device basis.
    ///
    /// DEPRECATED since Qiskit 1.3.0 and will be removed in Qiskit 2.0.0
    fn has_calibration_for(&self, py: Python, node: PyRef<DAGOpNode>) -> PyResult<bool> {
        emit_pulse_dependency_deprecation(
            py,
            "method ``qiskit.dagcircuit.dagcircuit.DAGCircuit.has_calibration_for``",
        );

        if !self
            .calibrations
            .contains_key(node.instruction.operation.name())
        {
            return Ok(false);
        }
        let mut params = Vec::new();
        for p in &node.instruction.params {
            if let Param::ParameterExpression(exp) = p {
                let exp = exp.bind(py);
                if !exp.getattr(intern!(py, "parameters"))?.is_truthy()? {
                    let as_py_float = exp.call_method0(intern!(py, "__float__"))?;
                    params.push(as_py_float.unbind());
                    continue;
                }
            }
            params.push(p.to_object(py));
        }
        let qubits: Vec<BitType> = self
            .qubits
            .map_bits(node.instruction.qubits.bind(py).iter())?
            .map(|bit| bit.0)
            .collect();
        let qubits = PyTuple::new_bound(py, qubits);
        let params = PyTuple::new_bound(py, params);
        self.calibrations[node.instruction.operation.name()]
            .bind(py)
            .contains((qubits, params).to_object(py))
    }

    /// Remove all operation nodes with the given name.
    fn remove_all_ops_named(&mut self, opname: &str) {
        let mut to_remove = Vec::new();
        for (id, weight) in self.dag.node_references() {
            if let NodeType::Operation(packed) = &weight {
                if opname == packed.op.name() {
                    to_remove.push(id);
                }
            }
        }
        for node in to_remove {
            self.remove_op_node(node);
        }
    }

    /// Add individual qubit wires.
    fn add_qubits(&mut self, py: Python, qubits: Vec<Bound<PyAny>>) -> PyResult<()> {
        for bit in qubits.iter() {
            if !bit.is_instance(imports::QUBIT.get_bound(py))? {
                return Err(DAGCircuitError::new_err("not a Qubit instance."));
            }

            if self.qubits.find(bit).is_some() {
                return Err(DAGCircuitError::new_err(format!(
                    "duplicate qubits {}",
                    bit
                )));
            }
        }

        for bit in qubits.iter() {
            self.add_qubit_unchecked(py, bit)?;
        }
        Ok(())
    }

    /// Add individual qubit wires.
    fn add_clbits(&mut self, py: Python, clbits: Vec<Bound<PyAny>>) -> PyResult<()> {
        for bit in clbits.iter() {
            if !bit.is_instance(imports::CLBIT.get_bound(py))? {
                return Err(DAGCircuitError::new_err("not a Clbit instance."));
            }

            if self.clbits.find(bit).is_some() {
                return Err(DAGCircuitError::new_err(format!(
                    "duplicate clbits {}",
                    bit
                )));
            }
        }

        for bit in clbits.iter() {
            self.add_clbit_unchecked(py, bit)?;
        }
        Ok(())
    }

    /// Add all wires in a quantum register.
    pub fn add_qreg(&mut self, py: Python, qreg: &Bound<PyAny>) -> PyResult<()> {
        if !qreg.is_instance(imports::QUANTUM_REGISTER.get_bound(py))? {
            return Err(DAGCircuitError::new_err("not a QuantumRegister instance."));
        }

        let register_name = qreg.getattr(intern!(py, "name"))?;
        if self.qregs.bind(py).contains(&register_name)? {
            return Err(DAGCircuitError::new_err(format!(
                "duplicate register {}",
                register_name
            )));
        }
        self.qregs.bind(py).set_item(&register_name, qreg)?;

        for (index, bit) in qreg.iter()?.enumerate() {
            let bit = bit?;
            if self.qubits.find(&bit).is_none() {
                self.add_qubit_unchecked(py, &bit)?;
            }
            let locations: PyRef<BitLocations> = self
                .qubit_locations
                .bind(py)
                .get_item(&bit)?
                .unwrap()
                .extract()?;
            locations.registers.bind(py).append((qreg, index))?;
        }
        Ok(())
    }

    /// Add all wires in a classical register.
    fn add_creg(&mut self, py: Python, creg: &Bound<PyAny>) -> PyResult<()> {
        if !creg.is_instance(imports::CLASSICAL_REGISTER.get_bound(py))? {
            return Err(DAGCircuitError::new_err(
                "not a ClassicalRegister instance.",
            ));
        }

        let register_name = creg.getattr(intern!(py, "name"))?;
        if self.cregs.bind(py).contains(&register_name)? {
            return Err(DAGCircuitError::new_err(format!(
                "duplicate register {}",
                register_name
            )));
        }
        self.cregs.bind(py).set_item(register_name, creg)?;

        for (index, bit) in creg.iter()?.enumerate() {
            let bit = bit?;
            if self.clbits.find(&bit).is_none() {
                self.add_clbit_unchecked(py, &bit)?;
            }
            let locations: PyRef<BitLocations> = self
                .clbit_locations
                .bind(py)
                .get_item(&bit)?
                .unwrap()
                .extract()?;
            locations.registers.bind(py).append((creg, index))?;
        }
        Ok(())
    }

    /// Finds locations in the circuit, by mapping the Qubit and Clbit to positional index
    /// BitLocations is defined as: BitLocations = namedtuple("BitLocations", ("index", "registers"))
    ///
    /// Args:
    ///     bit (Bit): The bit to locate.
    ///
    /// Returns:
    ///     namedtuple(int, List[Tuple(Register, int)]): A 2-tuple. The first element (``index``)
    ///         contains the index at which the ``Bit`` can be found (in either
    ///         :obj:`~DAGCircuit.qubits`, :obj:`~DAGCircuit.clbits`, depending on its
    ///         type). The second element (``registers``) is a list of ``(register, index)``
    ///         pairs with an entry for each :obj:`~Register` in the circuit which contains the
    ///         :obj:`~Bit` (and the index in the :obj:`~Register` at which it can be found).
    ///
    ///   Raises:
    ///     DAGCircuitError: If the supplied :obj:`~Bit` was of an unknown type.
    ///     DAGCircuitError: If the supplied :obj:`~Bit` could not be found on the circuit.
    fn find_bit<'py>(&self, py: Python<'py>, bit: &Bound<PyAny>) -> PyResult<Bound<'py, PyAny>> {
        if bit.is_instance(imports::QUBIT.get_bound(py))? {
            return self.qubit_locations.bind(py).get_item(bit)?.ok_or_else(|| {
                DAGCircuitError::new_err(format!(
                    "Could not locate provided bit: {}. Has it been added to the DAGCircuit?",
                    bit
                ))
            });
        }

        if bit.is_instance(imports::CLBIT.get_bound(py))? {
            return self.clbit_locations.bind(py).get_item(bit)?.ok_or_else(|| {
                DAGCircuitError::new_err(format!(
                    "Could not locate provided bit: {}. Has it been added to the DAGCircuit?",
                    bit
                ))
            });
        }

        Err(DAGCircuitError::new_err(format!(
            "Could not locate bit of unknown type: {}",
            bit.get_type()
        )))
    }

    /// Remove classical bits from the circuit. All bits MUST be idle.
    /// Any registers with references to at least one of the specified bits will
    /// also be removed.
    ///
    /// .. warning::
    ///     This method is rather slow, since it must iterate over the entire
    ///     DAG to fix-up bit indices.
    ///
    /// Args:
    ///     clbits (List[Clbit]): The bits to remove.
    ///
    /// Raises:
    ///     DAGCircuitError: a clbit is not a :obj:`.Clbit`, is not in the circuit,
    ///         or is not idle.
    #[pyo3(signature = (*clbits))]
    fn remove_clbits(&mut self, py: Python, clbits: &Bound<PyTuple>) -> PyResult<()> {
        let mut non_bits = Vec::new();
        for bit in clbits.iter() {
            if !bit.is_instance(imports::CLBIT.get_bound(py))? {
                non_bits.push(bit);
            }
        }
        if !non_bits.is_empty() {
            return Err(DAGCircuitError::new_err(format!(
                "clbits not of type Clbit: {:?}",
                non_bits
            )));
        }

        let bit_iter = match self.clbits.map_bits(clbits.iter()) {
            Ok(bit_iter) => bit_iter,
            Err(_) => {
                return Err(DAGCircuitError::new_err(format!(
                    "clbits not in circuit: {:?}",
                    clbits
                )))
            }
        };
        let clbits: HashSet<Clbit> = bit_iter.collect();
        let mut busy_bits = Vec::new();
        for bit in clbits.iter() {
            if !self.is_wire_idle(py, &Wire::Clbit(*bit))? {
                busy_bits.push(self.clbits.get(*bit).unwrap());
            }
        }

        if !busy_bits.is_empty() {
            return Err(DAGCircuitError::new_err(format!(
                "clbits not idle: {:?}",
                busy_bits
            )));
        }

        // Remove any references to bits.
        let mut cregs_to_remove = Vec::new();
        for creg in self.cregs.bind(py).values() {
            for bit in creg.iter()? {
                let bit = bit?;
                if clbits.contains(&self.clbits.find(&bit).unwrap()) {
                    cregs_to_remove.push(creg);
                    break;
                }
            }
        }
        self.remove_cregs(py, &PyTuple::new_bound(py, cregs_to_remove))?;

        // Remove DAG in/out nodes etc.
        for bit in clbits.iter() {
            self.remove_idle_wire(py, Wire::Clbit(*bit))?;
        }

        // Copy the current clbit mapping so we can use it while remapping
        // wires used on edges and in operation cargs.
        let old_clbits = self.clbits.clone();

        // Remove the clbit indices, which will invalidate our mapping of Clbit to
        // Python bits throughout the entire DAG.
        self.clbits.remove_indices(py, clbits.clone())?;

        // Update input/output maps to use new Clbits.
        let io_mapping: HashMap<Clbit, [NodeIndex; 2]> = self
            .clbit_io_map
            .drain(..)
            .enumerate()
            .filter_map(|(k, v)| {
                let clbit = Clbit::new(k);
                if clbits.contains(&clbit) {
                    None
                } else {
                    Some((
                        self.clbits
                            .find(old_clbits.get(Clbit::new(k)).unwrap().bind(py))
                            .unwrap(),
                        v,
                    ))
                }
            })
            .collect();

        self.clbit_io_map = (0..io_mapping.len())
            .map(|idx| {
                let clbit = Clbit::new(idx);
                io_mapping[&clbit]
            })
            .collect();

        // Update edges to use the new Clbits.
        for edge_weight in self.dag.edge_weights_mut() {
            if let Wire::Clbit(c) = edge_weight {
                *c = self
                    .clbits
                    .find(old_clbits.get(*c).unwrap().bind(py))
                    .unwrap();
            }
        }

        // Update operation cargs to use the new Clbits.
        for node_weight in self.dag.node_weights_mut() {
            match node_weight {
                NodeType::Operation(op) => {
                    let cargs = self.cargs_interner.get(op.clbits);
                    let carg_bits = old_clbits.map_indices(cargs).map(|b| b.bind(py).clone());
                    op.clbits = self
                        .cargs_interner
                        .insert_owned(self.clbits.map_bits(carg_bits)?.collect());
                }
                NodeType::ClbitIn(c) | NodeType::ClbitOut(c) => {
                    *c = self
                        .clbits
                        .find(old_clbits.get(*c).unwrap().bind(py))
                        .unwrap();
                }
                _ => (),
            }
        }

        // Update bit locations.
        let bit_locations = self.clbit_locations.bind(py);
        for (i, bit) in self.clbits.bits().iter().enumerate() {
            let raw_loc = bit_locations.get_item(bit)?.unwrap();
            let loc = raw_loc.downcast::<BitLocations>().unwrap();
            loc.borrow_mut().index = i;
            bit_locations.set_item(bit, loc)?;
        }
        Ok(())
    }

    /// Remove classical registers from the circuit, leaving underlying bits
    /// in place.
    ///
    /// Raises:
    ///     DAGCircuitError: a creg is not a ClassicalRegister, or is not in
    ///     the circuit.
    #[pyo3(signature = (*cregs))]
    fn remove_cregs(&mut self, py: Python, cregs: &Bound<PyTuple>) -> PyResult<()> {
        let mut non_regs = Vec::new();
        let mut unknown_regs = Vec::new();
        let self_bound_cregs = self.cregs.bind(py);
        for reg in cregs.iter() {
            if !reg.is_instance(imports::CLASSICAL_REGISTER.get_bound(py))? {
                non_regs.push(reg);
            } else if let Some(existing_creg) =
                self_bound_cregs.get_item(&reg.getattr(intern!(py, "name"))?)?
            {
                if !existing_creg.eq(&reg)? {
                    unknown_regs.push(reg);
                }
            } else {
                unknown_regs.push(reg);
            }
        }
        if !non_regs.is_empty() {
            return Err(DAGCircuitError::new_err(format!(
                "cregs not of type ClassicalRegister: {:?}",
                non_regs
            )));
        }
        if !unknown_regs.is_empty() {
            return Err(DAGCircuitError::new_err(format!(
                "cregs not in circuit: {:?}",
                unknown_regs
            )));
        }

        for creg in cregs {
            self.cregs
                .bind(py)
                .del_item(creg.getattr(intern!(py, "name"))?)?;
            for (i, bit) in creg.iter()?.enumerate() {
                let bit = bit?;
                let bit_position = self
                    .clbit_locations
                    .bind(py)
                    .get_item(bit)?
                    .unwrap()
                    .downcast_into_exact::<BitLocations>()?;
                bit_position
                    .borrow()
                    .registers
                    .bind(py)
                    .as_any()
                    .call_method1(intern!(py, "remove"), ((&creg, i),))?;
            }
        }
        Ok(())
    }

    /// Remove quantum bits from the circuit. All bits MUST be idle.
    /// Any registers with references to at least one of the specified bits will
    /// also be removed.
    ///
    /// .. warning::
    ///     This method is rather slow, since it must iterate over the entire
    ///     DAG to fix-up bit indices.
    ///
    /// Args:
    ///     qubits (List[~qiskit.circuit.Qubit]): The bits to remove.
    ///
    /// Raises:
    ///     DAGCircuitError: a qubit is not a :obj:`~.circuit.Qubit`, is not in the circuit,
    ///         or is not idle.
    #[pyo3(signature = (*qubits))]
    fn remove_qubits(&mut self, py: Python, qubits: &Bound<PyTuple>) -> PyResult<()> {
        let mut non_qbits = Vec::new();
        for bit in qubits.iter() {
            if !bit.is_instance(imports::QUBIT.get_bound(py))? {
                non_qbits.push(bit);
            }
        }
        if !non_qbits.is_empty() {
            return Err(DAGCircuitError::new_err(format!(
                "qubits not of type Qubit: {:?}",
                non_qbits
            )));
        }

        let bit_iter = match self.qubits.map_bits(qubits.iter()) {
            Ok(bit_iter) => bit_iter,
            Err(_) => {
                return Err(DAGCircuitError::new_err(format!(
                    "qubits not in circuit: {:?}",
                    qubits
                )))
            }
        };
        let qubits: HashSet<Qubit> = bit_iter.collect();

        let mut busy_bits = Vec::new();
        for bit in qubits.iter() {
            if !self.is_wire_idle(py, &Wire::Qubit(*bit))? {
                busy_bits.push(self.qubits.get(*bit).unwrap());
            }
        }

        if !busy_bits.is_empty() {
            return Err(DAGCircuitError::new_err(format!(
                "qubits not idle: {:?}",
                busy_bits
            )));
        }

        // Remove any references to bits.
        let mut qregs_to_remove = Vec::new();
        for qreg in self.qregs.bind(py).values() {
            for bit in qreg.iter()? {
                let bit = bit?;
                if qubits.contains(&self.qubits.find(&bit).unwrap()) {
                    qregs_to_remove.push(qreg);
                    break;
                }
            }
        }
        self.remove_qregs(py, &PyTuple::new_bound(py, qregs_to_remove))?;

        // Remove DAG in/out nodes etc.
        for bit in qubits.iter() {
            self.remove_idle_wire(py, Wire::Qubit(*bit))?;
        }

        // Copy the current qubit mapping so we can use it while remapping
        // wires used on edges and in operation qargs.
        let old_qubits = self.qubits.clone();

        // Remove the qubit indices, which will invalidate our mapping of Qubit to
        // Python bits throughout the entire DAG.
        self.qubits.remove_indices(py, qubits.clone())?;

        // Update input/output maps to use new Qubits.
        let io_mapping: HashMap<Qubit, [NodeIndex; 2]> = self
            .qubit_io_map
            .drain(..)
            .enumerate()
            .filter_map(|(k, v)| {
                let qubit = Qubit::new(k);
                if qubits.contains(&qubit) {
                    None
                } else {
                    Some((
                        self.qubits
                            .find(old_qubits.get(qubit).unwrap().bind(py))
                            .unwrap(),
                        v,
                    ))
                }
            })
            .collect();

        self.qubit_io_map = (0..io_mapping.len())
            .map(|idx| {
                let qubit = Qubit::new(idx);
                io_mapping[&qubit]
            })
            .collect();

        // Update edges to use the new Qubits.
        for edge_weight in self.dag.edge_weights_mut() {
            if let Wire::Qubit(b) = edge_weight {
                *b = self
                    .qubits
                    .find(old_qubits.get(*b).unwrap().bind(py))
                    .unwrap();
            }
        }

        // Update operation qargs to use the new Qubits.
        for node_weight in self.dag.node_weights_mut() {
            match node_weight {
                NodeType::Operation(op) => {
                    let qargs = self.qargs_interner.get(op.qubits);
                    let qarg_bits = old_qubits.map_indices(qargs).map(|b| b.bind(py).clone());
                    op.qubits = self
                        .qargs_interner
                        .insert_owned(self.qubits.map_bits(qarg_bits)?.collect());
                }
                NodeType::QubitIn(q) | NodeType::QubitOut(q) => {
                    *q = self
                        .qubits
                        .find(old_qubits.get(*q).unwrap().bind(py))
                        .unwrap();
                }
                _ => (),
            }
        }

        // Update bit locations.
        let bit_locations = self.qubit_locations.bind(py);
        for (i, bit) in self.qubits.bits().iter().enumerate() {
            let raw_loc = bit_locations.get_item(bit)?.unwrap();
            let loc = raw_loc.downcast::<BitLocations>().unwrap();
            loc.borrow_mut().index = i;
            bit_locations.set_item(bit, loc)?;
        }
        Ok(())
    }

    /// Remove quantum registers from the circuit, leaving underlying bits
    /// in place.
    ///
    /// Raises:
    ///     DAGCircuitError: a qreg is not a QuantumRegister, or is not in
    ///     the circuit.
    #[pyo3(signature = (*qregs))]
    fn remove_qregs(&mut self, py: Python, qregs: &Bound<PyTuple>) -> PyResult<()> {
        let mut non_regs = Vec::new();
        let mut unknown_regs = Vec::new();
        let self_bound_qregs = self.qregs.bind(py);
        for reg in qregs.iter() {
            if !reg.is_instance(imports::QUANTUM_REGISTER.get_bound(py))? {
                non_regs.push(reg);
            } else if let Some(existing_qreg) =
                self_bound_qregs.get_item(&reg.getattr(intern!(py, "name"))?)?
            {
                if !existing_qreg.eq(&reg)? {
                    unknown_regs.push(reg);
                }
            } else {
                unknown_regs.push(reg);
            }
        }
        if !non_regs.is_empty() {
            return Err(DAGCircuitError::new_err(format!(
                "qregs not of type QuantumRegister: {:?}",
                non_regs
            )));
        }
        if !unknown_regs.is_empty() {
            return Err(DAGCircuitError::new_err(format!(
                "qregs not in circuit: {:?}",
                unknown_regs
            )));
        }

        for qreg in qregs {
            self.qregs
                .bind(py)
                .del_item(qreg.getattr(intern!(py, "name"))?)?;
            for (i, bit) in qreg.iter()?.enumerate() {
                let bit = bit?;
                let bit_position = self
                    .qubit_locations
                    .bind(py)
                    .get_item(bit)?
                    .unwrap()
                    .downcast_into_exact::<BitLocations>()?;
                bit_position
                    .borrow()
                    .registers
                    .bind(py)
                    .as_any()
                    .call_method1(intern!(py, "remove"), ((&qreg, i),))?;
            }
        }
        Ok(())
    }

    /// Verify that the condition is valid.
    ///
    /// Args:
    ///     name (string): used for error reporting
    ///     condition (tuple or None): a condition tuple (ClassicalRegister, int) or (Clbit, bool)
    ///
    /// Raises:
    ///     DAGCircuitError: if conditioning on an invalid register
    fn _check_condition(&self, py: Python, name: &str, condition: &Bound<PyAny>) -> PyResult<()> {
        if condition.is_none() {
            return Ok(());
        }

        let resources = self.control_flow_module.condition_resources(condition)?;
        for reg in resources.cregs.bind(py) {
            if !self
                .cregs
                .bind(py)
                .contains(reg.getattr(intern!(py, "name"))?)?
            {
                return Err(DAGCircuitError::new_err(format!(
                    "invalid creg in condition for {}",
                    name
                )));
            }
        }

        for bit in resources.clbits.bind(py) {
            if self.clbits.find(&bit).is_none() {
                return Err(DAGCircuitError::new_err(format!(
                    "invalid clbits in condition for {}",
                    name
                )));
            }
        }

        Ok(())
    }

    /// Return a copy of self with the same structure but empty.
    ///
    /// That structure includes:
    ///     * name and other metadata
    ///     * global phase
    ///     * duration
    ///     * all the qubits and clbits, including the registers.
    ///
    /// Returns:
    ///     DAGCircuit: An empty copy of self.
    #[pyo3(signature = (*, vars_mode="alike"))]
    pub fn copy_empty_like(&self, py: Python, vars_mode: &str) -> PyResult<Self> {
        let mut target_dag = DAGCircuit::with_capacity(
            py,
            self.num_qubits(),
            self.num_clbits(),
            Some(self.num_vars()),
            None,
            None,
        )?;
        target_dag.name = self.name.as_ref().map(|n| n.clone_ref(py));
        target_dag.global_phase = self.global_phase.clone();
        target_dag.duration = self.duration.as_ref().map(|d| d.clone_ref(py));
        target_dag.unit.clone_from(&self.unit);
        target_dag.metadata = self.metadata.as_ref().map(|m| m.clone_ref(py));
        target_dag.qargs_interner = self.qargs_interner.clone();
        target_dag.cargs_interner = self.cargs_interner.clone();

        for bit in self.qubits.bits() {
            target_dag.add_qubit_unchecked(py, bit.bind(py))?;
        }
        for bit in self.clbits.bits() {
            target_dag.add_clbit_unchecked(py, bit.bind(py))?;
        }
        for reg in self.qregs.bind(py).values() {
            target_dag.add_qreg(py, &reg)?;
        }
        for reg in self.cregs.bind(py).values() {
            target_dag.add_creg(py, &reg)?;
        }
        if vars_mode == "alike" {
            for var in self.vars_by_type[DAGVarType::Input as usize]
                .bind(py)
                .iter()
            {
                target_dag.add_var(py, &var, DAGVarType::Input)?;
            }
            for var in self.vars_by_type[DAGVarType::Capture as usize]
                .bind(py)
                .iter()
            {
                target_dag.add_var(py, &var, DAGVarType::Capture)?;
            }
            for var in self.vars_by_type[DAGVarType::Declare as usize]
                .bind(py)
                .iter()
            {
                target_dag.add_var(py, &var, DAGVarType::Declare)?;
            }
        } else if vars_mode == "captures" {
            for var in self.vars_by_type[DAGVarType::Input as usize]
                .bind(py)
                .iter()
            {
                target_dag.add_var(py, &var, DAGVarType::Capture)?;
            }
            for var in self.vars_by_type[DAGVarType::Capture as usize]
                .bind(py)
                .iter()
            {
                target_dag.add_var(py, &var, DAGVarType::Capture)?;
            }
            for var in self.vars_by_type[DAGVarType::Declare as usize]
                .bind(py)
                .iter()
            {
                target_dag.add_var(py, &var, DAGVarType::Capture)?;
            }
        } else if vars_mode != "drop" {
            return Err(PyValueError::new_err(format!(
                "unknown vars_mode: '{}'",
                vars_mode
            )));
        }

        Ok(target_dag)
    }

    #[pyo3(signature=(node, check=false))]
    fn _apply_op_node_back(
        &mut self,
        py: Python,
        node: &Bound<PyAny>,
        check: bool,
    ) -> PyResult<()> {
        if let NodeType::Operation(inst) = self.pack_into(py, node)? {
            if check {
                self.check_op_addition(py, &inst)?;
            }

            self.push_back(py, inst)?;
            Ok(())
        } else {
            Err(PyTypeError::new_err("Invalid node type input"))
        }
    }

    /// Apply an operation to the output of the circuit.
    ///
    /// Args:
    ///     op (qiskit.circuit.Operation): the operation associated with the DAG node
    ///     qargs (tuple[~qiskit.circuit.Qubit]): qubits that op will be applied to
    ///     cargs (tuple[Clbit]): cbits that op will be applied to
    ///     check (bool): If ``True`` (default), this function will enforce that the
    ///         :class:`.DAGCircuit` data-structure invariants are maintained (all ``qargs`` are
    ///         :class:`~.circuit.Qubit`\\ s, all are in the DAG, etc).  If ``False``, the caller *must*
    ///         uphold these invariants itself, but the cost of several checks will be skipped.
    ///         This is most useful when building a new DAG from a source of known-good nodes.
    /// Returns:
    ///     DAGOpNode: the node for the op that was added to the dag
    ///
    /// Raises:
    ///     DAGCircuitError: if a leaf node is connected to multiple outputs
    #[pyo3(name = "apply_operation_back", signature = (op, qargs=None, cargs=None, *, check=true))]
    pub fn py_apply_operation_back(
        &mut self,
        py: Python,
        op: Bound<PyAny>,
        qargs: Option<TupleLikeArg>,
        cargs: Option<TupleLikeArg>,
        check: bool,
    ) -> PyResult<Py<PyAny>> {
        let py_op = op.extract::<OperationFromPython>()?;
        let qargs = qargs.map(|q| q.value);
        let cargs = cargs.map(|c| c.value);
        let node = {
            let qubits_id = self
                .qargs_interner
                .insert_owned(self.qubits.map_bits(qargs.iter().flatten())?.collect());
            let clbits_id = self
                .cargs_interner
                .insert_owned(self.clbits.map_bits(cargs.iter().flatten())?.collect());
            let instr = PackedInstruction {
                op: py_op.operation,
                qubits: qubits_id,
                clbits: clbits_id,
                params: (!py_op.params.is_empty()).then(|| Box::new(py_op.params)),
                extra_attrs: py_op.extra_attrs,
                #[cfg(feature = "cache_pygates")]
                py_op: op.unbind().into(),
            };

            if check {
                self.check_op_addition(py, &instr)?;
            }
            self.push_back(py, instr)?
        };

        self.get_node(py, node)
    }

    /// Apply an operation to the input of the circuit.
    ///
    /// Args:
    ///     op (qiskit.circuit.Operation): the operation associated with the DAG node
    ///     qargs (tuple[~qiskit.circuit.Qubit]): qubits that op will be applied to
    ///     cargs (tuple[Clbit]): cbits that op will be applied to
    ///     check (bool): If ``True`` (default), this function will enforce that the
    ///         :class:`.DAGCircuit` data-structure invariants are maintained (all ``qargs`` are
    ///         :class:`~.circuit.Qubit`\\ s, all are in the DAG, etc).  If ``False``, the caller *must*
    ///         uphold these invariants itself, but the cost of several checks will be skipped.
    ///         This is most useful when building a new DAG from a source of known-good nodes.
    /// Returns:
    ///     DAGOpNode: the node for the op that was added to the dag
    ///
    /// Raises:
    ///     DAGCircuitError: if initial nodes connected to multiple out edges
    #[pyo3(name = "apply_operation_front", signature = (op, qargs=None, cargs=None, *, check=true))]
    fn py_apply_operation_front(
        &mut self,
        py: Python,
        op: Bound<PyAny>,
        qargs: Option<TupleLikeArg>,
        cargs: Option<TupleLikeArg>,
        check: bool,
    ) -> PyResult<Py<PyAny>> {
        let py_op = op.extract::<OperationFromPython>()?;
        let qargs = qargs.map(|q| q.value);
        let cargs = cargs.map(|c| c.value);
        let node = {
            let qubits_id = self
                .qargs_interner
                .insert_owned(self.qubits.map_bits(qargs.iter().flatten())?.collect());
            let clbits_id = self
                .cargs_interner
                .insert_owned(self.clbits.map_bits(cargs.iter().flatten())?.collect());
            let instr = PackedInstruction {
                op: py_op.operation,
                qubits: qubits_id,
                clbits: clbits_id,
                params: (!py_op.params.is_empty()).then(|| Box::new(py_op.params)),
                extra_attrs: py_op.extra_attrs,
                #[cfg(feature = "cache_pygates")]
                py_op: op.unbind().into(),
            };

            if check {
                self.check_op_addition(py, &instr)?;
            }
            self.push_front(py, instr)?
        };

        self.get_node(py, node)
    }

    /// Compose the ``other`` circuit onto the output of this circuit.
    ///
    /// A subset of input wires of ``other`` are mapped
    /// to a subset of output wires of this circuit.
    ///
    /// ``other`` can be narrower or of equal width to ``self``.
    ///
    /// Args:
    ///     other (DAGCircuit): circuit to compose with self
    ///     qubits (list[~qiskit.circuit.Qubit|int]): qubits of self to compose onto.
    ///     clbits (list[Clbit|int]): clbits of self to compose onto.
    ///     front (bool): If True, front composition will be performed (not implemented yet)
    ///     inplace (bool): If True, modify the object. Otherwise return composed circuit.
    ///     inline_captures (bool): If ``True``, variables marked as "captures" in the ``other`` DAG
    ///         will be inlined onto existing uses of those same variables in ``self``.  If ``False``,
    ///         all variables in ``other`` are required to be distinct from ``self``, and they will
    ///         be added to ``self``.
    ///
    /// ..
    ///     Note: unlike `QuantumCircuit.compose`, there's no `var_remap` argument here.  That's
    ///     because the `DAGCircuit` inner-block structure isn't set up well to allow the recursion,
    ///     and `DAGCircuit.compose` is generally only used to rebuild a DAG from layers within
    ///     itself than to join unrelated circuits.  While there's no strong motivating use-case
    ///     (unlike the `QuantumCircuit` equivalent), it's safer and more performant to not provide
    ///     the option.
    ///
    /// Returns:
    ///    DAGCircuit: the composed dag (returns None if inplace==True).
    ///
    /// Raises:
    ///     DAGCircuitError: if ``other`` is wider or there are duplicate edge mappings.
    #[allow(clippy::too_many_arguments)]
    #[pyo3(signature = (other, qubits=None, clbits=None, front=false, inplace=true, *, inline_captures=false))]
    fn compose(
        slf: PyRefMut<Self>,
        py: Python,
        other: &DAGCircuit,
        qubits: Option<Bound<PyList>>,
        clbits: Option<Bound<PyList>>,
        front: bool,
        inplace: bool,
        inline_captures: bool,
    ) -> PyResult<Option<PyObject>> {
        if front {
            return Err(DAGCircuitError::new_err(
                "Front composition not supported yet.",
            ));
        }

        if other.qubits.len() > slf.qubits.len() || other.clbits.len() > slf.clbits.len() {
            return Err(DAGCircuitError::new_err(
                "Trying to compose with another DAGCircuit which has more 'in' edges.",
            ));
        }

        // Number of qubits and clbits must match number in circuit or None
        let identity_qubit_map = other
            .qubits
            .bits()
            .iter()
            .zip(slf.qubits.bits())
            .into_py_dict_bound(py);
        let identity_clbit_map = other
            .clbits
            .bits()
            .iter()
            .zip(slf.clbits.bits())
            .into_py_dict_bound(py);

        let qubit_map: Bound<PyDict> = match qubits {
            None => identity_qubit_map.clone(),
            Some(qubits) => {
                if qubits.len() != other.qubits.len() {
                    return Err(DAGCircuitError::new_err(concat!(
                        "Number of items in qubits parameter does not",
                        " match number of qubits in the circuit."
                    )));
                }

                let self_qubits = slf.qubits.cached().bind(py);
                let other_qubits = other.qubits.cached().bind(py);
                let dict = PyDict::new_bound(py);
                for (i, q) in qubits.iter().enumerate() {
                    let q = if q.is_instance_of::<PyInt>() {
                        self_qubits.get_item(q.extract()?)?
                    } else {
                        q
                    };

                    dict.set_item(other_qubits.get_item(i)?, q)?;
                }
                dict
            }
        };

        let clbit_map: Bound<PyDict> = match clbits {
            None => identity_clbit_map.clone(),
            Some(clbits) => {
                if clbits.len() != other.clbits.len() {
                    return Err(DAGCircuitError::new_err(concat!(
                        "Number of items in clbits parameter does not",
                        " match number of clbits in the circuit."
                    )));
                }

                let self_clbits = slf.clbits.cached().bind(py);
                let other_clbits = other.clbits.cached().bind(py);
                let dict = PyDict::new_bound(py);
                for (i, q) in clbits.iter().enumerate() {
                    let q = if q.is_instance_of::<PyInt>() {
                        self_clbits.get_item(q.extract()?)?
                    } else {
                        q
                    };

                    dict.set_item(other_clbits.get_item(i)?, q)?;
                }
                dict
            }
        };

        let edge_map = if qubit_map.is_empty() && clbit_map.is_empty() {
            // try to do a 1-1 mapping in order
            identity_qubit_map
                .iter()
                .chain(identity_clbit_map.iter())
                .into_py_dict_bound(py)
        } else {
            qubit_map
                .iter()
                .chain(clbit_map.iter())
                .into_py_dict_bound(py)
        };

        // Chck duplicates in wire map.
        {
            let edge_map_values: Vec<_> = edge_map.values().iter().collect();
            if PySet::new_bound(py, edge_map_values.as_slice())?.len() != edge_map.len() {
                return Err(DAGCircuitError::new_err("duplicates in wire_map"));
            }
        }

        // Compose
        let mut dag: PyRefMut<DAGCircuit> = if inplace {
            slf
        } else {
            Py::new(py, slf.clone())?.into_bound(py).borrow_mut()
        };

        dag.global_phase = add_global_phase(py, &dag.global_phase, &other.global_phase)?;

        for (gate, cals) in other.calibrations.iter() {
            let calibrations = match dag.calibrations.get(gate) {
                Some(calibrations) => calibrations,
                None => {
                    dag.calibrations
                        .insert(gate.clone(), PyDict::new_bound(py).unbind());
                    &dag.calibrations[gate]
                }
            };
            calibrations.bind(py).update(cals.bind(py).as_mapping())?;
        }

        // This is all the handling we need for realtime variables, if there's no remapping. They:
        //
        // * get added to the DAG and then operations involving them get appended on normally.
        // * get inlined onto an existing variable, then operations get appended normally.
        // * there's a clash or a failed inlining, and we just raise an error.
        //
        // Notably if there's no remapping, there's no need to recurse into control-flow or to do any
        // Var rewriting during the Expr visits.
        for var in other.iter_input_vars(py)?.bind(py) {
            dag.add_input_var(py, &var?)?;
        }
        if inline_captures {
            for var in other.iter_captured_vars(py)?.bind(py) {
                let var = var?;
                if !dag.has_var(&var)? {
                    return Err(DAGCircuitError::new_err(format!("Variable '{}' to be inlined is not in the base DAG. If you wanted it to be automatically added, use `inline_captures=False`.", var)));
                }
            }
        } else {
            for var in other.iter_captured_vars(py)?.bind(py) {
                dag.add_captured_var(py, &var?)?;
            }
        }
        for var in other.iter_declared_vars(py)?.bind(py) {
            dag.add_declared_var(py, &var?)?;
        }

        let variable_mapper = PyVariableMapper::new(
            py,
            dag.cregs.bind(py).values().into_any(),
            Some(edge_map.clone()),
            None,
            Some(wrap_pyfunction_bound!(reject_new_register, py)?.to_object(py)),
        )?;

        for node in other.topological_nodes()? {
            match &other.dag[node] {
                NodeType::QubitIn(q) => {
                    let bit = other.qubits.get(*q).unwrap().bind(py);
                    let m_wire = edge_map.get_item(bit)?.unwrap_or_else(|| bit.clone());
                    let wire_in_dag = dag.qubits.find(&m_wire);

                    if wire_in_dag.is_none()
                        || (dag.qubit_io_map.len() - 1 < wire_in_dag.unwrap().index())
                    {
                        return Err(DAGCircuitError::new_err(format!(
                            "wire {} not in self",
                            m_wire,
                        )));
                    }
                    // TODO: Python code has check here if node.wire is in other._wires. Why?
                }
                NodeType::ClbitIn(c) => {
                    let bit = other.clbits.get(*c).unwrap().bind(py);
                    let m_wire = edge_map.get_item(bit)?.unwrap_or_else(|| bit.clone());
                    let wire_in_dag = dag.clbits.find(&m_wire);
                    if wire_in_dag.is_none()
                        || dag.clbit_io_map.len() - 1 < wire_in_dag.unwrap().index()
                    {
                        return Err(DAGCircuitError::new_err(format!(
                            "wire {} not in self",
                            m_wire,
                        )));
                    }
                    // TODO: Python code has check here if node.wire is in other._wires. Why?
                }
                NodeType::Operation(op) => {
                    let m_qargs = {
                        let qubits = other
                            .qubits
                            .map_indices(other.qargs_interner.get(op.qubits));
                        let mut mapped = Vec::with_capacity(qubits.len());
                        for bit in qubits {
                            mapped.push(
                                edge_map
                                    .get_item(bit)?
                                    .unwrap_or_else(|| bit.bind(py).clone()),
                            );
                        }
                        PyTuple::new_bound(py, mapped)
                    };
                    let m_cargs = {
                        let clbits = other
                            .clbits
                            .map_indices(other.cargs_interner.get(op.clbits));
                        let mut mapped = Vec::with_capacity(clbits.len());
                        for bit in clbits {
                            mapped.push(
                                edge_map
                                    .get_item(bit)?
                                    .unwrap_or_else(|| bit.bind(py).clone()),
                            );
                        }
                        PyTuple::new_bound(py, mapped)
                    };

                    // We explicitly create a mutable py_op here since we might
                    // update the condition.
                    let mut py_op = op.unpack_py_op(py)?.into_bound(py);
                    if py_op.getattr(intern!(py, "mutable"))?.extract::<bool>()? {
                        py_op = py_op.call_method0(intern!(py, "to_mutable"))?;
                    }

                    if let Some(condition) = op.condition() {
                        // TODO: do we need to check for condition.is_none()?
                        let condition = variable_mapper.map_condition(condition.bind(py), true)?;
                        if !op.op.control_flow() {
                            py_op = py_op.call_method1(
                                intern!(py, "c_if"),
                                condition.downcast::<PyTuple>()?,
                            )?;
                        } else {
                            py_op.setattr(intern!(py, "condition"), condition)?;
                        }
                    } else if py_op.is_instance(imports::SWITCH_CASE_OP.get_bound(py))? {
                        py_op.setattr(
                            intern!(py, "target"),
                            variable_mapper.map_target(&py_op.getattr(intern!(py, "target"))?)?,
                        )?;
                    };

                    dag.py_apply_operation_back(
                        py,
                        py_op,
                        Some(TupleLikeArg { value: m_qargs }),
                        Some(TupleLikeArg { value: m_cargs }),
                        false,
                    )?;
                }
                // If its a Var wire, we already checked that it exists in the destination.
                NodeType::VarIn(_)
                | NodeType::VarOut(_)
                | NodeType::QubitOut(_)
                | NodeType::ClbitOut(_) => (),
            }
        }

        if !inplace {
            Ok(Some(dag.into_py(py)))
        } else {
            Ok(None)
        }
    }

    /// Reverse the operations in the ``self`` circuit.
    ///
    /// Returns:
    ///     DAGCircuit: the reversed dag.
    fn reverse_ops<'py>(slf: PyRef<Self>, py: Python<'py>) -> PyResult<Bound<'py, PyAny>> {
        let qc = imports::DAG_TO_CIRCUIT.get_bound(py).call1((slf,))?;
        let reversed = qc.call_method0("reverse_ops")?;
        imports::CIRCUIT_TO_DAG.get_bound(py).call1((reversed,))
    }

    /// Return idle wires.
    ///
    /// Args:
    ///     ignore (list(str)): List of node names to ignore. Default: []
    ///
    /// Yields:
    ///     Bit: Bit in idle wire.
    ///
    /// Raises:
    ///     DAGCircuitError: If the DAG is invalid
    #[pyo3(signature=(ignore=None))]
    fn idle_wires(&self, py: Python, ignore: Option<&Bound<PyList>>) -> PyResult<Py<PyIterator>> {
        let mut result: Vec<PyObject> = Vec::new();
        let wires = (0..self.qubit_io_map.len())
            .map(|idx| Wire::Qubit(Qubit::new(idx)))
            .chain((0..self.clbit_io_map.len()).map(|idx| Wire::Clbit(Clbit::new(idx))))
            .chain(self.var_input_map.keys(py).map(Wire::Var));
        match ignore {
            Some(ignore) => {
                // Convert the list to a Rust set.
                let ignore_set = ignore
                    .into_iter()
                    .map(|s| s.extract())
                    .collect::<PyResult<HashSet<String>>>()?;
                for wire in wires {
                    let nodes_found = self.nodes_on_wire(py, &wire, true).into_iter().any(|node| {
                        let weight = self.dag.node_weight(node).unwrap();
                        if let NodeType::Operation(packed) = weight {
                            !ignore_set.contains(packed.op.name())
                        } else {
                            false
                        }
                    });

                    if !nodes_found {
                        result.push(match wire {
                            Wire::Qubit(qubit) => self.qubits.get(qubit).unwrap().clone_ref(py),
                            Wire::Clbit(clbit) => self.clbits.get(clbit).unwrap().clone_ref(py),
                            Wire::Var(var) => var,
                        });
                    }
                }
            }
            None => {
                for wire in wires {
                    if self.is_wire_idle(py, &wire)? {
                        result.push(match wire {
                            Wire::Qubit(qubit) => self.qubits.get(qubit).unwrap().clone_ref(py),
                            Wire::Clbit(clbit) => self.clbits.get(clbit).unwrap().clone_ref(py),
                            Wire::Var(var) => var,
                        });
                    }
                }
            }
        }
        Ok(PyTuple::new_bound(py, result).into_any().iter()?.unbind())
    }

    /// Return the number of operations.  If there is control flow present, this count may only
    /// be an estimate, as the complete control-flow path cannot be statically known.
    ///
    /// Args:
    ///     recurse: if ``True``, then recurse into control-flow operations.  For loops with
    ///         known-length iterators are counted unrolled.  If-else blocks sum both of the two
    ///         branches.  While loops are counted as if the loop body runs once only.  Defaults to
    ///         ``False`` and raises :class:`.DAGCircuitError` if any control flow is present, to
    ///         avoid silently returning a mostly meaningless number.
    ///
    /// Returns:
    ///     int: the circuit size
    ///
    /// Raises:
    ///     DAGCircuitError: if an unknown :class:`.ControlFlowOp` is present in a call with
    ///         ``recurse=True``, or any control flow is present in a non-recursive call.
    #[pyo3(signature= (*, recurse=false))]
    fn size(&self, py: Python, recurse: bool) -> PyResult<usize> {
        let mut length = self.dag.node_count() - (self.width() * 2);
        if !self.has_control_flow() {
            return Ok(length);
        }
        if !recurse {
            return Err(DAGCircuitError::new_err(concat!(
                "Size with control flow is ambiguous.",
                " You may use `recurse=True` to get a result",
                " but see this method's documentation for the meaning of this."
            )));
        }

        // Handle recursively.
        let circuit_to_dag = imports::CIRCUIT_TO_DAG.get_bound(py);
        for node in self.dag.node_weights() {
            let NodeType::Operation(node) = node else {
                continue;
            };
            if !node.op.control_flow() {
                continue;
            }
            let OperationRef::Instruction(inst) = node.op.view() else {
                panic!("control flow op must be an instruction");
            };
            let inst_bound = inst.instruction.bind(py);
            if inst_bound.is_instance(imports::FOR_LOOP_OP.get_bound(py))? {
                let blocks = inst_bound.getattr("blocks")?;
                let block_zero = blocks.get_item(0)?;
                let inner_dag: &DAGCircuit = &circuit_to_dag.call1((block_zero,))?.extract()?;
                length += node.params_view().len() * inner_dag.size(py, true)?
            } else if inst_bound.is_instance(imports::WHILE_LOOP_OP.get_bound(py))? {
                let blocks = inst_bound.getattr("blocks")?;
                let block_zero = blocks.get_item(0)?;
                let inner_dag: &DAGCircuit = &circuit_to_dag.call1((block_zero,))?.extract()?;
                length += inner_dag.size(py, true)?
            } else if inst_bound.is_instance(imports::IF_ELSE_OP.get_bound(py))?
                || inst_bound.is_instance(imports::SWITCH_CASE_OP.get_bound(py))?
            {
                let blocks = inst_bound.getattr("blocks")?;
                for block in blocks.iter()? {
                    let inner_dag: &DAGCircuit = &circuit_to_dag.call1((block?,))?.extract()?;
                    length += inner_dag.size(py, true)?;
                }
            } else {
                continue;
            }
            // We don't count a control-flow node itself!
            length -= 1;
        }
        Ok(length)
    }

    /// Return the circuit depth.  If there is control flow present, this count may only be an
    /// estimate, as the complete control-flow path cannot be statically known.
    ///
    /// Args:
    ///     recurse: if ``True``, then recurse into control-flow operations.  For loops
    ///         with known-length iterators are counted as if the loop had been manually unrolled
    ///         (*i.e.* with each iteration of the loop body written out explicitly).
    ///         If-else blocks take the longer case of the two branches.  While loops are counted as
    ///         if the loop body runs once only.  Defaults to ``False`` and raises
    ///         :class:`.DAGCircuitError` if any control flow is present, to avoid silently
    ///         returning a nonsensical number.
    ///
    /// Returns:
    ///     int: the circuit depth
    ///
    /// Raises:
    ///     DAGCircuitError: if not a directed acyclic graph
    ///     DAGCircuitError: if unknown control flow is present in a recursive call, or any control
    ///         flow is present in a non-recursive call.
    #[pyo3(signature= (*, recurse=false))]
    fn depth(&self, py: Python, recurse: bool) -> PyResult<usize> {
        if self.qubits.is_empty() && self.clbits.is_empty() && self.vars_info.is_empty() {
            return Ok(0);
        }
        if !self.has_control_flow() {
            let weight_fn = |_| -> Result<usize, Infallible> { Ok(1) };
            return match rustworkx_core::dag_algo::longest_path(&self.dag, weight_fn).unwrap() {
                Some(res) => Ok(res.1 - 1),
                None => Err(DAGCircuitError::new_err("not a DAG")),
            };
        }
        if !recurse {
            return Err(DAGCircuitError::new_err(concat!(
                "Depth with control flow is ambiguous.",
                " You may use `recurse=True` to get a result",
                " but see this method's documentation for the meaning of this."
            )));
        }

        // Handle recursively.
        let circuit_to_dag = imports::CIRCUIT_TO_DAG.get_bound(py);
        let mut node_lookup: HashMap<NodeIndex, usize> = HashMap::new();
        for (node_index, node) in self.dag.node_references() {
            let NodeType::Operation(node) = node else {
                continue;
            };
            if !node.op.control_flow() {
                continue;
            }
            let OperationRef::Instruction(inst) = node.op.view() else {
                panic!("control flow op must be an instruction")
            };
            let inst_bound = inst.instruction.bind(py);
            let weight = if inst_bound.is_instance(imports::FOR_LOOP_OP.get_bound(py))? {
                node.params_view().len()
            } else {
                1
            };
            if weight == 0 {
                node_lookup.insert(node_index, 0);
            } else {
                let blocks = inst_bound.getattr("blocks")?;
                let mut block_weights: Vec<usize> = Vec::with_capacity(blocks.len()?);
                for block in blocks.iter()? {
                    let inner_dag: &DAGCircuit = &circuit_to_dag.call1((block?,))?.extract()?;
                    block_weights.push(inner_dag.depth(py, true)?);
                }
                node_lookup.insert(node_index, weight * block_weights.iter().max().unwrap());
            }
        }

        let weight_fn = |edge: EdgeReference<'_, Wire>| -> Result<usize, Infallible> {
            Ok(*node_lookup.get(&edge.target()).unwrap_or(&1))
        };
        match rustworkx_core::dag_algo::longest_path(&self.dag, weight_fn).unwrap() {
            Some(res) => Ok(res.1 - 1),
            None => Err(DAGCircuitError::new_err("not a DAG")),
        }
    }

    /// Return the total number of qubits + clbits used by the circuit.
    /// This function formerly returned the number of qubits by the calculation
    /// return len(self._wires) - self.num_clbits()
    /// but was changed by issue #2564 to return number of qubits + clbits
    /// with the new function DAGCircuit.num_qubits replacing the former
    /// semantic of DAGCircuit.width().
    fn width(&self) -> usize {
        self.qubits.len() + self.clbits.len() + self.vars_info.len()
    }

    /// Return the total number of qubits used by the circuit.
    /// num_qubits() replaces former use of width().
    /// DAGCircuit.width() now returns qubits + clbits for
    /// consistency with Circuit.width() [qiskit-terra #2564].
    pub fn num_qubits(&self) -> usize {
        self.qubits.len()
    }

    /// Return the total number of classical bits used by the circuit.
    pub fn num_clbits(&self) -> usize {
        self.clbits.len()
    }

    /// Compute how many components the circuit can decompose into.
    fn num_tensor_factors(&self) -> usize {
        // This function was forked from rustworkx's
        // number_weekly_connected_components() function as of 0.15.0:
        // https://github.com/Qiskit/rustworkx/blob/0.15.0/src/connectivity/mod.rs#L215-L235

        let mut weak_components = self.dag.node_count();
        let mut vertex_sets = UnionFind::new(self.dag.node_bound());
        for edge in self.dag.edge_references() {
            let (a, b) = (edge.source(), edge.target());
            // union the two vertices of the edge
            if vertex_sets.union(a.index(), b.index()) {
                weak_components -= 1
            };
        }
        weak_components
    }

    fn __eq__(&self, py: Python, other: &DAGCircuit) -> PyResult<bool> {
        // Try to convert to float, but in case of unbound ParameterExpressions
        // a TypeError will be raise, fallback to normal equality in those
        // cases.
        let phase_is_close = |self_phase: f64, other_phase: f64| -> bool {
            ((self_phase - other_phase + PI).rem_euclid(2. * PI) - PI).abs() <= 1.0e-10
        };
        let normalize_param = |param: &Param| {
            if let Param::ParameterExpression(ob) = param {
                ob.bind(py)
                    .call_method0(intern!(py, "numeric"))
                    .ok()
                    .map(|ob| ob.extract::<Param>())
                    .unwrap_or_else(|| Ok(param.clone()))
            } else {
                Ok(param.clone())
            }
        };

        let phase_eq = match [
            normalize_param(&self.global_phase)?,
            normalize_param(&other.global_phase)?,
        ] {
            [Param::Float(self_phase), Param::Float(other_phase)] => {
                Ok(phase_is_close(self_phase, other_phase))
            }
            _ => self.global_phase.eq(py, &other.global_phase),
        }?;
        if !phase_eq {
            return Ok(false);
        }
        if self.calibrations.len() != other.calibrations.len() {
            return Ok(false);
        }

        for (k, v1) in &self.calibrations {
            match other.calibrations.get(k) {
                Some(v2) => {
                    if !v1.bind(py).eq(v2.bind(py))? {
                        return Ok(false);
                    }
                }
                None => {
                    return Ok(false);
                }
            }
        }

        // We don't do any semantic equivalence between Var nodes, as things stand; DAGs can only be
        // equal in our mind if they use the exact same UUID vars.
        for (our_vars, their_vars) in self.vars_by_type.iter().zip(&other.vars_by_type) {
            if !our_vars.bind(py).eq(their_vars)? {
                return Ok(false);
            }
        }

        let self_bit_indices = {
            let indices = self
                .qubits
                .bits()
                .iter()
                .chain(self.clbits.bits())
                .enumerate()
                .map(|(idx, bit)| (bit, idx));
            indices.into_py_dict_bound(py)
        };

        let other_bit_indices = {
            let indices = other
                .qubits
                .bits()
                .iter()
                .chain(other.clbits.bits())
                .enumerate()
                .map(|(idx, bit)| (bit, idx));
            indices.into_py_dict_bound(py)
        };

        // Check if qregs are the same.
        let self_qregs = self.qregs.bind(py);
        let other_qregs = other.qregs.bind(py);
        if self_qregs.len() != other_qregs.len() {
            return Ok(false);
        }
        for (regname, self_bits) in self_qregs {
            let self_bits = self_bits
                .getattr("_bits")?
                .downcast_into_exact::<PyList>()?;
            let other_bits = match other_qregs.get_item(regname)? {
                Some(bits) => bits.getattr("_bits")?.downcast_into_exact::<PyList>()?,
                None => return Ok(false),
            };
            if !self
                .qubits
                .map_bits(self_bits)?
                .eq(other.qubits.map_bits(other_bits)?)
            {
                return Ok(false);
            }
        }

        // Check if cregs are the same.
        let self_cregs = self.cregs.bind(py);
        let other_cregs = other.cregs.bind(py);
        if self_cregs.len() != other_cregs.len() {
            return Ok(false);
        }

        for (regname, self_bits) in self_cregs {
            let self_bits = self_bits
                .getattr("_bits")?
                .downcast_into_exact::<PyList>()?;
            let other_bits = match other_cregs.get_item(regname)? {
                Some(bits) => bits.getattr("_bits")?.downcast_into_exact::<PyList>()?,
                None => return Ok(false),
            };
            if !self
                .clbits
                .map_bits(self_bits)?
                .eq(other.clbits.map_bits(other_bits)?)
            {
                return Ok(false);
            }
        }

        // Check for VF2 isomorphic match.
        let legacy_condition_eq = imports::LEGACY_CONDITION_CHECK.get_bound(py);
        let condition_op_check = imports::CONDITION_OP_CHECK.get_bound(py);
        let switch_case_op_check = imports::SWITCH_CASE_OP_CHECK.get_bound(py);
        let for_loop_op_check = imports::FOR_LOOP_OP_CHECK.get_bound(py);
        let node_match = |n1: &NodeType, n2: &NodeType| -> PyResult<bool> {
            match [n1, n2] {
                [NodeType::Operation(inst1), NodeType::Operation(inst2)] => {
                    if inst1.op.name() != inst2.op.name() {
                        return Ok(false);
                    }
                    let check_args = || -> bool {
                        let node1_qargs = self.qargs_interner.get(inst1.qubits);
                        let node2_qargs = other.qargs_interner.get(inst2.qubits);
                        let node1_cargs = self.cargs_interner.get(inst1.clbits);
                        let node2_cargs = other.cargs_interner.get(inst2.clbits);
                        if SEMANTIC_EQ_SYMMETRIC.contains(&inst1.op.name()) {
                            let node1_qargs =
                                node1_qargs.iter().copied().collect::<HashSet<Qubit>>();
                            let node2_qargs =
                                node2_qargs.iter().copied().collect::<HashSet<Qubit>>();
                            let node1_cargs =
                                node1_cargs.iter().copied().collect::<HashSet<Clbit>>();
                            let node2_cargs =
                                node2_cargs.iter().copied().collect::<HashSet<Clbit>>();
                            if node1_qargs != node2_qargs || node1_cargs != node2_cargs {
                                return false;
                            }
                        } else if node1_qargs != node2_qargs || node1_cargs != node2_cargs {
                            return false;
                        }
                        true
                    };
                    let check_conditions = || -> PyResult<bool> {
                        if let Some(cond1) = inst1.extra_attrs.condition() {
                            if let Some(cond2) = inst2.extra_attrs.condition() {
                                legacy_condition_eq
                                    .call1((cond1, cond2, &self_bit_indices, &other_bit_indices))?
                                    .extract::<bool>()
                            } else {
                                Ok(false)
                            }
                        } else {
                            Ok(inst2.extra_attrs.condition().is_none())
                        }
                    };

                    match [inst1.op.view(), inst2.op.view()] {
                        [OperationRef::Standard(_op1), OperationRef::Standard(_op2)] => {
                            Ok(inst1.py_op_eq(py, inst2)?
                                && check_args()
                                && check_conditions()?
                                && inst1
                                    .params_view()
                                    .iter()
                                    .zip(inst2.params_view().iter())
                                    .all(|(a, b)| a.is_close(py, b, 1e-10).unwrap()))
                        }
                        [OperationRef::Instruction(op1), OperationRef::Instruction(op2)] => {
                            if op1.control_flow() && op2.control_flow() {
                                let n1 = self.unpack_into(py, NodeIndex::new(0), n1)?;
                                let n2 = other.unpack_into(py, NodeIndex::new(0), n2)?;
                                let name = op1.name();
                                if name == "if_else" || name == "while_loop" {
                                    condition_op_check
                                        .call1((n1, n2, &self_bit_indices, &other_bit_indices))?
                                        .extract()
                                } else if name == "switch_case" {
                                    switch_case_op_check
                                        .call1((n1, n2, &self_bit_indices, &other_bit_indices))?
                                        .extract()
                                } else if name == "for_loop" {
                                    for_loop_op_check
                                        .call1((n1, n2, &self_bit_indices, &other_bit_indices))?
                                        .extract()
                                } else {
                                    Err(PyRuntimeError::new_err(format!(
                                        "unhandled control-flow operation: {}",
                                        name
                                    )))
                                }
                            } else {
                                Ok(inst1.py_op_eq(py, inst2)?
                                    && check_args()
                                    && check_conditions()?)
                            }
                        }
                        [OperationRef::Gate(_op1), OperationRef::Gate(_op2)] => {
                            Ok(inst1.py_op_eq(py, inst2)? && check_args() && check_conditions()?)
                        }
                        [OperationRef::Operation(_op1), OperationRef::Operation(_op2)] => {
                            Ok(inst1.py_op_eq(py, inst2)? && check_args())
                        }
                        // Handle the case we end up with a pygate for a standardgate
                        // this typically only happens if it's a ControlledGate in python
                        // and we have mutable state set.
                        [OperationRef::Standard(_op1), OperationRef::Gate(_op2)] => {
                            Ok(inst1.py_op_eq(py, inst2)? && check_args() && check_conditions()?)
                        }
                        [OperationRef::Gate(_op1), OperationRef::Standard(_op2)] => {
                            Ok(inst1.py_op_eq(py, inst2)? && check_args() && check_conditions()?)
                        }
                        _ => Ok(false),
                    }
                }
                [NodeType::QubitIn(bit1), NodeType::QubitIn(bit2)] => Ok(bit1 == bit2),
                [NodeType::ClbitIn(bit1), NodeType::ClbitIn(bit2)] => Ok(bit1 == bit2),
                [NodeType::QubitOut(bit1), NodeType::QubitOut(bit2)] => Ok(bit1 == bit2),
                [NodeType::ClbitOut(bit1), NodeType::ClbitOut(bit2)] => Ok(bit1 == bit2),
                [NodeType::VarIn(var1), NodeType::VarIn(var2)] => var1.bind(py).eq(var2),
                [NodeType::VarOut(var1), NodeType::VarOut(var2)] => var1.bind(py).eq(var2),
                _ => Ok(false),
            }
        };

        isomorphism::vf2::is_isomorphic(
            &self.dag,
            &other.dag,
            node_match,
            isomorphism::vf2::NoSemanticMatch,
            true,
            Ordering::Equal,
            true,
            None,
        )
        .map_err(|e| match e {
            isomorphism::vf2::IsIsomorphicError::NodeMatcherErr(e) => e,
            _ => {
                unreachable!()
            }
        })
    }

    /// Yield nodes in topological order.
    ///
    /// Args:
    ///     key (Callable): A callable which will take a DAGNode object and
    ///         return a string sort key. If not specified the
    ///         :attr:`~qiskit.dagcircuit.DAGNode.sort_key` attribute will be
    ///         used as the sort key for each node.
    ///
    /// Returns:
    ///     generator(DAGOpNode, DAGInNode, or DAGOutNode): node in topological order
    #[pyo3(name = "topological_nodes", signature=(key=None))]
    fn py_topological_nodes(
        &self,
        py: Python,
        key: Option<Bound<PyAny>>,
    ) -> PyResult<Py<PyIterator>> {
        let nodes: PyResult<Vec<_>> = if let Some(key) = key {
            self.topological_key_sort(py, &key)?
                .map(|node| self.get_node(py, node))
                .collect()
        } else {
            // Good path, using interner IDs.
            self.topological_nodes()?
                .map(|n| self.get_node(py, n))
                .collect()
        };

        Ok(PyTuple::new_bound(py, nodes?)
            .into_any()
            .iter()
            .unwrap()
            .unbind())
    }

    /// Yield op nodes in topological order.
    ///
    /// Allowed to pass in specific key to break ties in top order
    ///
    /// Args:
    ///     key (Callable): A callable which will take a DAGNode object and
    ///         return a string sort key. If not specified the
    ///         :attr:`~qiskit.dagcircuit.DAGNode.sort_key` attribute will be
    ///         used as the sort key for each node.
    ///
    /// Returns:
    ///     generator(DAGOpNode): op node in topological order
    #[pyo3(name = "topological_op_nodes", signature=(key=None))]
    fn py_topological_op_nodes(
        &self,
        py: Python,
        key: Option<Bound<PyAny>>,
    ) -> PyResult<Py<PyIterator>> {
        let nodes: PyResult<Vec<_>> = if let Some(key) = key {
            self.topological_key_sort(py, &key)?
                .filter_map(|node| match self.dag.node_weight(node) {
                    Some(NodeType::Operation(_)) => Some(self.get_node(py, node)),
                    _ => None,
                })
                .collect()
        } else {
            // Good path, using interner IDs.
            self.topological_op_nodes()?
                .map(|n| self.get_node(py, n))
                .collect()
        };

        Ok(PyTuple::new_bound(py, nodes?)
            .into_any()
            .iter()
            .unwrap()
            .unbind())
    }

    /// Replace a block of nodes with a single node.
    ///
    /// This is used to consolidate a block of DAGOpNodes into a single
    /// operation. A typical example is a block of gates being consolidated
    /// into a single ``UnitaryGate`` representing the unitary matrix of the
    /// block.
    ///
    /// Args:
    ///     node_block (List[DAGNode]): A list of dag nodes that represents the
    ///         node block to be replaced
    ///     op (qiskit.circuit.Operation): The operation to replace the
    ///         block with
    ///     wire_pos_map (Dict[Bit, int]): The dictionary mapping the bits to their positions in the
    ///         output ``qargs`` or ``cargs``. This is necessary to reconstruct the arg order over
    ///         multiple gates in the combined single op node.  If a :class:`.Bit` is not in the
    ///         dictionary, it will not be added to the args; this can be useful when dealing with
    ///         control-flow operations that have inherent bits in their ``condition`` or ``target``
    ///         fields.
    ///     cycle_check (bool): When set to True this method will check that
    ///         replacing the provided ``node_block`` with a single node
    ///         would introduce a cycle (which would invalidate the
    ///         ``DAGCircuit``) and will raise a ``DAGCircuitError`` if a cycle
    ///         would be introduced. This checking comes with a run time
    ///         penalty. If you can guarantee that your input ``node_block`` is
    ///         a contiguous block and won't introduce a cycle when it's
    ///         contracted to a single node, this can be set to ``False`` to
    ///         improve the runtime performance of this method.
    ///
    /// Raises:
    ///     DAGCircuitError: if ``cycle_check`` is set to ``True`` and replacing
    ///         the specified block introduces a cycle or if ``node_block`` is
    ///         empty.
    ///
    /// Returns:
    ///     DAGOpNode: The op node that replaces the block.
    #[pyo3(signature = (node_block, op, wire_pos_map, cycle_check=true))]
    fn replace_block_with_op(
        &mut self,
        py: Python,
        node_block: Vec<PyRef<DAGNode>>,
        op: Bound<PyAny>,
        wire_pos_map: &Bound<PyDict>,
        cycle_check: bool,
    ) -> PyResult<Py<PyAny>> {
        // If node block is empty return early
        if node_block.is_empty() {
            return Err(DAGCircuitError::new_err(
                "Can't replace an empty 'node_block'",
            ));
        }

        let mut qubit_pos_map: HashMap<Qubit, usize> = HashMap::new();
        let mut clbit_pos_map: HashMap<Clbit, usize> = HashMap::new();
        for (bit, index) in wire_pos_map.iter() {
            if bit.is_instance(imports::QUBIT.get_bound(py))? {
                qubit_pos_map.insert(self.qubits.find(&bit).unwrap(), index.extract()?);
            } else if bit.is_instance(imports::CLBIT.get_bound(py))? {
                clbit_pos_map.insert(self.clbits.find(&bit).unwrap(), index.extract()?);
            } else {
                return Err(DAGCircuitError::new_err(
                    "Wire map keys must be Qubit or Clbit instances.",
                ));
            }
        }

        let block_ids: Vec<_> = node_block.iter().map(|n| n.node.unwrap()).collect();

        let mut block_op_names = Vec::new();
        let mut block_qargs: HashSet<Qubit> = HashSet::new();
        let mut block_cargs: HashSet<Clbit> = HashSet::new();
        for nd in &block_ids {
            let weight = self.dag.node_weight(*nd);
            match weight {
                Some(NodeType::Operation(packed)) => {
                    block_op_names.push(packed.op.name().to_string());
                    block_qargs.extend(self.qargs_interner.get(packed.qubits));
                    block_cargs.extend(self.cargs_interner.get(packed.clbits));

                    if let Some(condition) = packed.condition() {
                        block_cargs.extend(
                            self.clbits.map_bits(
                                self.control_flow_module
                                    .condition_resources(condition.bind(py))?
                                    .clbits
                                    .bind(py),
                            )?,
                        );
                        continue;
                    }

                    // Add classical bits from SwitchCaseOp, if applicable.
                    if let OperationRef::Instruction(op) = packed.op.view() {
                        if op.name() == "switch_case" {
                            let op_bound = op.instruction.bind(py);
                            let target = op_bound.getattr(intern!(py, "target"))?;
                            if target.is_instance(imports::CLBIT.get_bound(py))? {
                                block_cargs.insert(self.clbits.find(&target).unwrap());
                            } else if target
                                .is_instance(imports::CLASSICAL_REGISTER.get_bound(py))?
                            {
                                block_cargs.extend(
                                    self.clbits
                                        .map_bits(target.extract::<Vec<Bound<PyAny>>>()?)?,
                                );
                            } else {
                                block_cargs.extend(
                                    self.clbits.map_bits(
                                        self.control_flow_module
                                            .node_resources(&target)?
                                            .clbits
                                            .bind(py),
                                    )?,
                                );
                            }
                        }
                    }
                }
                Some(_) => {
                    return Err(DAGCircuitError::new_err(
                        "Nodes in 'node_block' must be of type 'DAGOpNode'.",
                    ))
                }
                None => {
                    return Err(DAGCircuitError::new_err(
                        "Node in 'node_block' not found in DAG.",
                    ))
                }
            }
        }

        let mut block_qargs: Vec<Qubit> = block_qargs
            .into_iter()
            .filter(|q| qubit_pos_map.contains_key(q))
            .collect();
        block_qargs.sort_by_key(|q| qubit_pos_map[q]);

        let mut block_cargs: Vec<Clbit> = block_cargs
            .into_iter()
            .filter(|c| clbit_pos_map.contains_key(c))
            .collect();
        block_cargs.sort_by_key(|c| clbit_pos_map[c]);

        let py_op = op.extract::<OperationFromPython>()?;

        if py_op.operation.num_qubits() as usize != block_qargs.len() {
            return Err(DAGCircuitError::new_err(format!(
                "Number of qubits in the replacement operation ({}) is not equal to the number of qubits in the block ({})!", py_op.operation.num_qubits(), block_qargs.len()
            )));
        }

        let op_name = py_op.operation.name().to_string();
        let qubits = self.qargs_interner.insert_owned(block_qargs);
        let clbits = self.cargs_interner.insert_owned(block_cargs);
        let weight = NodeType::Operation(PackedInstruction {
            op: py_op.operation,
            qubits,
            clbits,
            params: (!py_op.params.is_empty()).then(|| Box::new(py_op.params)),
            extra_attrs: py_op.extra_attrs,
            #[cfg(feature = "cache_pygates")]
            py_op: op.unbind().into(),
        });

        let new_node = self
            .dag
            .contract_nodes(block_ids, weight, cycle_check)
            .map_err(|e| match e {
                ContractError::DAGWouldCycle => DAGCircuitError::new_err(
                    "Replacing the specified node block would introduce a cycle",
                ),
            })?;

        self.increment_op(op_name.as_str());
        for name in block_op_names {
            self.decrement_op(name.as_str());
        }

        self.get_node(py, new_node)
    }

    /// Replace one node with dag.
    ///
    /// Args:
    ///     node (DAGOpNode): node to substitute
    ///     input_dag (DAGCircuit): circuit that will substitute the node
    ///     wires (list[Bit] | Dict[Bit, Bit]): gives an order for (qu)bits
    ///         in the input circuit. If a list, then the bits refer to those in the ``input_dag``,
    ///         and the order gets matched to the node wires by qargs first, then cargs, then
    ///         conditions.  If a dictionary, then a mapping of bits in the ``input_dag`` to those
    ///         that the ``node`` acts on.
    ///     propagate_condition (bool): If ``True`` (default), then any ``condition`` attribute on
    ///         the operation within ``node`` is propagated to each node in the ``input_dag``.  If
    ///         ``False``, then the ``input_dag`` is assumed to faithfully implement suitable
    ///         conditional logic already.  This is ignored for :class:`.ControlFlowOp`\\ s (i.e.
    ///         treated as if it is ``False``); replacements of those must already fulfill the same
    ///         conditional logic or this function would be close to useless for them.
    ///
    /// Returns:
    ///     dict: maps node IDs from `input_dag` to their new node incarnations in `self`.
    ///
    /// Raises:
    ///     DAGCircuitError: if met with unexpected predecessor/successors
    #[pyo3(name = "substitute_node_with_dag", signature = (node, input_dag, wires=None, propagate_condition=true))]
    pub fn py_substitute_node_with_dag(
        &mut self,
        py: Python,
        node: &Bound<PyAny>,
        input_dag: &DAGCircuit,
        wires: Option<Bound<PyAny>>,
        propagate_condition: bool,
    ) -> PyResult<Py<PyDict>> {
        let (node_index, bound_node) = match node.downcast::<DAGOpNode>() {
            Ok(bound_node) => (bound_node.borrow().as_ref().node.unwrap(), bound_node),
            Err(_) => return Err(DAGCircuitError::new_err("expected node DAGOpNode")),
        };

        let node = match &self.dag[node_index] {
            NodeType::Operation(op) => op.clone(),
            _ => return Err(DAGCircuitError::new_err("expected node")),
        };

        type WireMapsTuple = (HashMap<Qubit, Qubit>, HashMap<Clbit, Clbit>, Py<PyDict>);

        let build_wire_map = |wires: &Bound<PyList>| -> PyResult<WireMapsTuple> {
            let qargs_list = imports::BUILTIN_LIST
                .get_bound(py)
                .call1((bound_node.borrow().get_qargs(py),))?;
            let qargs_list = qargs_list.downcast::<PyList>().unwrap();
            let cargs_list = imports::BUILTIN_LIST
                .get_bound(py)
                .call1((bound_node.borrow().get_cargs(py),))?;
            let cargs_list = cargs_list.downcast::<PyList>().unwrap();
            let cargs_set = imports::BUILTIN_SET.get_bound(py).call1((cargs_list,))?;
            let cargs_set = cargs_set.downcast::<PySet>().unwrap();
            if !propagate_condition && self.may_have_additional_wires(py, &node) {
                let (add_cargs, _add_vars) =
                    self.additional_wires(py, node.op.view(), node.condition())?;
                for wire in add_cargs.iter() {
                    let clbit = &self.clbits.get(*wire).unwrap();
                    if !cargs_set.contains(clbit.clone_ref(py))? {
                        cargs_list.append(clbit)?;
                    }
                }
            }
            let qargs_len = qargs_list.len();
            let cargs_len = cargs_list.len();

            if qargs_len + cargs_len != wires.len() {
                return Err(DAGCircuitError::new_err(format!(
                    "bit mapping invalid: expected {}, got {}",
                    qargs_len + cargs_len,
                    wires.len()
                )));
            }
            let mut qubit_wire_map = HashMap::new();
            let mut clbit_wire_map = HashMap::new();
            let var_map = PyDict::new_bound(py);
            for (index, wire) in wires.iter().enumerate() {
                if wire.is_instance(imports::QUBIT.get_bound(py))? {
                    if index >= qargs_len {
                        unreachable!()
                    }
                    let input_qubit: Qubit = input_dag.qubits.find(&wire).unwrap();
                    let self_qubit: Qubit = self.qubits.find(&qargs_list.get_item(index)?).unwrap();
                    qubit_wire_map.insert(input_qubit, self_qubit);
                } else if wire.is_instance(imports::CLBIT.get_bound(py))? {
                    if index < qargs_len {
                        unreachable!()
                    }
                    clbit_wire_map.insert(
                        input_dag.clbits.find(&wire).unwrap(),
                        self.clbits
                            .find(&cargs_list.get_item(index - qargs_len)?)
                            .unwrap(),
                    );
                } else {
                    return Err(DAGCircuitError::new_err(
                        "`Var` nodes cannot be remapped during substitution",
                    ));
                }
            }
            Ok((qubit_wire_map, clbit_wire_map, var_map.unbind()))
        };

        let (mut qubit_wire_map, mut clbit_wire_map, var_map): (
            HashMap<Qubit, Qubit>,
            HashMap<Clbit, Clbit>,
            Py<PyDict>,
        ) = match wires {
            Some(wires) => match wires.downcast::<PyDict>() {
                Ok(bound_wires) => {
                    let mut qubit_wire_map = HashMap::new();
                    let mut clbit_wire_map = HashMap::new();
                    let var_map = PyDict::new_bound(py);
                    for (source_wire, target_wire) in bound_wires.iter() {
                        if source_wire.is_instance(imports::QUBIT.get_bound(py))? {
                            qubit_wire_map.insert(
                                input_dag.qubits.find(&source_wire).unwrap(),
                                self.qubits.find(&target_wire).unwrap(),
                            );
                        } else if source_wire.is_instance(imports::CLBIT.get_bound(py))? {
                            clbit_wire_map.insert(
                                input_dag.clbits.find(&source_wire).unwrap(),
                                self.clbits.find(&target_wire).unwrap(),
                            );
                        } else {
                            var_map.set_item(source_wire, target_wire)?;
                        }
                    }
                    (qubit_wire_map, clbit_wire_map, var_map.unbind())
                }
                Err(_) => {
                    let wires: Bound<PyList> = match wires.downcast::<PyList>() {
                        Ok(bound_list) => bound_list.clone(),
                        // If someone passes a sequence instead of an exact list (tuple is
                        // occasionally used) cast that to a list and then use it.
                        Err(_) => {
                            let raw_wires = imports::BUILTIN_LIST.get_bound(py).call1((wires,))?;
                            raw_wires.extract()?
                        }
                    };
                    build_wire_map(&wires)?
                }
            },
            None => {
                let raw_wires = input_dag.get_wires(py);
                let binding = raw_wires?;
                let wires = binding.bind(py);
                build_wire_map(wires)?
            }
        };

        let var_iter = input_dag.iter_vars(py)?;
        let raw_set = imports::BUILTIN_SET.get_bound(py).call1((var_iter,))?;
        let input_dag_var_set: &Bound<PySet> = raw_set.downcast()?;

        let node_vars = if self.may_have_additional_wires(py, &node) {
            let (_additional_clbits, additional_vars) =
                self.additional_wires(py, node.op.view(), node.condition())?;
            let var_set = PySet::new_bound(py, &additional_vars)?;
            if input_dag_var_set
                .call_method1(intern!(py, "difference"), (var_set.clone(),))?
                .is_truthy()?
            {
                return Err(DAGCircuitError::new_err(format!(
                    "Cannot replace a node with a DAG with more variables. Variables in node: {:?}. Variables in dag: {:?}",
                    var_set.str(), input_dag_var_set.str(),
                )));
            }
            var_set
        } else {
            PySet::empty_bound(py)?
        };
        let bound_var_map = var_map.bind(py);
        for var in input_dag_var_set.iter() {
            bound_var_map.set_item(var.clone(), var)?;
        }

        for contracted_var in node_vars
            .call_method1(intern!(py, "difference"), (input_dag_var_set,))?
            .downcast::<PySet>()?
            .iter()
        {
            let pred = self
                .dag
                .edges_directed(node_index, Incoming)
                .find(|edge| {
                    if let Wire::Var(var) = edge.weight() {
                        contracted_var.eq(var).unwrap()
                    } else {
                        false
                    }
                })
                .unwrap();
            let succ = self
                .dag
                .edges_directed(node_index, Outgoing)
                .find(|edge| {
                    if let Wire::Var(var) = edge.weight() {
                        contracted_var.eq(var).unwrap()
                    } else {
                        false
                    }
                })
                .unwrap();
            self.dag.add_edge(
                pred.source(),
                succ.target(),
                Wire::Var(contracted_var.unbind()),
            );
        }

        let mut new_input_dag: Option<DAGCircuit> = None;
        // It doesn't make sense to try and propagate a condition from a control-flow op; a
        // replacement for the control-flow op should implement the operation completely.
        let node_map = if propagate_condition && !node.op.control_flow() {
            // Nested until https://github.com/rust-lang/rust/issues/53667 is fixed in a stable
            // release
            if let Some(condition) = node.extra_attrs.condition() {
                let mut in_dag = input_dag.copy_empty_like(py, "alike")?;
                // The remapping of `condition` below is still using the old code that assumes a 2-tuple.
                // This is because this remapping code only makes sense in the case of non-control-flow
                // operations being replaced.  These can only have the 2-tuple conditions, and the
                // ability to set a condition at an individual node level will be deprecated and removed
                // in favour of the new-style conditional blocks.  The extra logic in here to add
                // additional wires into the map as necessary would hugely complicate matters if we tried
                // to abstract it out into the `VariableMapper` used elsewhere.
                let wire_map = PyDict::new_bound(py);
                for (source_qubit, target_qubit) in &qubit_wire_map {
                    wire_map.set_item(
                        in_dag.qubits.get(*source_qubit).unwrap().clone_ref(py),
                        self.qubits.get(*target_qubit).unwrap().clone_ref(py),
                    )?
                }
                for (source_clbit, target_clbit) in &clbit_wire_map {
                    wire_map.set_item(
                        in_dag.clbits.get(*source_clbit).unwrap().clone_ref(py),
                        self.clbits.get(*target_clbit).unwrap().clone_ref(py),
                    )?
                }
                wire_map.update(var_map.bind(py).as_mapping())?;

                let reverse_wire_map = wire_map.iter().map(|(k, v)| (v, k)).into_py_dict_bound(py);
                let (py_target, py_value): (Bound<PyAny>, Bound<PyAny>) =
                    condition.bind(py).extract()?;
                let (py_new_target, target_cargs) =
                    if py_target.is_instance(imports::CLBIT.get_bound(py))? {
                        let new_target = reverse_wire_map
                            .get_item(&py_target)?
                            .map(Ok::<_, PyErr>)
                            .unwrap_or_else(|| {
                                // Target was not in node's wires, so we need a dummy.
                                let new_target = imports::CLBIT.get_bound(py).call0()?;
                                in_dag.add_clbit_unchecked(py, &new_target)?;
                                wire_map.set_item(&new_target, &py_target)?;
                                reverse_wire_map.set_item(&py_target, &new_target)?;
                                Ok(new_target)
                            })?;
                        (new_target.clone(), PySet::new_bound(py, &[new_target])?)
                    } else {
                        // ClassicalRegister
                        let target_bits: Vec<Bound<PyAny>> =
                            py_target.iter()?.collect::<PyResult<_>>()?;
                        let mapped_bits: Vec<Option<Bound<PyAny>>> = target_bits
                            .iter()
                            .map(|b| reverse_wire_map.get_item(b))
                            .collect::<PyResult<_>>()?;

                        let mut new_target = Vec::with_capacity(target_bits.len());
                        let target_cargs = PySet::empty_bound(py)?;
                        for (ours, theirs) in target_bits.into_iter().zip(mapped_bits) {
                            if let Some(theirs) = theirs {
                                // Target bit was in node's wires.
                                new_target.push(theirs.clone());
                                target_cargs.add(theirs)?;
                            } else {
                                // Target bit was not in node's wires, so we need a dummy.
                                let theirs = imports::CLBIT.get_bound(py).call0()?;
                                in_dag.add_clbit_unchecked(py, &theirs)?;
                                wire_map.set_item(&theirs, &ours)?;
                                reverse_wire_map.set_item(&ours, &theirs)?;
                                new_target.push(theirs.clone());
                                target_cargs.add(theirs)?;
                            }
                        }
                        let kwargs = [("bits", new_target.into_py(py))].into_py_dict_bound(py);
                        let new_target_register = imports::CLASSICAL_REGISTER
                            .get_bound(py)
                            .call((), Some(&kwargs))?;
                        in_dag.add_creg(py, &new_target_register)?;
                        (new_target_register, target_cargs)
                    };
                let new_condition = PyTuple::new_bound(py, [py_new_target, py_value]);

                qubit_wire_map.clear();
                clbit_wire_map.clear();
                for item in wire_map.items().iter() {
                    let (in_bit, self_bit): (Bound<PyAny>, Bound<PyAny>) = item.extract()?;
                    if in_bit.is_instance(imports::QUBIT.get_bound(py))? {
                        let in_index = in_dag.qubits.find(&in_bit).unwrap();
                        let self_index = self.qubits.find(&self_bit).unwrap();
                        qubit_wire_map.insert(in_index, self_index);
                    } else {
                        let in_index = in_dag.clbits.find(&in_bit).unwrap();
                        let self_index = self.clbits.find(&self_bit).unwrap();
                        clbit_wire_map.insert(in_index, self_index);
                    }
                }
                for in_node_index in input_dag.topological_op_nodes()? {
                    let in_node = &input_dag.dag[in_node_index];
                    if let NodeType::Operation(inst) = in_node {
                        if inst.extra_attrs.condition().is_some() {
                            return Err(DAGCircuitError::new_err(
                                "cannot propagate a condition to an element that already has one",
                            ));
                        }
                        let cargs = input_dag.cargs_interner.get(inst.clbits);
                        let cargs_bits: Vec<PyObject> = input_dag
                            .clbits
                            .map_indices(cargs)
                            .map(|x| x.clone_ref(py))
                            .collect();
                        if !target_cargs
                            .call_method1(intern!(py, "intersection"), (cargs_bits,))?
                            .downcast::<PySet>()?
                            .is_empty()
                        {
                            return Err(DAGCircuitError::new_err("cannot propagate a condition to an element that acts on those bits"));
                        }
                        let mut new_inst = inst.clone();
                        if new_condition.is_truthy()? {
                            new_inst
                                .extra_attrs
                                .set_condition(Some(new_condition.as_any().clone().unbind()));
                            #[cfg(feature = "cache_pygates")]
                            {
                                new_inst.py_op.take();
                            }
                        }
                        in_dag.push_back(py, new_inst)?;
                    }
                }
                let node_map = self.substitute_node_with_subgraph(
                    py,
                    node_index,
                    &in_dag,
                    &qubit_wire_map,
                    &clbit_wire_map,
                    &var_map,
                )?;
                new_input_dag = Some(in_dag);
                node_map
            } else {
                self.substitute_node_with_subgraph(
                    py,
                    node_index,
                    input_dag,
                    &qubit_wire_map,
                    &clbit_wire_map,
                    &var_map,
                )?
            }
        } else {
            self.substitute_node_with_subgraph(
                py,
                node_index,
                input_dag,
                &qubit_wire_map,
                &clbit_wire_map,
                &var_map,
            )?
        };
        self.global_phase = add_global_phase(py, &self.global_phase, &input_dag.global_phase)?;

        let wire_map_dict = PyDict::new_bound(py);
        for (source, target) in clbit_wire_map.iter() {
            let source_bit = match new_input_dag {
                Some(ref in_dag) => in_dag.clbits.get(*source),
                None => input_dag.clbits.get(*source),
            };
            let target_bit = self.clbits.get(*target);
            wire_map_dict.set_item(source_bit, target_bit)?;
        }
        let bound_var_map = var_map.bind(py);

        // Note: creating this list to hold new registers created by the mapper is a temporary
        // measure until qiskit.expr is ported to Rust. It is necessary because we cannot easily
        // have Python call back to DAGCircuit::add_creg while we're currently borrowing
        // the DAGCircuit.
        let new_registers = PyList::empty_bound(py);
        let add_new_register = new_registers.getattr("append")?.unbind();
        let flush_new_registers = |dag: &mut DAGCircuit| -> PyResult<()> {
            for reg in &new_registers {
                dag.add_creg(py, &reg)?;
            }
            new_registers.del_slice(0, new_registers.len())?;
            Ok(())
        };

        let variable_mapper = PyVariableMapper::new(
            py,
            self.cregs.bind(py).values().into_any(),
            Some(wire_map_dict),
            Some(bound_var_map.clone()),
            Some(add_new_register),
        )?;

        for (old_node_index, new_node_index) in node_map.iter() {
            let old_node = match new_input_dag {
                Some(ref in_dag) => &in_dag.dag[*old_node_index],
                None => &input_dag.dag[*old_node_index],
            };
            if let NodeType::Operation(old_inst) = old_node {
                if let OperationRef::Instruction(old_op) = old_inst.op.view() {
                    if old_op.name() == "switch_case" {
                        let raw_target = old_op.instruction.getattr(py, "target")?;
                        let target = raw_target.bind(py);
                        let kwargs = PyDict::new_bound(py);
                        kwargs.set_item("label", old_inst.extra_attrs.label())?;
                        let new_op = imports::SWITCH_CASE_OP.get_bound(py).call(
                            (
                                variable_mapper.map_target(target)?,
                                old_op.instruction.call_method0(py, "cases_specifier")?,
                            ),
                            Some(&kwargs),
                        )?;
                        flush_new_registers(self)?;

                        if let NodeType::Operation(ref mut new_inst) =
                            &mut self.dag[*new_node_index]
                        {
                            new_inst.op = PyInstruction {
                                qubits: old_op.num_qubits(),
                                clbits: old_op.num_clbits(),
                                params: old_op.num_params(),
                                control_flow: old_op.control_flow(),
                                op_name: old_op.name().to_string(),
                                instruction: new_op.clone().unbind(),
                            }
                            .into();
                            #[cfg(feature = "cache_pygates")]
                            {
                                new_inst.py_op = new_op.unbind().into();
                            }
                        }
                    }
                }
                if let Some(condition) = old_inst.extra_attrs.condition() {
                    if old_inst.op.name() != "switch_case" {
                        let new_condition: Option<PyObject> = variable_mapper
                            .map_condition(condition.bind(py), false)?
                            .extract()?;
                        flush_new_registers(self)?;

                        if let NodeType::Operation(ref mut new_inst) =
                            &mut self.dag[*new_node_index]
                        {
                            new_inst.extra_attrs.set_condition(new_condition.clone());
                            #[cfg(feature = "cache_pygates")]
                            {
                                new_inst.py_op.take();
                            }
                            match new_inst.op.view() {
                                OperationRef::Instruction(py_inst) => {
                                    py_inst
                                        .instruction
                                        .setattr(py, "condition", new_condition)?;
                                }
                                OperationRef::Gate(py_gate) => {
                                    py_gate.gate.setattr(py, "condition", new_condition)?;
                                }
                                OperationRef::Operation(py_op) => {
                                    py_op.operation.setattr(py, "condition", new_condition)?;
                                }
                                OperationRef::Standard(_) => {}
                            }
                        }
                    }
                }
            }
        }
        let out_dict = PyDict::new_bound(py);
        for (old_index, new_index) in node_map {
            out_dict.set_item(old_index.index(), self.get_node(py, new_index)?)?;
        }
        Ok(out_dict.unbind())
    }

    /// Replace a DAGOpNode with a single operation. qargs, cargs and
    /// conditions for the new operation will be inferred from the node to be
    /// replaced. The new operation will be checked to match the shape of the
    /// replaced operation.
    ///
    /// Args:
    ///     node (DAGOpNode): Node to be replaced
    ///     op (qiskit.circuit.Operation): The :class:`qiskit.circuit.Operation`
    ///         instance to be added to the DAG
    ///     inplace (bool): Optional, default False. If True, existing DAG node
    ///         will be modified to include op. Otherwise, a new DAG node will
    ///         be used.
    ///     propagate_condition (bool): Optional, default True.  If True, a condition on the
    ///         ``node`` to be replaced will be applied to the new ``op``.  This is the legacy
    ///         behaviour.  If either node is a control-flow operation, this will be ignored.  If
    ///         the ``op`` already has a condition, :exc:`.DAGCircuitError` is raised.
    ///
    /// Returns:
    ///     DAGOpNode: the new node containing the added operation.
    ///
    /// Raises:
    ///     DAGCircuitError: If replacement operation was incompatible with
    ///     location of target node.
    #[pyo3(signature = (node, op, inplace=false, propagate_condition=true))]
    fn substitute_node(
        &mut self,
        node: &Bound<PyAny>,
        op: &Bound<PyAny>,
        inplace: bool,
        propagate_condition: bool,
    ) -> PyResult<Py<PyAny>> {
        let mut node: PyRefMut<DAGOpNode> = match node.downcast() {
            Ok(node) => node.borrow_mut(),
            Err(_) => return Err(DAGCircuitError::new_err("Only DAGOpNodes can be replaced.")),
        };
        let py = op.py();
        let node_index = node.as_ref().node.unwrap();
        // Extract information from node that is going to be replaced
        let old_packed = match self.dag.node_weight(node_index) {
            Some(NodeType::Operation(old_packed)) => old_packed.clone(),
            Some(_) => {
                return Err(DAGCircuitError::new_err(
                    "'node' must be of type 'DAGOpNode'.",
                ))
            }
            None => return Err(DAGCircuitError::new_err("'node' not found in DAG.")),
        };
        // Extract information from new op
        let new_op = op.extract::<OperationFromPython>()?;
        let current_wires: HashSet<Wire> = self
            .dag
            .edges(node_index)
            .map(|e| e.weight().clone())
            .collect();
        let mut new_wires: HashSet<Wire> = self
            .qargs_interner
            .get(old_packed.qubits)
            .iter()
            .map(|x| Wire::Qubit(*x))
            .chain(
                self.cargs_interner
                    .get(old_packed.clbits)
                    .iter()
                    .map(|x| Wire::Clbit(*x)),
            )
            .collect();
        let (additional_clbits, additional_vars) =
            self.additional_wires(py, new_op.operation.view(), new_op.extra_attrs.condition())?;
        new_wires.extend(additional_clbits.iter().map(|x| Wire::Clbit(*x)));
        new_wires.extend(additional_vars.iter().map(|x| Wire::Var(x.clone_ref(py))));

        if old_packed.op.num_qubits() != new_op.operation.num_qubits()
            || old_packed.op.num_clbits() != new_op.operation.num_clbits()
        {
            return Err(DAGCircuitError::new_err(
                format!(
                    "Cannot replace node of width ({} qubits, {} clbits) with operation of mismatched width ({} qubits, {} clbits)",
                    old_packed.op.num_qubits(), old_packed.op.num_clbits(), new_op.operation.num_qubits(), new_op.operation.num_clbits()
                )));
        }

        #[cfg(feature = "cache_pygates")]
        let mut py_op_cache = Some(op.clone().unbind());

        let mut extra_attrs = new_op.extra_attrs.clone();
        // If either operation is a control-flow operation, propagate_condition is ignored
        if propagate_condition
            && !(node.instruction.operation.control_flow() || new_op.operation.control_flow())
        {
            // if new_op has a condition, the condition can't be propagated from the old node
            if new_op.extra_attrs.condition().is_some() {
                return Err(DAGCircuitError::new_err(
                    "Cannot propagate a condition to an operation that already has one.",
                ));
            }
            if let Some(old_condition) = old_packed.condition() {
                if matches!(new_op.operation.view(), OperationRef::Operation(_)) {
                    return Err(DAGCircuitError::new_err(
                        "Cannot add a condition on a generic Operation.",
                    ));
                }
                extra_attrs.set_condition(Some(old_condition.clone_ref(py)));

                let binding = self
                    .control_flow_module
                    .condition_resources(old_condition.bind(py))?;
                let condition_clbits = binding.clbits.bind(py);
                for bit in condition_clbits {
                    new_wires.insert(Wire::Clbit(self.clbits.find(&bit).unwrap()));
                }
                let op_ref = new_op.operation.view();
                if let OperationRef::Instruction(inst) = op_ref {
                    inst.instruction
                        .bind(py)
                        .setattr(intern!(py, "condition"), old_condition)?;
                } else if let OperationRef::Gate(gate) = op_ref {
                    gate.gate.bind(py).call_method1(
                        intern!(py, "c_if"),
                        old_condition.downcast_bound::<PyTuple>(py)?,
                    )?;
                }
                #[cfg(feature = "cache_pygates")]
                {
                    py_op_cache = None;
                }
            }
        };
        if new_wires != current_wires {
            // The new wires must be a non-strict subset of the current wires; if they add new
            // wires, we'd not know where to cut the existing wire to insert the new dependency.
            return Err(DAGCircuitError::new_err(format!(
                "New operation '{:?}' does not span the same wires as the old node '{:?}'. New wires: {:?}, old_wires: {:?}.", op.str(), old_packed.op.view(), new_wires, current_wires
            )));
        }

        if inplace {
            node.instruction.operation = new_op.operation.clone();
            node.instruction.params = new_op.params.clone();
            node.instruction.extra_attrs = extra_attrs.clone();
            #[cfg(feature = "cache_pygates")]
            {
                node.instruction.py_op = py_op_cache
                    .as_ref()
                    .map(|ob| OnceCell::from(ob.clone_ref(py)))
                    .unwrap_or_default();
            }
        }
        // Clone op data, as it will be moved into the PackedInstruction
        let new_weight = NodeType::Operation(PackedInstruction {
            op: new_op.operation.clone(),
            qubits: old_packed.qubits,
            clbits: old_packed.clbits,
            params: (!new_op.params.is_empty()).then(|| new_op.params.into()),
            extra_attrs,
            #[cfg(feature = "cache_pygates")]
            py_op: py_op_cache.map(OnceCell::from).unwrap_or_default(),
        });
        let node_index = node.as_ref().node.unwrap();
        if let Some(weight) = self.dag.node_weight_mut(node_index) {
            *weight = new_weight;
        }

        // Update self.op_names
        self.decrement_op(old_packed.op.name());
        self.increment_op(new_op.operation.name());

        if inplace {
            Ok(node.into_py(py))
        } else {
            self.get_node(py, node_index)
        }
    }

    /// Decompose the circuit into sets of qubits with no gates connecting them.
    ///
    /// Args:
    ///     remove_idle_qubits (bool): Flag denoting whether to remove idle qubits from
    ///         the separated circuits. If ``False``, each output circuit will contain the
    ///         same number of qubits as ``self``.
    ///
    /// Returns:
    ///     List[DAGCircuit]: The circuits resulting from separating ``self`` into sets
    ///         of disconnected qubits
    ///
    /// Each :class:`~.DAGCircuit` instance returned by this method will contain the same number of
    /// clbits as ``self``. The global phase information in ``self`` will not be maintained
    /// in the subcircuits returned by this method.
    #[pyo3(signature = (remove_idle_qubits=false, *, vars_mode="alike"))]
    fn separable_circuits(
        &self,
        py: Python,
        remove_idle_qubits: bool,
        vars_mode: &str,
    ) -> PyResult<Py<PyList>> {
        let connected_components = rustworkx_core::connectivity::connected_components(&self.dag);
        let dags = PyList::empty_bound(py);

        for comp_nodes in connected_components.iter() {
            let mut new_dag = self.copy_empty_like(py, vars_mode)?;
            new_dag.global_phase = Param::Float(0.);

            // A map from nodes in the this DAGCircuit to nodes in the new dag. Used for adding edges
            let mut node_map: HashMap<NodeIndex, NodeIndex> =
                HashMap::with_capacity(comp_nodes.len());

            // Adding the nodes to the new dag
            let mut non_classical = false;
            for node in comp_nodes {
                match self.dag.node_weight(*node) {
                    Some(w) => match w {
                        NodeType::ClbitIn(b) => {
                            let clbit_in = new_dag.clbit_io_map[b.index()][0];
                            node_map.insert(*node, clbit_in);
                        }
                        NodeType::ClbitOut(b) => {
                            let clbit_out = new_dag.clbit_io_map[b.index()][1];
                            node_map.insert(*node, clbit_out);
                        }
                        NodeType::QubitIn(q) => {
                            let qbit_in = new_dag.qubit_io_map[q.index()][0];
                            node_map.insert(*node, qbit_in);
                            non_classical = true;
                        }
                        NodeType::QubitOut(q) => {
                            let qbit_out = new_dag.qubit_io_map[q.index()][1];
                            node_map.insert(*node, qbit_out);
                            non_classical = true;
                        }
                        NodeType::VarIn(v) => {
                            let var_in = new_dag.var_input_map.get(py, v).unwrap();
                            node_map.insert(*node, var_in);
                        }
                        NodeType::VarOut(v) => {
                            let var_out = new_dag.var_output_map.get(py, v).unwrap();
                            node_map.insert(*node, var_out);
                        }
                        NodeType::Operation(pi) => {
                            let new_node = new_dag.dag.add_node(NodeType::Operation(pi.clone()));
                            new_dag.increment_op(pi.op.name());
                            node_map.insert(*node, new_node);
                            non_classical = true;
                        }
                    },
                    None => panic!("DAG node without payload!"),
                }
            }
            if !non_classical {
                continue;
            }
            let node_filter = |node: NodeIndex| -> bool { node_map.contains_key(&node) };

            let filtered = NodeFiltered(&self.dag, node_filter);

            // Remove the edges added by copy_empty_like (as idle wires) to avoid duplication
            new_dag.dag.clear_edges();
            for edge in filtered.edge_references() {
                let new_source = node_map[&edge.source()];
                let new_target = node_map[&edge.target()];
                new_dag
                    .dag
                    .add_edge(new_source, new_target, edge.weight().clone());
            }
            // Add back any edges for idle wires
            for (qubit, [in_node, out_node]) in new_dag
                .qubit_io_map
                .iter()
                .enumerate()
                .map(|(idx, indices)| (Qubit::new(idx), indices))
            {
                if new_dag.dag.edges(*in_node).next().is_none() {
                    new_dag
                        .dag
                        .add_edge(*in_node, *out_node, Wire::Qubit(qubit));
                }
            }
            for (clbit, [in_node, out_node]) in new_dag
                .clbit_io_map
                .iter()
                .enumerate()
                .map(|(idx, indices)| (Clbit::new(idx), indices))
            {
                if new_dag.dag.edges(*in_node).next().is_none() {
                    new_dag
                        .dag
                        .add_edge(*in_node, *out_node, Wire::Clbit(clbit));
                }
            }
            for (var, in_node) in new_dag.var_input_map.iter(py) {
                if new_dag.dag.edges(in_node).next().is_none() {
                    let out_node = new_dag.var_output_map.get(py, &var).unwrap();
                    new_dag
                        .dag
                        .add_edge(in_node, out_node, Wire::Var(var.clone_ref(py)));
                }
            }
            if remove_idle_qubits {
                let idle_wires: Vec<Bound<PyAny>> = new_dag
                    .idle_wires(py, None)?
                    .into_bound(py)
                    .map(|q| q.unwrap())
                    .filter(|e| e.is_instance(imports::QUBIT.get_bound(py)).unwrap())
                    .collect();

                let qubits = PyTuple::new_bound(py, idle_wires);
                new_dag.remove_qubits(py, &qubits)?; // TODO: this does not really work, some issue with remove_qubits itself
            }

            dags.append(pyo3::Py::new(py, new_dag)?)?;
        }

        Ok(dags.unbind())
    }

    /// Swap connected nodes e.g. due to commutation.
    ///
    /// Args:
    ///     node1 (OpNode): predecessor node
    ///     node2 (OpNode): successor node
    ///
    /// Raises:
    ///     DAGCircuitError: if either node is not an OpNode or nodes are not connected
    fn swap_nodes(&mut self, node1: &DAGNode, node2: &DAGNode) -> PyResult<()> {
        let node1 = node1.node.unwrap();
        let node2 = node2.node.unwrap();

        // Check that both nodes correspond to operations
        if !matches!(self.dag.node_weight(node1).unwrap(), NodeType::Operation(_))
            || !matches!(self.dag.node_weight(node2).unwrap(), NodeType::Operation(_))
        {
            return Err(DAGCircuitError::new_err(
                "Nodes to swap are not both DAGOpNodes",
            ));
        }

        // Gather all wires connecting node1 and node2.
        // This functionality was extracted from rustworkx's 'get_edge_data'
        let wires: Vec<Wire> = self
            .dag
            .edges(node1)
            .filter(|edge| edge.target() == node2)
            .map(|edge| edge.weight().clone())
            .collect();

        if wires.is_empty() {
            return Err(DAGCircuitError::new_err(
                "Attempt to swap unconnected nodes",
            ));
        };

        // Closure that finds the first parent/child node connected to a reference node by given wire
        // and returns relevant edge information depending on the specified direction:
        //  - Incoming -> parent -> outputs (parent_edge_id, parent_source_node_id)
        //  - Outgoing -> child -> outputs (child_edge_id, child_target_node_id)
        // This functionality was inspired in rustworkx's 'find_predecessors_by_edge' and 'find_successors_by_edge'.
        let directed_edge_for_wire = |node: NodeIndex, direction: Direction, wire: &Wire| {
            for edge in self.dag.edges_directed(node, direction) {
                if wire == edge.weight() {
                    match direction {
                        Incoming => return Some((edge.id(), edge.source())),
                        Outgoing => return Some((edge.id(), edge.target())),
                    }
                }
            }
            None
        };

        // Vector that contains a tuple of (wire, edge_info, parent_info, child_info) per wire in wires
        let relevant_edges = wires
            .iter()
            .rev()
            .map(|wire| {
                (
                    wire,
                    directed_edge_for_wire(node1, Outgoing, wire).unwrap(),
                    directed_edge_for_wire(node1, Incoming, wire).unwrap(),
                    directed_edge_for_wire(node2, Outgoing, wire).unwrap(),
                )
            })
            .collect::<Vec<_>>();

        // Iterate over relevant edges and modify self.dag
        for (wire, (node1_to_node2, _), (parent_to_node1, parent), (node2_to_child, child)) in
            relevant_edges
        {
            self.dag.remove_edge(parent_to_node1);
            self.dag.add_edge(parent, node2, wire.clone());
            self.dag.remove_edge(node1_to_node2);
            self.dag.add_edge(node2, node1, wire.clone());
            self.dag.remove_edge(node2_to_child);
            self.dag.add_edge(node1, child, wire.clone());
        }
        Ok(())
    }

    /// Get the node in the dag.
    ///
    /// Args:
    ///     node_id(int): Node identifier.
    ///
    /// Returns:
    ///     node: the node.
    fn node(&self, py: Python, node_id: isize) -> PyResult<Py<PyAny>> {
        self.get_node(py, NodeIndex::new(node_id as usize))
    }

    /// Iterator for node values.
    ///
    /// Yield:
    ///     node: the node.
    fn nodes(&self, py: Python) -> PyResult<Py<PyIterator>> {
        let result: PyResult<Vec<_>> = self
            .dag
            .node_references()
            .map(|(node, weight)| self.unpack_into(py, node, weight))
            .collect();
        let tup = PyTuple::new_bound(py, result?);
        Ok(tup.into_any().iter().unwrap().unbind())
    }

    /// Iterator for edge values with source and destination node.
    ///
    /// This works by returning the outgoing edges from the specified nodes. If
    /// no nodes are specified all edges from the graph are returned.
    ///
    /// Args:
    ///     nodes(DAGOpNode, DAGInNode, or DAGOutNode|list(DAGOpNode, DAGInNode, or DAGOutNode):
    ///         Either a list of nodes or a single input node. If none is specified,
    ///         all edges are returned from the graph.
    ///
    /// Yield:
    ///     edge: the edge as a tuple with the format
    ///         (source node, destination node, edge wire)
    #[pyo3(signature=(nodes=None))]
    fn edges(&self, py: Python, nodes: Option<Bound<PyAny>>) -> PyResult<Py<PyIterator>> {
        let get_node_index = |obj: &Bound<PyAny>| -> PyResult<NodeIndex> {
            Ok(obj.downcast::<DAGNode>()?.borrow().node.unwrap())
        };

        let actual_nodes: Vec<_> = match nodes {
            None => self.dag.node_indices().collect(),
            Some(nodes) => {
                let mut out = Vec::new();
                if let Ok(node) = get_node_index(&nodes) {
                    out.push(node);
                } else {
                    for node in nodes.iter()? {
                        out.push(get_node_index(&node?)?);
                    }
                }
                out
            }
        };

        let mut edges = Vec::new();
        for node in actual_nodes {
            for edge in self.dag.edges_directed(node, Outgoing) {
                edges.push((
                    self.get_node(py, edge.source())?,
                    self.get_node(py, edge.target())?,
                    match edge.weight() {
                        Wire::Qubit(qubit) => self.qubits.get(*qubit).unwrap(),
                        Wire::Clbit(clbit) => self.clbits.get(*clbit).unwrap(),
                        Wire::Var(var) => var,
                    },
                ))
            }
        }

        Ok(PyTuple::new_bound(py, edges)
            .into_any()
            .iter()
            .unwrap()
            .unbind())
    }

    /// Get the list of "op" nodes in the dag.
    ///
    /// Args:
    ///     op (Type): :class:`qiskit.circuit.Operation` subclass op nodes to
    ///         return. If None, return all op nodes.
    ///     include_directives (bool): include `barrier`, `snapshot` etc.
    ///
    /// Returns:
    ///     list[DAGOpNode]: the list of dag nodes containing the given op.
    #[pyo3(name= "op_nodes", signature=(op=None, include_directives=true))]
    fn py_op_nodes(
        &self,
        py: Python,
        op: Option<&Bound<PyType>>,
        include_directives: bool,
    ) -> PyResult<Vec<Py<PyAny>>> {
        let mut nodes = Vec::new();
        let filter_is_nonstandard = if let Some(op) = op {
            op.getattr(intern!(py, "_standard_gate")).ok().is_none()
        } else {
            true
        };
        for (node, weight) in self.dag.node_references() {
            if let NodeType::Operation(packed) = &weight {
                if !include_directives && packed.op.directive() {
                    continue;
                }
                if let Some(op_type) = op {
                    // This middle catch is to avoid Python-space operation creation for most uses of
                    // `op`; we're usually just looking for control-flow ops, and standard gates
                    // aren't control-flow ops.
                    if !(filter_is_nonstandard && packed.op.try_standard_gate().is_some())
                        && packed.op.py_op_is_instance(op_type)?
                    {
                        nodes.push(self.unpack_into(py, node, weight)?);
                    }
                } else {
                    nodes.push(self.unpack_into(py, node, weight)?);
                }
            }
        }
        Ok(nodes)
    }

    /// Get a list of "op" nodes in the dag that contain control flow instructions.
    ///
    /// Returns:
    ///     list[DAGOpNode] | None: The list of dag nodes containing control flow ops. If there
    ///         are no control flow nodes None is returned
    fn control_flow_op_nodes(&self, py: Python) -> PyResult<Option<Vec<Py<PyAny>>>> {
        if self.has_control_flow() {
            let result: PyResult<Vec<Py<PyAny>>> = self
                .dag
                .node_references()
                .filter_map(|(node_index, node_type)| match node_type {
                    NodeType::Operation(ref node) => {
                        if node.op.control_flow() {
                            Some(self.unpack_into(py, node_index, node_type))
                        } else {
                            None
                        }
                    }
                    _ => None,
                })
                .collect();
            Ok(Some(result?))
        } else {
            Ok(None)
        }
    }

    /// Get the list of gate nodes in the dag.
    ///
    /// Returns:
    ///     list[DAGOpNode]: the list of DAGOpNodes that represent gates.
    fn gate_nodes(&self, py: Python) -> PyResult<Vec<Py<PyAny>>> {
        self.dag
            .node_references()
            .filter_map(|(node, weight)| match weight {
                NodeType::Operation(ref packed) => match packed.op.view() {
                    OperationRef::Gate(_) | OperationRef::Standard(_) => {
                        Some(self.unpack_into(py, node, weight))
                    }
                    _ => None,
                },
                _ => None,
            })
            .collect()
    }

    /// Get the set of "op" nodes with the given name.
    #[pyo3(signature = (*names))]
    fn named_nodes(&self, py: Python<'_>, names: &Bound<PyTuple>) -> PyResult<Vec<Py<PyAny>>> {
        let mut names_set: HashSet<String> = HashSet::with_capacity(names.len());
        for name_obj in names.iter() {
            names_set.insert(name_obj.extract::<String>()?);
        }
        let mut result: Vec<Py<PyAny>> = Vec::new();
        for (id, weight) in self.dag.node_references() {
            if let NodeType::Operation(ref packed) = weight {
                if names_set.contains(packed.op.name()) {
                    result.push(self.unpack_into(py, id, weight)?);
                }
            }
        }
        Ok(result)
    }

    /// Get list of 2 qubit operations. Ignore directives like snapshot and barrier.
    #[pyo3(name = "two_qubit_ops")]
    pub fn py_two_qubit_ops(&self, py: Python) -> PyResult<Vec<Py<PyAny>>> {
        let mut nodes = Vec::new();
        for node in self.two_qubit_ops() {
            let weight = self.dag.node_weight(node).expect("NodeIndex in graph");
            nodes.push(self.unpack_into(py, node, weight)?);
        }
        Ok(nodes)
    }

    /// Get list of 3+ qubit operations. Ignore directives like snapshot and barrier.
    fn multi_qubit_ops(&self, py: Python) -> PyResult<Vec<Py<PyAny>>> {
        let mut nodes = Vec::new();
        for (node, weight) in self.dag.node_references() {
            if let NodeType::Operation(ref packed) = weight {
                if packed.op.directive() {
                    continue;
                }

                let qargs = self.qargs_interner.get(packed.qubits);
                if qargs.len() >= 3 {
                    nodes.push(self.unpack_into(py, node, weight)?);
                }
            }
        }
        Ok(nodes)
    }

    /// Returns the longest path in the dag as a list of DAGOpNodes, DAGInNodes, and DAGOutNodes.
    fn longest_path(&self, py: Python) -> PyResult<Vec<PyObject>> {
        let weight_fn = |_| -> Result<usize, Infallible> { Ok(1) };
        match rustworkx_core::dag_algo::longest_path(&self.dag, weight_fn).unwrap() {
            Some(res) => res.0,
            None => return Err(DAGCircuitError::new_err("not a DAG")),
        }
        .into_iter()
        .map(|node_index| self.get_node(py, node_index))
        .collect()
    }

    /// Returns iterator of the successors of a node as DAGOpNodes and DAGOutNodes."""
    fn successors(&self, py: Python, node: &DAGNode) -> PyResult<Py<PyIterator>> {
        let successors: PyResult<Vec<_>> = self
            .dag
            .neighbors_directed(node.node.unwrap(), Outgoing)
            .unique()
            .map(|i| self.get_node(py, i))
            .collect();
        Ok(PyTuple::new_bound(py, successors?)
            .into_any()
            .iter()
            .unwrap()
            .unbind())
    }

    /// Returns iterator of the predecessors of a node as DAGOpNodes and DAGInNodes.
    fn predecessors(&self, py: Python, node: &DAGNode) -> PyResult<Py<PyIterator>> {
        let predecessors: PyResult<Vec<_>> = self
            .dag
            .neighbors_directed(node.node.unwrap(), Incoming)
            .unique()
            .map(|i| self.get_node(py, i))
            .collect();
        Ok(PyTuple::new_bound(py, predecessors?)
            .into_any()
            .iter()
            .unwrap()
            .unbind())
    }

    /// Returns iterator of "op" successors of a node in the dag.
    fn op_successors(&self, py: Python, node: &DAGNode) -> PyResult<Py<PyIterator>> {
        let predecessors: PyResult<Vec<_>> = self
            .dag
            .neighbors_directed(node.node.unwrap(), Outgoing)
            .unique()
            .filter_map(|i| match self.dag[i] {
                NodeType::Operation(_) => Some(self.get_node(py, i)),
                _ => None,
            })
            .collect();
        Ok(PyTuple::new_bound(py, predecessors?)
            .into_any()
            .iter()
            .unwrap()
            .unbind())
    }

    /// Returns the iterator of "op" predecessors of a node in the dag.
    fn op_predecessors(&self, py: Python, node: &DAGNode) -> PyResult<Py<PyIterator>> {
        let predecessors: PyResult<Vec<_>> = self
            .dag
            .neighbors_directed(node.node.unwrap(), Incoming)
            .unique()
            .filter_map(|i| match self.dag[i] {
                NodeType::Operation(_) => Some(self.get_node(py, i)),
                _ => None,
            })
            .collect();
        Ok(PyTuple::new_bound(py, predecessors?)
            .into_any()
            .iter()
            .unwrap()
            .unbind())
    }

    /// Checks if a second node is in the successors of node.
    fn is_successor(&self, node: &DAGNode, node_succ: &DAGNode) -> bool {
        self.dag
            .find_edge(node.node.unwrap(), node_succ.node.unwrap())
            .is_some()
    }

    /// Checks if a second node is in the predecessors of node.
    fn is_predecessor(&self, node: &DAGNode, node_pred: &DAGNode) -> bool {
        self.dag
            .find_edge(node_pred.node.unwrap(), node.node.unwrap())
            .is_some()
    }

    /// Returns iterator of the predecessors of a node that are
    /// connected by a quantum edge as DAGOpNodes and DAGInNodes.
    #[pyo3(name = "quantum_predecessors")]
    fn py_quantum_predecessors(&self, py: Python, node: &DAGNode) -> PyResult<Py<PyIterator>> {
        let predecessors: PyResult<Vec<_>> = self
            .quantum_predecessors(node.node.unwrap())
            .map(|i| self.get_node(py, i))
            .collect();
        Ok(PyTuple::new_bound(py, predecessors?)
            .into_any()
            .iter()
            .unwrap()
            .unbind())
    }

    /// Returns iterator of the successors of a node that are
    /// connected by a quantum edge as DAGOpNodes and DAGOutNodes.
    #[pyo3(name = "quantum_successors")]
    fn py_quantum_successors(&self, py: Python, node: &DAGNode) -> PyResult<Py<PyIterator>> {
        let successors: PyResult<Vec<_>> = self
            .quantum_successors(node.node.unwrap())
            .map(|i| self.get_node(py, i))
            .collect();
        Ok(PyTuple::new_bound(py, successors?)
            .into_any()
            .iter()
            .unwrap()
            .unbind())
    }

    /// Returns iterator of the predecessors of a node that are
    /// connected by a classical edge as DAGOpNodes and DAGInNodes.
    fn classical_predecessors(&self, py: Python, node: &DAGNode) -> PyResult<Py<PyIterator>> {
        let edges = self.dag.edges_directed(node.node.unwrap(), Incoming);
        let filtered = edges.filter_map(|e| match e.weight() {
            Wire::Qubit(_) => None,
            _ => Some(e.source()),
        });
        let predecessors: PyResult<Vec<_>> =
            filtered.unique().map(|i| self.get_node(py, i)).collect();
        Ok(PyTuple::new_bound(py, predecessors?)
            .into_any()
            .iter()
            .unwrap()
            .unbind())
    }

    /// Returns set of the ancestors of a node as DAGOpNodes and DAGInNodes.
    #[pyo3(name = "ancestors")]
    fn py_ancestors(&self, py: Python, node: &DAGNode) -> PyResult<Py<PySet>> {
        let ancestors: PyResult<Vec<PyObject>> = self
            .ancestors(node.node.unwrap())
            .map(|node| self.get_node(py, node))
            .collect();
        Ok(PySet::new_bound(py, &ancestors?)?.unbind())
    }

    /// Returns set of the descendants of a node as DAGOpNodes and DAGOutNodes.
    #[pyo3(name = "descendants")]
    fn py_descendants(&self, py: Python, node: &DAGNode) -> PyResult<Py<PySet>> {
        let descendants: PyResult<Vec<PyObject>> = self
            .descendants(node.node.unwrap())
            .map(|node| self.get_node(py, node))
            .collect();
        Ok(PySet::new_bound(py, &descendants?)?.unbind())
    }

    /// Returns an iterator of tuples of (DAGNode, [DAGNodes]) where the DAGNode is the current node
    /// and [DAGNode] is its successors in  BFS order.
    #[pyo3(name = "bfs_successors")]
    fn py_bfs_successors(&self, py: Python, node: &DAGNode) -> PyResult<Py<PyIterator>> {
        let successor_index: PyResult<Vec<(PyObject, Vec<PyObject>)>> = self
            .bfs_successors(node.node.unwrap())
            .map(|(node, nodes)| -> PyResult<(PyObject, Vec<PyObject>)> {
                Ok((
                    self.get_node(py, node)?,
                    nodes
                        .iter()
                        .map(|sub_node| self.get_node(py, *sub_node))
                        .collect::<PyResult<Vec<_>>>()?,
                ))
            })
            .collect();
        Ok(PyList::new_bound(py, successor_index?)
            .into_any()
            .iter()?
            .unbind())
    }

    /// Returns iterator of the successors of a node that are
    /// connected by a classical edge as DAGOpNodes and DAGOutNodes.
    fn classical_successors(&self, py: Python, node: &DAGNode) -> PyResult<Py<PyIterator>> {
        let edges = self.dag.edges_directed(node.node.unwrap(), Outgoing);
        let filtered = edges.filter_map(|e| match e.weight() {
            Wire::Qubit(_) => None,
            _ => Some(e.target()),
        });
        let predecessors: PyResult<Vec<_>> =
            filtered.unique().map(|i| self.get_node(py, i)).collect();
        Ok(PyTuple::new_bound(py, predecessors?)
            .into_any()
            .iter()
            .unwrap()
            .unbind())
    }

    /// Remove an operation node n.
    ///
    /// Add edges from predecessors to successors.
    #[pyo3(name = "remove_op_node")]
    fn py_remove_op_node(&mut self, node: &Bound<PyAny>) -> PyResult<()> {
        let node: PyRef<DAGOpNode> = match node.downcast::<DAGOpNode>() {
            Ok(node) => node.borrow(),
            Err(_) => return Err(DAGCircuitError::new_err("Node not an DAGOpNode")),
        };
        let index = node.as_ref().node.unwrap();
        if self.dag.node_weight(index).is_none() {
            return Err(DAGCircuitError::new_err("Node not in DAG"));
        }
        self.remove_op_node(index);
        Ok(())
    }

    /// Remove all of the ancestor operation nodes of node.
    fn remove_ancestors_of(&mut self, node: &DAGNode) -> PyResult<()> {
        let ancestors: Vec<_> = core_ancestors(&self.dag, node.node.unwrap())
            .filter(|next| {
                next != &node.node.unwrap()
                    && matches!(self.dag.node_weight(*next), Some(NodeType::Operation(_)))
            })
            .collect();
        for a in ancestors {
            self.dag.remove_node(a);
        }
        Ok(())
    }

    /// Remove all of the descendant operation nodes of node.
    fn remove_descendants_of(&mut self, node: &DAGNode) -> PyResult<()> {
        let descendants: Vec<_> = core_descendants(&self.dag, node.node.unwrap())
            .filter(|next| {
                next != &node.node.unwrap()
                    && matches!(self.dag.node_weight(*next), Some(NodeType::Operation(_)))
            })
            .collect();
        for d in descendants {
            self.dag.remove_node(d);
        }
        Ok(())
    }

    /// Remove all of the non-ancestors operation nodes of node.
    fn remove_nonancestors_of(&mut self, node: &DAGNode) -> PyResult<()> {
        let ancestors: HashSet<_> = core_ancestors(&self.dag, node.node.unwrap())
            .filter(|next| {
                next != &node.node.unwrap()
                    && matches!(self.dag.node_weight(*next), Some(NodeType::Operation(_)))
            })
            .collect();
        let non_ancestors: Vec<_> = self
            .dag
            .node_indices()
            .filter(|node_id| !ancestors.contains(node_id))
            .collect();
        for na in non_ancestors {
            self.dag.remove_node(na);
        }
        Ok(())
    }

    /// Remove all of the non-descendants operation nodes of node.
    fn remove_nondescendants_of(&mut self, node: &DAGNode) -> PyResult<()> {
        let descendants: HashSet<_> = core_descendants(&self.dag, node.node.unwrap())
            .filter(|next| {
                next != &node.node.unwrap()
                    && matches!(self.dag.node_weight(*next), Some(NodeType::Operation(_)))
            })
            .collect();
        let non_descendants: Vec<_> = self
            .dag
            .node_indices()
            .filter(|node_id| !descendants.contains(node_id))
            .collect();
        for nd in non_descendants {
            self.dag.remove_node(nd);
        }
        Ok(())
    }

    /// Return a list of op nodes in the first layer of this dag.
    #[pyo3(name = "front_layer")]
    fn py_front_layer(&self, py: Python) -> PyResult<Py<PyList>> {
        let native_front_layer = self.front_layer(py);
        let front_layer_list = PyList::empty_bound(py);
        for node in native_front_layer {
            front_layer_list.append(self.get_node(py, node)?)?;
        }
        Ok(front_layer_list.into())
    }

    /// Yield a shallow view on a layer of this DAGCircuit for all d layers of this circuit.
    ///
    /// A layer is a circuit whose gates act on disjoint qubits, i.e.,
    /// a layer has depth 1. The total number of layers equals the
    /// circuit depth d. The layers are indexed from 0 to d-1 with the
    /// earliest layer at index 0. The layers are constructed using a
    /// greedy algorithm. Each returned layer is a dict containing
    /// {"graph": circuit graph, "partition": list of qubit lists}.
    ///
    /// The returned layer contains new (but semantically equivalent) DAGOpNodes, DAGInNodes,
    /// and DAGOutNodes. These are not the same as nodes of the original dag, but are equivalent
    /// via DAGNode.semantic_eq(node1, node2).
    ///
    /// TODO: Gates that use the same cbits will end up in different
    /// layers as this is currently implemented. This may not be
    /// the desired behavior.
    #[pyo3(signature = (*, vars_mode="captures"))]
    fn layers(&self, py: Python, vars_mode: &str) -> PyResult<Py<PyIterator>> {
        let layer_list = PyList::empty_bound(py);
        let mut graph_layers = self.multigraph_layers(py);
        if graph_layers.next().is_none() {
            return Ok(PyIterator::from_bound_object(&layer_list)?.into());
        }

        for graph_layer in graph_layers {
            let layer_dict = PyDict::new_bound(py);
            // Sort to make sure they are in the order they were added to the original DAG
            // It has to be done by node_id as graph_layer is just a list of nodes
            // with no implied topology
            // Drawing tools rely on _node_id to infer order of node creation
            // so we need this to be preserved by layers()
            // Get the op nodes from the layer, removing any input and output nodes.
            let mut op_nodes: Vec<(&PackedInstruction, &NodeIndex)> = graph_layer
                .iter()
                .filter_map(|node| self.dag.node_weight(*node).map(|dag_node| (dag_node, node)))
                .filter_map(|(node, index)| match node {
                    NodeType::Operation(oper) => Some((oper, index)),
                    _ => None,
                })
                .collect();
            op_nodes.sort_by_key(|(_, node_index)| **node_index);

            if op_nodes.is_empty() {
                return Ok(PyIterator::from_bound_object(&layer_list)?.into());
            }

            let mut new_layer = self.copy_empty_like(py, vars_mode)?;

            new_layer.extend(py, op_nodes.iter().map(|(inst, _)| (*inst).clone()))?;

            let new_layer_op_nodes = new_layer.op_nodes(false).filter_map(|node_index| {
                match new_layer.dag.node_weight(node_index) {
                    Some(NodeType::Operation(ref node)) => Some(node),
                    _ => None,
                }
            });
            let support_iter = new_layer_op_nodes.into_iter().map(|node| {
                PyTuple::new_bound(
                    py,
                    new_layer
                        .qubits
                        .map_indices(new_layer.qargs_interner.get(node.qubits)),
                )
            });
            let support_list = PyList::empty_bound(py);
            for support_qarg in support_iter {
                support_list.append(support_qarg)?;
            }
            layer_dict.set_item("graph", new_layer.into_py(py))?;
            layer_dict.set_item("partition", support_list)?;
            layer_list.append(layer_dict)?;
        }
        Ok(layer_list.into_any().iter()?.into())
    }

    /// Yield a layer for all gates of this circuit.
    ///
    /// A serial layer is a circuit with one gate. The layers have the
    /// same structure as in layers().
    #[pyo3(signature = (*, vars_mode="captures"))]
    fn serial_layers(&self, py: Python, vars_mode: &str) -> PyResult<Py<PyIterator>> {
        let layer_list = PyList::empty_bound(py);
        for next_node in self.topological_op_nodes()? {
            let retrieved_node: &PackedInstruction = match self.dag.node_weight(next_node) {
                Some(NodeType::Operation(node)) => node,
                _ => unreachable!("A non-operation node was obtained from topological_op_nodes."),
            };
            let mut new_layer = self.copy_empty_like(py, vars_mode)?;

            // Save the support of the operation we add to the layer
            let support_list = PyList::empty_bound(py);
            let qubits = PyTuple::new_bound(
                py,
                self.qargs_interner
                    .get(retrieved_node.qubits)
                    .iter()
                    .map(|qubit| self.qubits.get(*qubit)),
            )
            .unbind();
            new_layer.push_back(py, retrieved_node.clone())?;

            if !retrieved_node.op.directive() {
                support_list.append(qubits)?;
            }

            let layer_dict = [
                ("graph", new_layer.into_py(py)),
                ("partition", support_list.into_any().unbind()),
            ]
            .into_py_dict_bound(py);
            layer_list.append(layer_dict)?;
        }

        Ok(layer_list.into_any().iter()?.into())
    }

    /// Yield layers of the multigraph.
    #[pyo3(name = "multigraph_layers")]
    fn py_multigraph_layers(&self, py: Python) -> PyResult<Py<PyIterator>> {
        let graph_layers = self.multigraph_layers(py).map(|layer| -> Vec<PyObject> {
            layer
                .into_iter()
                .filter_map(|index| self.get_node(py, index).ok())
                .collect()
        });
        let list: Bound<PyList> =
            PyList::new_bound(py, graph_layers.collect::<Vec<Vec<PyObject>>>());
        Ok(PyIterator::from_bound_object(&list)?.unbind())
    }

    /// Return a set of non-conditional runs of "op" nodes with the given names.
    ///
    /// For example, "... h q[0]; cx q[0],q[1]; cx q[0],q[1]; h q[1]; .."
    /// would produce the tuple of cx nodes as an element of the set returned
    /// from a call to collect_runs(["cx"]). If instead the cx nodes were
    /// "cx q[0],q[1]; cx q[1],q[0];", the method would still return the
    /// pair in a tuple. The namelist can contain names that are not
    /// in the circuit's basis.
    ///
    /// Nodes must have only one successor to continue the run.
    #[pyo3(name = "collect_runs")]
    fn py_collect_runs(&self, py: Python, namelist: &Bound<PyList>) -> PyResult<Py<PySet>> {
        let mut name_list_set = HashSet::with_capacity(namelist.len());
        for name in namelist.iter() {
            name_list_set.insert(name.extract::<String>()?);
        }

        let out_set = PySet::empty_bound(py)?;

        for run in self.collect_runs(name_list_set) {
            let run_tuple = PyTuple::new_bound(
                py,
                run.into_iter()
                    .map(|node_index| self.get_node(py, node_index).unwrap()),
            );
            out_set.add(run_tuple)?;
        }
        Ok(out_set.unbind())
    }

    /// Return a set of non-conditional runs of 1q "op" nodes.
    #[pyo3(name = "collect_1q_runs")]
    fn py_collect_1q_runs(&self, py: Python) -> PyResult<Py<PyList>> {
        match self.collect_1q_runs() {
            Some(runs) => {
                let runs_iter = runs.map(|node_indices| {
                    PyList::new_bound(
                        py,
                        node_indices
                            .into_iter()
                            .map(|node_index| self.get_node(py, node_index).unwrap()),
                    )
                    .unbind()
                });
                let out_list = PyList::empty_bound(py);
                for run_list in runs_iter {
                    out_list.append(run_list)?;
                }
                Ok(out_list.unbind())
            }
            None => Err(PyRuntimeError::new_err(
                "Invalid DAGCircuit, cycle encountered",
            )),
        }
    }

    /// Return a set of non-conditional runs of 2q "op" nodes.
    #[pyo3(name = "collect_2q_runs")]
    fn py_collect_2q_runs(&self, py: Python) -> PyResult<Py<PyList>> {
        match self.collect_2q_runs() {
            Some(runs) => {
                let runs_iter = runs.into_iter().map(|node_indices| {
                    PyList::new_bound(
                        py,
                        node_indices
                            .into_iter()
                            .map(|node_index| self.get_node(py, node_index).unwrap()),
                    )
                    .unbind()
                });
                let out_list = PyList::empty_bound(py);
                for run_list in runs_iter {
                    out_list.append(run_list)?;
                }
                Ok(out_list.unbind())
            }
            None => Err(PyRuntimeError::new_err(
                "Invalid DAGCircuit, cycle encountered",
            )),
        }
    }

    /// Iterator for nodes that affect a given wire.
    ///
    /// Args:
    ///     wire (Bit): the wire to be looked at.
    ///     only_ops (bool): True if only the ops nodes are wanted;
    ///                 otherwise, all nodes are returned.
    /// Yield:
    ///      Iterator: the successive nodes on the given wire
    ///
    /// Raises:
    ///     DAGCircuitError: if the given wire doesn't exist in the DAG
    #[pyo3(name = "nodes_on_wire", signature = (wire, only_ops=false))]
    fn py_nodes_on_wire(
        &self,
        py: Python,
        wire: &Bound<PyAny>,
        only_ops: bool,
    ) -> PyResult<Py<PyIterator>> {
        let wire = if wire.is_instance(imports::QUBIT.get_bound(py))? {
            self.qubits.find(wire).map(Wire::Qubit)
        } else if wire.is_instance(imports::CLBIT.get_bound(py))? {
            self.clbits.find(wire).map(Wire::Clbit)
        } else if self.var_input_map.contains_key(py, &wire.clone().unbind()) {
            Some(Wire::Var(wire.clone().unbind()))
        } else {
            None
        }
        .ok_or_else(|| {
            DAGCircuitError::new_err(format!(
                "The given wire {:?} is not present in the circuit",
                wire
            ))
        })?;

        let nodes = self
            .nodes_on_wire(py, &wire, only_ops)
            .into_iter()
            .map(|n| self.get_node(py, n))
            .collect::<PyResult<Vec<_>>>()?;
        Ok(PyTuple::new_bound(py, nodes).into_any().iter()?.unbind())
    }

    /// Count the occurrences of operation names.
    ///
    /// Args:
    ///     recurse: if ``True`` (default), then recurse into control-flow operations.  In all
    ///         cases, this counts only the number of times the operation appears in any possible
    ///         block; both branches of if-elses are counted, and for- and while-loop blocks are
    ///         only counted once.
    ///
    /// Returns:
    ///     Mapping[str, int]: a mapping of operation names to the number of times it appears.
    #[pyo3(name = "count_ops", signature = (*, recurse=true))]
    fn py_count_ops(&self, py: Python, recurse: bool) -> PyResult<PyObject> {
        self.count_ops(py, recurse).map(|x| x.into_py(py))
    }

    /// Count the occurrences of operation names on the longest path.
    ///
    /// Returns a dictionary of counts keyed on the operation name.
    fn count_ops_longest_path(&self) -> PyResult<HashMap<&str, usize>> {
        if self.dag.node_count() == 0 {
            return Ok(HashMap::new());
        }
        let weight_fn = |_| -> Result<usize, Infallible> { Ok(1) };
        let longest_path =
            match rustworkx_core::dag_algo::longest_path(&self.dag, weight_fn).unwrap() {
                Some(res) => res.0,
                None => return Err(DAGCircuitError::new_err("not a DAG")),
            };
        // Allocate for worst case where all operations are unique
        let mut op_counts: HashMap<&str, usize> = HashMap::with_capacity(longest_path.len() - 2);
        for node_index in &longest_path[1..longest_path.len() - 1] {
            if let NodeType::Operation(ref packed) = self.dag[*node_index] {
                let name = packed.op.name();
                op_counts
                    .entry(name)
                    .and_modify(|count| *count += 1)
                    .or_insert(1);
            }
        }
        Ok(op_counts)
    }

    /// Returns causal cone of a qubit.
    ///
    /// A qubit's causal cone is the set of qubits that can influence the output of that
    /// qubit through interactions, whether through multi-qubit gates or operations. Knowing
    /// the causal cone of a qubit can be useful when debugging faulty circuits, as it can
    /// help identify which wire(s) may be causing the problem.
    ///
    /// This method does not consider any classical data dependency in the ``DAGCircuit``,
    /// classical bit wires are ignored for the purposes of building the causal cone.
    ///
    /// Args:
    ///     qubit (~qiskit.circuit.Qubit): The output qubit for which we want to find the causal cone.
    ///
    /// Returns:
    ///     Set[~qiskit.circuit.Qubit]: The set of qubits whose interactions affect ``qubit``.
    fn quantum_causal_cone(&self, py: Python, qubit: &Bound<PyAny>) -> PyResult<Py<PySet>> {
        // Retrieve the output node from the qubit
        let output_qubit = self.qubits.find(qubit).ok_or_else(|| {
            DAGCircuitError::new_err(format!(
                "The given qubit {:?} is not present in the circuit",
                qubit
            ))
        })?;
        let output_node_index = self
            .qubit_io_map
            .get(output_qubit.index())
            .map(|x| x[1])
            .ok_or_else(|| {
                DAGCircuitError::new_err(format!(
                    "The given qubit {:?} is not present in qubit_output_map",
                    qubit
                ))
            })?;

        let mut qubits_in_cone: HashSet<&Qubit> = HashSet::from([&output_qubit]);
        let mut queue: VecDeque<NodeIndex> = self.quantum_predecessors(output_node_index).collect();

        // The processed_non_directive_nodes stores the set of processed non-directive nodes.
        // This is an optimization to avoid considering the same non-directive node multiple
        // times when reached from different paths.
        // The directive nodes (such as barriers or measures) are trickier since when processing
        // them we only add their predecessors that intersect qubits_in_cone. Hence, directive
        // nodes have to be considered multiple times.
        let mut processed_non_directive_nodes: HashSet<NodeIndex> = HashSet::new();

        while !queue.is_empty() {
            let cur_index = queue.pop_front().unwrap();

            if let NodeType::Operation(packed) = self.dag.node_weight(cur_index).unwrap() {
                if !packed.op.directive() {
                    // If the operation is not a directive (in particular not a barrier nor a measure),
                    // we do not do anything if it was already processed. Otherwise, we add its qubits
                    // to qubits_in_cone, and append its predecessors to queue.
                    if processed_non_directive_nodes.contains(&cur_index) {
                        continue;
                    }
                    qubits_in_cone.extend(self.qargs_interner.get(packed.qubits));
                    processed_non_directive_nodes.insert(cur_index);

                    for pred_index in self.quantum_predecessors(cur_index) {
                        if let NodeType::Operation(_pred_packed) =
                            self.dag.node_weight(pred_index).unwrap()
                        {
                            queue.push_back(pred_index);
                        }
                    }
                } else {
                    // Directives (such as barriers and measures) may be defined over all the qubits,
                    // yet not all of these qubits should be considered in the causal cone. So we
                    // only add those predecessors that have qubits in common with qubits_in_cone.
                    for pred_index in self.quantum_predecessors(cur_index) {
                        if let NodeType::Operation(pred_packed) =
                            self.dag.node_weight(pred_index).unwrap()
                        {
                            if self
                                .qargs_interner
                                .get(pred_packed.qubits)
                                .iter()
                                .any(|x| qubits_in_cone.contains(x))
                            {
                                queue.push_back(pred_index);
                            }
                        }
                    }
                }
            }
        }

        let qubits_in_cone_vec: Vec<_> = qubits_in_cone.iter().map(|&&qubit| qubit).collect();
        let elements = self.qubits.map_indices(&qubits_in_cone_vec[..]);
        Ok(PySet::new_bound(py, elements)?.unbind())
    }

    /// Return a dictionary of circuit properties.
    fn properties(&self, py: Python) -> PyResult<HashMap<&str, PyObject>> {
        Ok(HashMap::from_iter([
            ("size", self.size(py, false)?.into_py(py)),
            ("depth", self.depth(py, false)?.into_py(py)),
            ("width", self.width().into_py(py)),
            ("qubits", self.num_qubits().into_py(py)),
            ("bits", self.num_clbits().into_py(py)),
            ("factors", self.num_tensor_factors().into_py(py)),
            ("operations", self.py_count_ops(py, true)?),
        ]))
    }

    /// Draws the dag circuit.
    ///
    /// This function needs `Graphviz <https://www.graphviz.org/>`_ to be
    /// installed. Graphviz is not a python package and can't be pip installed
    /// (the ``graphviz`` package on PyPI is a Python interface library for
    /// Graphviz and does not actually install Graphviz). You can refer to
    /// `the Graphviz documentation <https://www.graphviz.org/download/>`__ on
    /// how to install it.
    ///
    /// Args:
    ///     scale (float): scaling factor
    ///     filename (str): file path to save image to (format inferred from name)
    ///     style (str):
    ///         'plain': B&W graph;
    ///         'color' (default): color input/output/op nodes
    ///
    /// Returns:
    ///     Ipython.display.Image: if in Jupyter notebook and not saving to file,
    ///     otherwise None.
    #[pyo3(signature=(scale=0.7, filename=None, style="color"))]
    fn draw<'py>(
        slf: PyRef<'py, Self>,
        py: Python<'py>,
        scale: f64,
        filename: Option<&str>,
        style: &str,
    ) -> PyResult<Bound<'py, PyAny>> {
        let module = PyModule::import_bound(py, "qiskit.visualization.dag_visualization")?;
        module.call_method1("dag_drawer", (slf, scale, filename, style))
    }

    #[pyo3(signature=(graph_attrs=None, node_attrs=None, edge_attrs=None))]
    fn _to_dot<'py>(
        &self,
        py: Python<'py>,
        graph_attrs: Option<BTreeMap<String, String>>,
        node_attrs: Option<PyObject>,
        edge_attrs: Option<PyObject>,
    ) -> PyResult<Bound<'py, PyString>> {
        let mut buffer = Vec::<u8>::new();
        build_dot(py, self, &mut buffer, graph_attrs, node_attrs, edge_attrs)?;
        Ok(PyString::new_bound(py, std::str::from_utf8(&buffer)?))
    }

    /// Add an input variable to the circuit.
    ///
    /// Args:
    ///     var: the variable to add.
    fn add_input_var(&mut self, py: Python, var: &Bound<PyAny>) -> PyResult<()> {
        if !self.vars_by_type[DAGVarType::Capture as usize]
            .bind(py)
            .is_empty()
        {
            return Err(DAGCircuitError::new_err(
                "cannot add inputs to a circuit with captures",
            ));
        }
        self.add_var(py, var, DAGVarType::Input)
    }

    /// Add a captured variable to the circuit.
    ///
    /// Args:
    ///     var: the variable to add.
    fn add_captured_var(&mut self, py: Python, var: &Bound<PyAny>) -> PyResult<()> {
        if !self.vars_by_type[DAGVarType::Input as usize]
            .bind(py)
            .is_empty()
        {
            return Err(DAGCircuitError::new_err(
                "cannot add captures to a circuit with inputs",
            ));
        }
        self.add_var(py, var, DAGVarType::Capture)
    }

    /// Add a declared local variable to the circuit.
    ///
    /// Args:
    ///     var: the variable to add.
    fn add_declared_var(&mut self, py: Python, var: &Bound<PyAny>) -> PyResult<()> {
        self.add_var(py, var, DAGVarType::Declare)
    }

    /// Total number of classical variables tracked by the circuit.
    #[getter]
    fn num_vars(&self) -> usize {
        self.vars_info.len()
    }

    /// Number of input classical variables tracked by the circuit.
    #[getter]
    fn num_input_vars(&self, py: Python) -> usize {
        self.vars_by_type[DAGVarType::Input as usize].bind(py).len()
    }

    /// Number of captured classical variables tracked by the circuit.
    #[getter]
    fn num_captured_vars(&self, py: Python) -> usize {
        self.vars_by_type[DAGVarType::Capture as usize]
            .bind(py)
            .len()
    }

    /// Number of declared local classical variables tracked by the circuit.
    #[getter]
    fn num_declared_vars(&self, py: Python) -> usize {
        self.vars_by_type[DAGVarType::Declare as usize]
            .bind(py)
            .len()
    }

    /// Is this realtime variable in the DAG?
    ///
    /// Args:
    ///     var: the variable or name to check.
    fn has_var(&self, var: &Bound<PyAny>) -> PyResult<bool> {
        match var.extract::<String>() {
            Ok(name) => Ok(self.vars_info.contains_key(&name)),
            Err(_) => {
                let raw_name = var.getattr("name")?;
                let var_name: String = raw_name.extract()?;
                match self.vars_info.get(&var_name) {
                    Some(var_in_dag) => Ok(var_in_dag.var.is(var)),
                    None => Ok(false),
                }
            }
        }
    }

    /// Iterable over the input classical variables tracked by the circuit.
    fn iter_input_vars(&self, py: Python) -> PyResult<Py<PyIterator>> {
        Ok(self.vars_by_type[DAGVarType::Input as usize]
            .bind(py)
            .clone()
            .into_any()
            .iter()?
            .unbind())
    }

    /// Iterable over the captured classical variables tracked by the circuit.
    fn iter_captured_vars(&self, py: Python) -> PyResult<Py<PyIterator>> {
        Ok(self.vars_by_type[DAGVarType::Capture as usize]
            .bind(py)
            .clone()
            .into_any()
            .iter()?
            .unbind())
    }

    /// Iterable over the declared classical variables tracked by the circuit.
    fn iter_declared_vars(&self, py: Python) -> PyResult<Py<PyIterator>> {
        Ok(self.vars_by_type[DAGVarType::Declare as usize]
            .bind(py)
            .clone()
            .into_any()
            .iter()?
            .unbind())
    }

    /// Iterable over all the classical variables tracked by the circuit.
    fn iter_vars(&self, py: Python) -> PyResult<Py<PyIterator>> {
        let out_set = PySet::empty_bound(py)?;
        for var_type_set in &self.vars_by_type {
            for var in var_type_set.bind(py).iter() {
                out_set.add(var)?;
            }
        }
        Ok(out_set.into_any().iter()?.unbind())
    }

    fn _has_edge(&self, source: usize, target: usize) -> bool {
        self.dag
            .contains_edge(NodeIndex::new(source), NodeIndex::new(target))
    }

    fn _is_dag(&self) -> bool {
        rustworkx_core::petgraph::algo::toposort(&self.dag, None).is_ok()
    }

    fn _in_edges(&self, py: Python, node_index: usize) -> Vec<Py<PyTuple>> {
        self.dag
            .edges_directed(NodeIndex::new(node_index), Incoming)
            .map(|wire| {
                (
                    wire.source().index(),
                    wire.target().index(),
                    match wire.weight() {
                        Wire::Qubit(qubit) => self.qubits.get(*qubit).unwrap(),
                        Wire::Clbit(clbit) => self.clbits.get(*clbit).unwrap(),
                        Wire::Var(var) => var,
                    },
                )
                    .into_py(py)
            })
            .collect()
    }

    fn _out_edges(&self, py: Python, node_index: usize) -> Vec<Py<PyTuple>> {
        self.dag
            .edges_directed(NodeIndex::new(node_index), Outgoing)
            .map(|wire| {
                (
                    wire.source().index(),
                    wire.target().index(),
                    match wire.weight() {
                        Wire::Qubit(qubit) => self.qubits.get(*qubit).unwrap(),
                        Wire::Clbit(clbit) => self.clbits.get(*clbit).unwrap(),
                        Wire::Var(var) => var,
                    },
                )
                    .into_py(py)
            })
            .collect()
    }

    fn _in_wires(&self, node_index: usize) -> Vec<&PyObject> {
        self.dag
            .edges_directed(NodeIndex::new(node_index), Incoming)
            .map(|wire| match wire.weight() {
                Wire::Qubit(qubit) => self.qubits.get(*qubit).unwrap(),
                Wire::Clbit(clbit) => self.clbits.get(*clbit).unwrap(),
                Wire::Var(var) => var,
            })
            .collect()
    }

    fn _out_wires(&self, node_index: usize) -> Vec<&PyObject> {
        self.dag
            .edges_directed(NodeIndex::new(node_index), Outgoing)
            .map(|wire| match wire.weight() {
                Wire::Qubit(qubit) => self.qubits.get(*qubit).unwrap(),
                Wire::Clbit(clbit) => self.clbits.get(*clbit).unwrap(),
                Wire::Var(var) => var,
            })
            .collect()
    }

    fn _find_successors_by_edge(
        &self,
        py: Python,
        node_index: usize,
        edge_checker: &Bound<PyAny>,
    ) -> PyResult<Vec<PyObject>> {
        let mut result = Vec::new();
        for e in self
            .dag
            .edges_directed(NodeIndex::new(node_index), Outgoing)
            .unique_by(|e| e.id())
        {
            let weight = match e.weight() {
                Wire::Qubit(q) => self.qubits.get(*q).unwrap(),
                Wire::Clbit(c) => self.clbits.get(*c).unwrap(),
                Wire::Var(v) => v,
            };
            if edge_checker.call1((weight,))?.extract::<bool>()? {
                result.push(self.get_node(py, e.target())?);
            }
        }
        Ok(result)
    }

    fn _edges(&self, py: Python) -> Vec<PyObject> {
        self.dag
            .edge_indices()
            .map(|index| {
                let wire = self.dag.edge_weight(index).unwrap();
                match wire {
                    Wire::Qubit(qubit) => self.qubits.get(*qubit).to_object(py),
                    Wire::Clbit(clbit) => self.clbits.get(*clbit).to_object(py),
                    Wire::Var(var) => var.clone_ref(py),
                }
            })
            .collect()
    }
}

impl DAGCircuit {
    /// Returns an immutable view of the inner StableGraph managed by the circuit.
    #[inline(always)]
    pub fn dag(&self) -> &StableDiGraph<NodeType, Wire> {
        &self.dag
    }

    /// Returns an immutable view of the Interner used for Qargs
    #[inline(always)]
    pub fn qargs_interner(&self) -> &Interner<[Qubit]> {
        &self.qargs_interner
    }

    /// Returns an immutable view of the Interner used for Cargs
    #[inline(always)]
    pub fn cargs_interner(&self) -> &Interner<[Clbit]> {
        &self.cargs_interner
    }

    /// Returns an immutable view of the Global Phase `Param` of the circuit
    #[inline(always)]
    pub fn global_phase(&self) -> &Param {
        &self.global_phase
    }

    /// Returns an immutable view of the Qubits registered in the circuit
    #[inline(always)]
    pub fn qubits(&self) -> &BitData<Qubit> {
        &self.qubits
    }

    /// Returns an immutable view of the Classical bits registered in the circuit
    #[inline(always)]
    pub fn clbits(&self) -> &BitData<Clbit> {
        &self.clbits
    }

    /// Return an iterator of gate runs with non-conditional op nodes of given names
    pub fn collect_runs(
        &self,
        namelist: HashSet<String>,
    ) -> impl Iterator<Item = Vec<NodeIndex>> + '_ {
        let filter_fn = move |node_index: NodeIndex| -> Result<bool, Infallible> {
            let node = &self.dag[node_index];
            match node {
                NodeType::Operation(inst) => {
                    Ok(namelist.contains(inst.op.name()) && inst.extra_attrs.condition().is_none())
                }
                _ => Ok(false),
            }
        };

        match rustworkx_core::dag_algo::collect_runs(&self.dag, filter_fn) {
            Some(iter) => iter.map(|result| result.unwrap()),
            None => panic!("invalid DAG: cycle(s) detected!"),
        }
    }

    /// Return a set of non-conditional runs of 1q "op" nodes.
    pub fn collect_1q_runs(&self) -> Option<impl Iterator<Item = Vec<NodeIndex>> + '_> {
        let filter_fn = move |node_index: NodeIndex| -> Result<bool, Infallible> {
            let node = &self.dag[node_index];
            match node {
                NodeType::Operation(inst) => Ok(inst.op.num_qubits() == 1
                    && inst.op.num_clbits() == 0
                    && !inst.is_parameterized()
                    && (inst.op.try_standard_gate().is_some()
                        || inst.op.matrix(inst.params_view()).is_some())
                    && inst.condition().is_none()),
                _ => Ok(false),
            }
        };
        rustworkx_core::dag_algo::collect_runs(&self.dag, filter_fn)
            .map(|node_iter| node_iter.map(|x| x.unwrap()))
    }

    /// Return a set of non-conditional runs of 2q "op" nodes.
    pub fn collect_2q_runs(&self) -> Option<Vec<Vec<NodeIndex>>> {
        let filter_fn = move |node_index: NodeIndex| -> Result<Option<bool>, Infallible> {
            let node = &self.dag[node_index];
            match node {
                NodeType::Operation(inst) => match inst.op.view() {
                    OperationRef::Standard(gate) => Ok(Some(
                        gate.num_qubits() <= 2
                            && inst.condition().is_none()
                            && !inst.is_parameterized(),
                    )),
                    OperationRef::Gate(gate) => Ok(Some(
                        gate.num_qubits() <= 2
                            && inst.condition().is_none()
                            && !inst.is_parameterized(),
                    )),
                    _ => Ok(Some(false)),
                },
                _ => Ok(None),
            }
        };

        let color_fn = move |edge_index: EdgeIndex| -> Result<Option<usize>, Infallible> {
            let wire = self.dag.edge_weight(edge_index).unwrap();
            match wire {
                Wire::Qubit(index) => Ok(Some(index.index())),
                _ => Ok(None),
            }
        };
        rustworkx_core::dag_algo::collect_bicolor_runs(&self.dag, filter_fn, color_fn).unwrap()
    }

    fn increment_op(&mut self, op: &str) {
        match self.op_names.get_mut(op) {
            Some(count) => {
                *count += 1;
            }
            None => {
                self.op_names.insert(op.to_string(), 1);
            }
        }
    }

    fn decrement_op(&mut self, op: &str) {
        match self.op_names.get_mut(op) {
            Some(count) => {
                if *count > 1 {
                    *count -= 1;
                } else {
                    self.op_names.swap_remove(op);
                }
            }
            None => panic!("Cannot decrement something not added!"),
        }
    }

    pub fn quantum_predecessors(&self, node: NodeIndex) -> impl Iterator<Item = NodeIndex> + '_ {
        self.dag
            .edges_directed(node, Incoming)
            .filter_map(|e| match e.weight() {
                Wire::Qubit(_) => Some(e.source()),
                _ => None,
            })
            .unique()
    }

    pub fn quantum_successors(&self, node: NodeIndex) -> impl Iterator<Item = NodeIndex> + '_ {
        self.dag
            .edges_directed(node, Outgoing)
            .filter_map(|e| match e.weight() {
                Wire::Qubit(_) => Some(e.target()),
                _ => None,
            })
            .unique()
    }

    /// Apply a [PackedInstruction] to the back of the circuit.
    ///
    /// The provided `instr` MUST be valid for this DAG, e.g. its
    /// bits, registers, vars, and interner IDs must be valid in
    /// this DAG.
    ///
    /// This is mostly used to apply operations from one DAG to
    /// another that was created from the first via
    /// [DAGCircuit::copy_empty_like].
    pub fn push_back(&mut self, py: Python, instr: PackedInstruction) -> PyResult<NodeIndex> {
        let op_name = instr.op.name();
        let (all_cbits, vars): (Vec<Clbit>, Option<Vec<PyObject>>) = {
            if self.may_have_additional_wires(py, &instr) {
                let mut clbits: HashSet<Clbit> =
                    HashSet::from_iter(self.cargs_interner.get(instr.clbits).iter().copied());
                let (additional_clbits, additional_vars) =
                    self.additional_wires(py, instr.op.view(), instr.condition())?;
                for clbit in additional_clbits {
                    clbits.insert(clbit);
                }
                (clbits.into_iter().collect(), Some(additional_vars))
            } else {
                (self.cargs_interner.get(instr.clbits).to_vec(), None)
            }
        };

        self.increment_op(op_name);

        let qubits_id = instr.qubits;
        let new_node = self.dag.add_node(NodeType::Operation(instr));

        // Put the new node in-between the previously "last" nodes on each wire
        // and the output map.
        let output_nodes: HashSet<NodeIndex> = self
            .qargs_interner
            .get(qubits_id)
            .iter()
            .map(|q| self.qubit_io_map.get(q.index()).map(|x| x[1]).unwrap())
            .chain(
                all_cbits
                    .iter()
                    .map(|c| self.clbit_io_map.get(c.index()).map(|x| x[1]).unwrap()),
            )
            .chain(
                vars.iter()
                    .flatten()
                    .map(|v| self.var_output_map.get(py, v).unwrap()),
            )
            .collect();

        for output_node in output_nodes {
            let last_edges: Vec<_> = self
                .dag
                .edges_directed(output_node, Incoming)
                .map(|e| (e.source(), e.id(), e.weight().clone()))
                .collect();
            for (source, old_edge, weight) in last_edges.into_iter() {
                self.dag.add_edge(source, new_node, weight.clone());
                self.dag.add_edge(new_node, output_node, weight);
                self.dag.remove_edge(old_edge);
            }
        }

        Ok(new_node)
    }

    /// Apply a [PackedInstruction] to the front of the circuit.
    ///
    /// The provided `instr` MUST be valid for this DAG, e.g. its
    /// bits, registers, vars, and interner IDs must be valid in
    /// this DAG.
    ///
    /// This is mostly used to apply operations from one DAG to
    /// another that was created from the first via
    /// [DAGCircuit::copy_empty_like].
    fn push_front(&mut self, py: Python, inst: PackedInstruction) -> PyResult<NodeIndex> {
        let op_name = inst.op.name();
        let (all_cbits, vars): (Vec<Clbit>, Option<Vec<PyObject>>) = {
            if self.may_have_additional_wires(py, &inst) {
                let mut clbits: HashSet<Clbit> =
                    HashSet::from_iter(self.cargs_interner.get(inst.clbits).iter().copied());
                let (additional_clbits, additional_vars) =
                    self.additional_wires(py, inst.op.view(), inst.condition())?;
                for clbit in additional_clbits {
                    clbits.insert(clbit);
                }
                (clbits.into_iter().collect(), Some(additional_vars))
            } else {
                (self.cargs_interner.get(inst.clbits).to_vec(), None)
            }
        };

        self.increment_op(op_name);

        let qubits_id = inst.qubits;
        let new_node = self.dag.add_node(NodeType::Operation(inst));

        // Put the new node in-between the input map and the previously
        // "first" nodes on each wire.
        let mut input_nodes: Vec<NodeIndex> = self
            .qargs_interner
            .get(qubits_id)
            .iter()
            .map(|q| self.qubit_io_map[q.index()][0])
            .chain(all_cbits.iter().map(|c| self.clbit_io_map[c.index()][0]))
            .collect();
        if let Some(vars) = vars {
            for var in vars {
                input_nodes.push(self.var_input_map.get(py, &var).unwrap());
            }
        }

        for input_node in input_nodes {
            let first_edges: Vec<_> = self
                .dag
                .edges_directed(input_node, Outgoing)
                .map(|e| (e.target(), e.id(), e.weight().clone()))
                .collect();
            for (target, old_edge, weight) in first_edges.into_iter() {
                self.dag.add_edge(input_node, new_node, weight.clone());
                self.dag.add_edge(new_node, target, weight);
                self.dag.remove_edge(old_edge);
            }
        }

        Ok(new_node)
    }

    /// Apply a [PackedOperation] to the back of the circuit.
    pub fn apply_operation_back(
        &mut self,
        py: Python,
        op: PackedOperation,
        qargs: &[Qubit],
        cargs: &[Clbit],
        params: Option<SmallVec<[Param; 3]>>,
        extra_attrs: ExtraInstructionAttributes,
        #[cfg(feature = "cache_pygates")] py_op: Option<PyObject>,
    ) -> PyResult<NodeIndex> {
        self.inner_apply_op(
            py,
            op,
            qargs,
            cargs,
            params,
            extra_attrs,
            #[cfg(feature = "cache_pygates")]
            py_op,
            false,
        )
    }

    /// Apply a [PackedOperation] to the front of the circuit.
    pub fn apply_operation_front(
        &mut self,
        py: Python,
        op: PackedOperation,
        qargs: &[Qubit],
        cargs: &[Clbit],
        params: Option<SmallVec<[Param; 3]>>,
        extra_attrs: ExtraInstructionAttributes,
        #[cfg(feature = "cache_pygates")] py_op: Option<PyObject>,
    ) -> PyResult<NodeIndex> {
        self.inner_apply_op(
            py,
            op,
            qargs,
            cargs,
            params,
            extra_attrs,
            #[cfg(feature = "cache_pygates")]
            py_op,
            true,
        )
    }

    #[inline]
    #[allow(clippy::too_many_arguments)]
    fn inner_apply_op(
        &mut self,
        py: Python,
        op: PackedOperation,
        qargs: &[Qubit],
        cargs: &[Clbit],
        params: Option<SmallVec<[Param; 3]>>,
        extra_attrs: ExtraInstructionAttributes,
        #[cfg(feature = "cache_pygates")] py_op: Option<PyObject>,
        front: bool,
    ) -> PyResult<NodeIndex> {
        // Check that all qargs are within an acceptable range
        qargs.iter().try_for_each(|qarg| {
            if qarg.index() >= self.num_qubits() {
                return Err(PyValueError::new_err(format!(
                    "Qubit index {} is out of range. This DAGCircuit currently has only {} qubits.",
                    qarg.0,
                    self.num_qubits()
                )));
            }
            Ok(())
        })?;

        // Check that all cargs are within an acceptable range
        cargs.iter().try_for_each(|carg| {
            if carg.index() >= self.num_clbits() {
                return Err(PyValueError::new_err(format!(
                    "Clbit index {} is out of range. This DAGCircuit currently has only {} clbits.",
                    carg.0,
                    self.num_clbits()
                )));
            }
            Ok(())
        })?;

        #[cfg(feature = "cache_pygates")]
        let py_op = if let Some(py_op) = py_op {
            py_op.into()
        } else {
            OnceCell::new()
        };
        let packed_instruction = PackedInstruction {
            op,
            qubits: self.qargs_interner.insert(qargs),
            clbits: self.cargs_interner.insert(cargs),
            params: params.map(Box::new),
            extra_attrs,
            #[cfg(feature = "cache_pygates")]
            py_op,
        };

        if front {
            self.push_front(py, packed_instruction)
        } else {
            self.push_back(py, packed_instruction)
        }
    }

    fn sort_key(&self, node: NodeIndex) -> SortKeyType {
        match &self.dag[node] {
            NodeType::Operation(packed) => (
                self.qargs_interner.get(packed.qubits),
                self.cargs_interner.get(packed.clbits),
            ),
            NodeType::QubitIn(q) => (std::slice::from_ref(q), &[Clbit(u32::MAX)]),
            NodeType::QubitOut(_q) => (&[Qubit(u32::MAX)], &[Clbit(u32::MAX)]),
            NodeType::ClbitIn(c) => (&[Qubit(u32::MAX)], std::slice::from_ref(c)),
            NodeType::ClbitOut(_c) => (&[Qubit(u32::MAX)], &[Clbit(u32::MAX)]),
            _ => (&[], &[]),
        }
    }

    fn topological_nodes(&self) -> PyResult<impl Iterator<Item = NodeIndex>> {
        let key = |node: NodeIndex| -> Result<SortKeyType, Infallible> { Ok(self.sort_key(node)) };
        let nodes =
            rustworkx_core::dag_algo::lexicographical_topological_sort(&self.dag, key, false, None)
                .map_err(|e| match e {
                    rustworkx_core::dag_algo::TopologicalSortError::CycleOrBadInitialState => {
                        PyValueError::new_err(format!("{}", e))
                    }
                    rustworkx_core::dag_algo::TopologicalSortError::KeyError(_) => {
                        unreachable!()
                    }
                })?;
        Ok(nodes.into_iter())
    }

    pub fn topological_op_nodes(&self) -> PyResult<impl Iterator<Item = NodeIndex> + '_> {
        Ok(self.topological_nodes()?.filter(|node: &NodeIndex| {
            matches!(self.dag.node_weight(*node), Some(NodeType::Operation(_)))
        }))
    }

    fn topological_key_sort(
        &self,
        py: Python,
        key: &Bound<PyAny>,
    ) -> PyResult<impl Iterator<Item = NodeIndex>> {
        // This path (user provided key func) is not ideal, since we no longer
        // use a string key after moving to Rust, in favor of using a tuple
        // of the qargs and cargs interner IDs of the node.
        let key = |node: NodeIndex| -> PyResult<String> {
            let node = self.get_node(py, node)?;
            key.call1((node,))?.extract()
        };
        Ok(
            rustworkx_core::dag_algo::lexicographical_topological_sort(&self.dag, key, false, None)
                .map_err(|e| match e {
                    rustworkx_core::dag_algo::TopologicalSortError::CycleOrBadInitialState => {
                        PyValueError::new_err(format!("{}", e))
                    }
                    rustworkx_core::dag_algo::TopologicalSortError::KeyError(ref e) => {
                        e.clone_ref(py)
                    }
                })?
                .into_iter(),
        )
    }

    #[inline]
    fn has_control_flow(&self) -> bool {
        CONTROL_FLOW_OP_NAMES
            .iter()
            .any(|x| self.op_names.contains_key(&x.to_string()))
    }

    fn is_wire_idle(&self, py: Python, wire: &Wire) -> PyResult<bool> {
        let (input_node, output_node) = match wire {
            Wire::Qubit(qubit) => (
                self.qubit_io_map[qubit.index()][0],
                self.qubit_io_map[qubit.index()][1],
            ),
            Wire::Clbit(clbit) => (
                self.clbit_io_map[clbit.index()][0],
                self.clbit_io_map[clbit.index()][1],
            ),
            Wire::Var(var) => (
                self.var_input_map.get(py, var).unwrap(),
                self.var_output_map.get(py, var).unwrap(),
            ),
        };

        let child = self
            .dag
            .neighbors_directed(input_node, Outgoing)
            .next()
            .ok_or_else(|| {
                DAGCircuitError::new_err(format!(
                    "Invalid dagcircuit input node {:?} has no output",
                    input_node
                ))
            })?;

        Ok(child == output_node)
    }

    fn may_have_additional_wires(&self, py: Python, instr: &PackedInstruction) -> bool {
        if instr.condition().is_some() {
            return true;
        }
        let OperationRef::Instruction(inst) = instr.op.view() else {
            return false;
        };
        inst.control_flow()
            || inst
                .instruction
                .bind(py)
                .is_instance(imports::STORE_OP.get_bound(py))
                .unwrap()
    }

    fn additional_wires(
        &self,
        py: Python,
        op: OperationRef,
        condition: Option<&PyObject>,
    ) -> PyResult<(Vec<Clbit>, Vec<PyObject>)> {
        let wires_from_expr = |node: &Bound<PyAny>| -> PyResult<(Vec<Clbit>, Vec<PyObject>)> {
            let mut clbits = Vec::new();
            let mut vars = Vec::new();
            for var in imports::ITER_VARS.get_bound(py).call1((node,))?.iter()? {
                let var = var?;
                let var_var = var.getattr("var")?;
                if var_var.is_instance(imports::CLBIT.get_bound(py))? {
                    clbits.push(self.clbits.find(&var_var).unwrap());
                } else if var_var.is_instance(imports::CLASSICAL_REGISTER.get_bound(py))? {
                    for bit in var_var.iter().unwrap() {
                        clbits.push(self.clbits.find(&bit?).unwrap());
                    }
                } else {
                    vars.push(var.unbind());
                }
            }
            Ok((clbits, vars))
        };

        let mut clbits = Vec::new();
        let mut vars = Vec::new();
        if let Some(condition) = condition {
            let condition = condition.bind(py);
            if !condition.is_none() {
                if condition.is_instance(imports::EXPR.get_bound(py)).unwrap() {
                    let (expr_clbits, expr_vars) = wires_from_expr(condition)?;
                    for bit in expr_clbits {
                        clbits.push(bit);
                    }
                    for var in expr_vars {
                        vars.push(var);
                    }
                } else {
                    for bit in self
                        .control_flow_module
                        .condition_resources(condition)?
                        .clbits
                        .bind(py)
                    {
                        clbits.push(self.clbits.find(&bit).unwrap());
                    }
                }
            }
        }

        if let OperationRef::Instruction(inst) = op {
            let op = inst.instruction.bind(py);
            if inst.control_flow() {
                for var in op.call_method0("iter_captured_vars")?.iter()? {
                    vars.push(var?.unbind())
                }
                if op.is_instance(imports::SWITCH_CASE_OP.get_bound(py))? {
                    let target = op.getattr(intern!(py, "target"))?;
                    if target.is_instance(imports::CLBIT.get_bound(py))? {
                        clbits.push(self.clbits.find(&target).unwrap());
                    } else if target.is_instance(imports::CLASSICAL_REGISTER.get_bound(py))? {
                        for bit in target.iter()? {
                            clbits.push(self.clbits.find(&bit?).unwrap());
                        }
                    } else {
                        let (expr_clbits, expr_vars) = wires_from_expr(&target)?;
                        for bit in expr_clbits {
                            clbits.push(bit);
                        }
                        for var in expr_vars {
                            vars.push(var);
                        }
                    }
                }
            } else if op.is_instance(imports::STORE_OP.get_bound(py))? {
                let (expr_clbits, expr_vars) = wires_from_expr(&op.getattr("lvalue")?)?;
                for bit in expr_clbits {
                    clbits.push(bit);
                }
                for var in expr_vars {
                    vars.push(var);
                }
                let (expr_clbits, expr_vars) = wires_from_expr(&op.getattr("rvalue")?)?;
                for bit in expr_clbits {
                    clbits.push(bit);
                }
                for var in expr_vars {
                    vars.push(var);
                }
            }
        }
        Ok((clbits, vars))
    }

    /// Add a qubit or bit to the circuit.
    ///
    /// Args:
    ///     wire: the wire to be added
    ///
    ///     This adds a pair of in and out nodes connected by an edge.
    ///
    /// Raises:
    ///     DAGCircuitError: if trying to add duplicate wire
    fn add_wire(&mut self, py: Python, wire: Wire) -> PyResult<()> {
        let (in_node, out_node) = match wire {
            Wire::Qubit(qubit) => {
                if (qubit.index()) >= self.qubit_io_map.len() {
                    let input_node = self.dag.add_node(NodeType::QubitIn(qubit));
                    let output_node = self.dag.add_node(NodeType::QubitOut(qubit));
                    self.qubit_io_map.push([input_node, output_node]);
                    Ok((input_node, output_node))
                } else {
                    Err(DAGCircuitError::new_err("qubit wire already exists!"))
                }
            }
            Wire::Clbit(clbit) => {
                if (clbit.index()) >= self.clbit_io_map.len() {
                    let input_node = self.dag.add_node(NodeType::ClbitIn(clbit));
                    let output_node = self.dag.add_node(NodeType::ClbitOut(clbit));
                    self.clbit_io_map.push([input_node, output_node]);
                    Ok((input_node, output_node))
                } else {
                    Err(DAGCircuitError::new_err("classical wire already exists!"))
                }
            }
            Wire::Var(ref var) => {
                if self.var_input_map.contains_key(py, var)
                    || self.var_output_map.contains_key(py, var)
                {
                    return Err(DAGCircuitError::new_err("var wire already exists!"));
                }
                let in_node = self.dag.add_node(NodeType::VarIn(var.clone_ref(py)));
                let out_node = self.dag.add_node(NodeType::VarOut(var.clone_ref(py)));
                self.var_input_map.insert(py, var.clone_ref(py), in_node);
                self.var_output_map.insert(py, var.clone_ref(py), out_node);
                Ok((in_node, out_node))
            }
        }?;

        self.dag.add_edge(in_node, out_node, wire);
        Ok(())
    }

    /// Get the nodes on the given wire.
    ///
    /// Note: result is empty if the wire is not in the DAG.
    pub fn nodes_on_wire(&self, py: Python, wire: &Wire, only_ops: bool) -> Vec<NodeIndex> {
        let mut nodes = Vec::new();
        let mut current_node = match wire {
            Wire::Qubit(qubit) => self.qubit_io_map.get(qubit.index()).map(|x| x[0]),
            Wire::Clbit(clbit) => self.clbit_io_map.get(clbit.index()).map(|x| x[0]),
            Wire::Var(var) => self.var_input_map.get(py, var),
        };

        while let Some(node) = current_node {
            if only_ops {
                let node_weight = self.dag.node_weight(node).unwrap();
                if let NodeType::Operation(_) = node_weight {
                    nodes.push(node);
                }
            } else {
                nodes.push(node);
            }

            let edges = self.dag.edges_directed(node, Outgoing);
            current_node = edges.into_iter().find_map(|edge| {
                if edge.weight() == wire {
                    Some(edge.target())
                } else {
                    None
                }
            });
        }
        nodes
    }

    fn remove_idle_wire(&mut self, py: Python, wire: Wire) -> PyResult<()> {
        let [in_node, out_node] = match wire {
            Wire::Qubit(qubit) => self.qubit_io_map[qubit.index()],
            Wire::Clbit(clbit) => self.clbit_io_map[clbit.index()],
            Wire::Var(var) => [
                self.var_input_map.remove(py, &var).unwrap(),
                self.var_output_map.remove(py, &var).unwrap(),
            ],
        };
        self.dag.remove_node(in_node);
        self.dag.remove_node(out_node);
        Ok(())
    }

    fn add_qubit_unchecked(&mut self, py: Python, bit: &Bound<PyAny>) -> PyResult<Qubit> {
        let qubit = self.qubits.add(py, bit, false)?;
        self.qubit_locations.bind(py).set_item(
            bit,
            Py::new(
                py,
                BitLocations {
                    index: (self.qubits.len() - 1),
                    registers: PyList::empty_bound(py).unbind(),
                },
            )?,
        )?;
        self.add_wire(py, Wire::Qubit(qubit))?;
        Ok(qubit)
    }

    fn add_clbit_unchecked(&mut self, py: Python, bit: &Bound<PyAny>) -> PyResult<Clbit> {
        let clbit = self.clbits.add(py, bit, false)?;
        self.clbit_locations.bind(py).set_item(
            bit,
            Py::new(
                py,
                BitLocations {
                    index: (self.clbits.len() - 1),
                    registers: PyList::empty_bound(py).unbind(),
                },
            )?,
        )?;
        self.add_wire(py, Wire::Clbit(clbit))?;
        Ok(clbit)
    }

    pub fn get_node(&self, py: Python, node: NodeIndex) -> PyResult<Py<PyAny>> {
        self.unpack_into(py, node, self.dag.node_weight(node).unwrap())
    }

    /// Remove an operation node n.
    ///
    /// Add edges from predecessors to successors.
    pub fn remove_op_node(&mut self, index: NodeIndex) {
        let mut edge_list: Vec<(NodeIndex, NodeIndex, Wire)> = Vec::new();
        for (source, in_weight) in self
            .dag
            .edges_directed(index, Incoming)
            .map(|x| (x.source(), x.weight()))
        {
            for (target, out_weight) in self
                .dag
                .edges_directed(index, Outgoing)
                .map(|x| (x.target(), x.weight()))
            {
                if in_weight == out_weight {
                    edge_list.push((source, target, in_weight.clone()));
                }
            }
        }
        for (source, target, weight) in edge_list {
            self.dag.add_edge(source, target, weight);
        }

        match self.dag.remove_node(index) {
            Some(NodeType::Operation(packed)) => {
                let op_name = packed.op.name();
                self.decrement_op(op_name);
            }
            _ => panic!("Must be called with valid operation node!"),
        }
    }

    /// Returns an iterator of the ancestors indices of a node.
    pub fn ancestors(&self, node: NodeIndex) -> impl Iterator<Item = NodeIndex> + '_ {
        core_ancestors(&self.dag, node).filter(move |next| next != &node)
    }

    /// Returns an iterator of the descendants of a node as DAGOpNodes and DAGOutNodes.
    pub fn descendants(&self, node: NodeIndex) -> impl Iterator<Item = NodeIndex> + '_ {
        core_descendants(&self.dag, node).filter(move |next| next != &node)
    }

    /// Returns an iterator of tuples of (DAGNode, [DAGNodes]) where the DAGNode is the current node
    /// and [DAGNode] is its successors in  BFS order.
    pub fn bfs_successors(
        &self,
        node: NodeIndex,
    ) -> impl Iterator<Item = (NodeIndex, Vec<NodeIndex>)> + '_ {
        core_bfs_successors(&self.dag, node).filter(move |(_, others)| !others.is_empty())
    }

    fn pack_into(&mut self, py: Python, b: &Bound<PyAny>) -> Result<NodeType, PyErr> {
        Ok(if let Ok(in_node) = b.downcast::<DAGInNode>() {
            let in_node = in_node.borrow();
            let wire = in_node.wire.bind(py);
            if wire.is_instance(imports::QUBIT.get_bound(py))? {
                NodeType::QubitIn(self.qubits.find(wire).unwrap())
            } else if wire.is_instance(imports::CLBIT.get_bound(py))? {
                NodeType::ClbitIn(self.clbits.find(wire).unwrap())
            } else {
                NodeType::VarIn(wire.clone().unbind())
            }
        } else if let Ok(out_node) = b.downcast::<DAGOutNode>() {
            let out_node = out_node.borrow();
            let wire = out_node.wire.bind(py);
            if wire.is_instance(imports::QUBIT.get_bound(py))? {
                NodeType::QubitOut(self.qubits.find(wire).unwrap())
            } else if wire.is_instance(imports::CLBIT.get_bound(py))? {
                NodeType::ClbitOut(self.clbits.find(wire).unwrap())
            } else {
                NodeType::VarIn(wire.clone().unbind())
            }
        } else if let Ok(op_node) = b.downcast::<DAGOpNode>() {
            let op_node = op_node.borrow();
            let qubits = self.qargs_interner.insert_owned(
                self.qubits
                    .map_bits(op_node.instruction.qubits.bind(py))?
                    .collect(),
            );
            let clbits = self.cargs_interner.insert_owned(
                self.clbits
                    .map_bits(op_node.instruction.clbits.bind(py))?
                    .collect(),
            );
            let params = (!op_node.instruction.params.is_empty())
                .then(|| Box::new(op_node.instruction.params.clone()));
            let inst = PackedInstruction {
                op: op_node.instruction.operation.clone(),
                qubits,
                clbits,
                params,
                extra_attrs: op_node.instruction.extra_attrs.clone(),
                #[cfg(feature = "cache_pygates")]
                py_op: op_node.instruction.py_op.clone(),
            };
            NodeType::Operation(inst)
        } else {
            return Err(PyTypeError::new_err("Invalid type for DAGNode"));
        })
    }

    fn unpack_into(&self, py: Python, id: NodeIndex, weight: &NodeType) -> PyResult<Py<PyAny>> {
        let dag_node = match weight {
            NodeType::QubitIn(qubit) => Py::new(
                py,
                DAGInNode::new(py, id, self.qubits.get(*qubit).unwrap().clone_ref(py)),
            )?
            .into_any(),
            NodeType::QubitOut(qubit) => Py::new(
                py,
                DAGOutNode::new(py, id, self.qubits.get(*qubit).unwrap().clone_ref(py)),
            )?
            .into_any(),
            NodeType::ClbitIn(clbit) => Py::new(
                py,
                DAGInNode::new(py, id, self.clbits.get(*clbit).unwrap().clone_ref(py)),
            )?
            .into_any(),
            NodeType::ClbitOut(clbit) => Py::new(
                py,
                DAGOutNode::new(py, id, self.clbits.get(*clbit).unwrap().clone_ref(py)),
            )?
            .into_any(),
            NodeType::Operation(packed) => {
                let qubits = self.qargs_interner.get(packed.qubits);
                let clbits = self.cargs_interner.get(packed.clbits);
                Py::new(
                    py,
                    (
                        DAGOpNode {
                            instruction: CircuitInstruction {
                                operation: packed.op.clone(),
                                qubits: PyTuple::new_bound(py, self.qubits.map_indices(qubits))
                                    .unbind(),
                                clbits: PyTuple::new_bound(py, self.clbits.map_indices(clbits))
                                    .unbind(),
                                params: packed.params_view().iter().cloned().collect(),
                                extra_attrs: packed.extra_attrs.clone(),
                                #[cfg(feature = "cache_pygates")]
                                py_op: packed.py_op.clone(),
                            },
                            sort_key: format!("{:?}", self.sort_key(id)).into_py(py),
                        },
                        DAGNode { node: Some(id) },
                    ),
                )?
                .into_any()
            }
            NodeType::VarIn(var) => {
                Py::new(py, DAGInNode::new(py, id, var.clone_ref(py)))?.into_any()
            }
            NodeType::VarOut(var) => {
                Py::new(py, DAGOutNode::new(py, id, var.clone_ref(py)))?.into_any()
            }
        };
        Ok(dag_node)
    }

    /// Returns an iterator over all the indices that refer to an `Operation` node in the `DAGCircuit.`
    pub fn op_nodes<'a>(
        &'a self,
        include_directives: bool,
    ) -> Box<dyn Iterator<Item = NodeIndex> + 'a> {
        let node_ops_iter = self
            .dag
            .node_references()
            .filter_map(|(node_index, node_type)| match node_type {
                NodeType::Operation(ref node) => Some((node_index, node)),
                _ => None,
            });
        if !include_directives {
            Box::new(node_ops_iter.filter_map(|(index, node)| {
                if !node.op.directive() {
                    Some(index)
                } else {
                    None
                }
            }))
        } else {
            Box::new(node_ops_iter.map(|(index, _)| index))
        }
    }

    /// Return an iterator of 2 qubit operations. Ignore directives like snapshot and barrier.
    pub fn two_qubit_ops(&self) -> impl Iterator<Item = NodeIndex> + '_ {
        Box::new(self.op_nodes(false).filter(|index| {
            let weight = self.dag.node_weight(*index).expect("NodeIndex in graph");
            if let NodeType::Operation(ref packed) = weight {
                let qargs = self.qargs_interner.get(packed.qubits);
                qargs.len() == 2
            } else {
                false
            }
        }))
    }

    // Filter any nodes that don't match a given predicate function
    pub fn filter_op_nodes<F>(&mut self, mut predicate: F)
    where
        F: FnMut(&PackedInstruction) -> bool,
    {
        let mut remove_nodes: Vec<NodeIndex> = Vec::new();
        for node in self.op_nodes(true) {
            let NodeType::Operation(op) = &self.dag[node] else {
                unreachable!()
            };
            if !predicate(op) {
                remove_nodes.push(node);
            }
        }
        for node in remove_nodes {
            self.remove_op_node(node);
        }
    }

    pub fn op_nodes_by_py_type<'a>(
        &'a self,
        op: &'a Bound<PyType>,
        include_directives: bool,
    ) -> impl Iterator<Item = NodeIndex> + 'a {
        self.dag
            .node_references()
            .filter_map(move |(node, weight)| {
                if let NodeType::Operation(ref packed) = weight {
                    if !include_directives && packed.op.directive() {
                        None
                    } else if packed.op.py_op_is_instance(op).unwrap() {
                        Some(node)
                    } else {
                        None
                    }
                } else {
                    None
                }
            })
    }

    /// Returns an iterator over a list layers of the `DAGCircuit``.
    pub fn multigraph_layers(&self, py: Python) -> impl Iterator<Item = Vec<NodeIndex>> + '_ {
        let mut first_layer: Vec<_> = self.qubit_io_map.iter().map(|x| x[0]).collect();
        first_layer.extend(self.clbit_io_map.iter().map(|x| x[0]));
        first_layer.extend(self.var_input_map.values(py));
        // A DAG is by definition acyclical, therefore unwrapping the layer should never fail.
        layers(&self.dag, first_layer).map(|layer| match layer {
            Ok(layer) => layer,
            Err(_) => unreachable!("Not a DAG."),
        })
    }

    /// Returns an iterator over the first layer of the `DAGCircuit``.
    pub fn front_layer<'a>(&'a self, py: Python) -> Box<dyn Iterator<Item = NodeIndex> + 'a> {
        let mut graph_layers = self.multigraph_layers(py);
        graph_layers.next();

        let next_layer = graph_layers.next();
        match next_layer {
            Some(layer) => Box::new(layer.into_iter().filter(|node| {
                matches!(self.dag.node_weight(*node).unwrap(), NodeType::Operation(_))
            })),
            None => Box::new(vec![].into_iter()),
        }
    }

    fn substitute_node_with_subgraph(
        &mut self,
        py: Python,
        node: NodeIndex,
        other: &DAGCircuit,
        qubit_map: &HashMap<Qubit, Qubit>,
        clbit_map: &HashMap<Clbit, Clbit>,
        var_map: &Py<PyDict>,
    ) -> PyResult<IndexMap<NodeIndex, NodeIndex, RandomState>> {
        if self.dag.node_weight(node).is_none() {
            return Err(PyIndexError::new_err(format!(
                "Specified node {} is not in this graph",
                node.index()
            )));
        }

        // Add wire from pred to succ if no ops on mapped wire on ``other``
        for (in_dag_wire, self_wire) in qubit_map.iter() {
            let [input_node, out_node] = other.qubit_io_map[in_dag_wire.index()];
            if other.dag.find_edge(input_node, out_node).is_some() {
                let pred = self
                    .dag
                    .edges_directed(node, Incoming)
                    .find(|edge| {
                        if let Wire::Qubit(bit) = edge.weight() {
                            bit == self_wire
                        } else {
                            false
                        }
                    })
                    .unwrap();
                let succ = self
                    .dag
                    .edges_directed(node, Outgoing)
                    .find(|edge| {
                        if let Wire::Qubit(bit) = edge.weight() {
                            bit == self_wire
                        } else {
                            false
                        }
                    })
                    .unwrap();
                self.dag
                    .add_edge(pred.source(), succ.target(), Wire::Qubit(*self_wire));
            }
        }
        for (in_dag_wire, self_wire) in clbit_map.iter() {
            let [input_node, out_node] = other.clbit_io_map[in_dag_wire.index()];
            if other.dag.find_edge(input_node, out_node).is_some() {
                let pred = self
                    .dag
                    .edges_directed(node, Incoming)
                    .find(|edge| {
                        if let Wire::Clbit(bit) = edge.weight() {
                            bit == self_wire
                        } else {
                            false
                        }
                    })
                    .unwrap();
                let succ = self
                    .dag
                    .edges_directed(node, Outgoing)
                    .find(|edge| {
                        if let Wire::Clbit(bit) = edge.weight() {
                            bit == self_wire
                        } else {
                            false
                        }
                    })
                    .unwrap();
                self.dag
                    .add_edge(pred.source(), succ.target(), Wire::Clbit(*self_wire));
            }
        }

        let bound_var_map = var_map.bind(py);
        let node_filter = |node: NodeIndex| -> bool {
            match other.dag[node] {
                NodeType::Operation(_) => !other
                    .dag
                    .edges_directed(node, petgraph::Direction::Outgoing)
                    .any(|edge| match edge.weight() {
                        Wire::Qubit(qubit) => !qubit_map.contains_key(qubit),
                        Wire::Clbit(clbit) => !clbit_map.contains_key(clbit),
                        Wire::Var(var) => !bound_var_map.contains(var).unwrap(),
                    }),
                _ => false,
            }
        };
        let reverse_qubit_map: HashMap<Qubit, Qubit> =
            qubit_map.iter().map(|(x, y)| (*y, *x)).collect();
        let reverse_clbit_map: HashMap<Clbit, Clbit> =
            clbit_map.iter().map(|(x, y)| (*y, *x)).collect();
        let reverse_var_map = PyDict::new_bound(py);
        for (k, v) in bound_var_map.iter() {
            reverse_var_map.set_item(v, k)?;
        }
        // Copy nodes from other to self
        let mut out_map: IndexMap<NodeIndex, NodeIndex, RandomState> =
            IndexMap::with_capacity_and_hasher(other.dag.node_count(), RandomState::default());
        for old_index in other.dag.node_indices() {
            if !node_filter(old_index) {
                continue;
            }
            let mut new_node = other.dag[old_index].clone();
            if let NodeType::Operation(ref mut new_inst) = new_node {
                let new_qubit_indices: Vec<Qubit> = other
                    .qargs_interner
                    .get(new_inst.qubits)
                    .iter()
                    .map(|old_qubit| qubit_map[old_qubit])
                    .collect();
                let new_clbit_indices: Vec<Clbit> = other
                    .cargs_interner
                    .get(new_inst.clbits)
                    .iter()
                    .map(|old_clbit| clbit_map[old_clbit])
                    .collect();
                new_inst.qubits = self.qargs_interner.insert_owned(new_qubit_indices);
                new_inst.clbits = self.cargs_interner.insert_owned(new_clbit_indices);
                self.increment_op(new_inst.op.name());
            }
            let new_index = self.dag.add_node(new_node);
            out_map.insert(old_index, new_index);
        }
        // If no nodes are copied bail here since there is nothing left
        // to do.
        if out_map.is_empty() {
            match self.dag.remove_node(node) {
                Some(NodeType::Operation(packed)) => {
                    let op_name = packed.op.name();
                    self.decrement_op(op_name);
                }
                _ => unreachable!("Must be called with valid operation node!"),
            }
            // Return a new empty map to clear allocation from out_map
            return Ok(IndexMap::default());
        }
        // Copy edges from other to self
        for edge in other.dag.edge_references().filter(|edge| {
            out_map.contains_key(&edge.target()) && out_map.contains_key(&edge.source())
        }) {
            self.dag.add_edge(
                out_map[&edge.source()],
                out_map[&edge.target()],
                match edge.weight() {
                    Wire::Qubit(qubit) => Wire::Qubit(qubit_map[qubit]),
                    Wire::Clbit(clbit) => Wire::Clbit(clbit_map[clbit]),
                    Wire::Var(var) => Wire::Var(bound_var_map.get_item(var)?.unwrap().unbind()),
                },
            );
        }
        // Add edges to/from node to nodes in other
        let edges: Vec<(NodeIndex, NodeIndex, Wire)> = self
            .dag
            .edges_directed(node, Incoming)
            .map(|x| (x.source(), x.target(), x.weight().clone()))
            .collect();
        for (source, _target, weight) in edges {
            let wire_input_id = match weight {
                Wire::Qubit(qubit) => other
                    .qubit_io_map
                    .get(reverse_qubit_map[&qubit].index())
                    .map(|x| x[0]),
                Wire::Clbit(clbit) => other
                    .clbit_io_map
                    .get(reverse_clbit_map[&clbit].index())
                    .map(|x| x[0]),
                Wire::Var(ref var) => {
                    let index = &reverse_var_map.get_item(var)?.unwrap().unbind();
                    other.var_input_map.get(py, index)
                }
            };
            let old_index =
                wire_input_id.and_then(|x| other.dag.neighbors_directed(x, Outgoing).next());
            let target_out = match old_index {
                Some(old_index) => match out_map.get(&old_index) {
                    Some(new_index) => *new_index,
                    None => {
                        // If the index isn't in the node map we've already added the edges as
                        // part of the idle wire handling at the top of this method so just
                        // move on.
                        continue;
                    }
                },
                None => continue,
            };
            self.dag.add_edge(source, target_out, weight);
        }
        let edges: Vec<(NodeIndex, NodeIndex, Wire)> = self
            .dag
            .edges_directed(node, Outgoing)
            .map(|x| (x.source(), x.target(), x.weight().clone()))
            .collect();
        for (_source, target, weight) in edges {
            let wire_output_id = match weight {
                Wire::Qubit(qubit) => other
                    .qubit_io_map
                    .get(reverse_qubit_map[&qubit].index())
                    .map(|x| x[1]),
                Wire::Clbit(clbit) => other
                    .clbit_io_map
                    .get(reverse_clbit_map[&clbit].index())
                    .map(|x| x[1]),
                Wire::Var(ref var) => {
                    let index = &reverse_var_map.get_item(var)?.unwrap().unbind();
                    other.var_output_map.get(py, index)
                }
            };
            let old_index =
                wire_output_id.and_then(|x| other.dag.neighbors_directed(x, Incoming).next());
            let source_out = match old_index {
                Some(old_index) => match out_map.get(&old_index) {
                    Some(new_index) => *new_index,
                    None => {
                        // If the index isn't in the node map we've already added the edges as
                        // part of the idle wire handling at the top of this method so just
                        // move on.
                        continue;
                    }
                },
                None => continue,
            };
            self.dag.add_edge(source_out, target, weight);
        }
        // Remove node
        if let NodeType::Operation(inst) = &self.dag[node] {
            self.decrement_op(inst.op.name().to_string().as_str());
        }
        self.dag.remove_node(node);
        Ok(out_map)
    }

    fn add_var(&mut self, py: Python, var: &Bound<PyAny>, type_: DAGVarType) -> PyResult<()> {
        // The setup of the initial graph structure between an "in" and an "out" node is the same as
        // the bit-related `_add_wire`, but this logically needs to do different bookkeeping around
        // tracking the properties
        if !var.getattr("standalone")?.extract::<bool>()? {
            return Err(DAGCircuitError::new_err(
                "cannot add variables that wrap `Clbit` or `ClassicalRegister` instances",
            ));
        }
        let var_name: String = var.getattr("name")?.extract::<String>()?;
        if let Some(previous) = self.vars_info.get(&var_name) {
            if var.eq(previous.var.clone_ref(py))? {
                return Err(DAGCircuitError::new_err("already present in the circuit"));
            }
            return Err(DAGCircuitError::new_err(
                "cannot add var as its name shadows an existing var",
            ));
        }
        let in_node = NodeType::VarIn(var.clone().unbind());
        let out_node = NodeType::VarOut(var.clone().unbind());
        let in_index = self.dag.add_node(in_node);
        let out_index = self.dag.add_node(out_node);
        self.dag
            .add_edge(in_index, out_index, Wire::Var(var.clone().unbind()));
        self.var_input_map
            .insert(py, var.clone().unbind(), in_index);
        self.var_output_map
            .insert(py, var.clone().unbind(), out_index);
        self.vars_by_type[type_ as usize]
            .bind(py)
            .add(var.clone().unbind())?;
        self.vars_info.insert(
            var_name,
            DAGVarInfo {
                var: var.clone().unbind(),
                type_,
                in_node: in_index,
                out_node: out_index,
            },
        );
        Ok(())
    }

    fn check_op_addition(&self, py: Python, inst: &PackedInstruction) -> PyResult<()> {
        if let Some(condition) = inst.condition() {
            self._check_condition(py, inst.op.name(), condition.bind(py))?;
        }

        for b in self.qargs_interner.get(inst.qubits) {
            if self.qubit_io_map.len() - 1 < b.index() {
                return Err(DAGCircuitError::new_err(format!(
                    "qubit {} not found in output map",
                    self.qubits.get(*b).unwrap()
                )));
            }
        }

        for b in self.cargs_interner.get(inst.clbits) {
            if !self.clbit_io_map.len() - 1 < b.index() {
                return Err(DAGCircuitError::new_err(format!(
                    "clbit {} not found in output map",
                    self.clbits.get(*b).unwrap()
                )));
            }
        }

        if self.may_have_additional_wires(py, inst) {
            let (clbits, vars) = self.additional_wires(py, inst.op.view(), inst.condition())?;
            for b in clbits {
                if !self.clbit_io_map.len() - 1 < b.index() {
                    return Err(DAGCircuitError::new_err(format!(
                        "clbit {} not found in output map",
                        self.clbits.get(b).unwrap()
                    )));
                }
            }
            for v in vars {
                if !self.var_output_map.contains_key(py, &v) {
                    return Err(DAGCircuitError::new_err(format!(
                        "var {} not found in output map",
                        v
                    )));
                }
            }
        }
        Ok(())
    }

    /// Alternative constructor, builds a DAGCircuit with a fixed capacity.
    ///
    /// # Arguments:
    /// - `py`: Python GIL token
    /// - `num_qubits`: Number of qubits in the circuit
    /// - `num_clbits`: Number of classical bits in the circuit.
    /// - `num_vars`: (Optional) number of variables in the circuit.
    /// - `num_ops`: (Optional) number of operations in the circuit.
    /// - `num_edges`: (Optional) If known, number of edges in the circuit.
    pub fn with_capacity(
        py: Python,
        num_qubits: usize,
        num_clbits: usize,
        num_vars: Option<usize>,
        num_ops: Option<usize>,
        num_edges: Option<usize>,
    ) -> PyResult<Self> {
        let num_ops: usize = num_ops.unwrap_or_default();
        let num_vars = num_vars.unwrap_or_default();
        let num_edges = num_edges.unwrap_or(
            num_qubits +    // 1 edge between the input node and the output node or 1st op node.
            num_clbits +    // 1 edge between the input node and the output node or 1st op node.
            num_vars +      // 1 edge between the input node and the output node or 1st op node.
            num_ops, // In Average there will be 3 edges (2 qubits and 1 clbit, or 3 qubits) per op_node.
        );

        let num_nodes = num_qubits * 2 + // One input + One output node per qubit
            num_clbits * 2 +    // One input + One output node per clbit
            num_vars * 2 +  // One input + output node per variable
            num_ops;

        Ok(Self {
            name: None,
            metadata: Some(PyDict::new_bound(py).unbind().into()),
            calibrations: HashMap::default(),
            dag: StableDiGraph::with_capacity(num_nodes, num_edges),
            qregs: PyDict::new_bound(py).unbind(),
            cregs: PyDict::new_bound(py).unbind(),
            qargs_interner: Interner::with_capacity(num_qubits),
            cargs_interner: Interner::with_capacity(num_clbits),
            qubits: BitData::with_capacity(py, "qubits".to_string(), num_qubits),
            clbits: BitData::with_capacity(py, "clbits".to_string(), num_clbits),
            global_phase: Param::Float(0.),
            duration: None,
            unit: "dt".to_string(),
            qubit_locations: PyDict::new_bound(py).unbind(),
            clbit_locations: PyDict::new_bound(py).unbind(),
            qubit_io_map: Vec::with_capacity(num_qubits),
            clbit_io_map: Vec::with_capacity(num_clbits),
            var_input_map: _VarIndexMap::new(py),
            var_output_map: _VarIndexMap::new(py),
            op_names: IndexMap::default(),
            control_flow_module: PyControlFlowModule::new(py)?,
            vars_info: HashMap::with_capacity(num_vars),
            vars_by_type: [
                PySet::empty_bound(py)?.unbind(),
                PySet::empty_bound(py)?.unbind(),
                PySet::empty_bound(py)?.unbind(),
            ],
        })
    }

    /// Get qargs from an intern index
    pub fn get_qargs(&self, index: Interned<[Qubit]>) -> &[Qubit] {
        self.qargs_interner.get(index)
    }

    /// Get cargs from an intern index
    pub fn get_cargs(&self, index: Interned<[Clbit]>) -> &[Clbit] {
        self.cargs_interner.get(index)
    }

    /// Insert a new 1q standard gate on incoming qubit
    pub fn insert_1q_on_incoming_qubit(
        &mut self,
        new_gate: (StandardGate, &[f64]),
        old_index: NodeIndex,
    ) {
        self.increment_op(new_gate.0.name());
        let old_node = &self.dag[old_index];
        let inst = if let NodeType::Operation(old_node) = old_node {
            PackedInstruction {
                op: new_gate.0.into(),
                qubits: old_node.qubits,
                clbits: old_node.clbits,
                params: (!new_gate.1.is_empty())
                    .then(|| Box::new(new_gate.1.iter().map(|x| Param::Float(*x)).collect())),
                extra_attrs: ExtraInstructionAttributes::default(),
                #[cfg(feature = "cache_pygates")]
                py_op: OnceCell::new(),
            }
        } else {
            panic!("This method only works if provided index is an op node");
        };
        let new_index = self.dag.add_node(NodeType::Operation(inst));
        let (parent_index, edge_index, weight) = self
            .dag
            .edges_directed(old_index, Incoming)
            .map(|edge| (edge.source(), edge.id(), edge.weight().clone()))
            .next()
            .unwrap();
        self.dag.add_edge(parent_index, new_index, weight.clone());
        self.dag.add_edge(new_index, old_index, weight);
        self.dag.remove_edge(edge_index);
    }

    /// Remove a sequence of 1 qubit nodes from the dag
    /// This must only be called if all the nodes operate
    /// on a single qubit with no other wires in or out of any nodes
    pub fn remove_1q_sequence(&mut self, sequence: &[NodeIndex]) {
        let (parent_index, weight) = self
            .dag
            .edges_directed(*sequence.first().unwrap(), Incoming)
            .map(|edge| (edge.source(), edge.weight().clone()))
            .next()
            .unwrap();
        let child_index = self
            .dag
            .edges_directed(*sequence.last().unwrap(), Outgoing)
            .map(|edge| edge.target())
            .next()
            .unwrap();
        self.dag.add_edge(parent_index, child_index, weight);
        for node in sequence {
            match self.dag.remove_node(*node) {
                Some(NodeType::Operation(packed)) => {
                    let op_name = packed.op.name();
                    self.decrement_op(op_name);
                }
                _ => panic!("Must be called with valid operation node!"),
            }
        }
    }

    /// Replace a node with individual operations from a provided callback
    /// function on each qubit of that node.
    #[allow(unused_variables)]
    pub fn replace_node_with_1q_ops<F>(
        &mut self,
        py: Python, // Unused if cache_pygates isn't enabled
        node: NodeIndex,
        insert: F,
    ) -> PyResult<()>
    where
        F: Fn(&Wire) -> PyResult<OperationFromPython>,
    {
        let mut edge_list: Vec<(NodeIndex, NodeIndex, Wire)> = Vec::with_capacity(2);
        for (source, in_weight) in self
            .dag
            .edges_directed(node, Incoming)
            .map(|x| (x.source(), x.weight()))
        {
            for (target, out_weight) in self
                .dag
                .edges_directed(node, Outgoing)
                .map(|x| (x.target(), x.weight()))
            {
                if in_weight == out_weight {
                    edge_list.push((source, target, in_weight.clone()));
                }
            }
        }
        for (source, target, weight) in edge_list {
            let new_op = insert(&weight)?;
            self.increment_op(new_op.operation.name());
            let qubits = if let Wire::Qubit(qubit) = weight {
                vec![qubit]
            } else {
                panic!("This method only works if the gate being replaced has no classical incident wires")
            };
            #[cfg(feature = "cache_pygates")]
            let py_op = match new_op.operation.view() {
                OperationRef::Standard(_) => OnceCell::new(),
                OperationRef::Gate(gate) => OnceCell::from(gate.gate.clone_ref(py)),
                OperationRef::Instruction(instruction) => {
                    OnceCell::from(instruction.instruction.clone_ref(py))
                }
                OperationRef::Operation(op) => OnceCell::from(op.operation.clone_ref(py)),
            };
            let inst = PackedInstruction {
                op: new_op.operation,
                qubits: self.qargs_interner.insert_owned(qubits),
                clbits: self.cargs_interner.get_default(),
                params: (!new_op.params.is_empty()).then(|| Box::new(new_op.params)),
                extra_attrs: new_op.extra_attrs,
                #[cfg(feature = "cache_pygates")]
                py_op,
            };
            let new_index = self.dag.add_node(NodeType::Operation(inst));
            self.dag.add_edge(source, new_index, weight.clone());
            self.dag.add_edge(new_index, target, weight);
        }

        match self.dag.remove_node(node) {
            Some(NodeType::Operation(packed)) => {
                let op_name = packed.op.name();
                self.decrement_op(op_name);
            }
            _ => panic!("Must be called with valid operation node"),
        }
        Ok(())
    }

    pub fn add_global_phase(&mut self, py: Python, value: &Param) -> PyResult<()> {
        match value {
            Param::Obj(_) => {
                return Err(PyTypeError::new_err(
                    "Invalid parameter type, only float and parameter expression are supported",
                ))
            }
            _ => self.set_global_phase(add_global_phase(py, &self.global_phase, value)?)?,
        }
        Ok(())
    }

    pub fn calibrations_empty(&self) -> bool {
        self.calibrations.is_empty()
    }

    pub fn has_calibration_for_index(&self, py: Python, node_index: NodeIndex) -> PyResult<bool> {
        let node = &self.dag[node_index];
        if let NodeType::Operation(instruction) = node {
            if !self.calibrations.contains_key(instruction.op.name()) {
                return Ok(false);
            }
            let params = match &instruction.params {
                Some(params) => {
                    let mut out_params = Vec::new();
                    for p in params.iter() {
                        if let Param::ParameterExpression(exp) = p {
                            let exp = exp.bind(py);
                            if !exp.getattr(intern!(py, "parameters"))?.is_truthy()? {
                                let as_py_float = exp.call_method0(intern!(py, "__float__"))?;
                                out_params.push(as_py_float.unbind());
                                continue;
                            }
                        }
                        out_params.push(p.to_object(py));
                    }
                    PyTuple::new_bound(py, out_params)
                }
                None => PyTuple::empty_bound(py),
            };
            let qargs = self.qargs_interner.get(instruction.qubits);
            let qubits = PyTuple::new_bound(py, qargs.iter().map(|x| x.0));
            self.calibrations[instruction.op.name()]
                .bind(py)
                .contains((qubits, params).to_object(py))
        } else {
            Err(DAGCircuitError::new_err("Specified node is not an op node"))
        }
    }

    /// Return the op name counts in the circuit
    ///
    /// Args:
    ///     py: The python token necessary for control flow recursion
    ///     recurse: Whether to recurse into control flow ops or not
    pub fn count_ops(
        &self,
        py: Python,
        recurse: bool,
    ) -> PyResult<IndexMap<String, usize, RandomState>> {
        if !recurse || !self.has_control_flow() {
            Ok(self.op_names.clone())
        } else {
            fn inner(
                py: Python,
                dag: &DAGCircuit,
                counts: &mut IndexMap<String, usize, RandomState>,
            ) -> PyResult<()> {
                for (key, value) in dag.op_names.iter() {
                    counts
                        .entry(key.clone())
                        .and_modify(|count| *count += value)
                        .or_insert(*value);
                }
                let circuit_to_dag = imports::CIRCUIT_TO_DAG.get_bound(py);
                for node in dag.dag.node_weights() {
                    let NodeType::Operation(node) = node else {
                        continue;
                    };
                    if !node.op.control_flow() {
                        continue;
                    }
                    let OperationRef::Instruction(inst) = node.op.view() else {
                        panic!("control flow op must be an instruction")
                    };
                    let blocks = inst.instruction.bind(py).getattr("blocks")?;
                    for block in blocks.iter()? {
                        let inner_dag: &DAGCircuit = &circuit_to_dag.call1((block?,))?.extract()?;
                        inner(py, inner_dag, counts)?;
                    }
                }
                Ok(())
            }
            let mut counts =
                IndexMap::with_capacity_and_hasher(self.op_names.len(), RandomState::default());
            inner(py, self, &mut counts)?;
            Ok(counts)
        }
    }

    /// Get an immutable reference to the op counts for this DAGCircuit
    ///
    /// This differs from count_ops() in that it doesn't handle control flow recursion at all
    /// and it returns a reference instead of an owned copy. If you don't need to work with
    /// control flow or ownership of the counts this is a more efficient alternative to
    /// `DAGCircuit::count_ops(py, false)`
    pub fn get_op_counts(&self) -> &IndexMap<String, usize, RandomState> {
        &self.op_names
    }

    /// Extends the DAG with valid instances of [PackedInstruction]
    pub fn extend<I>(&mut self, py: Python, iter: I) -> PyResult<Vec<NodeIndex>>
    where
        I: IntoIterator<Item = PackedInstruction>,
    {
        // Create HashSets to keep track of each bit/var's last node
        let mut qubit_last_nodes: HashMap<Qubit, NodeIndex> = HashMap::default();
        let mut clbit_last_nodes: HashMap<Clbit, NodeIndex> = HashMap::default();
        // TODO: Refactor once Vars are in rust
        // Dict [ Var: (int, VarWeight)]
        let vars_last_nodes: Bound<PyDict> = PyDict::new_bound(py);

        // Consume into iterator to obtain size hint
        let iter = iter.into_iter();
        // Store new nodes to return
        let mut new_nodes = Vec::with_capacity(iter.size_hint().1.unwrap_or_default());
        for instr in iter {
            let op_name = instr.op.name();
            let (all_cbits, vars): (Vec<Clbit>, Option<Vec<PyObject>>) = {
                if self.may_have_additional_wires(py, &instr) {
                    let mut clbits: HashSet<Clbit> =
                        HashSet::from_iter(self.cargs_interner.get(instr.clbits).iter().copied());
                    let (additional_clbits, additional_vars) =
                        self.additional_wires(py, instr.op.view(), instr.condition())?;
                    for clbit in additional_clbits {
                        clbits.insert(clbit);
                    }
                    (clbits.into_iter().collect(), Some(additional_vars))
                } else {
                    (self.cargs_interner.get(instr.clbits).to_vec(), None)
                }
            };

            // Increment the operation count
            self.increment_op(op_name);

            // Get the correct qubit indices
            let qubits_id = instr.qubits;

            // Insert op-node to graph.
            let new_node = self.dag.add_node(NodeType::Operation(instr));
            new_nodes.push(new_node);

            // Check all the qubits in this instruction.
            for qubit in self.qargs_interner.get(qubits_id) {
                // Retrieve each qubit's last node
                let qubit_last_node = *qubit_last_nodes.entry(*qubit).or_insert_with(|| {
                    // If the qubit is not in the last nodes collection, the edge between the output node and its predecessor.
                    // Then, store the predecessor's NodeIndex in the last nodes collection.
                    let output_node = self.qubit_io_map[qubit.index()][1];
                    let (edge_id, predecessor_node) = self
                        .dag
                        .edges_directed(output_node, Incoming)
                        .next()
                        .map(|edge| (edge.id(), edge.source()))
                        .unwrap();
                    self.dag.remove_edge(edge_id);
                    predecessor_node
                });
                qubit_last_nodes
                    .entry(*qubit)
                    .and_modify(|val| *val = new_node);
                self.dag
                    .add_edge(qubit_last_node, new_node, Wire::Qubit(*qubit));
            }

            // Check all the clbits in this instruction.
            for clbit in all_cbits {
                let clbit_last_node = *clbit_last_nodes.entry(clbit).or_insert_with(|| {
                    // If the qubit is not in the last nodes collection, the edge between the output node and its predecessor.
                    // Then, store the predecessor's NodeIndex in the last nodes collection.
                    let output_node = self.clbit_io_map[clbit.index()][1];
                    let (edge_id, predecessor_node) = self
                        .dag
                        .edges_directed(output_node, Incoming)
                        .next()
                        .map(|edge| (edge.id(), edge.source()))
                        .unwrap();
                    self.dag.remove_edge(edge_id);
                    predecessor_node
                });
                clbit_last_nodes
                    .entry(clbit)
                    .and_modify(|val| *val = new_node);
                self.dag
                    .add_edge(clbit_last_node, new_node, Wire::Clbit(clbit));
            }

            // If available, check all the vars in this instruction
            for var in vars.iter().flatten() {
                let var_last_node = if let Some(result) = vars_last_nodes.get_item(var)? {
                    let node: usize = result.extract()?;
                    vars_last_nodes.del_item(var)?;
                    NodeIndex::new(node)
                } else {
                    // If the var is not in the last nodes collection, the edge between the output node and its predecessor.
                    // Then, store the predecessor's NodeIndex in the last nodes collection.
                    let output_node = self.var_output_map.get(py, var).unwrap();
                    let (edge_id, predecessor_node) = self
                        .dag
                        .edges_directed(output_node, Incoming)
                        .next()
                        .map(|edge| (edge.id(), edge.source()))
                        .unwrap();
                    self.dag.remove_edge(edge_id);
                    predecessor_node
                };

                // Because `DAGCircuit::additional_wires` can return repeated instances of vars,
                // we need to make sure to skip those to avoid cycles.
                vars_last_nodes.set_item(var, new_node.index())?;
                if var_last_node == new_node {
                    continue;
                }
                self.dag
                    .add_edge(var_last_node, new_node, Wire::Var(var.clone_ref(py)));
            }
        }

        // Add the output_nodes back to qargs
        for (qubit, node) in qubit_last_nodes {
            let output_node = self.qubit_io_map[qubit.index()][1];
            self.dag.add_edge(node, output_node, Wire::Qubit(qubit));
        }

        // Add the output_nodes back to cargs
        for (clbit, node) in clbit_last_nodes {
            let output_node = self.clbit_io_map[clbit.index()][1];
            self.dag.add_edge(node, output_node, Wire::Clbit(clbit));
        }

        // Add the output_nodes back to vars
        for item in vars_last_nodes.items() {
            let (var, node): (PyObject, usize) = item.extract()?;
            let output_node = self.var_output_map.get(py, &var).unwrap();
            self.dag
                .add_edge(NodeIndex::new(node), output_node, Wire::Var(var));
        }

        Ok(new_nodes)
    }

    /// Alternative constructor to build an instance of [DAGCircuit] from a `QuantumCircuit`.
    pub(crate) fn from_circuit(
        py: Python,
        qc: QuantumCircuitData,
        copy_op: bool,
        qubit_order: Option<Vec<Bound<PyAny>>>,
        clbit_order: Option<Vec<Bound<PyAny>>>,
    ) -> PyResult<DAGCircuit> {
        // Extract necessary attributes
        let qc_data = qc.data;
        let num_qubits = qc_data.num_qubits();
        let num_clbits = qc_data.num_clbits();
        let num_ops = qc_data.__len__();
        let num_vars = qc.declared_vars.len() + qc.input_vars.len() + qc.captured_vars.len();

        // Build DAGCircuit with capacity
        let mut new_dag = DAGCircuit::with_capacity(
            py,
            num_qubits,
            num_clbits,
            Some(num_vars),
            Some(num_ops),
            None,
        )?;

        // Assign other necessary data
        new_dag.name = qc.name.map(|ob| ob.unbind());

        // Avoid manually acquiring the GIL.
        new_dag.global_phase = match qc_data.global_phase() {
            Param::ParameterExpression(exp) => Param::ParameterExpression(exp.clone_ref(py)),
            Param::Float(float) => Param::Float(*float),
            _ => unreachable!("Incorrect parameter assigned for global phase"),
        };

        if let Some(calibrations) = qc.calibrations {
            new_dag.calibrations = calibrations;
        }

        new_dag.metadata = qc.metadata.map(|meta| meta.unbind());

        // Add the qubits depending on order.
        let qubit_map: Option<Vec<Qubit>> = if let Some(qubit_ordering) = qubit_order {
            let mut ordered_vec = Vec::from_iter((0..num_qubits as u32).map(Qubit));
            qubit_ordering
                .into_iter()
                .try_for_each(|qubit| -> PyResult<()> {
                    if new_dag.qubits.find(&qubit).is_some() {
                        return Err(DAGCircuitError::new_err(format!(
                            "duplicate qubits {}",
                            &qubit
                        )));
                    }
                    let qubit_index = qc_data.qubits().find(&qubit).unwrap();
                    ordered_vec[qubit_index.index()] = new_dag.add_qubit_unchecked(py, &qubit)?;
                    Ok(())
                })?;
            Some(ordered_vec)
        } else {
            qc_data
                .qubits()
                .bits()
                .iter()
                .try_for_each(|qubit| -> PyResult<_> {
                    new_dag.add_qubit_unchecked(py, qubit.bind(py))?;
                    Ok(())
                })?;
            None
        };

        // Add the clbits depending on order.
        let clbit_map: Option<Vec<Clbit>> = if let Some(clbit_ordering) = clbit_order {
            let mut ordered_vec = Vec::from_iter((0..num_clbits as u32).map(Clbit));
            clbit_ordering
                .into_iter()
                .try_for_each(|clbit| -> PyResult<()> {
                    if new_dag.clbits.find(&clbit).is_some() {
                        return Err(DAGCircuitError::new_err(format!(
                            "duplicate clbits {}",
                            &clbit
                        )));
                    };
                    let clbit_index = qc_data.clbits().find(&clbit).unwrap();
                    ordered_vec[clbit_index.index()] = new_dag.add_clbit_unchecked(py, &clbit)?;
                    Ok(())
                })?;
            Some(ordered_vec)
        } else {
            qc_data
                .clbits()
                .bits()
                .iter()
                .try_for_each(|clbit| -> PyResult<()> {
                    new_dag.add_clbit_unchecked(py, clbit.bind(py))?;
                    Ok(())
                })?;
            None
        };

        // Add all of the new vars.
        for var in &qc.declared_vars {
            new_dag.add_var(py, var, DAGVarType::Declare)?;
        }

        for var in &qc.input_vars {
            new_dag.add_var(py, var, DAGVarType::Input)?;
        }

        for var in &qc.captured_vars {
            new_dag.add_var(py, var, DAGVarType::Capture)?;
        }

        // Add all the registers
        if let Some(qregs) = qc.qregs {
            for qreg in qregs.iter() {
                new_dag.add_qreg(py, &qreg)?;
            }
        }

        if let Some(cregs) = qc.cregs {
            for creg in cregs.iter() {
                new_dag.add_creg(py, &creg)?;
            }
        }

        // Pre-process and re-intern all indices again.
        let instructions: Vec<PackedInstruction> = qc_data
            .iter()
            .map(|instr| -> PyResult<PackedInstruction> {
                // Re-map the qubits
                let new_qargs = if let Some(qubit_mapping) = &qubit_map {
                    let qargs = qc_data
                        .get_qargs(instr.qubits)
                        .iter()
                        .map(|bit| qubit_mapping[bit.index()])
                        .collect();
                    new_dag.qargs_interner.insert_owned(qargs)
                } else {
                    new_dag
                        .qargs_interner
                        .insert(qc_data.get_qargs(instr.qubits))
                };
                // Remap the clbits
                let new_cargs = if let Some(clbit_mapping) = &clbit_map {
                    let qargs = qc_data
                        .get_cargs(instr.clbits)
                        .iter()
                        .map(|bit| clbit_mapping[bit.index()])
                        .collect();
                    new_dag.cargs_interner.insert_owned(qargs)
                } else {
                    new_dag
                        .cargs_interner
                        .insert(qc_data.get_cargs(instr.clbits))
                };
                // Copy the operations

                Ok(PackedInstruction {
                    op: if copy_op {
                        instr.op.py_deepcopy(py, None)?
                    } else {
                        instr.op.clone()
                    },
                    qubits: new_qargs,
                    clbits: new_cargs,
                    params: instr.params.clone(),
                    extra_attrs: instr.extra_attrs.clone(),
                    #[cfg(feature = "cache_pygates")]
                    py_op: OnceCell::new(),
                })
            })
            .collect::<PyResult<Vec<_>>>()?;

        // Finally add all the instructions back
        new_dag.extend(py, instructions)?;

        Ok(new_dag)
    }

    /// Builds a [DAGCircuit] based on an instance of [CircuitData].
    pub fn from_circuit_data(
        py: Python,
        circuit_data: CircuitData,
        copy_op: bool,
    ) -> PyResult<Self> {
        let circ = QuantumCircuitData {
            data: circuit_data,
            name: None,
            calibrations: None,
            metadata: None,
            qregs: None,
            cregs: None,
            input_vars: Vec::new(),
            captured_vars: Vec::new(),
            declared_vars: Vec::new(),
        };
        Self::from_circuit(py, circ, copy_op, None, None)
    }
}

/// Add to global phase. Global phase can only be Float or ParameterExpression so this
/// does not handle the full possibility of parameter values.
fn add_global_phase(py: Python, phase: &Param, other: &Param) -> PyResult<Param> {
    Ok(match [phase, other] {
        [Param::Float(a), Param::Float(b)] => Param::Float(a + b),
        [Param::Float(a), Param::ParameterExpression(b)] => Param::ParameterExpression(
            b.clone_ref(py)
                .call_method1(py, intern!(py, "__radd__"), (*a,))?,
        ),
        [Param::ParameterExpression(a), Param::Float(b)] => Param::ParameterExpression(
            a.clone_ref(py)
                .call_method1(py, intern!(py, "__add__"), (*b,))?,
        ),
        [Param::ParameterExpression(a), Param::ParameterExpression(b)] => {
            Param::ParameterExpression(a.clone_ref(py).call_method1(
                py,
                intern!(py, "__add__"),
                (b,),
            )?)
        }
        _ => panic!("Invalid global phase"),
    })
}

type SortKeyType<'a> = (&'a [Qubit], &'a [Clbit]);

/// Emit a Python `DeprecationWarning` for pulse-related dependencies.
fn emit_pulse_dependency_deprecation(py: Python, msg: &str) {
    let _ = imports::WARNINGS_WARN.get_bound(py).call1((
        PyString::new_bound(
            py,
            &format!(
                "The {} is deprecated as of qiskit 1.3.0. It will be removed in Qiskit 2.0.0. \
                The entire Qiskit Pulse package is being deprecated \
                and this is a dependency on the package.",
                msg
            ),
        ),
        py.get_type_bound::<PyDeprecationWarning>(),
        1,
    ));
}<|MERGE_RESOLUTION|>--- conflicted
+++ resolved
@@ -903,12 +903,7 @@
     ///
     /// Raises:
     ///     Exception: if the gate is of type string and params is None.
-<<<<<<< HEAD
-    ///
-    /// DEPRECATED since Qiskit 1.3.0 and will be removed in Qiskit 2.0.0
-=======
     #[pyo3(signature=(gate, qubits, schedule, params=None))]
->>>>>>> 2e67cec9
     fn add_calibration<'py>(
         &mut self,
         py: Python<'py>,
