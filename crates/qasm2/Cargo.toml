--- conflicted
+++ resolved
@@ -10,10 +10,5 @@
 crate-type = ["cdylib"]
 
 [dependencies]
-<<<<<<< HEAD
 hashbrown = "0.13.2"
-pyo3 = { version = "0.19.2", features = ["extension-module", "abi3-py38"] }
-=======
-hashbrown = "0.12.3"
-pyo3.workspace = true
->>>>>>> 80e95d11
+pyo3.workspace = true