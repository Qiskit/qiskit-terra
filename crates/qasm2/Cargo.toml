--- conflicted
+++ resolved
@@ -12,10 +12,5 @@
 crate-type = ["cdylib"]
 
 [dependencies]
-<<<<<<< HEAD
 hashbrown = "0.12.3"
-pyo3 = { version = "0.19.0", features = ["extension-module", "abi3-py38"] }
-=======
-hashbrown = "0.13.2"
-pyo3 = { version = "0.19.1", features = ["extension-module", "abi3-py38"] }
->>>>>>> 67490183
+pyo3 = { version = "0.19.1", features = ["extension-module", "abi3-py38"] }