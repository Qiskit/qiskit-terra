--- conflicted
+++ resolved
@@ -25,13 +25,8 @@
 # The base version of PyO3 and setting a minimum feature set (e.g. probably just 'extension-module')
 # can be done in the workspace and inherited once we hit Rust 1.64.
 [dependencies.pyo3]
-<<<<<<< HEAD
-version = "0.18.3"
+version = "0.19.0"
 features = ["extension-module", "hashbrown", "indexmap", "num-complex", "num-bigint", "abi3-py38"]
-=======
-version = "0.19.0"
-features = ["extension-module", "hashbrown", "indexmap", "num-complex", "num-bigint"]
->>>>>>> 332bd9fe
 
 [dependencies.ndarray]
 version = "^0.15.6"
