[package]
name = "qiskit-accelerate"
version.workspace = true
edition.workspace = true
rust-version.workspace = true
license.workspace = true

[lib]
name = "qiskit_accelerate"
doctest = false

[dependencies]
rayon.workspace = true
numpy.workspace = true
rand = "0.8"
rand_pcg = "0.3"
rand_distr = "0.4.3"
ahash.workspace = true
num-traits = "0.2"
num-complex.workspace = true
rustworkx-core.workspace = true
num-bigint.workspace = true
faer = "0.19.4"
itertools.workspace = true
qiskit-circuit.workspace = true
thiserror.workspace = true
ndarray_einsum_beta = "0.7"
once_cell = "1.20.2"
<<<<<<< HEAD
rustiq-core = "0.0.8"
=======
bytemuck.workspace = true
>>>>>>> 91ceee51

[dependencies.smallvec]
workspace = true
features = ["union"]

[dependencies.pyo3]
workspace = true
features = ["hashbrown", "indexmap", "num-complex", "num-bigint", "smallvec"]

[dependencies.ndarray]
workspace = true
features = ["rayon", "approx-0_5"]

[dependencies.approx]
workspace = true
features = ["num-complex"]

[dependencies.hashbrown]
workspace = true
features = ["rayon"]

[dependencies.indexmap]
workspace = true
features = ["rayon"]

[dependencies.faer-ext]
version = "0.2.0"
features = ["ndarray"]

[dependencies.pulp]
version = "0.18.22"
features = ["macro"]

[features]
cache_pygates = ["qiskit-circuit/cache_pygates"]<|MERGE_RESOLUTION|>--- conflicted
+++ resolved
@@ -26,11 +26,8 @@
 thiserror.workspace = true
 ndarray_einsum_beta = "0.7"
 once_cell = "1.20.2"
-<<<<<<< HEAD
 rustiq-core = "0.0.8"
-=======
 bytemuck.workspace = true
->>>>>>> 91ceee51
 
 [dependencies.smallvec]
 workspace = true
