--- conflicted
+++ resolved
@@ -20,12 +20,8 @@
 num-complex = "0.4"
 num-bigint = "0.4"
 rustworkx-core = "0.14"
-<<<<<<< HEAD
-faer-core = "0.17.0"
+faer = "0.18.2"
 qiskit-circuit.workspace = true
-=======
-faer = "0.18.2"
->>>>>>> 166dcccd
 
 [dependencies.smallvec]
 version = "1.13"
