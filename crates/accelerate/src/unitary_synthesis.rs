--- conflicted
+++ resolved
@@ -631,7 +631,10 @@
                         OperationRef::Standard(_) => (),
                         _ => continue,
                     }
-<<<<<<< HEAD
+                    // Filter out non-2q-gate candidates
+                    if op.operation.num_qubits() != 2 {
+                        continue;
+                    }
                     if check_parametrized_gate(op.clone()) {
                         available_2q_param_basis.insert(key, op.clone());
                         if target.contains_key(key) {
@@ -647,14 +650,6 @@
                         }
                     }
                     available_2q_basis.insert(key, op.clone());
-=======
-                    // Filter out non-2q-gate candidates
-                    if op.operation.num_qubits() != 2 {
-                        continue;
-                    }
-                    available_2q_basis.insert(key, replace_parametrized_gate(op.clone()));
-
->>>>>>> 327e903b
                     if target.contains_key(key) {
                         available_2q_props.insert(
                             key,
