// This code is part of Qiskit.
//
// (C) Copyright IBM 2024
//
// This code is licensed under the Apache License, Version 2.0. You may
// obtain a copy of this license in the LICENSE.txt file in the root directory
// of this source tree or at http://www.apache.org/licenses/LICENSE-2.0.
//
// Any modifications or derivative works of this code must retain this
// copyright notice, and modified files need to carry a notice indicating
// that they have been altered from the originals.
#![allow(clippy::too_many_arguments)]

#[cfg(feature = "cache_pygates")]
use std::cell::OnceCell;
use std::f64::consts::PI;

use approx::relative_eq;
use hashbrown::{HashMap, HashSet};
use indexmap::IndexMap;
use itertools::Itertools;
use ndarray::prelude::*;
use num_complex::{Complex, Complex64};
use numpy::IntoPyArray;
use qiskit_circuit::circuit_instruction::{ExtraInstructionAttributes, OperationFromPython};
use smallvec::{smallvec, SmallVec};

use pyo3::intern;
use pyo3::prelude::*;
use pyo3::types::{IntoPyDict, PyDict, PyString};
use pyo3::wrap_pyfunction;
use pyo3::Python;

use qiskit_circuit::converters::{circuit_to_dag, QuantumCircuitData};
use qiskit_circuit::dag_circuit::{DAGCircuit, NodeType};
use qiskit_circuit::imports;
use qiskit_circuit::operations::{Operation, OperationRef, Param, StandardGate};
use qiskit_circuit::packed_instruction::{PackedInstruction, PackedOperation};
use qiskit_circuit::Qubit;

use crate::euler_one_qubit_decomposer::{
    unitary_to_gate_sequence_inner, EulerBasis, EulerBasisSet, EULER_BASES, EULER_BASIS_NAMES,
};
use crate::nlayout::PhysicalQubit;
use crate::target_transpiler::{NormalOperation, Target};
use crate::two_qubit_decompose::{
    TwoQubitBasisDecomposer, TwoQubitGateSequence, TwoQubitWeylDecomposition,
};
use crate::QiskitError;

const PI2: f64 = PI / 2.;
const PI4: f64 = PI / 4.;

#[derive(Clone, Debug)]
enum DecomposerType {
    TwoQubitBasisDecomposer(Box<TwoQubitBasisDecomposer>),
    XXDecomposer(PyObject),
}

struct DecomposerElement {
    decomposer: DecomposerType,
    gate: NormalOperation,
}

#[derive(Clone, Debug)]
struct TwoQubitUnitarySequence {
    gate_sequence: TwoQubitGateSequence,
    decomp_gate: NormalOperation,
}

// Used in get_2q_decomposers. If the found 2q basis is a subset of GOODBYE_SET,
// then we know TwoQubitBasisDecomposer is an ideal decomposition and there is
// no need to bother trying the XXDecomposer.
static GOODBYE_SET: [&str; 3] = ["cx", "cz", "ecr"];

fn get_target_basis_set(target: &Target, qubit: PhysicalQubit) -> EulerBasisSet {
    let mut target_basis_set: EulerBasisSet = EulerBasisSet::new();
    let target_basis_list = target.operation_names_for_qargs(Some(&smallvec![qubit]));
    match target_basis_list {
        Ok(basis_list) => {
            EULER_BASES
                .iter()
                .enumerate()
                .filter_map(|(idx, gates)| {
                    if !gates.iter().all(|gate| basis_list.contains(gate)) {
                        return None;
                    }
                    let basis = EULER_BASIS_NAMES[idx];
                    Some(basis)
                })
                .for_each(|basis| target_basis_set.add_basis(basis));
        }
        Err(_) => target_basis_set.support_all(),
    }
    if target_basis_set.basis_supported(EulerBasis::U3)
        && target_basis_set.basis_supported(EulerBasis::U321)
    {
        target_basis_set.remove(EulerBasis::U3);
    }
    if target_basis_set.basis_supported(EulerBasis::ZSX)
        && target_basis_set.basis_supported(EulerBasis::ZSXX)
    {
        target_basis_set.remove(EulerBasis::ZSX);
    }
    target_basis_set
}

fn apply_synth_dag(
    py: Python<'_>,
    out_dag: &mut DAGCircuit,
    out_qargs: &[Qubit],
    synth_dag: &DAGCircuit,
) -> PyResult<()> {
    for out_node in synth_dag.topological_op_nodes()? {
        let mut out_packed_instr = synth_dag.dag()[out_node].unwrap_operation().clone();
        let synth_qargs = synth_dag.get_qargs(out_packed_instr.qubits);
        let mapped_qargs: Vec<Qubit> = synth_qargs
            .iter()
            .map(|qarg| out_qargs[qarg.index()])
            .collect();
        out_packed_instr.qubits = out_dag.qargs_interner.insert(&mapped_qargs);
        out_dag.push_back(py, out_packed_instr)?;
    }
    out_dag.add_global_phase(py, &synth_dag.get_global_phase())?;
    Ok(())
}

fn apply_synth_sequence(
    py: Python<'_>,
    out_dag: &mut DAGCircuit,
    out_qargs: &[Qubit],
    sequence: &TwoQubitUnitarySequence,
) -> PyResult<()> {
    let mut instructions = Vec::with_capacity(sequence.gate_sequence.gates().len());
    for (gate, params, qubit_ids) in sequence.gate_sequence.gates() {
        let gate_node = match gate {
            None => sequence.decomp_gate.operation.standard_gate(),
            Some(gate) => *gate,
        };
        let mapped_qargs: Vec<Qubit> = qubit_ids.iter().map(|id| out_qargs[*id as usize]).collect();
        let new_params: Option<Box<SmallVec<[Param; 3]>>> = match gate {
            Some(_) => Some(Box::new(params.iter().map(|p| Param::Float(*p)).collect())),
            None => Some(Box::new(sequence.decomp_gate.params.clone())),
        };
        let instruction = PackedInstruction {
            op: PackedOperation::from_standard(gate_node),
            qubits: out_dag.qargs_interner.insert(&mapped_qargs),
            clbits: out_dag.cargs_interner.get_default(),
            params: new_params,
            extra_attrs: ExtraInstructionAttributes::default(),
            #[cfg(feature = "cache_pygates")]
            py_op: OnceCell::new(),
        };
        instructions.push(instruction);
    }
    out_dag.extend(py, instructions.into_iter())?;
    out_dag.add_global_phase(py, &Param::Float(sequence.gate_sequence.global_phase()))?;
    Ok(())
}

fn synth_error(
    py: Python<'_>,
    synth_circuit: impl Iterator<
        Item = (
            String,
            Option<SmallVec<[Param; 3]>>,
            SmallVec<[PhysicalQubit; 2]>,
        ),
    >,
    target: &Target,
) -> f64 {
    let (lower_bound, upper_bound) = synth_circuit.size_hint();
    let mut gate_fidelities = match upper_bound {
        Some(bound) => Vec::with_capacity(bound),
        None => Vec::with_capacity(lower_bound),
    };
    let mut score_instruction =
        |inst_name: &str,
         inst_params: &Option<SmallVec<[Param; 3]>>,
         inst_qubits: &SmallVec<[PhysicalQubit; 2]>| {
            if let Ok(names) = target.operation_names_for_qargs(Some(inst_qubits)) {
                for name in names {
                    if let Ok(target_op) = target.operation_from_name(name) {
                        let are_params_close = if let Some(params) = inst_params {
                            params.iter().zip(target_op.params.iter()).all(|(p1, p2)| {
                                p1.is_close(py, p2, 1e-10)
                                    .expect("Unexpected parameter expression error.")
                            })
                        } else {
                            false
                        };
                        let is_parametrized = target_op
                            .params
                            .iter()
                            .any(|param| matches!(param, Param::ParameterExpression(_)));
                        if target_op.operation.name() == inst_name
                            && (is_parametrized || are_params_close)
                        {
                            match target[name].get(Some(inst_qubits)) {
                                Some(Some(props)) => {
                                    gate_fidelities.push(1.0 - props.error.unwrap_or(0.0))
                                }
                                _ => gate_fidelities.push(1.0),
                            }
                            break;
                        }
                    }
                }
            }
        };

    for (inst_name, inst_params, inst_qubits) in synth_circuit {
        score_instruction(&inst_name, &inst_params, &inst_qubits);
    }
    1.0 - gate_fidelities.into_iter().product::<f64>()
}

// This is the outer-most run function. It is meant to be called from Python
// in `UnitarySynthesis.run()`.
#[pyfunction]
#[pyo3(name = "run_default_main_loop", signature=(dag, qubit_indices, min_qubits, target, coupling_edges, approximation_degree=None, natural_direction=None))]
fn py_run_main_loop(
    py: Python,
    dag: &mut DAGCircuit,
    qubit_indices: Vec<usize>,
    min_qubits: usize,
    target: &Target,
    coupling_edges: HashSet<[PhysicalQubit; 2]>,
    approximation_degree: Option<f64>,
    natural_direction: Option<bool>,
) -> PyResult<DAGCircuit> {
    // We need to use the python converter because the currently available Rust conversion
    // is lossy. We need `QuantumCircuit` instances to be used in `replace_blocks`.
    let dag_to_circuit = imports::DAG_TO_CIRCUIT.get_bound(py);

    let mut out_dag = dag.copy_empty_like(py, "alike")?;

    // Iterate over dag nodes and determine unitary synthesis approach
    for node in dag.topological_op_nodes()? {
        let mut packed_instr = dag.dag()[node].unwrap_operation().clone();

        if packed_instr.op.control_flow() {
            let OperationRef::Instruction(py_instr) = packed_instr.op.view() else {
                unreachable!("Control flow op must be an instruction")
            };
            let raw_blocks: Vec<PyResult<Bound<PyAny>>> = py_instr
                .instruction
                .getattr(py, "blocks")?
                .bind(py)
                .iter()?
                .collect();
            let mut new_blocks = Vec::with_capacity(raw_blocks.len());
            for raw_block in raw_blocks {
                let new_ids = dag
                    .get_qargs(packed_instr.qubits)
                    .iter()
                    .map(|qarg| qubit_indices[qarg.index()])
                    .collect_vec();
                let res = py_run_main_loop(
                    py,
                    &mut circuit_to_dag(
                        py,
                        QuantumCircuitData::extract_bound(&raw_block?)?,
                        false,
                        None,
                        None,
                    )?,
                    new_ids,
                    min_qubits,
                    target,
                    coupling_edges.clone(),
                    approximation_degree,
                    natural_direction,
                )?;
                new_blocks.push(dag_to_circuit.call1((res,))?);
            }
            let new_node = py_instr
                .instruction
                .bind(py)
                .call_method1("replace_blocks", (new_blocks,))?;
            let new_node_op: OperationFromPython = new_node.extract()?;
            packed_instr = PackedInstruction {
                op: new_node_op.operation,
                qubits: packed_instr.qubits,
                clbits: packed_instr.clbits,
                params: (!new_node_op.params.is_empty()).then(|| Box::new(new_node_op.params)),
                extra_attrs: new_node_op.extra_attrs,
                #[cfg(feature = "cache_pygates")]
                py_op: new_node.unbind().into(),
            };
        }
        if !(packed_instr.op.name() == "unitary"
            && packed_instr.op.num_qubits() >= min_qubits as u32)
        {
            out_dag.push_back(py, packed_instr)?;
            continue;
        }
        let unitary: Array<Complex<f64>, Dim<[usize; 2]>> = match packed_instr.op.matrix(&[]) {
            Some(unitary) => unitary,
            None => return Err(QiskitError::new_err("Unitary not found")),
        };
        match unitary.shape() {
            // Run 1q synthesis
            [2, 2] => {
                let qubit = dag.get_qargs(packed_instr.qubits)[0];
                let target_basis_set = get_target_basis_set(
                    target,
                    PhysicalQubit::new(qubit.index().try_into().unwrap()),
                );
                let sequence = unitary_to_gate_sequence_inner(
                    unitary.view(),
                    &target_basis_set,
                    qubit.index(),
                    None,
                    true,
                    None,
                );
                match sequence {
                    Some(sequence) => {
                        for (gate, params) in sequence.gates {
                            let new_params: SmallVec<[Param; 3]> =
                                params.iter().map(|p| Param::Float(*p)).collect();
                            out_dag.apply_operation_back(
                                py,
                                gate.into(),
                                &[qubit],
                                &[],
                                Some(new_params),
                                ExtraInstructionAttributes::default(),
                                #[cfg(feature = "cache_pygates")]
                                None,
                            )?;
                        }
                        out_dag.add_global_phase(py, &Param::Float(sequence.global_phase))?;
                    }
                    None => {
                        out_dag.push_back(py, packed_instr)?;
                    }
                }
            }
            // Run 2q synthesis
            [4, 4] => {
                // "out_qargs" is used to append the synthesized instructions to the output dag
                let out_qargs = dag.get_qargs(packed_instr.qubits);
                // "ref_qubits" is used to access properties in the target. It accounts for control flow mapping.
                let ref_qubits: &[PhysicalQubit; 2] = &[
                    PhysicalQubit::new(qubit_indices[out_qargs[0].index()] as u32),
                    PhysicalQubit::new(qubit_indices[out_qargs[1].index()] as u32),
                ];
                let apply_original_op = |out_dag: &mut DAGCircuit| -> PyResult<()> {
                    out_dag.push_back(py, packed_instr.clone())?;
                    Ok(())
                };
                run_2q_unitary_synthesis(
                    py,
                    unitary,
                    ref_qubits,
                    &coupling_edges,
                    target,
                    approximation_degree,
                    natural_direction,
                    &mut out_dag,
                    out_qargs,
                    apply_original_op,
                )?;
            }
            // Run 3q+ synthesis
            _ => {
                let qs_decomposition: &Bound<'_, PyAny> = imports::QS_DECOMPOSITION.get_bound(py);
                let synth_circ = qs_decomposition.call1((unitary.into_pyarray_bound(py),))?;
                let synth_dag = circuit_to_dag(
                    py,
                    QuantumCircuitData::extract_bound(&synth_circ)?,
                    false,
                    None,
                    None,
                )?;
                out_dag = synth_dag;
            }
        }
    }
    Ok(out_dag)
}

fn run_2q_unitary_synthesis(
    py: Python,
    unitary: Array2<Complex64>,
    ref_qubits: &[PhysicalQubit; 2],
    coupling_edges: &HashSet<[PhysicalQubit; 2]>,
    target: &Target,
    approximation_degree: Option<f64>,
    natural_direction: Option<bool>,
    out_dag: &mut DAGCircuit,
    out_qargs: &[Qubit],
    mut apply_original_op: impl FnMut(&mut DAGCircuit) -> PyResult<()>,
) -> PyResult<()> {
    let decomposers = {
        let decomposers_2q =
            get_2q_decomposers_from_target(py, target, ref_qubits, approximation_degree)?;
        decomposers_2q.unwrap_or_default()
    };
    // If there's a single decomposer, avoid computing synthesis score
    if decomposers.len() == 1 {
        let decomposer_item = decomposers.first().unwrap();
        let preferred_dir = preferred_direction(
            decomposer_item,
            ref_qubits,
            natural_direction,
            coupling_edges,
            target,
        )?;
        match decomposer_item.decomposer {
            DecomposerType::TwoQubitBasisDecomposer(_) => {
                let synth = synth_su4_sequence(
                    &unitary,
                    decomposer_item,
                    preferred_dir,
                    approximation_degree,
                )?;
                apply_synth_sequence(py, out_dag, out_qargs, &synth)?;
            }
            DecomposerType::XXDecomposer(_) => {
                let synth = synth_su4_dag(
                    py,
                    &unitary,
                    decomposer_item,
                    preferred_dir,
                    approximation_degree,
                )?;
                apply_synth_dag(py, out_dag, out_qargs, &synth)?;
            }
        }
        return Ok(());
    }

    let mut synth_errors_sequence = Vec::new();
    let mut synth_errors_dag = Vec::new();
    for decomposer in &decomposers {
        let preferred_dir = preferred_direction(
            decomposer,
            ref_qubits,
            natural_direction,
            coupling_edges,
            target,
        )?;
        match &decomposer.decomposer {
            DecomposerType::TwoQubitBasisDecomposer(_) => {
                let sequence =
                    synth_su4_sequence(&unitary, decomposer, preferred_dir, approximation_degree)?;
                let scoring_info =
                    sequence
                        .gate_sequence
                        .gates()
                        .iter()
                        .map(|(gate, params, qubit_ids)| {
                            let inst_qubits =
                                qubit_ids.iter().map(|q| ref_qubits[*q as usize]).collect();
                            match gate {
                                Some(gate) => (
                                    gate.name().to_string(),
                                    Some(params.iter().map(|p| Param::Float(*p)).collect()),
                                    inst_qubits,
                                ),
                                None => (
                                    sequence
                                        .decomp_gate
                                        .operation
                                        .standard_gate()
                                        .name()
                                        .to_string(),
                                    Some(params.iter().map(|p| Param::Float(*p)).collect()),
                                    inst_qubits,
                                ),
                            }
                        });
                let synth_error_from_target = synth_error(py, scoring_info, target);
                synth_errors_sequence.push((sequence, synth_error_from_target));
            }
            DecomposerType::XXDecomposer(_) => {
                let synth_dag = synth_su4_dag(
                    py,
                    &unitary,
                    decomposer,
                    preferred_dir,
                    approximation_degree,
                )?;
                let scoring_info = synth_dag
                    .topological_op_nodes()
                    .expect("Unexpected error in dag.topological_op_nodes()")
                    .map(|node| {
                        let NodeType::Operation(inst) = &synth_dag.dag()[node] else {
                            unreachable!("DAG node must be an instruction")
                        };
                        let inst_qubits = synth_dag
                            .get_qargs(inst.qubits)
                            .iter()
                            .map(|q| ref_qubits[q.index()])
                            .collect();
                        (
                            inst.op.name().to_string(),
                            inst.params.clone().map(|boxed| *boxed),
                            inst_qubits,
                        )
                    });
                let synth_error_from_target = synth_error(py, scoring_info, target);
                synth_errors_dag.push((synth_dag, synth_error_from_target));
            }
        }
    }

    let synth_sequence = synth_errors_sequence
        .iter()
        .enumerate()
        .min_by(|error1, error2| error1.1 .1.partial_cmp(&error2.1 .1).unwrap())
        .map(|(index, _)| &synth_errors_sequence[index]);

    let synth_dag = synth_errors_dag
        .iter()
        .enumerate()
        .min_by(|error1, error2| error1.1 .1.partial_cmp(&error2.1 .1).unwrap())
        .map(|(index, _)| &synth_errors_dag[index]);

    match (synth_sequence, synth_dag) {
        (None, None) => apply_original_op(out_dag)?,
        (Some((sequence, _)), None) => apply_synth_sequence(py, out_dag, out_qargs, sequence)?,
        (None, Some((dag, _))) => apply_synth_dag(py, out_dag, out_qargs, dag)?,
        (Some((sequence, sequence_error)), Some((dag, dag_error))) => {
            if sequence_error > dag_error {
                apply_synth_dag(py, out_dag, out_qargs, dag)?
            } else {
                apply_synth_sequence(py, out_dag, out_qargs, sequence)?
            }
        }
    };
    Ok(())
}

fn get_2q_decomposers_from_target(
    py: Python,
    target: &Target,
    qubits: &[PhysicalQubit; 2],
    approximation_degree: Option<f64>,
) -> PyResult<Option<Vec<DecomposerElement>>> {
    let qubits: SmallVec<[PhysicalQubit; 2]> = SmallVec::from_buf(*qubits);
    let reverse_qubits: SmallVec<[PhysicalQubit; 2]> = qubits.iter().rev().copied().collect();
    let mut available_2q_basis: IndexMap<&str, NormalOperation> = IndexMap::new();
    let mut available_2q_props: IndexMap<&str, (Option<f64>, Option<f64>)> = IndexMap::new();

    let mut qubit_gate_map = IndexMap::new();
    match target.operation_names_for_qargs(Some(&qubits)) {
        Ok(direct_keys) => {
            qubit_gate_map.insert(&qubits, direct_keys);
            if let Ok(reverse_keys) = target.operation_names_for_qargs(Some(&reverse_qubits)) {
                qubit_gate_map.insert(&reverse_qubits, reverse_keys);
            }
        }
        Err(_) => {
            if let Ok(reverse_keys) = target.operation_names_for_qargs(Some(&reverse_qubits)) {
                qubit_gate_map.insert(&reverse_qubits, reverse_keys);
            } else {
                return Err(QiskitError::new_err(
                    "Target has no gates available on qubits to synthesize over.",
                ));
            }
        }
    }

    #[inline]
    fn replace_parametrized_gate(mut op: NormalOperation) -> NormalOperation {
        if let Some(std_gate) = op.operation.try_standard_gate() {
            match std_gate.name() {
                "rxx" => {
                    if let Param::ParameterExpression(_) = op.params[0] {
                        op.params[0] = Param::Float(PI2)
                    }
                }
                "rzx" => {
                    if let Param::ParameterExpression(_) = op.params[0] {
                        op.params[0] = Param::Float(PI4)
                    }
                }
                "rzz" => {
                    if let Param::ParameterExpression(_) = op.params[0] {
                        op.params[0] = Param::Float(PI2)
                    }
                }
                _ => (),
            }
        }
        op
    }

    for (q_pair, gates) in qubit_gate_map {
        for key in gates {
            match target.operation_from_name(key) {
                Ok(op) => {
                    match op.operation.view() {
                        OperationRef::Gate(_) => (),
                        OperationRef::Standard(_) => (),
                        _ => continue,
                    }

                    available_2q_basis.insert(key, replace_parametrized_gate(op.clone()));

                    if target.contains_key(key) {
                        available_2q_props.insert(
                            key,
                            match &target[key].get(Some(q_pair)) {
                                Some(Some(props)) => (props.duration, props.error),
                                _ => (None, None),
                            },
                        );
                    } else {
                        continue;
                    }
                }
                _ => continue,
            }
        }
    }
    if available_2q_basis.is_empty() {
        return Err(QiskitError::new_err(
            "Target has no gates available on qubits to synthesize over.",
        ));
    }

    let target_basis_set = get_target_basis_set(target, qubits[0]);
    let available_1q_basis: HashSet<&str> =
        HashSet::from_iter(target_basis_set.get_bases().map(|basis| basis.as_str()));
    let mut decomposers: Vec<DecomposerElement> = Vec::new();

    #[inline]
    fn is_supercontrolled(op: &NormalOperation) -> bool {
        match op.operation.matrix(&op.params) {
            None => false,
            Some(unitary_matrix) => {
                let kak = TwoQubitWeylDecomposition::new_inner(unitary_matrix.view(), None, None)
                    .unwrap();
                relative_eq!(kak.a(), PI4) && relative_eq!(kak.c(), 0.0)
            }
        }
    }

    #[inline]
    fn is_controlled(op: &NormalOperation) -> bool {
        match op.operation.matrix(&op.params) {
            None => false,
            Some(unitary_matrix) => {
                let kak = TwoQubitWeylDecomposition::new_inner(unitary_matrix.view(), None, None)
                    .unwrap();
                relative_eq!(kak.b(), 0.0) && relative_eq!(kak.c(), 0.0)
            }
        }
    }

    // Iterate over 1q and 2q supercontrolled basis, append TwoQubitBasisDecomposers
    let supercontrolled_basis: IndexMap<&str, NormalOperation> = available_2q_basis
        .iter()
        .filter(|(_, v)| is_supercontrolled(v))
        .map(|(k, v)| (*k, v.clone()))
        .collect();

    for basis_1q in &available_1q_basis {
        for (basis_2q, gate) in supercontrolled_basis.iter() {
            let mut basis_2q_fidelity: f64 = match available_2q_props.get(basis_2q) {
                Some(&(_, Some(e))) => 1.0 - e,
                _ => 1.0,
            };
            if let Some(approx_degree) = approximation_degree {
                basis_2q_fidelity *= approx_degree;
            }
            let decomposer = TwoQubitBasisDecomposer::new_inner(
                gate.operation.name().to_string(),
                gate.operation.matrix(&gate.params).unwrap().view(),
                basis_2q_fidelity,
                basis_1q,
                None,
            )?;

            decomposers.push(DecomposerElement {
                decomposer: DecomposerType::TwoQubitBasisDecomposer(Box::new(decomposer)),
                gate: gate.clone(),
            });
        }
    }

    // If our 2q basis gates are a subset of cx, ecr, or cz then we know TwoQubitBasisDecomposer
    // is an ideal decomposition and there is no need to bother calculating the XX embodiments
    // or try the XX decomposer
    let available_basis_set: HashSet<&str> = available_2q_basis.keys().copied().collect();

    #[inline]
    fn check_goodbye(basis_set: &HashSet<&str>) -> bool {
        basis_set.iter().all(|gate| GOODBYE_SET.contains(gate))
    }

    if check_goodbye(&available_basis_set) {
        return Ok(Some(decomposers));
    }

    // Let's now look for possible controlled decomposers (i.e. XXDecomposer)
    let controlled_basis: IndexMap<&str, NormalOperation> = available_2q_basis
        .iter()
        .filter(|(_, v)| is_controlled(v))
        .map(|(k, v)| (*k, v.clone()))
        .collect();
    let mut pi2_basis: Option<&str> = None;
    let xx_embodiments: &Bound<'_, PyAny> = imports::XX_EMBODIMENTS.get_bound(py);

    // The xx decomposer args are the interaction strength (f64), basis_2q_fidelity (f64),
    // and embodiments (Bound<'_, PyAny>).
    let xx_decomposer_args = controlled_basis.iter().map(
        |(name, op)| -> PyResult<(f64, f64, pyo3::Bound<'_, pyo3::PyAny>)> {
            let strength = 2.0
                * TwoQubitWeylDecomposition::new_inner(
                    op.operation.matrix(&op.params).unwrap().view(),
                    None,
                    None,
                )
                .unwrap()
                .a();
            let mut fidelity_value = match available_2q_props.get(name) {
                Some(&(_, error)) => 1.0 - error.unwrap_or_default(), // default is 0.0
                None => 1.0,
            };
            if let Some(approx_degree) = approximation_degree {
                fidelity_value *= approx_degree;
            }
            let mut embodiment =
                xx_embodiments.get_item(op.to_object(py).getattr(py, "base_class")?)?;

            if embodiment.getattr("parameters")?.len()? == 1 {
                embodiment = embodiment.call_method1("assign_parameters", (vec![strength],))?;
            }
            // basis equivalent to CX are well optimized so use for the pi/2 angle if available
            if relative_eq!(strength, PI2) && supercontrolled_basis.contains_key(name) {
                pi2_basis = Some(op.operation.name());
            }
            Ok((strength, fidelity_value, embodiment))
        },
    );

    let basis_2q_fidelity_dict = PyDict::new_bound(py);
    let embodiments_dict = PyDict::new_bound(py);
    for (strength, fidelity, embodiment) in xx_decomposer_args.flatten() {
        basis_2q_fidelity_dict.set_item(strength, fidelity)?;
        embodiments_dict.set_item(strength, embodiment.into_py(py))?;
    }

    // Iterate over 2q fidelities and select decomposers
    if basis_2q_fidelity_dict.len() > 0 {
        let xx_decomposer: &Bound<'_, PyAny> = imports::XX_DECOMPOSER.get_bound(py);
        for basis_1q in available_1q_basis {
            let pi2_decomposer = if let Some(pi_2_basis) = pi2_basis {
                if pi_2_basis == "cx" && basis_1q == "ZSX" {
                    let fidelity = match approximation_degree {
                        Some(approx_degree) => approx_degree,
                        None => match &target["cx"][Some(&qubits)] {
                            Some(props) => 1.0 - props.error.unwrap_or_default(),
                            None => 1.0,
                        },
                    };
                    Some(TwoQubitBasisDecomposer::new_inner(
                        pi_2_basis.to_string(),
                        StandardGate::CXGate.matrix(&[]).unwrap().view(),
                        fidelity,
                        basis_1q,
                        Some(true),
                    )?)
                } else {
                    None
                }
            } else {
                None
            };

            let decomposer = xx_decomposer.call1((
                &basis_2q_fidelity_dict,
                PyString::new_bound(py, basis_1q),
                &embodiments_dict,
                pi2_decomposer,
            ))?;
            let decomposer_gate = decomposer
                .getattr(intern!(py, "gate"))?
                .extract::<NormalOperation>()?;

            decomposers.push(DecomposerElement {
                decomposer: DecomposerType::XXDecomposer(decomposer.into()),
                gate: decomposer_gate,
            });
        }
    }
    Ok(Some(decomposers))
}

fn preferred_direction(
    decomposer: &DecomposerElement,
    ref_qubits: &[PhysicalQubit; 2],
    natural_direction: Option<bool>,
    coupling_edges: &HashSet<[PhysicalQubit; 2]>,
    target: &Target,
) -> PyResult<Option<bool>> {
    // Returns:
    // * true if gate qubits are in the hardware-native direction
    // * false if gate qubits must be flipped to match hardware-native direction
    let qubits: [PhysicalQubit; 2] = *ref_qubits;
    let mut reverse_qubits: [PhysicalQubit; 2] = qubits;
    reverse_qubits.reverse();

    let compute_cost =
        |lengths: bool, q_tuple: [PhysicalQubit; 2], in_cost: f64| -> PyResult<f64> {
            let cost = match target.qargs_for_operation_name(decomposer.gate.operation.name()) {
                Ok(_) => match target[decomposer.gate.operation.name()].get(Some(
                    &q_tuple
                        .into_iter()
                        .collect::<SmallVec<[PhysicalQubit; 2]>>(),
                )) {
                    Some(Some(_props)) => {
                        if lengths {
                            _props.duration.unwrap_or(in_cost)
                        } else {
                            _props.error.unwrap_or(in_cost)
                        }
                    }
                    _ => in_cost,
                },
                Err(_) => in_cost,
            };
            Ok(cost)
        };

    let preferred_direction = match natural_direction {
        Some(false) => None,
        _ => {
            // None or Some(true)
<<<<<<< HEAD
            let mut edge_set = HashSet::new();
            for item in coupling_edges.iter() {
                if let Ok(tuple) = item.extract::<(usize, usize)>() {
                    edge_set.insert(tuple);
                }
            }
            let zero_one = edge_set.contains(&(qubits[0].index(), qubits[1].index()));
            let one_zero = edge_set.contains(&(qubits[1].index(), qubits[0].index()));
=======
            let zero_one = coupling_edges.contains(&qubits);
            let one_zero = coupling_edges.contains(&[qubits[1], qubits[0]]);
>>>>>>> e6316851

            match (zero_one, one_zero) {
                (true, false) => Some(true),
                (false, true) => Some(false),
                _ => {
                    let mut cost_0_1: f64 = f64::INFINITY;
                    let mut cost_1_0: f64 = f64::INFINITY;

                    // Try to find the cost in gate_lengths
                    cost_0_1 = compute_cost(true, qubits, cost_0_1)?;
                    cost_1_0 = compute_cost(true, reverse_qubits, cost_1_0)?;

                    // If no valid cost was found in gate_lengths, check gate_errors
                    if !(cost_0_1 < f64::INFINITY || cost_1_0 < f64::INFINITY) {
                        cost_0_1 = compute_cost(false, qubits, cost_0_1)?;
                        cost_1_0 = compute_cost(false, reverse_qubits, cost_1_0)?;
                    }

                    if cost_0_1 < cost_1_0 {
                        Some(true)
                    } else if cost_1_0 < cost_0_1 {
                        Some(false)
                    } else {
                        None
                    }
                }
            }
        }
    };

    if natural_direction == Some(true) && preferred_direction.is_none() {
        return Err(QiskitError::new_err(format!(
            concat!(
                "No preferred direction of gate on qubits {:?} ",
                "could be determined from coupling map or gate lengths / gate errors."
            ),
            qubits
        )));
    }

    Ok(preferred_direction)
}

fn synth_su4_sequence(
    su4_mat: &Array2<Complex64>,
    decomposer_2q: &DecomposerElement,
    preferred_direction: Option<bool>,
    approximation_degree: Option<f64>,
) -> PyResult<TwoQubitUnitarySequence> {
    let is_approximate = approximation_degree.is_none() || approximation_degree.unwrap() != 1.0;
    let synth = if let DecomposerType::TwoQubitBasisDecomposer(decomp) = &decomposer_2q.decomposer {
        decomp.call_inner(su4_mat.view(), None, is_approximate, None)?
    } else {
        unreachable!("synth_su4_sequence should only be called for TwoQubitBasisDecomposer.")
    };
    let sequence = TwoQubitUnitarySequence {
        gate_sequence: synth,
        decomp_gate: decomposer_2q.gate.clone(),
    };

    match preferred_direction {
        None => Ok(sequence),
        Some(preferred_dir) => {
            let mut synth_direction: Option<SmallVec<[u8; 2]>> = None;
            // if the gates in synthesis are in the opposite direction of the preferred direction
            // resynthesize a new operator which is the original conjugated by swaps.
            // this new operator is doubly mirrored from the original and is locally equivalent.
            for (gate, _, qubits) in sequence.gate_sequence.gates() {
                if gate.is_none() || gate.unwrap().name() == "cx" {
                    synth_direction = Some(qubits.clone());
                }
            }

            match synth_direction {
                None => Ok(sequence),
                Some(synth_direction) => {
                    let synth_dir = match synth_direction.as_slice() {
                        [0, 1] => true,
                        [1, 0] => false,
                        _ => unreachable!(),
                    };
                    if synth_dir != preferred_dir {
                        reversed_synth_su4_sequence(
                            su4_mat.clone(),
                            decomposer_2q,
                            approximation_degree,
                        )
                    } else {
                        Ok(sequence)
                    }
                }
            }
        }
    }
}

fn reversed_synth_su4_sequence(
    mut su4_mat: Array2<Complex64>,
    decomposer_2q: &DecomposerElement,
    approximation_degree: Option<f64>,
) -> PyResult<TwoQubitUnitarySequence> {
    let is_approximate = approximation_degree.is_none() || approximation_degree.unwrap() != 1.0;
    // Swap rows 1 and 2
    let (mut row_1, mut row_2) = su4_mat.multi_slice_mut((s![1, ..], s![2, ..]));
    azip!((x in &mut row_1, y in &mut row_2) (*x, *y) = (*y, *x));

    // Swap columns 1 and 2
    let (mut col_1, mut col_2) = su4_mat.multi_slice_mut((s![.., 1], s![.., 2]));
    azip!((x in &mut col_1, y in &mut col_2) (*x, *y) = (*y, *x));

    let synth = if let DecomposerType::TwoQubitBasisDecomposer(decomp) = &decomposer_2q.decomposer {
        decomp.call_inner(su4_mat.view(), None, is_approximate, None)?
    } else {
        unreachable!(
            "reversed_synth_su4_sequence should only be called for TwoQubitBasisDecomposer."
        )
    };

    let flip_bits: [u8; 2] = [1, 0];
    let mut reversed_gates = Vec::with_capacity(synth.gates().len());
    for (gate, params, qubit_ids) in synth.gates() {
        let new_qubit_ids = qubit_ids
            .into_iter()
            .map(|x| flip_bits[*x as usize])
            .collect::<SmallVec<[u8; 2]>>();
        reversed_gates.push((*gate, params.clone(), new_qubit_ids.clone()));
    }

    let mut reversed_synth: TwoQubitGateSequence = TwoQubitGateSequence::new();
    reversed_synth.set_state((reversed_gates, synth.global_phase()));
    let sequence = TwoQubitUnitarySequence {
        gate_sequence: reversed_synth,
        decomp_gate: decomposer_2q.gate.clone(),
    };
    Ok(sequence)
}

fn synth_su4_dag(
    py: Python,
    su4_mat: &Array2<Complex64>,
    decomposer_2q: &DecomposerElement,
    preferred_direction: Option<bool>,
    approximation_degree: Option<f64>,
) -> PyResult<DAGCircuit> {
    let is_approximate = approximation_degree.is_none() || approximation_degree.unwrap() != 1.0;
    let synth_dag = if let DecomposerType::XXDecomposer(decomposer) = &decomposer_2q.decomposer {
        let kwargs: HashMap<&str, bool> = [("approximate", is_approximate), ("use_dag", true)]
            .into_iter()
            .collect();
        decomposer
            .call_bound(
                py,
                (su4_mat.clone().into_pyarray_bound(py),),
                Some(&kwargs.into_py_dict_bound(py)),
            )?
            .extract::<DAGCircuit>(py)?
    } else {
        unreachable!("synth_su4_dag should only be called for XXDecomposer.")
    };

    match preferred_direction {
        None => Ok(synth_dag),
        Some(preferred_dir) => {
            let mut synth_direction: Option<Vec<usize>> = None;
            for node in synth_dag.topological_op_nodes()? {
                let inst = &synth_dag.dag()[node].unwrap_operation();
                if inst.op.num_qubits() == 2 {
                    let qargs = synth_dag.get_qargs(inst.qubits);
                    synth_direction = Some(vec![qargs[0].index(), qargs[1].index()]);
                }
            }
            match synth_direction {
                None => Ok(synth_dag),
                Some(synth_direction) => {
                    let synth_dir = match synth_direction.as_slice() {
                        [0, 1] => true,
                        [1, 0] => false,
                        _ => unreachable!("There are no more than 2 possible synth directions."),
                    };
                    if synth_dir != preferred_dir {
                        reversed_synth_su4_dag(
                            py,
                            su4_mat.clone(),
                            decomposer_2q,
                            approximation_degree,
                        )
                    } else {
                        Ok(synth_dag)
                    }
                }
            }
        }
    }
}

fn reversed_synth_su4_dag(
    py: Python<'_>,
    mut su4_mat: Array2<Complex64>,
    decomposer_2q: &DecomposerElement,
    approximation_degree: Option<f64>,
) -> PyResult<DAGCircuit> {
    let is_approximate = approximation_degree.is_none() || approximation_degree.unwrap() != 1.0;

    // Swap rows 1 and 2
    let (mut row_1, mut row_2) = su4_mat.multi_slice_mut((s![1, ..], s![2, ..]));
    azip!((x in &mut row_1, y in &mut row_2) (*x, *y) = (*y, *x));

    // Swap columns 1 and 2
    let (mut col_1, mut col_2) = su4_mat.multi_slice_mut((s![.., 1], s![.., 2]));
    azip!((x in &mut col_1, y in &mut col_2) (*x, *y) = (*y, *x));

    let synth_dag = if let DecomposerType::XXDecomposer(decomposer) = &decomposer_2q.decomposer {
        let kwargs: HashMap<&str, bool> = [("approximate", is_approximate), ("use_dag", true)]
            .into_iter()
            .collect();
        decomposer
            .call_bound(
                py,
                (su4_mat.clone().into_pyarray_bound(py),),
                Some(&kwargs.into_py_dict_bound(py)),
            )?
            .extract::<DAGCircuit>(py)?
    } else {
        unreachable!("reversed_synth_su4_dag should only be called for XXDecomposer")
    };

    let mut target_dag = synth_dag.copy_empty_like(py, "alike")?;
    let flip_bits: [Qubit; 2] = [Qubit::new(1), Qubit::new(0)];
    for node in synth_dag.topological_op_nodes()? {
        let mut inst = synth_dag.dag()[node].unwrap_operation().clone();
        let qubits: Vec<Qubit> = synth_dag
            .qargs_interner()
            .get(inst.qubits)
            .iter()
            .map(|x| flip_bits[x.index()])
            .collect();
        inst.qubits = target_dag.qargs_interner.insert_owned(qubits);
        target_dag.push_back(py, inst)?;
    }
    Ok(target_dag)
}

#[pymodule]
pub fn unitary_synthesis(m: &Bound<PyModule>) -> PyResult<()> {
    m.add_wrapped(wrap_pyfunction!(py_run_main_loop))?;
    Ok(())
}<|MERGE_RESOLUTION|>--- conflicted
+++ resolved
@@ -833,19 +833,8 @@
         Some(false) => None,
         _ => {
             // None or Some(true)
-<<<<<<< HEAD
-            let mut edge_set = HashSet::new();
-            for item in coupling_edges.iter() {
-                if let Ok(tuple) = item.extract::<(usize, usize)>() {
-                    edge_set.insert(tuple);
-                }
-            }
-            let zero_one = edge_set.contains(&(qubits[0].index(), qubits[1].index()));
-            let one_zero = edge_set.contains(&(qubits[1].index(), qubits[0].index()));
-=======
             let zero_one = coupling_edges.contains(&qubits);
             let one_zero = coupling_edges.contains(&[qubits[1], qubits[0]]);
->>>>>>> e6316851
 
             match (zero_one, one_zero) {
                 (true, false) => Some(true),
