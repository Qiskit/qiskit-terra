// This code is part of Qiskit.
//
// (C) Copyright IBM 2022
//
// This code is licensed under the Apache License, Version 2.0. You may
// obtain a copy of this license in the LICENSE.txt file in the root directory
// of this source tree or at http://www.apache.org/licenses/LICENSE-2.0.
//
// Any modifications or derivative works of this code must retain this
// copyright notice, and modified files need to carry a notice indicating
// that they have been altered from the originals.

use std::env;

use pyo3::import_exception;

pub mod circuit_library;
pub mod commutation_analysis;
pub mod commutation_checker;
pub mod convert_2q_block_matrix;
pub mod dense_layout;
pub mod edge_collections;
pub mod error_map;
pub mod euler_one_qubit_decomposer;
<<<<<<< HEAD
pub mod gate_direction;
=======
pub mod filter_op_nodes;
>>>>>>> 7c409123
pub mod isometry;
pub mod nlayout;
pub mod optimize_1q_gates;
pub mod pauli_exp_val;
pub mod remove_diagonal_gates_before_measure;
pub mod results;
pub mod sabre;
pub mod sampled_exp_val;
pub mod sparse_pauli_op;
pub mod star_prerouting;
pub mod stochastic_swap;
pub mod synthesis;
pub mod target_transpiler;
pub mod two_qubit_decompose;
pub mod uc_gate;
pub mod utils;
pub mod vf2_layout;

mod rayon_ext;
#[cfg(test)]
mod test;
mod unitary_compose;

#[inline]
pub fn getenv_use_multiple_threads() -> bool {
    let parallel_context = env::var("QISKIT_IN_PARALLEL")
        .unwrap_or_else(|_| "FALSE".to_string())
        .to_uppercase()
        == "TRUE";
    let force_threads = env::var("QISKIT_FORCE_THREADS")
        .unwrap_or_else(|_| "FALSE".to_string())
        .to_uppercase()
        == "TRUE";
    !parallel_context || force_threads
}

import_exception!(qiskit.exceptions, QiskitError);<|MERGE_RESOLUTION|>--- conflicted
+++ resolved
@@ -22,11 +22,8 @@
 pub mod edge_collections;
 pub mod error_map;
 pub mod euler_one_qubit_decomposer;
-<<<<<<< HEAD
+pub mod filter_op_nodes;
 pub mod gate_direction;
-=======
-pub mod filter_op_nodes;
->>>>>>> 7c409123
 pub mod isometry;
 pub mod nlayout;
 pub mod optimize_1q_gates;
