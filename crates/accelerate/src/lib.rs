// This code is part of Qiskit.
//
// (C) Copyright IBM 2022
//
// This code is licensed under the Apache License, Version 2.0. You may
// obtain a copy of this license in the LICENSE.txt file in the root directory
// of this source tree or at http://www.apache.org/licenses/LICENSE-2.0.
//
// Any modifications or derivative works of this code must retain this
// copyright notice, and modified files need to carry a notice indicating
// that they have been altered from the originals.

use std::env;

use pyo3::import_exception;

<<<<<<< HEAD
mod convert_2q_block_matrix;
mod dense_layout;
mod edge_collections;
mod error_map;
mod euler_one_qubit_decomposer;
mod nlayout;
mod optimize_1q_gates;
mod pauli_exp_val;
mod quantum_circuit;
mod rayon_ext;
mod results;
mod sabre_layout;
mod sabre_swap;
mod sampled_exp_val;
mod sparse_pauli_op;
mod stochastic_swap;
#[cfg(test)]
mod test;
mod two_qubit_decompose;
mod utils;
mod vf2_layout;
=======
pub mod convert_2q_block_matrix;
pub mod dense_layout;
pub mod edge_collections;
pub mod error_map;
pub mod euler_one_qubit_decomposer;
pub mod nlayout;
pub mod optimize_1q_gates;
pub mod pauli_exp_val;
pub mod results;
pub mod sabre;
pub mod sampled_exp_val;
pub mod sparse_pauli_op;
pub mod stochastic_swap;
pub mod two_qubit_decompose;
pub mod utils;
pub mod vf2_layout;
>>>>>>> 5f535242

#[inline]
pub fn getenv_use_multiple_threads() -> bool {
    let parallel_context = env::var("QISKIT_IN_PARALLEL")
        .unwrap_or_else(|_| "FALSE".to_string())
        .to_uppercase()
        == "TRUE";
    let force_threads = env::var("QISKIT_FORCE_THREADS")
        .unwrap_or_else(|_| "FALSE".to_string())
        .to_uppercase()
        == "TRUE";
    !parallel_context || force_threads
}

import_exception!(qiskit.exceptions, QiskitError);<|MERGE_RESOLUTION|>--- conflicted
+++ resolved
@@ -14,29 +14,6 @@
 
 use pyo3::import_exception;
 
-<<<<<<< HEAD
-mod convert_2q_block_matrix;
-mod dense_layout;
-mod edge_collections;
-mod error_map;
-mod euler_one_qubit_decomposer;
-mod nlayout;
-mod optimize_1q_gates;
-mod pauli_exp_val;
-mod quantum_circuit;
-mod rayon_ext;
-mod results;
-mod sabre_layout;
-mod sabre_swap;
-mod sampled_exp_val;
-mod sparse_pauli_op;
-mod stochastic_swap;
-#[cfg(test)]
-mod test;
-mod two_qubit_decompose;
-mod utils;
-mod vf2_layout;
-=======
 pub mod convert_2q_block_matrix;
 pub mod dense_layout;
 pub mod edge_collections;
@@ -53,7 +30,10 @@
 pub mod two_qubit_decompose;
 pub mod utils;
 pub mod vf2_layout;
->>>>>>> 5f535242
+
+mod rayon_ext;
+#[cfg(test)]
+mod test;
 
 #[inline]
 pub fn getenv_use_multiple_threads() -> bool {
