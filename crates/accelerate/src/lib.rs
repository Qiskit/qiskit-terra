// This code is part of Qiskit.
//
// (C) Copyright IBM 2022
//
// This code is licensed under the Apache License, Version 2.0. You may
// obtain a copy of this license in the LICENSE.txt file in the root directory
// of this source tree or at http://www.apache.org/licenses/LICENSE-2.0.
//
// Any modifications or derivative works of this code must retain this
// copyright notice, and modified files need to carry a notice indicating
// that they have been altered from the originals.

use std::env;

use pyo3::import_exception;

<<<<<<< HEAD
pub mod commutation_checker;
=======
pub mod circuit_library;
>>>>>>> cc87318f
pub mod convert_2q_block_matrix;
pub mod dense_layout;
pub mod edge_collections;
pub mod error_map;
pub mod euler_one_qubit_decomposer;
pub mod isometry;
pub mod nlayout;
pub mod optimize_1q_gates;
pub mod pauli_exp_val;
pub mod results;
pub mod sabre;
pub mod sampled_exp_val;
pub mod sparse_pauli_op;
pub mod star_prerouting;
pub mod stochastic_swap;
pub mod synthesis;
pub mod target_transpiler;
pub mod two_qubit_decompose;
pub mod uc_gate;
pub mod utils;
pub mod vf2_layout;

mod rayon_ext;
#[cfg(test)]
mod test;
mod unitary_compose;

#[inline]
pub fn getenv_use_multiple_threads() -> bool {
    let parallel_context = env::var("QISKIT_IN_PARALLEL")
        .unwrap_or_else(|_| "FALSE".to_string())
        .to_uppercase()
        == "TRUE";
    let force_threads = env::var("QISKIT_FORCE_THREADS")
        .unwrap_or_else(|_| "FALSE".to_string())
        .to_uppercase()
        == "TRUE";
    !parallel_context || force_threads
}

import_exception!(qiskit.exceptions, QiskitError);<|MERGE_RESOLUTION|>--- conflicted
+++ resolved
@@ -14,11 +14,8 @@
 
 use pyo3::import_exception;
 
-<<<<<<< HEAD
+pub mod circuit_library;
 pub mod commutation_checker;
-=======
-pub mod circuit_library;
->>>>>>> cc87318f
 pub mod convert_2q_block_matrix;
 pub mod dense_layout;
 pub mod edge_collections;
