// This code is part of Qiskit.
//
// (C) Copyright IBM 2022
//
// This code is licensed under the Apache License, Version 2.0. You may
// obtain a copy of this license in the LICENSE.txt file in the root directory
// of this source tree or at http://www.apache.org/licenses/LICENSE-2.0.
//
// Any modifications or derivative works of this code must retain this
// copyright notice, and modified files need to carry a notice indicating
// that they have been altered from the originals.

use pyo3::prelude::*;
use pyo3::Python;

use num_complex::Complex64;
<<<<<<< HEAD
use numpy::ndarray::{Array2, ArrayView2};
use numpy::PyArray2;
use pyo3::exceptions::PyNotImplementedError;

use qiskit_circuit::dag_node::DAGOpNode;

// fn get_matrix_from_inst<'py>(
//     py: Python<'py>,
//     inst: &'py CircuitInstruction,
// ) -> PyResult<Array2<Complex64>> {
//     if let Some(mat) = inst.operation.matrix(&inst.params) {
//         Ok(mat)
//     } else if inst.operation.try_standard_gate().is_some() {
//         Err(QiskitError::new_err(
//             "Parameterized gates can't be consolidated",
//         ))
//     } else {
//         Ok(QI_OPERATOR
//             .get_bound(py)
//             .call1((inst.get_operation(py)?,))?
//             .getattr(intern!(py, "data"))?
//             .extract::<PyReadonlyArray2<Complex64>>()?
//             .as_array()
//             .to_owned())
//     }
// }
=======
use numpy::ndarray::linalg::kron;
use numpy::ndarray::{aview2, Array2, ArrayView2};
use numpy::PyReadonlyArray2;
use rustworkx_core::petgraph::stable_graph::NodeIndex;

use qiskit_circuit::dag_circuit::DAGCircuit;
use qiskit_circuit::gate_matrix::ONE_QUBIT_IDENTITY;
use qiskit_circuit::imports::QI_OPERATOR;
use qiskit_circuit::operations::{Operation, OperationRef};
use qiskit_circuit::packed_instruction::PackedInstruction;
use qiskit_circuit::Qubit;

use crate::euler_one_qubit_decomposer::matmul_1q;
use crate::QiskitError;

#[inline]
pub fn get_matrix_from_inst(py: Python, inst: &PackedInstruction) -> PyResult<Array2<Complex64>> {
    if let Some(mat) = inst.op.matrix(inst.params_view()) {
        Ok(mat)
    } else if inst.op.try_standard_gate().is_some() {
        Err(QiskitError::new_err(
            "Parameterized gates can't be consolidated",
        ))
    } else if let OperationRef::Gate(gate) = inst.op.view() {
        Ok(QI_OPERATOR
            .get_bound(py)
            .call1((gate.gate.clone_ref(py),))?
            .getattr(intern!(py, "data"))?
            .extract::<PyReadonlyArray2<Complex64>>()?
            .as_array()
            .to_owned())
    } else {
        Err(QiskitError::new_err(
            "Can't compute matrix of non-unitary op",
        ))
    }
}
>>>>>>> e6316851

/// Return the matrix Operator resulting from a block of Instructions.
pub fn blocks_to_matrix(
<<<<<<< HEAD
    _py: Python,
    _op_list: Vec<PyRef<DAGOpNode>>,
    _block_index_map_dict: &Bound<PyDict>,
) -> PyResult<Py<PyArray2<Complex64>>> {
    Err(PyNotImplementedError::new_err(
        "needs rebase on https://github.com/Qiskit/qiskit/pull/13368",
    ))
    // Build a BitData in block_index_map_dict order. block_index_map_dict is a dict of bits to
    // indices mapping the order of the qargs in the block. There should only be 2 entries since
    // there are only 2 qargs here (e.g. `{Qubit(): 0, Qubit(): 1}`) so we need to ensure that
    // we added the qubits to bit data in the correct index order.
    // let mut index_map: Vec<PyObject> = (0..block_index_map_dict.len()).map(|_| py.None()).collect();
    // for bit_tuple in block_index_map_dict.items() {
    //     let (bit, index): (PyObject, usize) = bit_tuple.extract()?;
    //     index_map[index] = bit;
    // }
    // let mut bit_map: BitData<u32> = BitData::new(py, "qargs".to_string());
    // for bit in index_map {
    //     bit_map.add(py, bit.bind(py), true)?;
    // }
    // let identity = aview2(&ONE_QUBIT_IDENTITY);
    // let first_node = &op_list[0];
    // let input_matrix = get_matrix_from_inst(py, &first_node.instruction)?;
    // let mut matrix: Array2<Complex64> = match bit_map
    //     .map_bits(first_node.instruction.qubits.bind(py).iter())?
    //     .collect::<Vec<_>>()
    //     .as_slice()
    // {
    //     [0] => kron(&identity, &input_matrix),
    //     [1] => kron(&input_matrix, &identity),
    //     [0, 1] => input_matrix,
    //     [1, 0] => change_basis(input_matrix.view()),
    //     [] => Array2::eye(4),
    //     _ => unreachable!(),
    // };
    // for node in op_list.into_iter().skip(1) {
    //     let op_matrix = get_matrix_from_inst(py, &node.instruction)?;
    //     let q_list = bit_map
    //         .map_bits(node.instruction.qubits.bind(py).iter())?
    //         .map(|x| x as u8)
    //         .collect::<SmallVec<[u8; 2]>>();
    //
    //     let result = match q_list.as_slice() {
    //         [0] => Some(kron(&identity, &op_matrix)),
    //         [1] => Some(kron(&op_matrix, &identity)),
    //         [1, 0] => Some(change_basis(op_matrix.view())),
    //         [] => Some(Array2::eye(4)),
    //         _ => None,
    //     };
    //     matrix = match result {
    //         Some(result) => result.dot(&matrix),
    //         None => op_matrix.dot(&matrix),
    //     };
    // }
    // Ok(matrix.into_pyarray_bound(py).unbind())
=======
    py: Python,
    dag: &DAGCircuit,
    op_list: &[NodeIndex],
    block_index_map: [Qubit; 2],
) -> PyResult<Array2<Complex64>> {
    let map_bits = |bit: &Qubit| -> u8 {
        if *bit == block_index_map[0] {
            0
        } else {
            1
        }
    };
    let mut qubit_0 = ONE_QUBIT_IDENTITY;
    let mut qubit_1 = ONE_QUBIT_IDENTITY;
    let mut one_qubit_components_modified = false;
    let mut output_matrix: Option<Array2<Complex64>> = None;
    for node in op_list {
        let inst = dag.dag()[*node].unwrap_operation();
        let op_matrix = get_matrix_from_inst(py, inst)?;
        match dag
            .get_qargs(inst.qubits)
            .iter()
            .map(map_bits)
            .collect::<Vec<_>>()
            .as_slice()
        {
            [0] => {
                matmul_1q(&mut qubit_0, op_matrix);
                one_qubit_components_modified = true;
            }
            [1] => {
                matmul_1q(&mut qubit_1, op_matrix);
                one_qubit_components_modified = true;
            }
            [0, 1] => {
                if one_qubit_components_modified {
                    let one_qubits_combined = kron(&aview2(&qubit_1), &aview2(&qubit_0));
                    output_matrix = Some(match output_matrix {
                        None => op_matrix.dot(&one_qubits_combined),
                        Some(current) => {
                            let temp = one_qubits_combined.dot(&current);
                            op_matrix.dot(&temp)
                        }
                    });
                    qubit_0 = ONE_QUBIT_IDENTITY;
                    qubit_1 = ONE_QUBIT_IDENTITY;
                    one_qubit_components_modified = false;
                } else {
                    output_matrix = Some(match output_matrix {
                        None => op_matrix,
                        Some(current) => op_matrix.dot(&current),
                    });
                }
            }
            [1, 0] => {
                let matrix = change_basis(op_matrix.view());
                if one_qubit_components_modified {
                    let one_qubits_combined = kron(&aview2(&qubit_1), &aview2(&qubit_0));
                    output_matrix = Some(match output_matrix {
                        None => matrix.dot(&one_qubits_combined),
                        Some(current) => matrix.dot(&one_qubits_combined.dot(&current)),
                    });
                    qubit_0 = ONE_QUBIT_IDENTITY;
                    qubit_1 = ONE_QUBIT_IDENTITY;
                    one_qubit_components_modified = false;
                } else {
                    output_matrix = Some(match output_matrix {
                        None => matrix,
                        Some(current) => matrix.dot(&current),
                    });
                }
            }
            _ => unreachable!(),
        }
    }
    Ok(match output_matrix {
        Some(matrix) => {
            if one_qubit_components_modified {
                let one_qubits_combined = kron(&aview2(&qubit_1), &aview2(&qubit_0));
                one_qubits_combined.dot(&matrix)
            } else {
                matrix
            }
        }
        None => kron(&aview2(&qubit_1), &aview2(&qubit_0)),
    })
>>>>>>> e6316851
}

/// Switches the order of qubits in a two qubit operation.
#[inline]
pub fn change_basis(matrix: ArrayView2<Complex64>) -> Array2<Complex64> {
    let mut trans_matrix: Array2<Complex64> = matrix.reversed_axes().to_owned();
    for index in 0..trans_matrix.ncols() {
        trans_matrix.swap([1, index], [2, index]);
    }
    trans_matrix = trans_matrix.reversed_axes();
    for index in 0..trans_matrix.ncols() {
        trans_matrix.swap([1, index], [2, index]);
    }
    trans_matrix
}<|MERGE_RESOLUTION|>--- conflicted
+++ resolved
@@ -10,38 +10,11 @@
 // copyright notice, and modified files need to carry a notice indicating
 // that they have been altered from the originals.
 
+use pyo3::intern;
 use pyo3::prelude::*;
 use pyo3::Python;
 
 use num_complex::Complex64;
-<<<<<<< HEAD
-use numpy::ndarray::{Array2, ArrayView2};
-use numpy::PyArray2;
-use pyo3::exceptions::PyNotImplementedError;
-
-use qiskit_circuit::dag_node::DAGOpNode;
-
-// fn get_matrix_from_inst<'py>(
-//     py: Python<'py>,
-//     inst: &'py CircuitInstruction,
-// ) -> PyResult<Array2<Complex64>> {
-//     if let Some(mat) = inst.operation.matrix(&inst.params) {
-//         Ok(mat)
-//     } else if inst.operation.try_standard_gate().is_some() {
-//         Err(QiskitError::new_err(
-//             "Parameterized gates can't be consolidated",
-//         ))
-//     } else {
-//         Ok(QI_OPERATOR
-//             .get_bound(py)
-//             .call1((inst.get_operation(py)?,))?
-//             .getattr(intern!(py, "data"))?
-//             .extract::<PyReadonlyArray2<Complex64>>()?
-//             .as_array()
-//             .to_owned())
-//     }
-// }
-=======
 use numpy::ndarray::linalg::kron;
 use numpy::ndarray::{aview2, Array2, ArrayView2};
 use numpy::PyReadonlyArray2;
@@ -79,67 +52,9 @@
         ))
     }
 }
->>>>>>> e6316851
 
 /// Return the matrix Operator resulting from a block of Instructions.
 pub fn blocks_to_matrix(
-<<<<<<< HEAD
-    _py: Python,
-    _op_list: Vec<PyRef<DAGOpNode>>,
-    _block_index_map_dict: &Bound<PyDict>,
-) -> PyResult<Py<PyArray2<Complex64>>> {
-    Err(PyNotImplementedError::new_err(
-        "needs rebase on https://github.com/Qiskit/qiskit/pull/13368",
-    ))
-    // Build a BitData in block_index_map_dict order. block_index_map_dict is a dict of bits to
-    // indices mapping the order of the qargs in the block. There should only be 2 entries since
-    // there are only 2 qargs here (e.g. `{Qubit(): 0, Qubit(): 1}`) so we need to ensure that
-    // we added the qubits to bit data in the correct index order.
-    // let mut index_map: Vec<PyObject> = (0..block_index_map_dict.len()).map(|_| py.None()).collect();
-    // for bit_tuple in block_index_map_dict.items() {
-    //     let (bit, index): (PyObject, usize) = bit_tuple.extract()?;
-    //     index_map[index] = bit;
-    // }
-    // let mut bit_map: BitData<u32> = BitData::new(py, "qargs".to_string());
-    // for bit in index_map {
-    //     bit_map.add(py, bit.bind(py), true)?;
-    // }
-    // let identity = aview2(&ONE_QUBIT_IDENTITY);
-    // let first_node = &op_list[0];
-    // let input_matrix = get_matrix_from_inst(py, &first_node.instruction)?;
-    // let mut matrix: Array2<Complex64> = match bit_map
-    //     .map_bits(first_node.instruction.qubits.bind(py).iter())?
-    //     .collect::<Vec<_>>()
-    //     .as_slice()
-    // {
-    //     [0] => kron(&identity, &input_matrix),
-    //     [1] => kron(&input_matrix, &identity),
-    //     [0, 1] => input_matrix,
-    //     [1, 0] => change_basis(input_matrix.view()),
-    //     [] => Array2::eye(4),
-    //     _ => unreachable!(),
-    // };
-    // for node in op_list.into_iter().skip(1) {
-    //     let op_matrix = get_matrix_from_inst(py, &node.instruction)?;
-    //     let q_list = bit_map
-    //         .map_bits(node.instruction.qubits.bind(py).iter())?
-    //         .map(|x| x as u8)
-    //         .collect::<SmallVec<[u8; 2]>>();
-    //
-    //     let result = match q_list.as_slice() {
-    //         [0] => Some(kron(&identity, &op_matrix)),
-    //         [1] => Some(kron(&op_matrix, &identity)),
-    //         [1, 0] => Some(change_basis(op_matrix.view())),
-    //         [] => Some(Array2::eye(4)),
-    //         _ => None,
-    //     };
-    //     matrix = match result {
-    //         Some(result) => result.dot(&matrix),
-    //         None => op_matrix.dot(&matrix),
-    //     };
-    // }
-    // Ok(matrix.into_pyarray_bound(py).unbind())
-=======
     py: Python,
     dag: &DAGCircuit,
     op_list: &[NodeIndex],
@@ -226,7 +141,6 @@
         }
         None => kron(&aview2(&qubit_1), &aview2(&qubit_0)),
     })
->>>>>>> e6316851
 }
 
 /// Switches the order of qubits in a two qubit operation.
