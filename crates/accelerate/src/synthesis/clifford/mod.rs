--- conflicted
+++ resolved
@@ -44,7 +44,6 @@
     CircuitData::from_standard_gates(py, num_qubits as u32, clifford_gates, Param::Float(0.0))
 }
 
-<<<<<<< HEAD
 #[pyfunction]
 #[pyo3(signature = (num_qubits, seed=None))]
 /// Generate a random Clifford tableau.
@@ -67,11 +66,6 @@
     Ok(tableau.into_pyarray_bound(py).unbind())
 }
 
-#[pymodule]
-pub fn clifford(m: &Bound<PyModule>) -> PyResult<()> {
-    m.add_function(wrap_pyfunction!(synth_clifford_greedy, m)?)?;
-    m.add_function(wrap_pyfunction!(random_clifford_tableau, m)?)?;
-=======
 /// Create a circuit that optimally synthesizes a given Clifford operator represented as
 /// a tableau for Cliffords up to 3 qubits.
 ///
@@ -89,6 +83,6 @@
 pub fn clifford(m: &Bound<PyModule>) -> PyResult<()> {
     m.add_function(wrap_pyfunction!(synth_clifford_greedy, m)?)?;
     m.add_function(wrap_pyfunction!(synth_clifford_bm, m)?)?;
->>>>>>> 6f482400
+    m.add_function(wrap_pyfunction!(random_clifford_tableau, m)?)?;
     Ok(())
 }