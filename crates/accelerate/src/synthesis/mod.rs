// This code is part of Qiskit.
//
// (C) Copyright IBM 2024
//
// This code is licensed under the Apache License, Version 2.0. You may
// obtain a copy of this license in the LICENSE.txt file in the root directory
// of this source tree or at http://www.apache.org/licenses/LICENSE-2.0.
//
// Any modifications or derivative works of this code must retain this
// copyright notice, and modified files need to carry a notice indicating
// that they have been altered from the originals.

mod clifford;
pub mod linear;
pub mod linear_phase;
<<<<<<< HEAD
mod evolution;
=======
mod multi_controlled;
>>>>>>> 492005e6
mod permutation;

use pyo3::prelude::*;

pub fn synthesis(m: &Bound<PyModule>) -> PyResult<()> {
    let linear_mod = PyModule::new_bound(m.py(), "linear")?;
    linear::linear(&linear_mod)?;
    m.add_submodule(&linear_mod)?;

    let linear_phase_mod = PyModule::new_bound(m.py(), "linear_phase")?;
    linear_phase::linear_phase(&linear_phase_mod)?;
    m.add_submodule(&linear_phase_mod)?;

    let permutation_mod = PyModule::new_bound(m.py(), "permutation")?;
    permutation::permutation(&permutation_mod)?;
    m.add_submodule(&permutation_mod)?;

    let clifford_mod = PyModule::new_bound(m.py(), "clifford")?;
    clifford::clifford(&clifford_mod)?;
    m.add_submodule(&clifford_mod)?;

<<<<<<< HEAD
    let evolution_mod = PyModule::new_bound(m.py(), "evolution")?;
    evolution::evolution(&evolution_mod)?;
    m.add_submodule(&evolution_mod)?;
=======
    let mc_mod = PyModule::new_bound(m.py(), "multi_controlled")?;
    multi_controlled::multi_controlled(&mc_mod)?;
    m.add_submodule(&mc_mod)?;
>>>>>>> 492005e6

    Ok(())
}<|MERGE_RESOLUTION|>--- conflicted
+++ resolved
@@ -13,11 +13,8 @@
 mod clifford;
 pub mod linear;
 pub mod linear_phase;
-<<<<<<< HEAD
 mod evolution;
-=======
 mod multi_controlled;
->>>>>>> 492005e6
 mod permutation;
 
 use pyo3::prelude::*;
@@ -39,15 +36,13 @@
     clifford::clifford(&clifford_mod)?;
     m.add_submodule(&clifford_mod)?;
 
-<<<<<<< HEAD
+    let mc_mod = PyModule::new_bound(m.py(), "multi_controlled")?;
+    multi_controlled::multi_controlled(&mc_mod)?;
+    m.add_submodule(&mc_mod)?;
+
     let evolution_mod = PyModule::new_bound(m.py(), "evolution")?;
     evolution::evolution(&evolution_mod)?;
     m.add_submodule(&evolution_mod)?;
-=======
-    let mc_mod = PyModule::new_bound(m.py(), "multi_controlled")?;
-    multi_controlled::multi_controlled(&mc_mod)?;
-    m.add_submodule(&mc_mod)?;
->>>>>>> 492005e6
 
     Ok(())
 }