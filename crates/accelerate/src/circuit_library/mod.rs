--- conflicted
+++ resolved
@@ -13,11 +13,8 @@
 use pyo3::prelude::*;
 
 mod entanglement;
-<<<<<<< HEAD
 mod pauli_evolution;
-=======
 mod iqp;
->>>>>>> ed1d8c39
 mod pauli_feature_map;
 mod quantum_volume;
 
