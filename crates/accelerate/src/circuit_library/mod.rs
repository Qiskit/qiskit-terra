// This code is part of Qiskit.
//
// (C) Copyright IBM 2024
//
// This code is licensed under the Apache License, Version 2.0. You may
// obtain a copy of this license in the LICENSE.txt file in the root directory
// of this source tree or at http://www.apache.org/licenses/LICENSE-2.0.
//
// Any modifications or derivative works of this code must retain this
// copyright notice, and modified files need to carry a notice indicating
// that they have been altered from the originals.

use pyo3::prelude::*;

mod entanglement;
<<<<<<< HEAD
=======
mod iqp;
>>>>>>> db043392
mod pauli_evolution;
mod pauli_feature_map;
mod quantum_volume;
mod utils;

pub fn circuit_library(m: &Bound<PyModule>) -> PyResult<()> {
    m.add_wrapped(wrap_pyfunction!(pauli_evolution::py_pauli_evolution))?;
    m.add_wrapped(wrap_pyfunction!(pauli_feature_map::pauli_feature_map))?;
    m.add_wrapped(wrap_pyfunction!(entanglement::get_entangler_map))?;
    m.add_wrapped(wrap_pyfunction!(iqp::py_iqp))?;
    m.add_wrapped(wrap_pyfunction!(iqp::py_random_iqp))?;
    m.add_wrapped(wrap_pyfunction!(quantum_volume::quantum_volume))?;
    Ok(())
}<|MERGE_RESOLUTION|>--- conflicted
+++ resolved
@@ -13,10 +13,7 @@
 use pyo3::prelude::*;
 
 mod entanglement;
-<<<<<<< HEAD
-=======
 mod iqp;
->>>>>>> db043392
 mod pauli_evolution;
 mod pauli_feature_map;
 mod quantum_volume;
