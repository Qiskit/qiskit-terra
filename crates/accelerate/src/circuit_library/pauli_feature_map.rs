// This code is part of Qiskit.
//
// (C) Copyright IBM 2024
//
// This code is licensed under the Apache License, Version 2.0. You may
// obtain a copy of this license in the LICENSE.txt file in the root directory
// of this source tree or at http://www.apache.org/licenses/LICENSE-2.0.
//
// Any modifications or derivative works of this code must retain this
// copyright notice, and modified files need to carry a notice indicating
// that they have been altered from the originals.

use pyo3::prelude::*;
use pyo3::types::PySequence;
use pyo3::types::PyString;
use qiskit_circuit::circuit_data::CircuitData;
use qiskit_circuit::imports;
use qiskit_circuit::operations::PyInstruction;
use qiskit_circuit::operations::{add_param, multiply_param, multiply_params, Param, StandardGate};
use qiskit_circuit::packed_instruction::PackedOperation;
use qiskit_circuit::{Clbit, Qubit};
use smallvec::{smallvec, SmallVec};
use std::f64::consts::PI;

use crate::circuit_library::entanglement;
use crate::circuit_library::pauli_evolution;
use crate::QiskitError;

type Instruction = (
    PackedOperation,
    SmallVec<[Param; 3]>,
    Vec<Qubit>,
    Vec<Clbit>,
);
<<<<<<< HEAD
type StandardInstruction = (StandardGate, SmallVec<[Param; 3]>, SmallVec<[Qubit; 2]>);

/// Return instructions (using only StandardGate operations) to implement a Pauli evolution
/// of a given Pauli string over a given time (as Param).
///
/// The Pauli evolution is implemented as a basis transformation to the Pauli-Z basis,
/// followed by a CX-chain and then a single Pauli-Z rotation on the last qubit. Then the CX-chain
/// is uncomputed and the inverse basis transformation applied. E.g. for the evolution under the
/// Pauli string XIYZ we have the circuit
///                     ┌───┐┌───────┐┌───┐
/// 0: ─────────────────┤ X ├┤ Rz(2) ├┤ X ├──────────────────
///    ┌──────────┐┌───┐└─┬─┘└───────┘└─┬─┘┌───┐┌───────────┐
/// 1: ┤ Rx(pi/2) ├┤ X ├──■─────────────■──┤ X ├┤ Rx(-pi/2) ├
///    └──────────┘└─┬─┘                   └─┬─┘└───────────┘
/// 2: ──────────────┼───────────────────────┼───────────────
///     ┌───┐        │                       │  ┌───┐
/// 3: ─┤ H ├────────■───────────────────────■──┤ H ├────────
///     └───┘                                   └───┘
fn pauli_evolution(
    pauli: &str,
    indices: Vec<u32>,
    time: Param,
) -> impl Iterator<Item = StandardInstruction> + '_ {
    // Get pairs of (pauli, qubit) that are active, i.e. that are not the identity. Note that
    // the rest of the code also works if there are only identities, in which case we will
    // effectively return an empty iterator.
    let qubits = indices
        .iter()
        .map(|i| Qubit::new(*i as usize))
        .collect_vec();
    let binding = pauli.to_lowercase(); // lowercase for convenience
    let active_paulis = binding
        .as_str()
        .chars()
        .rev() // reverse due to Qiskit's bit ordering convention
        .zip(qubits)
        .filter(|(p, _)| *p != 'i')
        .collect_vec();

    // get the basis change: x -> HGate, y -> RXGate(pi/2), z -> nothing
    let basis_change = active_paulis
        .clone()
        .into_iter()
        .filter(|(p, _)| *p != 'z')
        .map(|(p, q)| match p {
            'x' => (StandardGate::HGate, smallvec![], smallvec![q]),
            'y' => (
                StandardGate::RXGate,
                smallvec![Param::Float(PI2)],
                smallvec![q],
            ),
            _ => unreachable!("Invalid Pauli string."), // "z" and "i" have been filtered out
        });

    // get the inverse basis change
    let inverse_basis_change = basis_change.clone().map(|(gate, _, qubit)| match gate {
        StandardGate::HGate => (gate, smallvec![], qubit),
        StandardGate::RXGate => (gate, smallvec![Param::Float(-PI2)], qubit),
        _ => unreachable!(),
    });

    // get the CX chain down to the target rotation qubit
    let chain_down = active_paulis
        .clone()
        .into_iter()
        .map(|(_, q)| q)
        .tuple_windows() // iterates over (q[i], q[i+1]) windows
        .map(|(ctrl, target)| (StandardGate::CXGate, smallvec![], smallvec![ctrl, target]));

    // get the CX chain up (cannot use chain_down.rev since tuple_windows is not double ended)
    let chain_up = active_paulis
        .clone()
        .into_iter()
        .rev()
        .map(|(_, q)| q)
        .tuple_windows()
        .map(|(target, ctrl)| (StandardGate::CXGate, smallvec![], smallvec![ctrl, target]));

    // get the RZ gate on the last qubit
    let last_qubit = active_paulis.last().unwrap().1;
    let z_rotation = std::iter::once((
        StandardGate::PhaseGate,
        smallvec![time],
        smallvec![last_qubit],
    ));

    // and finally chain everything together
    basis_change
        .chain(chain_down)
        .chain(z_rotation)
        .chain(chain_up)
        .chain(inverse_basis_change)
}
=======
>>>>>>> e6316851

/// Build a Pauli feature map circuit.
///
/// Args:
///     feature_dimension: The feature dimension (i.e. the number of qubits).
///     parameters: A parameter vector with ``feature_dimension`` elements. Taken as input
///         here to avoid a call to Python constructing the vector.
///     reps: The number of repetitions of Hadamard + evolution layers.
///     entanglement: The entanglement, given as Python string or None (defaults to "full").
///     paulis: The Pauli strings as list of strings or None (default to ["z", "zz"]).
///     alpha: A float multiplier for rotation angles.
///     insert_barriers: Whether to insert barriers in between the Hadamard and evolution layers.
///     data_map_func: An accumulation function that takes as input a vector of parameters the
///         current gate acts on and returns a scalar.
///
/// Returns:
///     The ``CircuitData`` to construct the Pauli feature map.
#[pyfunction]
#[pyo3(signature = (feature_dimension, parameters, *, reps=1, entanglement=None, paulis=None, alpha=2.0, insert_barriers=false, data_map_func=None))]
#[allow(clippy::too_many_arguments)]
pub fn pauli_feature_map(
    py: Python,
    feature_dimension: u32,
    parameters: Bound<PyAny>,
    reps: usize,
    entanglement: Option<&Bound<PyAny>>,
    paulis: Option<&Bound<PySequence>>,
    alpha: f64,
    insert_barriers: bool,
    data_map_func: Option<&Bound<PyAny>>,
) -> PyResult<CircuitData> {
    // normalize the Pauli strings
    let pauli_strings = _get_paulis(feature_dimension, paulis)?;

    // set the default value for entanglement
    let default = PyString::new_bound(py, "full");
    let entanglement = entanglement.unwrap_or(&default);

    // extract the parameters from the input variable ``parameters``
    let parameter_vector = parameters
        .iter()?
        .map(|el| Param::extract_no_coerce(&el?))
        .collect::<PyResult<Vec<Param>>>()?;

    // construct a Barrier object Python side to (possibly) add to the circuit
    let packed_barrier = if insert_barriers {
        Some(_get_barrier(py, feature_dimension)?)
    } else {
        None
    };

    // Main work: construct the circuit instructions as iterator. Each repetition is constituted
    // by a layer of Hadamards and the Pauli evolutions of the specified Paulis.
    // Note that we eagerly trigger errors, since the final CircuitData::from_packed_operations
    // does not allow Result objects in the iterator.
    let mut packed_insts: Vec<Instruction> = Vec::new();
    for rep in 0..reps {
        // add H layer
        packed_insts.extend(_get_h_layer(feature_dimension));

        if insert_barriers {
            packed_insts.push(packed_barrier.clone().unwrap());
        }

        // add evolutions
        let evo_layer = _get_evolution_layer(
            py,
            feature_dimension,
            rep,
            alpha,
            &parameter_vector,
            &pauli_strings,
            entanglement,
            data_map_func,
        )?;
        packed_insts.extend(evo_layer);

        // add barriers, if necessary
        if insert_barriers && rep < reps - 1 {
            packed_insts.push(packed_barrier.clone().unwrap());
        }
    }

    CircuitData::from_packed_operations(
        py,
        feature_dimension,
        0,
        packed_insts.into_iter().map(Ok),
        Param::Float(0.0),
    )
}

fn _get_h_layer(feature_dimension: u32) -> impl Iterator<Item = Instruction> {
    (0..feature_dimension as usize).map(|i| {
        (
            StandardGate::HGate.into(),
            smallvec![],
            vec![Qubit::new(i)],
            vec![] as Vec<Clbit>,
        )
    })
}

#[allow(clippy::too_many_arguments)]
fn _get_evolution_layer<'a>(
    py: Python<'a>,
    feature_dimension: u32,
    rep: usize,
    alpha: f64,
    parameter_vector: &'a [Param],
    pauli_strings: &'a [String],
    entanglement: &'a Bound<PyAny>,
    data_map_func: Option<&'a Bound<PyAny>>,
) -> PyResult<Vec<Instruction>> {
    let mut insts: Vec<Instruction> = Vec::new();

    for pauli in pauli_strings {
        let block_size = pauli.len() as u32;
        let entanglement =
            entanglement::get_entanglement(feature_dimension, block_size, entanglement, rep)?;

        for indices in entanglement {
            let indices = indices?;
            let active_parameters: Vec<Param> = indices
                .clone()
                .iter()
                .map(|i| parameter_vector[*i as usize].clone())
                .collect();

            let angle = match data_map_func {
                Some(fun) => fun.call1((active_parameters,))?.extract()?,
                None => _default_reduce(py, active_parameters),
            };

            // Get the pauli evolution and map it into
            //   (PackedOperation, SmallVec<[Params; 3]>, Vec<Qubit>, Vec<Clbit>)
            // to call CircuitData::from_packed_operations. This is needed since we might
            // have to interject barriers, which are not a standard gate and prevents us
            // from using CircuitData::from_standard_gates.
            let evo = pauli_evolution::pauli_evolution(
                pauli,
                indices.into_iter().rev().collect(),
                multiply_param(&angle, alpha, py),
                true,
                false,
            )
            .map(|(gate, params, qargs)| {
                (gate.into(), params, qargs.to_vec(), vec![] as Vec<Clbit>)
            })
            .collect::<Vec<Instruction>>();
            insts.extend(evo);
        }
    }

    Ok(insts)
}

/// The default data_map_func for Pauli feature maps. For a parameter vector (x1, ..., xN), this
/// implements
///   (pi - x1) (pi - x2) ... (pi - xN)
/// unless there is only one parameter, in which case it returns just the value.
fn _default_reduce(py: Python, parameters: Vec<Param>) -> Param {
    if parameters.len() == 1 {
        parameters[0].clone()
    } else {
        let acc = parameters.iter().fold(Param::Float(1.0), |acc, param| {
            multiply_params(acc, add_param(param, -PI, py), py)
        });
        if parameters.len() % 2 == 0 {
            acc
        } else {
            multiply_param(&acc, -1.0, py) // take care of parity
        }
    }
}

/// Normalize the Pauli strings to a Vec<String>. We first define the default, which is
/// ["z", "zz"], unless we only have a single qubit, in which case we default to ["z"].
/// Then, ``pauli_strings`` is either set to the default, or we try downcasting to a
/// PyString->String, followed by a check whether the feature dimension is large enough
/// for the Pauli (e.g. we cannot implement a "zzz" Pauli on a 2 qubit circuit).
fn _get_paulis(
    feature_dimension: u32,
    paulis: Option<&Bound<PySequence>>,
) -> PyResult<Vec<String>> {
    let default_pauli: Vec<String> = if feature_dimension == 1 {
        vec!["z".to_string()]
    } else {
        vec!["z".to_string(), "zz".to_string()]
    };

    paulis.map_or_else(
        || Ok(default_pauli), // use Ok() since we might raise an error in the other arm
        |v| {
            let v = PySequenceMethods::to_list(v)?; // sequence to list
            v.iter() // iterate over the list of Paulis
                .map(|el| {
                    // Get the string and check whether it fits the feature dimension
                    let as_string = (*el.downcast::<PyString>()?).to_string();
                    if as_string.len() > feature_dimension as usize {
                        Err(QiskitError::new_err(format!(
                            "feature_dimension ({}) smaller than the Pauli ({})",
                            feature_dimension, as_string
                        )))
                    } else {
                        Ok(as_string)
                    }
                })
                .collect::<PyResult<Vec<String>>>()
        },
    )
}

/// Get a barrier object from Python space.
fn _get_barrier(py: Python, feature_dimension: u32) -> PyResult<Instruction> {
    let barrier_cls = imports::BARRIER.get_bound(py);
    let barrier = barrier_cls.call1((feature_dimension,))?;
    let barrier_inst = PyInstruction {
        qubits: feature_dimension,
        clbits: 0,
        params: 0,
        op_name: "barrier".to_string(),
        control_flow: false,
        instruction: barrier.into(),
    };
    Ok((
        barrier_inst.into(),
        smallvec![],
        (0..feature_dimension as usize).map(Qubit::new).collect(),
        vec![] as Vec<Clbit>,
    ))
}<|MERGE_RESOLUTION|>--- conflicted
+++ resolved
@@ -32,102 +32,6 @@
     Vec<Qubit>,
     Vec<Clbit>,
 );
-<<<<<<< HEAD
-type StandardInstruction = (StandardGate, SmallVec<[Param; 3]>, SmallVec<[Qubit; 2]>);
-
-/// Return instructions (using only StandardGate operations) to implement a Pauli evolution
-/// of a given Pauli string over a given time (as Param).
-///
-/// The Pauli evolution is implemented as a basis transformation to the Pauli-Z basis,
-/// followed by a CX-chain and then a single Pauli-Z rotation on the last qubit. Then the CX-chain
-/// is uncomputed and the inverse basis transformation applied. E.g. for the evolution under the
-/// Pauli string XIYZ we have the circuit
-///                     ┌───┐┌───────┐┌───┐
-/// 0: ─────────────────┤ X ├┤ Rz(2) ├┤ X ├──────────────────
-///    ┌──────────┐┌───┐└─┬─┘└───────┘└─┬─┘┌───┐┌───────────┐
-/// 1: ┤ Rx(pi/2) ├┤ X ├──■─────────────■──┤ X ├┤ Rx(-pi/2) ├
-///    └──────────┘└─┬─┘                   └─┬─┘└───────────┘
-/// 2: ──────────────┼───────────────────────┼───────────────
-///     ┌───┐        │                       │  ┌───┐
-/// 3: ─┤ H ├────────■───────────────────────■──┤ H ├────────
-///     └───┘                                   └───┘
-fn pauli_evolution(
-    pauli: &str,
-    indices: Vec<u32>,
-    time: Param,
-) -> impl Iterator<Item = StandardInstruction> + '_ {
-    // Get pairs of (pauli, qubit) that are active, i.e. that are not the identity. Note that
-    // the rest of the code also works if there are only identities, in which case we will
-    // effectively return an empty iterator.
-    let qubits = indices
-        .iter()
-        .map(|i| Qubit::new(*i as usize))
-        .collect_vec();
-    let binding = pauli.to_lowercase(); // lowercase for convenience
-    let active_paulis = binding
-        .as_str()
-        .chars()
-        .rev() // reverse due to Qiskit's bit ordering convention
-        .zip(qubits)
-        .filter(|(p, _)| *p != 'i')
-        .collect_vec();
-
-    // get the basis change: x -> HGate, y -> RXGate(pi/2), z -> nothing
-    let basis_change = active_paulis
-        .clone()
-        .into_iter()
-        .filter(|(p, _)| *p != 'z')
-        .map(|(p, q)| match p {
-            'x' => (StandardGate::HGate, smallvec![], smallvec![q]),
-            'y' => (
-                StandardGate::RXGate,
-                smallvec![Param::Float(PI2)],
-                smallvec![q],
-            ),
-            _ => unreachable!("Invalid Pauli string."), // "z" and "i" have been filtered out
-        });
-
-    // get the inverse basis change
-    let inverse_basis_change = basis_change.clone().map(|(gate, _, qubit)| match gate {
-        StandardGate::HGate => (gate, smallvec![], qubit),
-        StandardGate::RXGate => (gate, smallvec![Param::Float(-PI2)], qubit),
-        _ => unreachable!(),
-    });
-
-    // get the CX chain down to the target rotation qubit
-    let chain_down = active_paulis
-        .clone()
-        .into_iter()
-        .map(|(_, q)| q)
-        .tuple_windows() // iterates over (q[i], q[i+1]) windows
-        .map(|(ctrl, target)| (StandardGate::CXGate, smallvec![], smallvec![ctrl, target]));
-
-    // get the CX chain up (cannot use chain_down.rev since tuple_windows is not double ended)
-    let chain_up = active_paulis
-        .clone()
-        .into_iter()
-        .rev()
-        .map(|(_, q)| q)
-        .tuple_windows()
-        .map(|(target, ctrl)| (StandardGate::CXGate, smallvec![], smallvec![ctrl, target]));
-
-    // get the RZ gate on the last qubit
-    let last_qubit = active_paulis.last().unwrap().1;
-    let z_rotation = std::iter::once((
-        StandardGate::PhaseGate,
-        smallvec![time],
-        smallvec![last_qubit],
-    ));
-
-    // and finally chain everything together
-    basis_change
-        .chain(chain_down)
-        .chain(z_rotation)
-        .chain(chain_up)
-        .chain(inverse_basis_change)
-}
-=======
->>>>>>> e6316851
 
 /// Build a Pauli feature map circuit.
 ///
