--- conflicted
+++ resolved
@@ -92,7 +92,7 @@
         - bash: |
             set -e
             source test-job/bin/activate
-            pip install -r requirements-optional.txt -c constraints.txt
+            python -m pip install -r requirements-optional.txt -c constraints.txt
           displayName: "Install optional packages"
 
         - bash: |
@@ -105,15 +105,6 @@
       - bash: |
           set -e
           source test-job/bin/activate
-<<<<<<< HEAD
-=======
-          python -m pip install -U \
-            -c constraints.txt \
-            "cplex ; python_version < '3.11'" \
-            "qiskit-aer" \
-            "tweedledum ; python_version < '3.11'" \
-            "z3-solver"
->>>>>>> 908adb34
           mkdir -p /tmp/terra-tests
           cp -r test /tmp/terra-tests/.
           cp .stestr.conf /tmp/terra-tests/.
