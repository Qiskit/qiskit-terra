parameters:
  - name: "pythonVersion"
    type: string
    displayName: "Version of Python to test"

  - name: "testRust"
    type: boolean

  - name: "testQPY"
    type: boolean

  - name: "testImages"
    type: boolean

  - name: "installOptionals"
    type: boolean
    default: false

  - name: "installFromSdist"
    type: boolean
    default: false

jobs:
  - job: "Linux_Tests_Python${{ replace(parameters.pythonVersion, '.', '') }}"
    displayName: "Test Linux Rust & Python ${{ parameters.pythonVersion }}"
    pool: {vmImage: 'ubuntu-latest'}

    variables:
      QISKIT_SUPPRESS_PACKAGING_WARNINGS: Y
      PIP_CACHE_DIR: $(Pipeline.Workspace)/.pip
      QISKIT_TEST_CAPTURE_STREAMS: 1

    steps:
      - task: UsePythonVersion@0
        inputs:
          versionSpec: '${{ parameters.pythonVersion }}'
        displayName: 'Use Python ${{ parameters.pythonVersion }}'

      - task: Cache@2
        inputs:
          key: 'stestr | "$(Agent.OS)" | "${{ parameters.pythonVersion }}" | "$(Build.BuildNumber)"'
          restoreKeys: |
            stestr | "$(Agent.OS)" | "${{ parameters.pythonVersion }}"
            stestr | "$(Agent.OS)"
            stestr
          path: .stestr
        displayName: "Cache stestr"

      - ${{ if eq(parameters.testRust, true) }}:
        - bash: |
            set -e
            cargo test
          displayName: "Run Rust tests"

      - bash: |
          set -e
          python -m pip install --upgrade pip setuptools wheel virtualenv
          virtualenv test-job
        displayName: "Prepare venv"

      - ${{ if eq(parameters.installFromSdist, true) }}:
        - bash: |
            set -e
            # Use stable Rust, rather than MSRV, to spot-check that stable builds properly.
            rustup override set stable
            source test-job/bin/activate
            # Install setuptools-rust for building sdist
            pip install -U -c constraints.txt setuptools-rust
            python setup.py sdist
            pip install -U \
              -c constraints.txt \
              -r requirements.txt \
              -r requirements-dev.txt \
              dist/qiskit-terra*.tar.gz
          displayName: "Install Terra from sdist"

      - ${{ if eq(parameters.installFromSdist, false) }}:
        - bash: |
            set -e
            source test-job/bin/activate
            pip install -U \
              -c constraints.txt \
              -r requirements.txt \
              -r requirements-dev.txt \
              -e .
          displayName: "Install Terra directly"
          env:
            SETUPTOOLS_ENABLE_FEATURES: "legacy-editable"

      - ${{ if eq(parameters.installOptionals, true) }}:
        - bash: |
            set -e
            source test-job/bin/activate
            pip install -U -r requirements-optional.txt -c constraints.txt
          displayName: "Install optional packages"

      - bash: |
          set -e
          source test-job/bin/activate
<<<<<<< HEAD
=======
          pip install -U \
            -c constraints.txt \
            "cplex ; python_version < '3.11'" \
            "qiskit-aer" \
            "tweedledum ; python_version < '3.11'" \
            "z3-solver"
>>>>>>> 9c8eb069
          mkdir -p /tmp/terra-tests
          cp -r test /tmp/terra-tests/.
          cp .stestr.conf /tmp/terra-tests/.
          cp -r .stestr /tmp/terra-tests/. || :
          sudo apt-get update
          sudo apt-get install -y graphviz
          pip check
        displayName: 'Install post-install optional dependencies'

      - bash: |
          set -e
          source test-job/bin/activate
          pushd /tmp/terra-tests
          export PYTHONHASHSEED=$(python -S -c "import random; print(random.randint(1, 4294967295))")
          echo "PYTHONHASHSEED=$PYTHONHASHSEED"
          stestr run
          popd
        env:
          QISKIT_PARALLEL: FALSE
          RUST_BACKTRACE: 1
        displayName: 'Run Python tests'

      - bash: |
          set -e
          source test-job/bin/activate
          cp tools/subunit_to_junit.py /tmp/terra-tests/.
          pip install -U junitxml
          pushd /tmp/terra-tests
          mkdir -p junit
          stestr last --subunit | ./subunit_to_junit.py -o junit/test-results.xml
          pushd .stestr
          ls | grep -P "^\d" | xargs -d "\n" rm -f
          popd
          popd
          cp -r /tmp/terra-tests/junit .
          cp -r /tmp/terra-tests/.stestr .
        displayName: 'Generate results'
        condition: succeededOrFailed()

      - task: PublishTestResults@2
        condition: succeededOrFailed()
        inputs:
          testResultsFiles: '**/test-*.xml'
          testRunTitle: 'Test results for Linux Python ${{ parameters.pythonVersion }}'

      - task: CopyFiles@2
        inputs:
          contents: '**/*.png'
          targetFolder: $(Build.ArtifactStagingDirectory)
        displayName: 'Copy images on test failure'
        condition: failed()

      - task: PublishBuildArtifacts@1
        inputs:
          pathtoPublish: '$(Build.ArtifactStagingDirectory)'
          artifactName: 'drop_linux'
        displayName: 'Publish images on test failure'
        condition: failed()

      - ${{ if eq(parameters.testQPY, true) }}:
        - task: Cache@2
          inputs:
            key: 'qpy | test/qpy_compat/test_qpy.py | "$(Build.BuildNumber)"'
            restoreKeys: |
              qpy | test/qpy_compat/test_qpy.py
            path: qpy_files
          displayName: cache old qpy
        - bash: |
            set -e
            mv qpy_files/* test/qpy_compat || :
            pushd test/qpy_compat
            ./run_tests.sh
            popd
            mkdir qpy_files || :
            mv test/qpy_compat/qpy_* qpy_files/.
          displayName: 'Run QPY backwards compat tests'

      - ${{ if eq(parameters.testImages, true) }}:
        - bash: |
            set -e
            virtualenv image_tests
            image_tests/bin/pip install -U \
              -c constraints.txt \
              -r requirements.txt \
              -e ".[visualization]"
            sudo apt-get update
            sudo apt-get install -y graphviz pandoc
            image_tests/bin/pip check
          displayName: 'Install dependencies'
          env:
            SETUPTOOLS_ENABLE_FEATURES: "legacy-editable"

        - bash: image_tests/bin/python -m unittest discover -v test/ipynb
          displayName: 'Run image test'
          env:
            # Needed to suppress a warning in jupyter-core 5.x by eagerly migrating to
            # a new internal interface that will be the default in jupyter-core 6.x.
            # This variable should become redundant on release of jupyter-core 6.
            JUPYTER_PLATFORM_DIRS: 1<|MERGE_RESOLUTION|>--- conflicted
+++ resolved
@@ -97,15 +97,6 @@
       - bash: |
           set -e
           source test-job/bin/activate
-<<<<<<< HEAD
-=======
-          pip install -U \
-            -c constraints.txt \
-            "cplex ; python_version < '3.11'" \
-            "qiskit-aer" \
-            "tweedledum ; python_version < '3.11'" \
-            "z3-solver"
->>>>>>> 9c8eb069
           mkdir -p /tmp/terra-tests
           cp -r test /tmp/terra-tests/.
           cp .stestr.conf /tmp/terra-tests/.
@@ -113,7 +104,7 @@
           sudo apt-get update
           sudo apt-get install -y graphviz
           pip check
-        displayName: 'Install post-install optional dependencies'
+        displayName: 'Install post-install optional non-Python dependencies'
 
       - bash: |
           set -e
