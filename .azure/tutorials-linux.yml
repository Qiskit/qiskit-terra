--- conflicted
+++ resolved
@@ -22,28 +22,7 @@
           set -e
           git clone https://github.com/Qiskit/qiskit-tutorials --depth=1
           python -m pip install --upgrade pip
-<<<<<<< HEAD
-          pip install -U -r requirements.txt -r requirements-dev.txt -c constraints.txt
-          pip install -c constraints.txt -e .
-          pip install "qiskit-ibmq-provider" "qiskit-ignis" sphinx nbsphinx sphinx_rtd_theme cvxpy -c constraints.txt
-          pip install -U -r requirements-optional.txt -c constraints.txt
-=======
-          pip install -U \
-            -c constraints.txt \
-            -r requirements.txt \
-            -r requirements-dev.txt \
-            "qiskit-ibmq-provider" \
-            "qiskit-aer" \
-            "z3-solver" \
-            "networkx" \
-            "matplotlib>=3.3.0" \
-            sphinx \
-            nbsphinx \
-            sphinx_rtd_theme \
-            "tweedledum ; python_version < '3.11'" \
-            cvxpy \
-            -e .
->>>>>>> 9c8eb069
+          pip install -U -c constraints.txt -r requirements.txt -r requirements-dev.txt -r requirements-tutorials.txt -e .
           sudo apt-get update
           sudo apt-get install -y graphviz pandoc
           pip check
