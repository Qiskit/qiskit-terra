--- conflicted
+++ resolved
@@ -258,111 +258,6 @@
         os.environ["QISKIT_PARALLEL"] = parallel_default
 
 
-<<<<<<< HEAD
-class QiskitTestCase(BaseQiskitTestCase):
-    """Terra-specific extra functionality for test cases."""
-
-    def tearDown(self):
-        super().tearDown()
-        # Reset the default providers, as in practice they acts as a singleton
-        # due to importing the instances from the top-level qiskit namespace.
-        from qiskit.providers.basic_provider import BasicProvider
-
-        with self.assertWarns(DeprecationWarning):
-            BasicProvider()._backends = BasicProvider()._verify_backends()
-
-    @classmethod
-    def setUpClass(cls):
-        super().setUpClass()
-        # Set logging to file and stdout if the LOG_LEVEL envar is set.
-        cls.log = logging.getLogger(cls.__name__)
-
-        if log_level := os.getenv("LOG_LEVEL"):
-            log_fmt = f"{cls.log.name}.%(funcName)s:%(levelname)s:%(asctime)s: %(message)s"
-            formatter = logging.Formatter(log_fmt)
-            file_handler = logging.FileHandler(f"{os.path.splitext(inspect.getfile(cls))[0]}.log")
-            file_handler.setFormatter(formatter)
-            cls.log.addHandler(file_handler)
-
-            if os.getenv("STREAM_LOG"):
-                # Set up the stream handler.
-                stream_handler = logging.StreamHandler()
-                stream_handler.setFormatter(formatter)
-                cls.log.addHandler(stream_handler)
-
-            # Set the logging level from the environment variable, defaulting
-            # to INFO if it is not a valid level.
-            level = logging._nameToLevel.get(log_level, logging.INFO)
-            cls.log.setLevel(level)
-
-        warnings.filterwarnings("error", category=DeprecationWarning)
-        warnings.filterwarnings("error", category=QiskitWarning)
-
-        # Numpy 2 made a few new modules private, and have warnings that trigger if you try to
-        # access attributes that _would_ have existed.  Unfortunately, Python's `warnings` module
-        # adds a field called `__warningregistry__` to any module that triggers a warning, and
-        # `unittest.TestCase.assertWarns` then queries said fields on all existing modules.  On
-        # macOS ARM, we see some (we think harmless) warnings come out of `numpy.linalg._linalg` (a
-        # now-private module) during transpilation, which means that subsequent `assertWarns` calls
-        # can spuriously trick Numpy into sending out a nonsense `DeprecationWarning`.
-        # Tracking issue: https://github.com/Qiskit/qiskit/issues/12679
-        warnings.filterwarnings(
-            "ignore",
-            category=DeprecationWarning,
-            message=r".*numpy\.(\w+\.)*__warningregistry__",
-        )
-
-        # We only use pandas transitively through seaborn, so it's their responsibility to mark if
-        # their use of pandas would be a problem.
-        warnings.filterwarnings(
-            "default",
-            category=DeprecationWarning,
-            # The `(?s)` magic is to force use of the `re.DOTALL` flag, because the Pandas message
-            # includes hard-break newlines all over the place.
-            message="(?s).*Pyarrow.*required dependency.*next major release of pandas",
-            module=r"seaborn(\..*)?",
-        )
-
-        # Safe to remove once https://github.com/Qiskit/qiskit-aer/pull/2179 is in a release version
-        # of Aer.
-        warnings.filterwarnings(
-            "default",
-            category=DeprecationWarning,
-            message="Treating CircuitInstruction as an iterable is deprecated",
-            module=r"qiskit_aer(\.[a-zA-Z0-9_]+)*",
-        )
-
-        allow_DeprecationWarning_modules = [
-            "test.python.pulse.test_builder",
-            "test.python.pulse.test_block",
-            "test.python.quantum_info.operators.symplectic.test_legacy_pauli",
-            "qiskit.quantum_info.operators.pauli",
-            "pybobyqa",
-            "numba",
-            "qiskit.utils.measurement_error_mitigation",
-            "qiskit.circuit.library.standard_gates.x",
-            "qiskit.pulse.schedule",
-            "qiskit.pulse.instructions.instruction",
-            "qiskit.pulse.instructions.play",
-            "qiskit.pulse.library.parametric_pulses",
-            "qiskit.quantum_info.operators.symplectic.pauli",
-        ]
-        for mod in allow_DeprecationWarning_modules:
-            warnings.filterwarnings("default", category=DeprecationWarning, module=mod)
-        allow_DeprecationWarning_message = [
-            r"elementwise comparison failed.*",
-            r"The jsonschema validation included in qiskit-terra.*",
-            r"The DerivativeBase.parameter_expression_grad method.*",
-            r"The property ``qiskit\.circuit\.bit\.Bit\.(register|index)`` is deprecated.*",
-            # Caused by internal scikit-learn scipy usage
-            r"The 'sym_pos' keyword is deprecated and should be replaced by using",
-        ]
-        for msg in allow_DeprecationWarning_message:
-            warnings.filterwarnings("default", category=DeprecationWarning, message=msg)
-
-
-=======
->>>>>>> b599f3ff
 class FullQiskitTestCase(QiskitTestCase):
     """further additions for Qiskit test cases, if ``testtools`` is available.
 
