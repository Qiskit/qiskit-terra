--- conflicted
+++ resolved
@@ -134,11 +134,7 @@
         warnings.filterwarnings(
             "ignore",  # If "default", it floods the CI output
             category=DeprecationWarning,
-<<<<<<< HEAD
-            message=r".* If user still need Qobj,.*",
-=======
             message=r".*The `Qobj` class and related functionality.*",
->>>>>>> c1c3b32c
             module=r"qiskit_aer",
         )
 
