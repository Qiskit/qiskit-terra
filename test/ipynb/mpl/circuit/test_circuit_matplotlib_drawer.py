--- conflicted
+++ resolved
@@ -852,7 +852,6 @@
         circuit.h(qr[2]).c_if(cr[0], 0)
         self.circuit_drawer(circuit, cregbundle=False, filename="measure_cond_bits_right.png")
 
-<<<<<<< HEAD
     def test_conditions_with_bits_reverse(self):
         """Test that gates with conditions work with bits reversed"""
         bits = [Qubit(), Qubit(), Clbit(), Clbit()]
@@ -872,7 +871,7 @@
         circuit = QuantumCircuit(qr, clbits, cr)
         circuit.x(0).c_if([cr[0], clbits[1], cr[1], clbits[2]], 11)
         self.circuit_drawer(circuit, cregbundle=False, filename="condition_bits_list.png")
-=======
+
     def test_fold_with_conditions(self):
         """Test that gates with conditions draw correctly when folding"""
         qr = QuantumRegister(3)
@@ -896,7 +895,6 @@
         circuit.append(U1Gate(0).control(1), [1, 0]).c_if(cr, 29)
         circuit.append(U1Gate(0).control(1), [1, 0]).c_if(cr, 31)
         self.circuit_drawer(circuit, cregbundle=False, filename="fold_with_conditions.png")
->>>>>>> 13370342
 
 
 if __name__ == "__main__":
