--- conflicted
+++ resolved
@@ -12,11 +12,8 @@
 import time
 import unittest
 from concurrent import futures
-<<<<<<< HEAD
 import datetime
-=======
-
->>>>>>> d2683cb7
+
 import numpy
 from scipy.stats import chi2_contingency
 
