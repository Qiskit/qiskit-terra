# -*- coding: utf-8 -*-

# Copyright 2018, IBM.
#
# This source code is licensed under the Apache License, Version 2.0 found in
# the LICENSE.txt file in the root directory of this source tree.

# pylint: disable=missing-docstring,broad-except

"""IBMQJob Test."""

import time
import unittest
from concurrent import futures

import numpy
from scipy.stats import chi2_contingency

from qiskit import ClassicalRegister, QuantumCircuit, QuantumRegister
from qiskit import transpiler
from qiskit.backends import JobStatus, JobError
from qiskit.backends.ibmq import IBMQProvider
from qiskit.backends.ibmq.ibmqbackend import IBMQBackendError
from qiskit.backends.ibmq.ibmqjob import IBMQJob
from qiskit.backends.local import LocalProvider
from .common import requires_qe_access, JobTestCase, slow_test


def _least_busy(backends):
    """Helper version of `wrapper.least_busy()` that works on instances.
    Args:
        backends (list[BaseBackend]): list of backends.

    Returns:
        BaseBackend: least busy backend instance.
    """
    return min([b for b in backends if
                b.status['operational'] and 'pending_jobs' in b.status],
               key=lambda b: b.status['pending_jobs'])


class TestIBMQJob(JobTestCase):
    """
    Test ibmqjob module.
    """

    def setUp(self):
        super().setUp()
        # create QuantumCircuit
        qr = QuantumRegister(2, 'q')
        cr = ClassicalRegister(2, 'c')
        qc = QuantumCircuit(qr, cr)
        qc.h(qr[0])
        qc.cx(qr[0], qr[1])
        qc.measure(qr, cr)
        self._qc = qc
<<<<<<< HEAD
=======
        self._provider = IBMQProvider(qe_token, qe_url)
        self._local_provider = LocalProvider()
>>>>>>> 09af5d75

    @requires_qe_access
    def test_run_simulator(self, qe_token, qe_url):
        provider = IBMQProvider(qe_token, qe_url)
        backend = provider.get_backend('ibmq_qasm_simulator')
        qr = QuantumRegister(2, 'q')
        cr = ClassicalRegister(2, 'c')
        qc = QuantumCircuit(qr, cr, name='hadamard')
        qc.h(qr)
        qc.measure(qr, cr)
        qobj = transpiler.compile([self._qc, qc], backend)
        shots = qobj.config.shots
        job = backend.run(qobj)
        result = job.result()
        counts_qx1 = result.get_counts(result.get_names()[0])
        counts_qx2 = result.get_counts('hadamard')
        counts_ex1 = {'00': shots/2, '11': shots/2}
        counts_ex2 = {'00': shots/4, '11': shots/4, '10': shots/4,
                      '01': shots/4}
        states1 = counts_qx1.keys() | counts_ex1.keys()
        states2 = counts_qx2.keys() | counts_ex2.keys()
        # contingency table
        ctable1 = numpy.array([[counts_qx1.get(key, 0) for key in states1],
                               [counts_ex1.get(key, 0) for key in states1]])
        ctable2 = numpy.array([[counts_qx2.get(key, 0) for key in states2],
                               [counts_ex2.get(key, 0) for key in states2]])
        self.log.info('states1: %s', str(states1))
        self.log.info('states2: %s', str(states2))
        self.log.info('ctable1: %s', str(ctable1))
        self.log.info('ctable2: %s', str(ctable2))
        contingency1 = chi2_contingency(ctable1)
        contingency2 = chi2_contingency(ctable2)
        self.log.info('chi2_contingency1: %s', str(contingency1))
        self.log.info('chi2_contingency2: %s', str(contingency2))
        self.assertGreater(contingency1[1], 0.01)
        self.assertGreater(contingency2[1], 0.01)

    @slow_test
    @requires_qe_access
    def test_run_device(self, qe_token, qe_url):
        provider = IBMQProvider(qe_token, qe_url)
        backends = [backend for backend in provider.available_backends()
                    if not backend.configuration['simulator']]
        self.log.info('devices: %s', [b.name for b in backends])
        backend = _least_busy(backends)
        self.log.info('using backend: %s', backend.name)
        qobj = transpiler.compile(self._qc, backend)
        shots = qobj.config.shots
        job = backend.run(qobj)
        while not job.status() is JobStatus.DONE:
            self.log.info(job.status())
            time.sleep(4)
        self.log.info(job.status)
        result = job.result()
        counts_qx = result.get_counts(result.get_names()[0])
        counts_ex = {'00': shots/2, '11': shots/2}
        states = counts_qx.keys() | counts_ex.keys()
        # contingency table
        ctable = numpy.array([[counts_qx.get(key, 0) for key in states],
                              [counts_ex.get(key, 0) for key in states]])
        self.log.info('states: %s', str(states))
        self.log.info('ctable: %s', str(ctable))
        contingency = chi2_contingency(ctable)
        self.log.info('chi2_contingency: %s', str(contingency))
        self.assertDictAlmostEqual(counts_qx, counts_ex, shots*0.1)

    @slow_test
    @requires_qe_access
    def test_run_async_simulator(self, qe_token, qe_url):
        provider = IBMQProvider(qe_token, qe_url)
        IBMQJob._executor = futures.ThreadPoolExecutor(max_workers=2)
        backend = provider.get_backend('ibmq_qasm_simulator')
        self.log.info('submitting to backend %s', backend.name)
        num_qubits = 16
        qr = QuantumRegister(num_qubits, 'qr')
        cr = ClassicalRegister(num_qubits, 'cr')
        qc = QuantumCircuit(qr, cr)
        for i in range(num_qubits-1):
            qc.cx(qr[i], qr[i+1])
        qc.measure(qr, cr)
        qobj = transpiler.compile([qc]*10, backend)
        num_jobs = 5
        job_array = [backend.run(qobj) for _ in range(num_jobs)]
        found_async_jobs = False
        timeout = 30
        start_time = time.time()
        while not found_async_jobs:
            check = sum([job.status() is JobStatus.RUNNING for job in job_array])
            if check >= 2:
                self.log.info('found %d simultaneous jobs', check)
                break
            if all([job.status() is JobStatus.DONE for job in job_array]):
                # done too soon? don't generate error
                self.log.warning('all jobs completed before simultaneous jobs '
                                 'could be detected')
                break
            for job in job_array:
                self.log.info('%s %s %s %s', job.status(), job.status() is JobStatus.RUNNING,
                              check, job.id())
            self.log.info('-'*20 + ' ' + str(time.time()-start_time))
            if time.time() - start_time > timeout:
                raise TimeoutError('failed to see multiple running jobs after '
                                   '{0} s'.format(timeout))
            time.sleep(0.2)

        result_array = [job.result() for job in job_array]
        self.log.info('got back all job results')
        # Ensure all jobs have finished.
        self.assertTrue(all([job.status() is JobStatus.DONE for job in job_array]))
        self.assertTrue(all([result.get_status() == 'COMPLETED' for result in result_array]))

        # Ensure job ids are unique.
        job_ids = [job.id() for job in job_array]
        self.assertEqual(sorted(job_ids), sorted(list(set(job_ids))))

    @slow_test
    @requires_qe_access
    def test_run_async_device(self, qe_token, qe_url):
        provider = IBMQProvider(qe_token, qe_url)
        backends = [backend for backend in provider.available_backends()
                    if not backend.configuration['simulator']]
        backend = _least_busy(backends)
        self.log.info('submitting to backend %s', backend.name)
        num_qubits = 5
        qr = QuantumRegister(num_qubits, 'qr')
        cr = ClassicalRegister(num_qubits, 'cr')
        qc = QuantumCircuit(qr, cr)
        for i in range(num_qubits-1):
            qc.cx(qr[i], qr[i+1])
        qc.measure(qr, cr)
        qobj = transpiler.compile(qc, backend)
        num_jobs = 3
        job_array = [backend.run(qobj) for _ in range(num_jobs)]
        time.sleep(3)  # give time for jobs to start (better way?)
        job_status = [job.status() for job in job_array]
        num_init = sum([status is JobStatus.INITIALIZING for status in job_status])
        num_queued = sum([status is JobStatus.QUEUED for status in job_status])
        num_running = sum([status is JobStatus.RUNNING for status in job_status])
        num_done = sum([status is JobStatus.DONE for status in job_status])
        num_error = sum([status is JobStatus.ERROR for status in job_status])
        self.log.info('number of currently initializing jobs: %d/%d',
                      num_init, num_jobs)
        self.log.info('number of currently queued jobs: %d/%d',
                      num_queued, num_jobs)
        self.log.info('number of currently running jobs: %d/%d',
                      num_running, num_jobs)
        self.log.info('number of currently done jobs: %d/%d',
                      num_done, num_jobs)
        self.log.info('number of errored jobs: %d/%d',
                      num_error, num_jobs)
        self.assertTrue(num_jobs - num_error - num_done > 0)

        # Wait for all the results.
        result_array = [job.result() for job in job_array]

        # Ensure all jobs have finished.
        self.assertTrue(all([job.status() is JobStatus.DONE for job in job_array]))
        self.assertTrue(all([result.get_status() == 'COMPLETED' for result in result_array]))

        # Ensure job ids are unique.
        job_ids = [job.id() for job in job_array]
        self.assertEqual(sorted(job_ids), sorted(list(set(job_ids))))

    @slow_test
    @requires_qe_access
    def test_cancel(self, qe_token, qe_url):
        provider = IBMQProvider(qe_token, qe_url)
        backend_name = ('ibmq_20_tokyo'
                        if self.using_ibmq_credentials else 'ibmqx4')
        backend = provider.get_backend(backend_name)
        qobj = transpiler.compile(self._qc, backend)
        job = backend.run(qobj)
        self.wait_for_initialization(job, timeout=5)
        can_cancel = job.cancel()
        self.assertTrue(can_cancel)
        self.assertStatus(job, JobStatus.CANCELLED)

    @requires_qe_access
    def test_job_id(self, qe_token, qe_url):
        provider = IBMQProvider(qe_token, qe_url)
        backend = provider.get_backend('ibmq_qasm_simulator')
        qobj = transpiler.compile(self._qc, backend)
        job = backend.run(qobj)
        self.log.info('job_id: %s', job.id())
        self.assertTrue(job.id() is not None)

    @requires_qe_access
    def test_get_backend_name(self, qe_token, qe_url):
        provider = IBMQProvider(qe_token, qe_url)
        backend_name = 'ibmq_qasm_simulator'
        backend = provider.get_backend(backend_name)
        qobj = transpiler.compile(self._qc, backend)
        job = backend.run(qobj)
        self.assertTrue(job.backend_name() == backend_name)

    @requires_qe_access
    def test_get_jobs_from_backend(self, qe_token, qe_url):
        provider = IBMQProvider(qe_token, qe_url)
        backend = _least_busy(provider.available_backends())
        start_time = time.time()
        job_list = backend.jobs(limit=5, skip=0)
        self.log.info('time to get jobs: %0.3f s', time.time() - start_time)
        self.log.info('found %s jobs on backend %s', len(job_list), backend.name)
        for job in job_list:
            self.log.info('status: %s', job.status())
            self.assertTrue(isinstance(job.id(), str))
        self.log.info('time to get job statuses: %0.3f s', time.time() - start_time)

    @requires_qe_access
    def test_retrieve_job(self, qe_token, qe_url):
        provider = IBMQProvider(qe_token, qe_url)
        backend = provider.get_backend('ibmq_qasm_simulator')
        qobj = transpiler.compile(self._qc, backend)
        job = backend.run(qobj)
        rjob = backend.retrieve_job(job.id())
        self.assertTrue(job.id() == rjob.id())
        self.assertTrue(job.result().get_counts() == rjob.result().get_counts())

    @requires_qe_access
    def test_retrieve_job_error(self, qe_token, qe_url):
        provider = IBMQProvider(qe_token, qe_url)
        backends = [backend for backend in provider.available_backends()
                    if not backend.configuration['simulator']]
        backend = _least_busy(backends)
        self.assertRaises(IBMQBackendError, backend.retrieve_job, 'BAD_JOB_ID')

    @requires_qe_access
    def test_get_jobs_filter_job_status(self, qe_token, qe_url):
        provider = IBMQProvider(qe_token, qe_url)
        backends = provider.available_backends()
        backend = _least_busy(backends)
        job_list = backend.jobs(limit=5, skip=0, status=JobStatus.DONE)
        self.log.info('found %s matching jobs', len(job_list))
        for i, job in enumerate(job_list):
            self.log.info('match #%d: %s', i, job.result()._result['status'])
            self.assertTrue(job.status() is JobStatus.DONE)

    @requires_qe_access
    def test_get_jobs_filter_counts(self, qe_token, qe_url):
        provider = IBMQProvider(qe_token, qe_url)
        # TODO: consider generalizing backend name
        # TODO: this tests depends on the previous executions of the user
        backend = provider.get_backend('ibmq_qasm_simulator')
        my_filter = {'backend.name': 'ibmq_qasm_simulator',
                     'shots': 1024,
                     'qasms.result.data.counts.00': {'lt': 500}}
        self.log.info('searching for at most 5 jobs with 1024 shots, a count '
                      'for "00" of < 500, on the ibmq_qasm_simulator backend')
        job_list = backend.jobs(limit=5, skip=0, db_filter=my_filter)
        self.log.info('found %s matching jobs', len(job_list))
        for i, job in enumerate(job_list):
            self.log.info('match #%d', i)
            result = job.result()
            self.assertTrue(any(cresult['data']['counts']['00'] < 500
                                for cresult in result._result['result']))
            for circuit_name in result.get_names():
                self.log.info('\tcircuit_name: %s', circuit_name)
                if circuit_name:
                    counts = result.get_counts(circuit_name)
                    self.log.info('\t%s', str(counts))

    @requires_qe_access
    def test_get_jobs_filter_date(self, qe_token, qe_url):
        provider = IBMQProvider(qe_token, qe_url)
        backends = provider.available_backends()
        backend = _least_busy(backends)
        my_filter = {'creationDate': {'lt': '2017-01-01T00:00:00.00'}}
        job_list = backend.jobs(limit=5, db_filter=my_filter)
        self.log.info('found %s matching jobs', len(job_list))
        for i, job in enumerate(job_list):
<<<<<<< HEAD
            self.log.info('match #%d: %s', i, job.creation_date)
            self.assertTrue(job.creation_date < '2017-01-01T00:00:00.00')
=======
            self.log.info('match #%d: %s', i, job.creation_date())
            self.assertTrue(job.creation_date() < past_day_30.isoformat())

    def test_double_submit_fails(self):
        backend = self._provider.get_backend('ibmq_qasm_simulator')
        qobj = transpiler.compile(self._qc, backend)
        # backend.run() will automatically call job.submit()
        job = backend.run(qobj)
        with self.assertRaises(JobError):
            job.submit()
>>>>>>> 09af5d75


if __name__ == '__main__':
    unittest.main(verbosity=2)<|MERGE_RESOLUTION|>--- conflicted
+++ resolved
@@ -54,11 +54,6 @@
         qc.cx(qr[0], qr[1])
         qc.measure(qr, cr)
         self._qc = qc
-<<<<<<< HEAD
-=======
-        self._provider = IBMQProvider(qe_token, qe_url)
-        self._local_provider = LocalProvider()
->>>>>>> 09af5d75
 
     @requires_qe_access
     def test_run_simulator(self, qe_token, qe_url):
@@ -329,12 +324,8 @@
         job_list = backend.jobs(limit=5, db_filter=my_filter)
         self.log.info('found %s matching jobs', len(job_list))
         for i, job in enumerate(job_list):
-<<<<<<< HEAD
             self.log.info('match #%d: %s', i, job.creation_date)
             self.assertTrue(job.creation_date < '2017-01-01T00:00:00.00')
-=======
-            self.log.info('match #%d: %s', i, job.creation_date())
-            self.assertTrue(job.creation_date() < past_day_30.isoformat())
 
     def test_double_submit_fails(self):
         backend = self._provider.get_backend('ibmq_qasm_simulator')
@@ -343,7 +334,6 @@
         job = backend.run(qobj)
         with self.assertRaises(JobError):
             job.submit()
->>>>>>> 09af5d75
 
 
 if __name__ == '__main__':
