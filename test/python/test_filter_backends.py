--- conflicted
+++ resolved
@@ -15,60 +15,34 @@
     """QISKit Backend Filtering Tests."""
 
     @requires_qe_access
-<<<<<<< HEAD
-    def test_filter_config_dict(self, qe_token, qe_url, hub=None, group=None, project=None):
+    def test_filter_config_dict(self, qe_token, qe_url):
         """Test filtering by dictionary of configuration properties"""
         n_qubits = 20 if self.using_ibmq_credentials else 5
 
-        register(qe_token, qe_url, hub, group, project)
-=======
-    def test_filter_config_dict(self, QE_TOKEN, QE_URL):
-        """Test filtering by dictionary of configuration properties"""
-        n_qubits = 20 if self.using_ibmq_credentials else 5
-
-        register(QE_TOKEN, QE_URL)
->>>>>>> b2c52515
+        register(qe_token, qe_url)
         filter_ = {'n_qubits': n_qubits, 'local': False}
         filtered_backends = available_backends(filter_)
         self.assertTrue(filtered_backends)
 
     @requires_qe_access
-<<<<<<< HEAD
-    def test_filter_status_config_dict(self, qe_token, qe_url, hub=None, group=None, project=None):
+    def test_filter_status_config_dict(self, qe_token, qe_url):
         """Test filtering by dictionary of mixed status/configuration properties"""
-        register(qe_token, qe_url, hub, group, project)
-=======
-    def test_filter_status_config_dict(self, QE_TOKEN, QE_URL):
-        """Test filtering by dictionary of mixed status/configuration properties"""
-        register(QE_TOKEN, QE_URL)
->>>>>>> b2c52515
+        register(qe_token, qe_url)
         filter_ = {'operational': True, 'local': False, 'simulator': True}
         filtered_backends = available_backends(filter_)
         self.assertTrue(filtered_backends)
 
     @requires_qe_access
-<<<<<<< HEAD
-    def test_filter_config_callable(self, qe_token, qe_url, hub=None, group=None, project=None):
+    def test_filter_config_callable(self, qe_token, qe_url):
         """Test filtering by lambda function on configuration properties"""
-        register(qe_token, qe_url, hub, group, project)
-=======
-    def test_filter_config_callable(self, QE_TOKEN, QE_URL):
-        """Test filtering by lambda function on configuration properties"""
-        register(QE_TOKEN, QE_URL)
->>>>>>> b2c52515
+        register(qe_token, qe_url)
         filtered_backends = available_backends(lambda x: (not x.configuration['simulator'] and
                                                           x.configuration['n_qubits'] > 5))
         self.assertTrue(filtered_backends)
 
     @requires_qe_access
-<<<<<<< HEAD
-    def test_filter_least_busy(self, qe_token, qe_url, hub=None, group=None, project=None):
+    def test_filter_least_busy(self, qe_token, qe_url):
         """Test filtering by least busy function"""
-        register(qe_token, qe_url, hub, group, project)
-=======
-    def test_filter_least_busy(self, QE_TOKEN, QE_URL):
-        """Test filtering by least busy function"""
-        register(QE_TOKEN, QE_URL)
->>>>>>> b2c52515
+        register(qe_token, qe_url)
         filtered_backends = least_busy(available_backends())
         self.assertTrue(filtered_backends)