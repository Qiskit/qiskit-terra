# This code is part of Qiskit.
#
# (C) Copyright IBM 2017.
#
# This code is licensed under the Apache License, Version 2.0. You may
# obtain a copy of this license in the LICENSE.txt file in the root directory
# of this source tree or at http://www.apache.org/licenses/LICENSE-2.0.
#
# Any modifications or derivative works of this code must retain this
# copyright notice, and modified files need to carry a notice indicating
# that they have been altered from the originals.


"""Tests for visualization of circuit with Latex drawer."""

import os
import unittest
import math
import numpy as np

from qiskit.visualization import circuit_drawer
from qiskit import QuantumCircuit, QuantumRegister, ClassicalRegister, transpile
from qiskit.providers.fake_provider import FakeTenerife
from qiskit.circuit.library import (
    XGate,
    MCXGate,
    RZZGate,
    SwapGate,
    DCXGate,
    CPhaseGate,
    HamiltonianGate,
    Isometry,
)
from qiskit.circuit import Parameter, Qubit, Clbit
from qiskit.circuit.library import IQP
from qiskit.quantum_info.random import random_unitary
from qiskit.utils import optionals
from .visualization import QiskitVisualizationTestCase

pi = np.pi


@unittest.skipUnless(optionals.HAS_PYLATEX, "needs pylatexenc")
class TestLatexSourceGenerator(QiskitVisualizationTestCase):
    """Qiskit latex source generator tests."""

    def _get_resource_path(self, filename):
        reference_dir = os.path.dirname(os.path.abspath(__file__))
        return os.path.join(reference_dir, filename)

    def test_empty_circuit(self):
        """Test draw an empty circuit"""
        filename = self._get_resource_path("test_latex_empty.tex")
        circuit = QuantumCircuit(1)
        circuit_drawer(circuit, filename=filename, output="latex_source")

        self.assertEqualToReference(filename)

    def test_tiny_circuit(self):
        """Test draw tiny circuit."""
        filename = self._get_resource_path("test_latex_tiny.tex")
        circuit = QuantumCircuit(1)
        circuit.h(0)

        circuit_drawer(circuit, filename=filename, output="latex_source")

        self.assertEqualToReference(filename)

    def test_multi_underscore_reg_names(self):
        """Test multi-underscores in register names display properly"""
        filename1 = self._get_resource_path("test_latex_multi_underscore_true.tex")
        filename2 = self._get_resource_path("test_latex_multi_underscore_false.tex")
        q_reg1 = QuantumRegister(1, "q1_re__g__g")
        q_reg3 = QuantumRegister(3, "q3_re_g__g")
        c_reg1 = ClassicalRegister(1, "c1_re_g__g")
        c_reg3 = ClassicalRegister(3, "c3_re_g__g")
        circuit = QuantumCircuit(q_reg1, q_reg3, c_reg1, c_reg3)
        circuit_drawer(circuit, cregbundle=True, filename=filename1, output="latex_source")
        circuit_drawer(circuit, cregbundle=False, filename=filename2, output="latex_source")
        self.assertEqualToReference(filename1)
        self.assertEqualToReference(filename2)

    def test_normal_circuit(self):
        """Test draw normal size circuit."""
        filename = self._get_resource_path("test_latex_normal.tex")
        circuit = QuantumCircuit(5)
        for qubit in range(5):
            circuit.h(qubit)

        circuit_drawer(circuit, filename=filename, output="latex_source")

        self.assertEqualToReference(filename)

    def test_4597(self):
        """Test cregbundle and conditional gates.
        See: https://github.com/Qiskit/qiskit-terra/pull/4597"""
        filename = self._get_resource_path("test_latex_4597.tex")
        qr = QuantumRegister(3, "q")
        cr = ClassicalRegister(3, "c")
        circuit = QuantumCircuit(qr, cr)
        circuit.x(qr[2]).c_if(cr, 2)
        circuit.draw(output="latex_source", cregbundle=True)

        circuit_drawer(circuit, filename=filename, output="latex_source")

        self.assertEqualToReference(filename)

    def test_deep_circuit(self):
        """Test draw deep circuit."""
        filename = self._get_resource_path("test_latex_deep.tex")
        circuit = QuantumCircuit(1)
        for _ in range(100):
            circuit.h(0)

        circuit_drawer(circuit, filename=filename, output="latex_source")

        self.assertEqualToReference(filename)

    def test_huge_circuit(self):
        """Test draw huge circuit."""
        filename = self._get_resource_path("test_latex_huge.tex")
        circuit = QuantumCircuit(40)
        for qubit in range(39):
            circuit.h(qubit)
            circuit.cx(qubit, 39)

        circuit_drawer(circuit, filename=filename, output="latex_source")

        self.assertEqualToReference(filename)

    def test_teleport(self):
        """Test draw teleport circuit."""
        filename = self._get_resource_path("test_latex_teleport.tex")
        qr = QuantumRegister(3, "q")
        cr = ClassicalRegister(3, "c")
        circuit = QuantumCircuit(qr, cr)
        # Prepare an initial state
        circuit.u(0.3, 0.2, 0.1, [qr[0]])
        # Prepare a Bell pair
        circuit.h(qr[1])
        circuit.cx(qr[1], qr[2])
        # Barrier following state preparation
        circuit.barrier(qr)
        # Measure in the Bell basis
        circuit.cx(qr[0], qr[1])
        circuit.h(qr[0])
        circuit.measure(qr[0], cr[0])
        circuit.measure(qr[1], cr[1])
        # Apply a correction
        circuit.z(qr[2]).c_if(cr, 1)
        circuit.x(qr[2]).c_if(cr, 2)
        circuit.measure(qr[2], cr[2])

        circuit_drawer(circuit, filename=filename, output="latex_source")

        self.assertEqualToReference(filename)

    def test_global_phase(self):
        """Test circuit with global phase"""
        filename = self._get_resource_path("test_latex_global_phase.tex")
        circuit = QuantumCircuit(3, global_phase=1.57079632679)
        circuit.h(range(3))

        circuit_drawer(circuit, filename=filename, output="latex_source")

        self.assertEqualToReference(filename)

    def test_no_ops(self):
        """Test circuit with no ops.
        See https://github.com/Qiskit/qiskit-terra/issues/5393"""
        filename = self._get_resource_path("test_latex_no_ops.tex")
        circuit = QuantumCircuit(2, 3)
        circuit_drawer(circuit, filename=filename, output="latex_source")

        self.assertEqualToReference(filename)

    def test_long_name(self):
        """Test to see that long register names can be seen completely
        As reported in #2605
        """
        filename = self._get_resource_path("test_latex_long_name.tex")

        # add a register with a very long name
        qr = QuantumRegister(4, "veryLongQuantumRegisterName")
        # add another to make sure adjustments are made based on longest
        qrr = QuantumRegister(1, "q0")
        circuit = QuantumCircuit(qr, qrr)

        # check gates are shifted over accordingly
        circuit.h(qr)
        circuit.h(qr)
        circuit.h(qr)

        circuit_drawer(circuit, filename=filename, output="latex_source")

        self.assertEqualToReference(filename)

    def test_conditional(self):
        """Test that circuits with conditionals draw correctly"""
        filename = self._get_resource_path("test_latex_conditional.tex")
        qr = QuantumRegister(2, "q")
        cr = ClassicalRegister(2, "c")
        circuit = QuantumCircuit(qr, cr)

        # check gates are shifted over accordingly
        circuit.h(qr)
        circuit.measure(qr, cr)
        circuit.h(qr[0]).c_if(cr, 2)

        circuit_drawer(circuit, filename=filename, output="latex_source")

        self.assertEqualToReference(filename)

    def test_plot_partial_barrier(self):
        """Test plotting of partial barriers."""

        filename = self._get_resource_path("test_latex_plot_partial_barriers.tex")
        # generate a circuit with barrier and other barrier like instructions in
        q = QuantumRegister(2, "q")
        c = ClassicalRegister(2, "c")
        circuit = QuantumCircuit(q, c)

        # check for barriers
        circuit.h(q[0])
        circuit.barrier(0)
        circuit.h(q[0])

        circuit_drawer(circuit, filename=filename, output="latex_source")

        self.assertEqualToReference(filename)

    def test_plot_barriers(self):
        """Test to see that plotting barriers works.
        If it is set to False, no blank columns are introduced"""

        filename1 = self._get_resource_path("test_latex_plot_barriers_true.tex")
        filename2 = self._get_resource_path("test_latex_plot_barriers_false.tex")
        # generate a circuit with barriers and other barrier like instructions in
        q = QuantumRegister(2, "q")
        c = ClassicalRegister(2, "c")
        circuit = QuantumCircuit(q, c)

        # check for barriers
        circuit.h(q[0])
        circuit.barrier()

        # check for other barrier like commands
        circuit.h(q[1])

<<<<<<< HEAD
        # this import appears to be unused, but is actually needed to get save_statevector
        from qiskit_aer.library import SaveState  # pylint: disable=unused-import

        circuit.save_statevector(label="sn 1")

=======
>>>>>>> fdc18d4d
        # check the barriers plot properly when plot_barriers= True
        circuit_drawer(circuit, filename=filename1, output="latex_source", plot_barriers=True)

        self.assertEqualToReference(filename1)
        circuit_drawer(circuit, filename=filename2, output="latex_source", plot_barriers=False)

        self.assertEqualToReference(filename2)

    def test_no_barriers_false(self):
        """Generate the same circuit as test_plot_barriers but without the barrier commands
        as this is what the circuit should look like when displayed with plot barriers false"""
        filename = self._get_resource_path("test_latex_no_barriers_false.tex")
        q1 = QuantumRegister(2, "q")
        c1 = ClassicalRegister(2, "c")
        circuit = QuantumCircuit(q1, c1)
        circuit.h(q1[0])
        circuit.h(q1[1])

        circuit_drawer(circuit, filename=filename, output="latex_source")

        self.assertEqualToReference(filename)

    def test_barrier_label(self):
        """Test the barrier label"""
        filename = self._get_resource_path("test_latex_barrier_label.tex")
        qr = QuantumRegister(2, "q")
        circuit = QuantumCircuit(qr)
        circuit.x(0)
        circuit.y(1)
        circuit.barrier()
        circuit.y(0)
        circuit.x(1)
        circuit.barrier(label="End Y/X")

        circuit_drawer(circuit, filename=filename, output="latex_source")

        self.assertEqualToReference(filename)

    def test_big_gates(self):
        """Test large gates with params"""
        filename = self._get_resource_path("test_latex_big_gates.tex")
        qr = QuantumRegister(6, "q")
        circuit = QuantumCircuit(qr)
        circuit.append(IQP([[6, 5, 3], [5, 4, 5], [3, 5, 1]]), [0, 1, 2])

        desired_vector = [
            1 / math.sqrt(16) * complex(0, 1),
            1 / math.sqrt(8) * complex(1, 0),
            1 / math.sqrt(16) * complex(1, 1),
            0,
            0,
            1 / math.sqrt(8) * complex(1, 2),
            1 / math.sqrt(16) * complex(1, 0),
            0,
        ]

        circuit.initialize(desired_vector, [qr[3], qr[4], qr[5]])
        circuit.unitary([[1, 0], [0, 1]], [qr[0]])
        matrix = np.zeros((4, 4))
        theta = Parameter("theta")
        circuit.append(HamiltonianGate(matrix, theta), [qr[1], qr[2]])
        circuit = circuit.assign_parameters({theta: 1})
        circuit.append(Isometry(np.eye(4, 4), 0, 0), list(range(3, 5)))

        circuit_drawer(circuit, filename=filename, output="latex_source")

        self.assertEqualToReference(filename)

    def test_cnot(self):
        """Test different cnot gates (ccnot, mcx, etc)"""
        filename = self._get_resource_path("test_latex_cnot.tex")
        qr = QuantumRegister(5, "q")
        circuit = QuantumCircuit(qr)
        circuit.x(0)
        circuit.cx(0, 1)
        circuit.ccx(0, 1, 2)
        circuit.append(XGate().control(3, ctrl_state="010"), [qr[2], qr[3], qr[0], qr[1]])
        circuit.append(MCXGate(num_ctrl_qubits=3, ctrl_state="101"), [qr[0], qr[1], qr[2], qr[4]])

        circuit_drawer(circuit, filename=filename, output="latex_source")

        self.assertEqualToReference(filename)

    def test_pauli_clifford(self):
        """Test Pauli(green) and Clifford(blue) gates"""
        filename = self._get_resource_path("test_latex_pauli_clifford.tex")
        qr = QuantumRegister(5, "q")
        circuit = QuantumCircuit(qr)
        circuit.x(0)
        circuit.y(0)
        circuit.z(0)
        circuit.id(0)
        circuit.h(1)
        circuit.cx(1, 2)
        circuit.cy(1, 2)
        circuit.cz(1, 2)
        circuit.swap(3, 4)
        circuit.s(3)
        circuit.sdg(3)
        circuit.iswap(3, 4)
        circuit.dcx(3, 4)

        circuit_drawer(circuit, filename=filename, output="latex_source")

        self.assertEqualToReference(filename)

    def test_u_gates(self):
        """Test U 1, 2, & 3 gates"""
        filename = self._get_resource_path("test_latex_u_gates.tex")
        from qiskit.circuit.library import U1Gate, U2Gate, U3Gate, CU1Gate, CU3Gate

        qr = QuantumRegister(4, "q")
        circuit = QuantumCircuit(qr)
        circuit.append(U1Gate(3 * pi / 2), [0])
        circuit.append(U2Gate(3 * pi / 2, 2 * pi / 3), [1])
        circuit.append(U3Gate(3 * pi / 2, 4.5, pi / 4), [2])
        circuit.append(CU1Gate(pi / 4), [0, 1])
        circuit.append(U2Gate(pi / 2, 3 * pi / 2).control(1), [2, 3])
        circuit.append(CU3Gate(3 * pi / 2, -3 * pi / 4, -pi / 2), [0, 1])

        circuit_drawer(circuit, filename=filename, output="latex_source")

        self.assertEqualToReference(filename)

    def test_creg_initial(self):
        """Test cregbundle and initial state options"""
        filename1 = self._get_resource_path("test_latex_creg_initial_true.tex")
        filename2 = self._get_resource_path("test_latex_creg_initial_false.tex")
        qr = QuantumRegister(2, "q")
        cr = ClassicalRegister(2, "c")
        circuit = QuantumCircuit(qr, cr)
        circuit.x(0)
        circuit.h(0)
        circuit.x(1)

        circuit_drawer(
            circuit, filename=filename1, output="latex_source", cregbundle=True, initial_state=True
        )

        self.assertEqualToReference(filename1)
        circuit_drawer(
            circuit,
            filename=filename2,
            output="latex_source",
            cregbundle=False,
            initial_state=False,
        )

        self.assertEqualToReference(filename2)

    def test_r_gates(self):
        """Test all R gates"""
        filename = self._get_resource_path("test_latex_r_gates.tex")
        qr = QuantumRegister(4, "q")
        circuit = QuantumCircuit(qr)
        circuit.r(3 * pi / 4, 3 * pi / 8, 0)
        circuit.rx(pi / 2, 1)
        circuit.ry(-pi / 2, 2)
        circuit.rz(3 * pi / 4, 3)
        circuit.rxx(pi / 2, 0, 1)
        circuit.ryy(3 * pi / 4, 2, 3)
        circuit.rzx(-pi / 2, 0, 1)
        circuit.rzz(pi / 2, 2, 3)

        circuit_drawer(circuit, filename=filename, output="latex_source")

        self.assertEqualToReference(filename)

    def test_cswap_rzz(self):
        """Test controlled swap and rzz gates"""
        filename = self._get_resource_path("test_latex_cswap_rzz.tex")
        qr = QuantumRegister(5, "q")
        circuit = QuantumCircuit(qr)
        circuit.x(0)
        circuit.x(1)
        circuit.cswap(0, 1, 2)
        circuit.append(RZZGate(3 * pi / 4).control(3, ctrl_state="010"), [2, 1, 4, 3, 0])

        circuit_drawer(circuit, filename=filename, output="latex_source")

        self.assertEqualToReference(filename)

    def test_ghz_to_gate(self):
        """Test controlled GHZ to_gate circuit"""
        filename = self._get_resource_path("test_latex_ghz_to_gate.tex")
        qr = QuantumRegister(5, "q")
        circuit = QuantumCircuit(qr)
        ghz_circuit = QuantumCircuit(3, name="Ctrl-GHZ Circuit")
        ghz_circuit.h(0)
        ghz_circuit.cx(0, 1)
        ghz_circuit.cx(1, 2)
        ghz = ghz_circuit.to_gate()
        ccghz = ghz.control(2, ctrl_state="10")
        circuit.append(ccghz, [4, 0, 1, 3, 2])

        circuit_drawer(circuit, filename=filename, output="latex_source")

        self.assertEqualToReference(filename)

    def test_scale(self):
        """Tests scale
        See: https://github.com/Qiskit/qiskit-terra/issues/4179"""
        filename1 = self._get_resource_path("test_latex_scale_default.tex")
        filename2 = self._get_resource_path("test_latex_scale_half.tex")
        filename3 = self._get_resource_path("test_latex_scale_double.tex")
        circuit = QuantumCircuit(5)
        circuit.unitary(random_unitary(2**5), circuit.qubits)

        circuit_drawer(circuit, filename=filename1, output="latex_source")

        self.assertEqualToReference(filename1)
        circuit_drawer(circuit, filename=filename2, output="latex_source", scale=0.5)

        self.assertEqualToReference(filename2)
        circuit_drawer(circuit, filename=filename3, output="latex_source", scale=2.0)

        self.assertEqualToReference(filename3)

    def test_pi_param_expr(self):
        """Text pi in circuit with parameter expression."""
        filename = self._get_resource_path("test_latex_pi_param_expr.tex")
        x, y = Parameter("x"), Parameter("y")
        circuit = QuantumCircuit(1)
        circuit.rx((pi - x) * (pi - y), 0)

        circuit_drawer(circuit, filename=filename, output="latex_source")

        self.assertEqualToReference(filename)

    def test_partial_layout(self):
        """Tests partial_layout
        See: https://github.com/Qiskit/qiskit-terra/issues/4757"""
        filename = self._get_resource_path("test_latex_partial_layout.tex")
        circuit = QuantumCircuit(3)
        circuit.h(1)
        transpiled = transpile(
            circuit,
            backend=FakeTenerife(),
            optimization_level=0,
            initial_layout=[1, 2, 0],
            seed_transpiler=0,
        )

        circuit_drawer(transpiled, filename=filename, output="latex_source")

        self.assertEqualToReference(filename)

    def test_init_reset(self):
        """Test reset and initialize with 1 and 2 qubits"""
        filename = self._get_resource_path("test_latex_init_reset.tex")
        circuit = QuantumCircuit(2)
        circuit.initialize([0, 1], 0)
        circuit.reset(1)
        circuit.initialize([0, 1, 0, 0], [0, 1])

        circuit_drawer(circuit, filename=filename, output="latex_source")

        self.assertEqualToReference(filename)

    def test_iqx_colors(self):
        """Tests with iqx color scheme"""
        filename = self._get_resource_path("test_latex_iqx.tex")
        circuit = QuantumCircuit(7)
        circuit.h(0)
        circuit.x(0)
        circuit.cx(0, 1)
        circuit.ccx(0, 1, 2)
        circuit.swap(0, 1)
        circuit.cswap(0, 1, 2)
        circuit.append(SwapGate().control(2), [0, 1, 2, 3])
        circuit.dcx(0, 1)
        circuit.append(DCXGate().control(1), [0, 1, 2])
        circuit.append(DCXGate().control(2), [0, 1, 2, 3])
        circuit.z(4)
        circuit.s(4)
        circuit.sdg(4)
        circuit.t(4)
        circuit.tdg(4)
        circuit.p(pi / 2, 4)
        circuit.p(pi / 2, 4)
        circuit.cz(5, 6)
        circuit.cp(pi / 2, 5, 6)
        circuit.y(5)
        circuit.rx(pi / 3, 5)
        circuit.rzx(pi / 2, 5, 6)
        circuit.u(pi / 2, pi / 2, pi / 2, 5)
        circuit.barrier(5, 6)
        circuit.reset(5)

        circuit_drawer(circuit, filename=filename, output="latex_source")

        self.assertEqualToReference(filename)

    def test_reverse_bits(self):
        """Tests reverse_bits parameter"""
        filename = self._get_resource_path("test_latex_reverse_bits.tex")
        circuit = QuantumCircuit(3)
        circuit.h(0)
        circuit.cx(0, 1)
        circuit.ccx(2, 1, 0)

        circuit_drawer(circuit, filename=filename, output="latex_source", reverse_bits=True)

        self.assertEqualToReference(filename)

    def test_meas_condition(self):
        """Tests measure with a condition"""

        filename = self._get_resource_path("test_latex_meas_condition.tex")
        qr = QuantumRegister(2, "qr")
        cr = ClassicalRegister(2, "cr")
        circuit = QuantumCircuit(qr, cr)
        circuit.h(qr[0])
        circuit.measure(qr[0], cr[0])
        circuit.h(qr[1]).c_if(cr, 1)
        circuit_drawer(circuit, filename=filename, output="latex_source")

        self.assertEqualToReference(filename)

    def test_inst_with_cbits(self):
        """Test custom instructions with classical bits"""

        filename = self._get_resource_path("test_latex_inst_with_cbits.tex")
        qinst = QuantumRegister(2, "q")
        cinst = ClassicalRegister(2, "c")
        inst = QuantumCircuit(qinst, cinst, name="instruction").to_instruction()

        qr = QuantumRegister(4, "qr")
        cr = ClassicalRegister(4, "cr")
        circuit = QuantumCircuit(qr, cr)
        circuit.append(inst, [qr[1], qr[2]], [cr[2], cr[1]])
        circuit_drawer(circuit, filename=filename, output="latex_source")

        self.assertEqualToReference(filename)

    def test_cif_single_bit(self):
        """Tests conditioning gates on single classical bit"""

        filename = self._get_resource_path("test_latex_cif_single_bit.tex")
        qr = QuantumRegister(2, "qr")
        cr = ClassicalRegister(2, "cr")
        circuit = QuantumCircuit(qr, cr)
        circuit.h(qr[0]).c_if(cr[1], 0)
        circuit.x(qr[1]).c_if(cr[0], 1)
        circuit_drawer(circuit, cregbundle=False, filename=filename, output="latex_source")

        self.assertEqualToReference(filename)

    def test_cif_single_bit_cregbundle(self):
        """Tests conditioning gates on single classical bit with cregbundle"""

        filename = self._get_resource_path("test_latex_cif_single_bit_bundle.tex")
        qr = QuantumRegister(2, "qr")
        cr = ClassicalRegister(2, "cr")
        circuit = QuantumCircuit(qr, cr)
        circuit.h(qr[0]).c_if(cr[1], 0)
        circuit.x(qr[1]).c_if(cr[0], 1)
        circuit_drawer(circuit, cregbundle=True, filename=filename, output="latex_source")

        self.assertEqualToReference(filename)

    def test_registerless_one_bit(self):
        """Text circuit with one-bit registers and registerless bits."""
        filename = self._get_resource_path("test_latex_registerless_one_bit.tex")
        qrx = QuantumRegister(2, "qrx")
        qry = QuantumRegister(1, "qry")
        crx = ClassicalRegister(2, "crx")
        circuit = QuantumCircuit(qrx, [Qubit(), Qubit()], qry, [Clbit(), Clbit()], crx)
        circuit_drawer(circuit, filename=filename, output="latex_source")

        self.assertEqualToReference(filename)

    def test_measures_with_conditions(self):
        """Test that a measure containing a condition displays"""
        filename1 = self._get_resource_path("test_latex_meas_cond_false.tex")
        filename2 = self._get_resource_path("test_latex_meas_cond_true.tex")
        qr = QuantumRegister(2, "qr")
        cr1 = ClassicalRegister(2, "cr1")
        cr2 = ClassicalRegister(2, "cr2")
        circuit = QuantumCircuit(qr, cr1, cr2)
        circuit.h(0)
        circuit.h(1)
        circuit.measure(0, cr1[1])
        circuit.measure(1, cr2[0]).c_if(cr1, 1)
        circuit.h(0).c_if(cr2, 3)
        circuit_drawer(circuit, cregbundle=False, filename=filename1, output="latex_source")
        circuit_drawer(circuit, cregbundle=True, filename=filename2, output="latex_source")
        self.assertEqualToReference(filename1)
        self.assertEqualToReference(filename2)

    def test_measures_with_conditions_with_bits(self):
        """Condition and measure on single bits cregbundle true"""
        filename1 = self._get_resource_path("test_latex_meas_cond_bits_false.tex")
        filename2 = self._get_resource_path("test_latex_meas_cond_bits_true.tex")
        bits = [Qubit(), Qubit(), Clbit(), Clbit()]
        cr = ClassicalRegister(2, "cr")
        crx = ClassicalRegister(3, "cs")
        circuit = QuantumCircuit(bits, cr, [Clbit()], crx)
        circuit.x(0).c_if(crx[1], 0)
        circuit.measure(0, bits[3])
        circuit_drawer(circuit, cregbundle=False, filename=filename1, output="latex_source")
        circuit_drawer(circuit, cregbundle=True, filename=filename2, output="latex_source")
        self.assertEqualToReference(filename1)
        self.assertEqualToReference(filename2)

    def test_conditions_with_bits_reverse(self):
        """Test that gates with conditions and measures work with bits reversed"""
        filename = self._get_resource_path("test_latex_cond_reverse.tex")
        bits = [Qubit(), Qubit(), Clbit(), Clbit()]
        cr = ClassicalRegister(2, "cr")
        crx = ClassicalRegister(3, "cs")
        circuit = QuantumCircuit(bits, cr, [Clbit()], crx)
        circuit.x(0).c_if(bits[3], 0)
        circuit_drawer(
            circuit, cregbundle=False, reverse_bits=True, filename=filename, output="latex_source"
        )
        self.assertEqualToReference(filename)

    def test_sidetext_with_condition(self):
        """Test that sidetext gates align properly with a condition"""
        filename = self._get_resource_path("test_latex_sidetext_condition.tex")
        qr = QuantumRegister(2, "q")
        cr = ClassicalRegister(2, "c")
        circuit = QuantumCircuit(qr, cr)
        circuit.append(CPhaseGate(pi / 2), [qr[0], qr[1]]).c_if(cr[1], 1)
        circuit_drawer(circuit, cregbundle=False, filename=filename, output="latex_source")
        self.assertEqualToReference(filename)

    def test_idle_wires_barrier(self):
        """Test that idle_wires False works with barrier"""
        filename = self._get_resource_path("test_latex_idle_wires_barrier.tex")
        circuit = QuantumCircuit(4, 4)
        circuit.x(2)
        circuit.barrier()
        circuit_drawer(circuit, idle_wires=False, filename=filename, output="latex_source")
        self.assertEqualToReference(filename)

    def test_wire_order(self):
        """Test the wire_order option to latex drawer"""
        filename = self._get_resource_path("test_latex_wire_order.tex")
        qr = QuantumRegister(4, "q")
        cr = ClassicalRegister(4, "c")
        cr2 = ClassicalRegister(2, "ca")
        circuit = QuantumCircuit(qr, cr, cr2)
        circuit.h(0)
        circuit.h(3)
        circuit.x(1)
        circuit.x(3).c_if(cr, 12)
        circuit_drawer(
            circuit,
            cregbundle=False,
            wire_order=[2, 1, 3, 0, 6, 8, 9, 5, 4, 7],
            filename=filename,
            output="latex_source",
        )
        self.assertEqualToReference(filename)


if __name__ == "__main__":
    unittest.main(verbosity=2)<|MERGE_RESOLUTION|>--- conflicted
+++ resolved
@@ -247,14 +247,6 @@
         # check for other barrier like commands
         circuit.h(q[1])
 
-<<<<<<< HEAD
-        # this import appears to be unused, but is actually needed to get save_statevector
-        from qiskit_aer.library import SaveState  # pylint: disable=unused-import
-
-        circuit.save_statevector(label="sn 1")
-
-=======
->>>>>>> fdc18d4d
         # check the barriers plot properly when plot_barriers= True
         circuit_drawer(circuit, filename=filename1, output="latex_source", plot_barriers=True)
 
