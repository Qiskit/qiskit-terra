--- conflicted
+++ resolved
@@ -533,15 +533,6 @@
 
         self.assertEqualToReference(filename)
 
-<<<<<<< HEAD
-    def test_boolean_negation(self):
-        """Tests Boolean negation symbol"""
-
-        filename = self._get_resource_path("test_latex_boolean_negation.tex")
-        expression = BooleanExpression("~x & (y | z)")
-        circuit = QuantumCircuit(4)
-        circuit.append(expression, [0, 1, 2, 3])
-=======
     def test_inst_with_cbits(self):
         """Test custom instructions with classical bits"""
 
@@ -554,7 +545,6 @@
         cr = ClassicalRegister(4, "cr")
         circuit = QuantumCircuit(qr, cr)
         circuit.append(inst, [qr[1], qr[2]], [cr[2], cr[1]])
->>>>>>> f21d991d
         circuit_drawer(circuit, filename=filename, output="latex_source")
 
         self.assertEqualToReference(filename)
