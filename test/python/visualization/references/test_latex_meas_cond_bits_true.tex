--- conflicted
+++ resolved
@@ -8,18 +8,10 @@
 \Qcircuit @C=1.0em @R=0.2em @!R { \\
 	 	\nghost{{0} :  } & \lstick{{0} :  } & \qw & \gate{\mathrm{X}} & \meter & \qw & \qw\\
 	 	\nghost{{1} :  } & \lstick{{1} :  } & \qw & \qw & \qw & \qw & \qw\\
-<<<<<<< HEAD
 	 	\nghost{{0} :  } & \lstick{{0} :  } & \cw & \cw & \cw & \cw & \cw\\
 	 	\nghost{{1} :  } & \lstick{{1} :  } & \cw & \cw & \dstick{_{_{\hspace{0.0em}}}} \cw \ar @{<=} [-3,0] & \cw & \cw\\
-	 	\nghost{\mathrm{cr :  }} & \lstick{\mathrm{cr :  }} & \lstick{/_{_{2}}} \cw & \cw & \cw & \cw & \cw\\
+	 	\nghost{\mathrm{{cr} :  }} & \lstick{\mathrm{{cr} :  }} & \lstick{/_{_{2}}} \cw & \cw & \cw & \cw & \cw\\
 	 	\nghost{{4} :  } & \lstick{{4} :  } & \cw & \cw & \cw & \cw & \cw\\
-	 	\nghost{\mathrm{cs :  }} & \lstick{\mathrm{cs :  }} & \lstick{/_{_{3}}} \cw & \controlo \cw^(0.0){^{\mathtt{cs_1=0x0}}} \cwx[-6] & \cw & \cw & \cw\\
-=======
-	 	\nghost{\mathrm{{0} :  }} & \lstick{\mathrm{{0} :  }} & \cw & \cw & \cw & \cw & \cw\\
-	 	\nghost{\mathrm{{1} :  }} & \lstick{\mathrm{{1} :  }} & \cw & \cw & \dstick{_{_{\hspace{0.0em}}}} \cw \ar @{<=} [-3,0] & \cw & \cw\\
-	 	\nghost{\mathrm{{cr} :  }} & \lstick{\mathrm{{cr} :  }} & \lstick{/_{_{2}}} \cw & \cw & \cw & \cw & \cw\\
-	 	\nghost{\mathrm{{4} :  }} & \lstick{\mathrm{{4} :  }} & \cw & \cw & \cw & \cw & \cw\\
 	 	\nghost{\mathrm{{cs} :  }} & \lstick{\mathrm{{cs} :  }} & \lstick{/_{_{3}}} \cw & \controlo \cw^(0.0){^{\mathtt{cs_1=0x0}}} \cwx[-6] & \cw & \cw & \cw\\
->>>>>>> a14e626a
 \\ }}
 \end{document}