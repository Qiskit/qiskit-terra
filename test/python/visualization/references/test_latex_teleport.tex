--- conflicted
+++ resolved
@@ -6,16 +6,9 @@
 \begin{document}
 \scalebox{1.0}{
 \Qcircuit @C=1.0em @R=0.2em @!R { \\
-<<<<<<< HEAD
-	 	\nghost{ {q}_{0} :  } & \lstick{ {q}_{0} :  } & \gate{\mathrm{U}\,(\mathrm{0.3,0.2,0.1})} & \qw \barrier[0em]{2} & \qw & \ctrl{1} & \gate{\mathrm{H}} & \meter & \qw & \qw & \qw & \qw & \qw\\ 
-	 	\nghost{ {q}_{1} :  } & \lstick{ {q}_{1} :  } & \gate{\mathrm{H}} & \ctrl{1} & \qw & \targ & \meter & \qw & \qw & \qw & \qw & \qw & \qw\\ 
-	 	\nghost{ {q}_{2} :  } & \lstick{ {q}_{2} :  } & \qw & \targ & \qw & \qw & \qw & \qw & \gate{\mathrm{Z}} & \gate{\mathrm{X}} & \meter & \qw & \qw\\ 
-	 	\nghost{c:} & \lstick{c:} & \lstick{/_{_{3}}} \cw & \cw & \cw & \cw & \dstick{_{_{\hspace{0.0em}1}}} \cw \ar @{<=} [-2,0] & \dstick{_{_{\hspace{0.0em}0}}} \cw \ar @{<=} [-3,0] & \control \cw^(0.0){^{0x1}} \cwx[-1] & \control \cw^(0.0){^{0x2}} \cwx[-1] & \dstick{_{_{\hspace{0.0em}2}}} \cw \ar @{<=} [-1,0] & \cw & \cw\\ 
-=======
 	 	\nghost{ {q}_{0} :  } & \lstick{ {q}_{0} :  } & \gate{\mathrm{U}\,(\mathrm{0.3,0.2,0.1})} & \qw \barrier[0em]{2} & \qw & \ctrl{1} & \gate{\mathrm{H}} & \meter & \qw & \qw & \qw & \qw & \qw\\
 	 	\nghost{ {q}_{1} :  } & \lstick{ {q}_{1} :  } & \gate{\mathrm{H}} & \ctrl{1} & \qw & \targ & \meter & \qw & \qw & \qw & \qw & \qw & \qw\\
 	 	\nghost{ {q}_{2} :  } & \lstick{ {q}_{2} :  } & \qw & \targ & \qw & \qw & \qw & \qw & \gate{\mathrm{Z}} & \gate{\mathrm{X}} & \meter & \qw & \qw\\
-	 	\nghost{c:} & \lstick{c:} & \lstick{/_{_{3}}} \cw & \cw & \cw & \cw & \dstick{_{_{1}}} \cw \cwx[-2] & \dstick{_{_{0}}} \cw \cwx[-3] & \dstick{_{_{=1}}} \cw \cwx[-1] & \dstick{_{_{=2}}} \cw \cwx[-1] & \dstick{_{_{2}}} \cw \cwx[-1] & \cw & \cw\\
->>>>>>> 03183d11
+	 	\nghost{c:} & \lstick{c:} & \lstick{/_{_{3}}} \cw & \cw & \cw & \cw & \dstick{_{_{\hspace{0.0em}1}}} \cw \ar @{<=} [-2,0] & \dstick{_{_{\hspace{0.0em}0}}} \cw \ar @{<=} [-3,0] & \control \cw^(0.0){^{0x1}} \cwx[-1] & \control \cw^(0.0){^{0x2}} \cwx[-1] & \dstick{_{_{\hspace{0.0em}2}}} \cw \ar @{<=} [-1,0] & \cw & \cw\\
 \\ }}
 \end{document}