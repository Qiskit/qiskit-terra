\documentclass[border=2px]{standalone}

\usepackage[braket, qm]{qcircuit}
\usepackage{graphicx}

<<<<<<< HEAD
\begin{document} 
% Delete the command below if there are no CP, CU1, RZZ in the circuit.
\newlength{\glen}
=======
\begin{document}
>>>>>>> b419e396
\scalebox{1.0}{
\Qcircuit @C=1.0em @R=1.0em @!R { \\
	 	\nghost{ {q}_{0} :  } & \lstick{ {q}_{0} :  } & \qw & \qw\\
\\ }}
\end{document}<|MERGE_RESOLUTION|>--- conflicted
+++ resolved
@@ -3,13 +3,7 @@
 \usepackage[braket, qm]{qcircuit}
 \usepackage{graphicx}
 
-<<<<<<< HEAD
-\begin{document} 
-% Delete the command below if there are no CP, CU1, RZZ in the circuit.
-\newlength{\glen}
-=======
 \begin{document}
->>>>>>> b419e396
 \scalebox{1.0}{
 \Qcircuit @C=1.0em @R=1.0em @!R { \\
 	 	\nghost{ {q}_{0} :  } & \lstick{ {q}_{0} :  } & \qw & \qw\\
