# This code is part of Qiskit.
#
# (C) Copyright IBM 2017, 2018.
#
# This code is licensed under the Apache License, Version 2.0. You may
# obtain a copy of this license in the LICENSE.txt file in the root directory
# of this source tree or at http://www.apache.org/licenses/LICENSE-2.0.
#
# Any modifications or derivative works of this code must retain this
# copyright notice, and modified files need to carry a notice indicating
# that they have been altered from the originals.

""" `_text_circuit_drawer` "draws" a circuit in "ascii art" """

import os
import unittest
from codecs import encode
from math import pi

import numpy

from qiskit import QuantumCircuit, QuantumRegister, ClassicalRegister, transpile
from qiskit.circuit import Gate, Parameter
from qiskit.quantum_info.operators import SuperOp
from qiskit.quantum_info.random import random_unitary
from qiskit.test import QiskitTestCase
from qiskit.transpiler import Layout
from qiskit.visualization import text as elements
from qiskit.visualization.circuit_visualization import _text_circuit_drawer
from qiskit.extensions import UnitaryGate, HamiltonianGate
from qiskit.extensions.quantum_initializer import UCGate
from qiskit.circuit.library import (
    HGate,
    U2Gate,
    U3Gate,
    XGate,
    CZGate,
    ZGate,
    YGate,
    U1Gate,
    SwapGate,
    RZZGate,
    CU3Gate,
    CU1Gate,
    CPhaseGate,
)
from qiskit.transpiler.passes import ApplyLayout
from .visualization import path_to_diagram_reference, QiskitVisualizationTestCase


class TestTextDrawerElement(QiskitTestCase):
    """Draw each element"""

    def assertEqualElement(self, expected, element):
        """
        Asserts the top,mid,bot trio
        Args:
            expected (list[top,mid,bot]): What is expected.
            element (DrawElement): The element to check.
        """
        try:
            encode("\n".join(expected), encoding="cp437")
        except UnicodeEncodeError:
            self.fail("_text_circuit_drawer() should only use extended ascii (aka code page 437).")

        self.assertEqual(expected[0], element.top)
        self.assertEqual(expected[1], element.mid)
        self.assertEqual(expected[2], element.bot)

    def test_measure_to(self):
        """MeasureTo element."""
        element = elements.MeasureTo()
        # fmt: off
        expected = [" ║ ",
                    "═╩═",
                    "   "]
        # fmt: on
        self.assertEqualElement(expected, element)

    def test_measure_to_label(self):
        """MeasureTo element with cregbundle"""
        element = elements.MeasureTo("1")
        # fmt: off
        expected = [" ║ ",
                    "═╩═",
                    " 1 "]
        # fmt: on
        self.assertEqualElement(expected, element)

    def test_measure_from(self):
        """MeasureFrom element."""
        element = elements.MeasureFrom()
        # fmt: off
        expected = ["┌─┐",
                    "┤M├",
                    "└╥┘"]
        # fmt: on
        self.assertEqualElement(expected, element)

    def test_text_empty(self):
        """The empty circuit."""
        expected = ""
        circuit = QuantumCircuit()
        self.assertEqual(str(_text_circuit_drawer(circuit)), expected)

    def test_text_pager(self):
        """The pager breaks the circuit when the drawing does not fit in the console."""
        expected = "\n".join(
            [
                "        ┌───┐     »",
                "q_0: |0>┤ X ├──■──»",
                "        └─┬─┘┌─┴─┐»",
                "q_1: |0>──■──┤ X ├»",
                "             └───┘»",
                " c_0: 0 ══════════»",
                "                  »",
                "«     ┌─┐┌───┐     »",
                "«q_0: ┤M├┤ X ├──■──»",
                "«     └╥┘└─┬─┘┌─┴─┐»",
                "«q_1: ─╫───■──┤ X ├»",
                "«      ║      └───┘»",
                "«c_0: ═╩═══════════»",
                "«                  »",
                "«     ┌─┐┌───┐     ",
                "«q_0: ┤M├┤ X ├──■──",
                "«     └╥┘└─┬─┘┌─┴─┐",
                "«q_1: ─╫───■──┤ X ├",
                "«      ║      └───┘",
                "«c_0: ═╩═══════════",
                "«                  ",
            ]
        )

        qr = QuantumRegister(2, "q")
        cr = ClassicalRegister(1, "c")
        circuit = QuantumCircuit(qr, cr)
        circuit.cx(qr[1], qr[0])
        circuit.cx(qr[0], qr[1])
        circuit.measure(qr[0], cr[0])
        circuit.cx(qr[1], qr[0])
        circuit.cx(qr[0], qr[1])
        circuit.measure(qr[0], cr[0])
        circuit.cx(qr[1], qr[0])
        circuit.cx(qr[0], qr[1])
        self.assertEqual(str(_text_circuit_drawer(circuit, fold=20)), expected)

    def test_text_no_pager(self):
        """The pager can be disable."""
        qr = QuantumRegister(1, "q")
        circuit = QuantumCircuit(qr)
        for _ in range(100):
            circuit.h(qr[0])
        amount_of_lines = str(_text_circuit_drawer(circuit, fold=-1)).count("\n")
        self.assertEqual(amount_of_lines, 2)


class TestTextDrawerGatesInCircuit(QiskitTestCase):
    """Gate by gate checks in different settings."""

    def test_text_measure_cregbundle(self):
        """The measure operator, using 3-bit-length registers with cregbundle=True."""
        expected = "\n".join(
            [
                "        ┌─┐      ",
                "q_0: |0>┤M├──────",
                "        └╥┘┌─┐   ",
                "q_1: |0>─╫─┤M├───",
                "         ║ └╥┘┌─┐",
                "q_2: |0>─╫──╫─┤M├",
                "         ║  ║ └╥┘",
                " c: 0 3/═╩══╩══╩═",
                "         0  1  2 ",
            ]
        )

        qr = QuantumRegister(3, "q")
        cr = ClassicalRegister(3, "c")
        circuit = QuantumCircuit(qr, cr)
        circuit.measure(qr, cr)
        self.assertEqual(str(_text_circuit_drawer(circuit, cregbundle=True)), expected)

    def test_text_measure_cregbundle_2(self):
        """The measure operator, using 2 classical registers with cregbundle=True."""
        expected = "\n".join(
            [
                "        ┌─┐   ",
                "q_0: |0>┤M├───",
                "        └╥┘┌─┐",
                "q_1: |0>─╫─┤M├",
                "         ║ └╥┘",
                "cA: 0 1/═╩══╬═",
                "         0  ║ ",
                "cB: 0 1/════╩═",
                "            0 ",
            ]
        )

        qr = QuantumRegister(2, "q")
        cr_a = ClassicalRegister(1, "cA")
        cr_b = ClassicalRegister(1, "cB")
        circuit = QuantumCircuit(qr, cr_a, cr_b)
        circuit.measure(qr[0], cr_a[0])
        circuit.measure(qr[1], cr_b[0])
        self.assertEqual(str(_text_circuit_drawer(circuit, cregbundle=True)), expected)

    def test_text_measure_1(self):
        """The measure operator, using 3-bit-length registers."""
        expected = "\n".join(
            [
                "        ┌─┐      ",
                "q_0: |0>┤M├──────",
                "        └╥┘┌─┐   ",
                "q_1: |0>─╫─┤M├───",
                "         ║ └╥┘┌─┐",
                "q_2: |0>─╫──╫─┤M├",
                "         ║  ║ └╥┘",
                " c_0: 0 ═╩══╬══╬═",
                "            ║  ║ ",
                " c_1: 0 ════╩══╬═",
                "               ║ ",
                " c_2: 0 ═══════╩═",
                "                 ",
            ]
        )

        qr = QuantumRegister(3, "q")
        cr = ClassicalRegister(3, "c")
        circuit = QuantumCircuit(qr, cr)
        circuit.measure(qr, cr)
        self.assertEqual(str(_text_circuit_drawer(circuit)), expected)

    def test_text_measure_1_reverse_bits(self):
        """The measure operator, using 3-bit-length registers, with reverse_bits"""
        expected = "\n".join(
            [
                "              ┌─┐",
                "q_2: |0>──────┤M├",
                "           ┌─┐└╥┘",
                "q_1: |0>───┤M├─╫─",
                "        ┌─┐└╥┘ ║ ",
                "q_0: |0>┤M├─╫──╫─",
                "        └╥┘ ║  ║ ",
                " c_2: 0 ═╬══╬══╩═",
                "         ║  ║    ",
                " c_1: 0 ═╬══╩════",
                "         ║       ",
                " c_0: 0 ═╩═══════",
                "                 ",
            ]
        )

        qr = QuantumRegister(3, "q")
        cr = ClassicalRegister(3, "c")
        circuit = QuantumCircuit(qr, cr)
        circuit.measure(qr, cr)
        self.assertEqual(str(_text_circuit_drawer(circuit, reverse_bits=True)), expected)

    def test_text_measure_2(self):
        """The measure operator, using some registers."""
        expected = "\n".join(
            [
                "               ",
                "q1_0: |0>──────",
                "               ",
                "q1_1: |0>──────",
                "         ┌─┐   ",
                "q2_0: |0>┤M├───",
                "         └╥┘┌─┐",
                "q2_1: |0>─╫─┤M├",
                "          ║ └╥┘",
                " c1_0: 0 ═╬══╬═",
                "          ║  ║ ",
                " c1_1: 0 ═╬══╬═",
                "          ║  ║ ",
                " c2_0: 0 ═╩══╬═",
                "             ║ ",
                " c2_1: 0 ════╩═",
                "               ",
            ]
        )

        qr1 = QuantumRegister(2, "q1")
        cr1 = ClassicalRegister(2, "c1")
        qr2 = QuantumRegister(2, "q2")
        cr2 = ClassicalRegister(2, "c2")
        circuit = QuantumCircuit(qr1, qr2, cr1, cr2)
        circuit.measure(qr2, cr2)
        self.assertEqual(str(_text_circuit_drawer(circuit)), expected)

    def test_text_measure_2_reverse_bits(self):
        """The measure operator, using some registers, with reverse_bits"""
        expected = "\n".join(
            [
                "            ┌─┐",
                "q2_1: |0>───┤M├",
                "         ┌─┐└╥┘",
                "q2_0: |0>┤M├─╫─",
                "         └╥┘ ║ ",
                "q1_1: |0>─╫──╫─",
                "          ║  ║ ",
                "q1_0: |0>─╫──╫─",
                "          ║  ║ ",
                " c2_1: 0 ═╬══╩═",
                "          ║    ",
                " c2_0: 0 ═╩════",
                "               ",
                " c1_1: 0 ══════",
                "               ",
                " c1_0: 0 ══════",
                "               ",
            ]
        )

        qr1 = QuantumRegister(2, "q1")
        cr1 = ClassicalRegister(2, "c1")
        qr2 = QuantumRegister(2, "q2")
        cr2 = ClassicalRegister(2, "c2")
        circuit = QuantumCircuit(qr1, qr2, cr1, cr2)
        circuit.measure(qr2, cr2)
        self.assertEqual(str(_text_circuit_drawer(circuit, reverse_bits=True)), expected)

    def test_text_swap(self):
        """Swap drawing."""
        expected = "\n".join(
            [
                "               ",
                "q1_0: |0>─X────",
                "          │    ",
                "q1_1: |0>─┼──X─",
                "          │  │ ",
                "q2_0: |0>─X──┼─",
                "             │ ",
                "q2_1: |0>────X─",
                "               ",
            ]
        )

        qr1 = QuantumRegister(2, "q1")
        qr2 = QuantumRegister(2, "q2")
        circuit = QuantumCircuit(qr1, qr2)
        circuit.swap(qr1, qr2)
        self.assertEqual(str(_text_circuit_drawer(circuit)), expected)

    def test_text_swap_reverse_bits(self):
        """Swap drawing with reverse_bits."""
        expected = "\n".join(
            [
                "               ",
                "q2_1: |0>────X─",
                "             │ ",
                "q2_0: |0>─X──┼─",
                "          │  │ ",
                "q1_1: |0>─┼──X─",
                "          │    ",
                "q1_0: |0>─X────",
                "               ",
            ]
        )

        qr1 = QuantumRegister(2, "q1")
        qr2 = QuantumRegister(2, "q2")
        circuit = QuantumCircuit(qr1, qr2)
        circuit.swap(qr1, qr2)
        self.assertEqual(str(_text_circuit_drawer(circuit, reverse_bits=True)), expected)

    def test_text_cswap(self):
        """CSwap drawing."""
        expected = "\n".join(
            [
                "                 ",
                "q_0: |0>─■──X──X─",
                "         │  │  │ ",
                "q_1: |0>─X──■──X─",
                "         │  │  │ ",
                "q_2: |0>─X──X──■─",
                "                 ",
            ]
        )

        qr = QuantumRegister(3, "q")
        circuit = QuantumCircuit(qr)
        circuit.cswap(qr[0], qr[1], qr[2])
        circuit.cswap(qr[1], qr[0], qr[2])
        circuit.cswap(qr[2], qr[1], qr[0])
        self.assertEqual(str(_text_circuit_drawer(circuit)), expected)

    def test_text_cswap_reverse_bits(self):
        """CSwap drawing with reverse_bits."""
        expected = "\n".join(
            [
                "                 ",
                "q_2: |0>─X──X──■─",
                "         │  │  │ ",
                "q_1: |0>─X──■──X─",
                "         │  │  │ ",
                "q_0: |0>─■──X──X─",
                "                 ",
            ]
        )

        qr = QuantumRegister(3, "q")
        circuit = QuantumCircuit(qr)
        circuit.cswap(qr[0], qr[1], qr[2])
        circuit.cswap(qr[1], qr[0], qr[2])
        circuit.cswap(qr[2], qr[1], qr[0])
        self.assertEqual(str(_text_circuit_drawer(circuit, reverse_bits=True)), expected)

    def test_text_cu3(self):
        """cu3 drawing."""
        expected = "\n".join(
            [
                "                           ┌─────────────────┐",
                "q_0: |0>─────────■─────────┤ U3(π/2,π/2,π/2) ├",
                "        ┌────────┴────────┐└────────┬────────┘",
                "q_1: |0>┤ U3(π/2,π/2,π/2) ├─────────┼─────────",
                "        └─────────────────┘         │         ",
                "q_2: |0>────────────────────────────■─────────",
                "                                              ",
            ]
        )

        qr = QuantumRegister(3, "q")
        circuit = QuantumCircuit(qr)
        circuit.append(CU3Gate(pi / 2, pi / 2, pi / 2), [qr[0], qr[1]])
        circuit.append(CU3Gate(pi / 2, pi / 2, pi / 2), [qr[2], qr[0]])
        self.assertEqual(str(_text_circuit_drawer(circuit)), expected)

    def test_text_cu3_reverse_bits(self):
        """cu3 drawing with reverse_bits"""
        expected = "\n".join(
            [
                "                                              ",
                "q_2: |0>────────────────────────────■─────────",
                "        ┌─────────────────┐         │         ",
                "q_1: |0>┤ U3(π/2,π/2,π/2) ├─────────┼─────────",
                "        └────────┬────────┘┌────────┴────────┐",
                "q_0: |0>─────────■─────────┤ U3(π/2,π/2,π/2) ├",
                "                           └─────────────────┘",
            ]
        )

        qr = QuantumRegister(3, "q")
        circuit = QuantumCircuit(qr)
        circuit.append(CU3Gate(pi / 2, pi / 2, pi / 2), [qr[0], qr[1]])
        circuit.append(CU3Gate(pi / 2, pi / 2, pi / 2), [qr[2], qr[0]])
        self.assertEqual(str(_text_circuit_drawer(circuit, reverse_bits=True)), expected)

    def test_text_crz(self):
        """crz drawing."""
        expected = "\n".join(
            [
                "                   ┌─────────┐",
                "q_0: |0>─────■─────┤ RZ(π/2) ├",
                "        ┌────┴────┐└────┬────┘",
                "q_1: |0>┤ RZ(π/2) ├─────┼─────",
                "        └─────────┘     │     ",
                "q_2: |0>────────────────■─────",
                "                              ",
            ]
        )
        qr = QuantumRegister(3, "q")
        circuit = QuantumCircuit(qr)
        circuit.crz(pi / 2, qr[0], qr[1])
        circuit.crz(pi / 2, qr[2], qr[0])
        self.assertEqual(str(_text_circuit_drawer(circuit)), expected)

    def test_text_cry(self):
        """cry drawing."""
        expected = "\n".join(
            [
                "                   ┌─────────┐",
                "q_0: |0>─────■─────┤ RY(π/2) ├",
                "        ┌────┴────┐└────┬────┘",
                "q_1: |0>┤ RY(π/2) ├─────┼─────",
                "        └─────────┘     │     ",
                "q_2: |0>────────────────■─────",
                "                              ",
            ]
        )
        qr = QuantumRegister(3, "q")
        circuit = QuantumCircuit(qr)
        circuit.cry(pi / 2, qr[0], qr[1])
        circuit.cry(pi / 2, qr[2], qr[0])
        self.assertEqual(str(_text_circuit_drawer(circuit)), expected)

    def test_text_crx(self):
        """crx drawing."""
        expected = "\n".join(
            [
                "                   ┌─────────┐",
                "q_0: |0>─────■─────┤ RX(π/2) ├",
                "        ┌────┴────┐└────┬────┘",
                "q_1: |0>┤ RX(π/2) ├─────┼─────",
                "        └─────────┘     │     ",
                "q_2: |0>────────────────■─────",
                "                              ",
            ]
        )
        qr = QuantumRegister(3, "q")
        circuit = QuantumCircuit(qr)
        circuit.crx(pi / 2, qr[0], qr[1])
        circuit.crx(pi / 2, qr[2], qr[0])
        self.assertEqual(str(_text_circuit_drawer(circuit)), expected)

    def test_text_cx(self):
        """cx drawing."""
        expected = "\n".join(
            [
                "             ┌───┐",
                "q_0: |0>──■──┤ X ├",
                "        ┌─┴─┐└─┬─┘",
                "q_1: |0>┤ X ├──┼──",
                "        └───┘  │  ",
                "q_2: |0>───────■──",
                "                  ",
            ]
        )
        qr = QuantumRegister(3, "q")
        circuit = QuantumCircuit(qr)
        circuit.cx(qr[0], qr[1])
        circuit.cx(qr[2], qr[0])
        self.assertEqual(str(_text_circuit_drawer(circuit)), expected)

    def test_text_cy(self):
        """cy drawing."""
        expected = "\n".join(
            [
                "             ┌───┐",
                "q_0: |0>──■──┤ Y ├",
                "        ┌─┴─┐└─┬─┘",
                "q_1: |0>┤ Y ├──┼──",
                "        └───┘  │  ",
                "q_2: |0>───────■──",
                "                  ",
            ]
        )
        qr = QuantumRegister(3, "q")
        circuit = QuantumCircuit(qr)
        circuit.cy(qr[0], qr[1])
        circuit.cy(qr[2], qr[0])
        self.assertEqual(str(_text_circuit_drawer(circuit)), expected)

    def test_text_cz(self):
        """cz drawing."""
        expected = "\n".join(
            [
                "              ",
                "q_0: |0>─■──■─",
                "         │  │ ",
                "q_1: |0>─■──┼─",
                "            │ ",
                "q_2: |0>────■─",
                "              ",
            ]
        )
        qr = QuantumRegister(3, "q")
        circuit = QuantumCircuit(qr)
        circuit.cz(qr[0], qr[1])
        circuit.cz(qr[2], qr[0])
        self.assertEqual(str(_text_circuit_drawer(circuit)), expected)

    def test_text_ch(self):
        """ch drawing."""
        expected = "\n".join(
            [
                "             ┌───┐",
                "q_0: |0>──■──┤ H ├",
                "        ┌─┴─┐└─┬─┘",
                "q_1: |0>┤ H ├──┼──",
                "        └───┘  │  ",
                "q_2: |0>───────■──",
                "                  ",
            ]
        )
        qr = QuantumRegister(3, "q")
        circuit = QuantumCircuit(qr)
        circuit.ch(qr[0], qr[1])
        circuit.ch(qr[2], qr[0])
        self.assertEqual(str(_text_circuit_drawer(circuit)), expected)

    def test_text_rzz(self):
        """rzz drawing. See #1957"""
        expected = "\n".join(
            [
                "                          ",
                "q_0: |0>─■────────────────",
                "         │ZZ(0)           ",
                "q_1: |0>─■───────■────────",
                "                 │ZZ(π/2) ",
                "q_2: |0>─────────■────────",
                "                          ",
            ]
        )
        qr = QuantumRegister(3, "q")
        circuit = QuantumCircuit(qr)
        circuit.rzz(0, qr[0], qr[1])
        circuit.rzz(pi / 2, qr[2], qr[1])
        self.assertEqual(str(_text_circuit_drawer(circuit)), expected)

    def test_text_cu1(self):
        """cu1 drawing."""
        expected = "\n".join(
            [
                "                            ",
                "q_0: |0>─■─────────■────────",
                "         │U1(π/2)  │        ",
                "q_1: |0>─■─────────┼────────",
                "                   │U1(π/2) ",
                "q_2: |0>───────────■────────",
                "                            ",
            ]
        )
        qr = QuantumRegister(3, "q")
        circuit = QuantumCircuit(qr)
        circuit.append(CU1Gate(pi / 2), [qr[0], qr[1]])
        circuit.append(CU1Gate(pi / 2), [qr[2], qr[0]])
        self.assertEqual(str(_text_circuit_drawer(circuit)), expected)

    def test_text_cp(self):
        """cp drawing."""
        expected = "\n".join(
            [
                "                          ",
                "q_0: |0>─■────────■───────",
                "         │P(π/2)  │       ",
                "q_1: |0>─■────────┼───────",
                "                  │P(π/2) ",
                "q_2: |0>──────────■───────",
                "                          ",
            ]
        )
        qr = QuantumRegister(3, "q")
        circuit = QuantumCircuit(qr)
        circuit.append(CPhaseGate(pi / 2), [qr[0], qr[1]])
        circuit.append(CPhaseGate(pi / 2), [qr[2], qr[0]])
        self.assertEqual(str(_text_circuit_drawer(circuit)), expected)

    def test_text_cu1_reverse_bits(self):
        """cu1 drawing with reverse_bits"""
        expected = "\n".join(
            [
                "                            ",
                "q_2: |0>───────────■────────",
                "                   │        ",
                "q_1: |0>─■─────────┼────────",
                "         │U1(π/2)  │U1(π/2) ",
                "q_0: |0>─■─────────■────────",
                "                            ",
            ]
        )
        qr = QuantumRegister(3, "q")
        circuit = QuantumCircuit(qr)
        circuit.append(CU1Gate(pi / 2), [qr[0], qr[1]])
        circuit.append(CU1Gate(pi / 2), [qr[2], qr[0]])
        self.assertEqual(str(_text_circuit_drawer(circuit, reverse_bits=True)), expected)

    def test_text_ccx(self):
        """cx drawing."""
        expected = "\n".join(
            [
                "                  ┌───┐",
                "q_0: |0>──■────■──┤ X ├",
                "          │  ┌─┴─┐└─┬─┘",
                "q_1: |0>──■──┤ X ├──■──",
                "        ┌─┴─┐└─┬─┘  │  ",
                "q_2: |0>┤ X ├──■────■──",
                "        └───┘          ",
            ]
        )
        qr = QuantumRegister(3, "q")
        circuit = QuantumCircuit(qr)
        circuit.ccx(qr[0], qr[1], qr[2])
        circuit.ccx(qr[2], qr[0], qr[1])
        circuit.ccx(qr[2], qr[1], qr[0])
        self.assertEqual(str(_text_circuit_drawer(circuit)), expected)

    def test_text_reset(self):
        """Reset drawing."""
        expected = "\n".join(
            [
                "              ",
                "q1_0: |0>─|0>─",
                "              ",
                "q1_1: |0>─|0>─",
                "              ",
                "q2_0: |0>─────",
                "              ",
                "q2_1: |0>─|0>─",
                "              ",
            ]
        )

        qr1 = QuantumRegister(2, "q1")
        qr2 = QuantumRegister(2, "q2")
        circuit = QuantumCircuit(qr1, qr2)
        circuit.reset(qr1)
        circuit.reset(qr2[1])
        self.assertEqual(str(_text_circuit_drawer(circuit)), expected)

    def test_text_single_gate(self):
        """Single Qbit gate drawing."""
        expected = "\n".join(
            [
                "         ┌───┐",
                "q1_0: |0>┤ H ├",
                "         ├───┤",
                "q1_1: |0>┤ H ├",
                "         └───┘",
                "q2_0: |0>─────",
                "         ┌───┐",
                "q2_1: |0>┤ H ├",
                "         └───┘",
            ]
        )

        qr1 = QuantumRegister(2, "q1")
        qr2 = QuantumRegister(2, "q2")
        circuit = QuantumCircuit(qr1, qr2)
        circuit.h(qr1)
        circuit.h(qr2[1])
        self.assertEqual(str(_text_circuit_drawer(circuit)), expected)

    def test_text_id(self):
        """Id drawing."""
        expected = "\n".join(
            [
                "         ┌───┐",
                "q1_0: |0>┤ I ├",
                "         ├───┤",
                "q1_1: |0>┤ I ├",
                "         └───┘",
                "q2_0: |0>─────",
                "         ┌───┐",
                "q2_1: |0>┤ I ├",
                "         └───┘",
            ]
        )

        qr1 = QuantumRegister(2, "q1")
        qr2 = QuantumRegister(2, "q2")
        circuit = QuantumCircuit(qr1, qr2)
        circuit.id(qr1)
        circuit.id(qr2[1])
        self.assertEqual(str(_text_circuit_drawer(circuit)), expected)

    def test_text_barrier(self):
        """Barrier drawing."""
        expected = "\n".join(
            [
                "          ░ ",
                "q1_0: |0>─░─",
                "          ░ ",
                "q1_1: |0>─░─",
                "          ░ ",
                "q2_0: |0>───",
                "          ░ ",
                "q2_1: |0>─░─",
                "          ░ ",
            ]
        )

        qr1 = QuantumRegister(2, "q1")
        qr2 = QuantumRegister(2, "q2")
        circuit = QuantumCircuit(qr1, qr2)
        circuit.barrier(qr1)
        circuit.barrier(qr2[1])
        self.assertEqual(str(_text_circuit_drawer(circuit)), expected)

    def test_text_no_barriers(self):
        """Drawing without plotbarriers."""
        expected = "\n".join(
            [
                "         ┌───┐     ",
                "q1_0: |0>┤ H ├─────",
                "         ├───┤     ",
                "q1_1: |0>┤ H ├─────",
                "         ├───┤     ",
                "q2_0: |0>┤ H ├─────",
                "         └───┘┌───┐",
                "q2_1: |0>─────┤ H ├",
                "              └───┘",
            ]
        )

        qr1 = QuantumRegister(2, "q1")
        qr2 = QuantumRegister(2, "q2")
        circuit = QuantumCircuit(qr1, qr2)
        circuit.h(qr1)
        circuit.barrier(qr1)
        circuit.barrier(qr2[1])
        circuit.h(qr2)
        self.assertEqual(str(_text_circuit_drawer(circuit, plot_barriers=False)), expected)

    def test_text_measure_html(self):
        """The measure operator. HTML representation."""
        expected = "\n".join(
            [
                '<pre style="word-wrap: normal;'
                "white-space: pre;"
                "background: #fff0;"
                "line-height: 1.1;"
                'font-family: &quot;Courier New&quot;,Courier,monospace">'
                "        ┌─┐",
                "q_0: |0>┤M├",
                "        └╥┘",
                " c_0: 0 ═╩═",
                "           </pre>",
            ]
        )
        qr = QuantumRegister(1, "q")
        cr = ClassicalRegister(1, "c")
        circuit = QuantumCircuit(qr, cr)
        circuit.measure(qr, cr)
        self.assertEqual(_text_circuit_drawer(circuit)._repr_html_(), expected)

    def test_text_repr(self):
        """The measure operator. repr."""
        # fmt: off
        expected = "\n".join(["        ┌─┐",
                              "q_0: |0>┤M├",
                              "        └╥┘",
                              " c_0: 0 ═╩═",
                              "           "])
        # fmt: on
        qr = QuantumRegister(1, "q")
        cr = ClassicalRegister(1, "c")
        circuit = QuantumCircuit(qr, cr)
        circuit.measure(qr, cr)
        self.assertEqual(_text_circuit_drawer(circuit).__repr__(), expected)

    def test_text_justify_left(self):
        """Drawing with left justify"""
        expected = "\n".join(
            [
                "         ┌───┐   ",
                "q1_0: |0>┤ X ├───",
                "         ├───┤┌─┐",
                "q1_1: |0>┤ H ├┤M├",
                "         └───┘└╥┘",
                " c1_0: 0 ══════╬═",
                "               ║ ",
                " c1_1: 0 ══════╩═",
                "                 ",
            ]
        )

        qr1 = QuantumRegister(2, "q1")
        cr1 = ClassicalRegister(2, "c1")
        circuit = QuantumCircuit(qr1, cr1)
        circuit.x(qr1[0])
        circuit.h(qr1[1])
        circuit.measure(qr1[1], cr1[1])
        self.assertEqual(str(_text_circuit_drawer(circuit, justify="left")), expected)

    def test_text_justify_right(self):
        """Drawing with right justify"""
        expected = "\n".join(
            [
                "              ┌───┐",
                "q1_0: |0>─────┤ X ├",
                "         ┌───┐└┬─┬┘",
                "q1_1: |0>┤ H ├─┤M├─",
                "         └───┘ └╥┘ ",
                " c1_0: 0 ═══════╬══",
                "                ║  ",
                " c1_1: 0 ═══════╩══",
                "                   ",
            ]
        )

        qr1 = QuantumRegister(2, "q1")
        cr1 = ClassicalRegister(2, "c1")
        circuit = QuantumCircuit(qr1, cr1)
        circuit.x(qr1[0])
        circuit.h(qr1[1])
        circuit.measure(qr1[1], cr1[1])
        self.assertEqual(str(_text_circuit_drawer(circuit, justify="right")), expected)

    def test_text_justify_none(self):
        """Drawing with none justify"""
        expected = "\n".join(
            [
                "         ┌───┐        ",
                "q1_0: |0>┤ X ├────────",
                "         └───┘┌───┐┌─┐",
                "q1_1: |0>─────┤ H ├┤M├",
                "              └───┘└╥┘",
                " c1_0: 0 ═══════════╬═",
                "                    ║ ",
                " c1_1: 0 ═══════════╩═",
                "                      ",
            ]
        )

        qr1 = QuantumRegister(2, "q1")
        cr1 = ClassicalRegister(2, "c1")
        circuit = QuantumCircuit(qr1, cr1)
        circuit.x(qr1[0])
        circuit.h(qr1[1])
        circuit.measure(qr1[1], cr1[1])
        self.assertEqual(str(_text_circuit_drawer(circuit, justify="none")), expected)

    def test_text_justify_left_barrier(self):
        """Left justify respects barriers"""
        expected = "\n".join(
            [
                "         ┌───┐ ░      ",
                "q1_0: |0>┤ H ├─░──────",
                "         └───┘ ░ ┌───┐",
                "q1_1: |0>──────░─┤ H ├",
                "               ░ └───┘",
            ]
        )

        qr1 = QuantumRegister(2, "q1")
        circuit = QuantumCircuit(qr1)
        circuit.h(qr1[0])
        circuit.barrier(qr1)
        circuit.h(qr1[1])
        self.assertEqual(str(_text_circuit_drawer(circuit, justify="left")), expected)

    def test_text_justify_right_barrier(self):
        """Right justify respects barriers"""
        expected = "\n".join(
            [
                "         ┌───┐ ░      ",
                "q1_0: |0>┤ H ├─░──────",
                "         └───┘ ░ ┌───┐",
                "q1_1: |0>──────░─┤ H ├",
                "               ░ └───┘",
            ]
        )

        qr1 = QuantumRegister(2, "q1")
        circuit = QuantumCircuit(qr1)
        circuit.h(qr1[0])
        circuit.barrier(qr1)
        circuit.h(qr1[1])
        self.assertEqual(str(_text_circuit_drawer(circuit, justify="right")), expected)

    def test_text_overlap_cx(self):
        """Overlapping CX gates are drawn not overlapping"""
        expected = "\n".join(
            [
                "                   ",
                "q1_0: |0>──■───────",
                "           │       ",
                "q1_1: |0>──┼────■──",
                "           │  ┌─┴─┐",
                "q1_2: |0>──┼──┤ X ├",
                "         ┌─┴─┐└───┘",
                "q1_3: |0>┤ X ├─────",
                "         └───┘     ",
            ]
        )

        qr1 = QuantumRegister(4, "q1")
        circuit = QuantumCircuit(qr1)
        circuit.cx(qr1[0], qr1[3])
        circuit.cx(qr1[1], qr1[2])
        self.assertEqual(str(_text_circuit_drawer(circuit, justify="left")), expected)

    def test_text_overlap_measure(self):
        """Measure is drawn not overlapping"""
        expected = "\n".join(
            [
                "         ┌─┐     ",
                "q1_0: |0>┤M├─────",
                "         └╥┘┌───┐",
                "q1_1: |0>─╫─┤ X ├",
                "          ║ └───┘",
                " c1_0: 0 ═╩══════",
                "                 ",
                " c1_1: 0 ════════",
                "                 ",
            ]
        )

        qr1 = QuantumRegister(2, "q1")
        cr1 = ClassicalRegister(2, "c1")
        circuit = QuantumCircuit(qr1, cr1)
        circuit.measure(qr1[0], cr1[0])
        circuit.x(qr1[1])
        self.assertEqual(str(_text_circuit_drawer(circuit, justify="left")), expected)

    def test_text_overlap_swap(self):
        """Swap is drawn in 2 separate columns"""
        expected = "\n".join(
            [
                "               ",
                "q1_0: |0>─X────",
                "          │    ",
                "q1_1: |0>─┼──X─",
                "          │  │ ",
                "q2_0: |0>─X──┼─",
                "             │ ",
                "q2_1: |0>────X─",
                "               ",
            ]
        )

        qr1 = QuantumRegister(2, "q1")
        qr2 = QuantumRegister(2, "q2")
        circuit = QuantumCircuit(qr1, qr2)
        circuit.swap(qr1, qr2)
        self.assertEqual(str(_text_circuit_drawer(circuit, justify="left")), expected)

    def test_text_justify_right_measure_resize(self):
        """Measure gate can resize if necessary"""
        expected = "\n".join(
            [
                "         ┌───┐",
                "q1_0: |0>┤ X ├",
                "         └┬─┬┘",
                "q1_1: |0>─┤M├─",
                "          └╥┘ ",
                " c1_0: 0 ══╬══",
                "           ║  ",
                " c1_1: 0 ══╩══",
                "              ",
            ]
        )

        qr1 = QuantumRegister(2, "q1")
        cr1 = ClassicalRegister(2, "c1")
        circuit = QuantumCircuit(qr1, cr1)
        circuit.x(qr1[0])
        circuit.measure(qr1[1], cr1[1])
        self.assertEqual(str(_text_circuit_drawer(circuit, justify="right")), expected)

    def test_text_box_length(self):
        """The length of boxes is independent of other boxes in the layer
        https://github.com/Qiskit/qiskit-terra/issues/1882"""
        expected = "\n".join(
            [
                "             ┌───┐    ┌───┐",
                "q1_0: |0>────┤ H ├────┤ H ├",
                "             └───┘    └───┘",
                "q1_1: |0>──────────────────",
                "         ┌───────────┐     ",
                "q1_2: |0>┤ RZ(1e-07) ├─────",
                "         └───────────┘     ",
            ]
        )

        qr = QuantumRegister(3, "q1")
        circuit = QuantumCircuit(qr)
        circuit.h(qr[0])
        circuit.h(qr[0])
        circuit.rz(0.0000001, qr[2])
        self.assertEqual(str(_text_circuit_drawer(circuit)), expected)

    def test_text_spacing_2378(self):
        """Small gates in the same layer as long gates.
        See https://github.com/Qiskit/qiskit-terra/issues/2378"""
        expected = "\n".join(
            [
                "                     ",
                "q_0: |0>──────X──────",
                "              │      ",
                "q_1: |0>──────X──────",
                "        ┌───────────┐",
                "q_2: |0>┤ RZ(11111) ├",
                "        └───────────┘",
            ]
        )
        qr = QuantumRegister(3, "q")
        circuit = QuantumCircuit(qr)
        circuit.swap(qr[0], qr[1])
        circuit.rz(11111, qr[2])
        self.assertEqual(str(_text_circuit_drawer(circuit)), expected)


class TestTextDrawerLabels(QiskitTestCase):
    """Gates with labels."""

    def test_label(self):
        """Test a gate with a label."""
        # fmt: off
        expected = "\n".join(["        ┌───────────┐",
                              "q_0: |0>┤ an H gate ├",
                              "        └───────────┘"])
        # fmt: on
        circuit = QuantumCircuit(1)
        circuit.append(HGate(label="an H gate"), [0])

        self.assertEqual(str(_text_circuit_drawer(circuit)), expected)

    def test_controlled_gate_with_label(self):
        """Test a controlled gate-with-a-label."""
        expected = "\n".join(
            [
                "                     ",
                "q_0: |0>──────■──────",
                "        ┌─────┴─────┐",
                "q_1: |0>┤ an H gate ├",
                "        └───────────┘",
            ]
        )
        circuit = QuantumCircuit(2)
        circuit.append(HGate(label="an H gate").control(1), [0, 1])

        self.assertEqual(str(_text_circuit_drawer(circuit)), expected)

    def test_label_on_controlled_gate(self):
        """Test a controlled gate with a label (as a as a whole)."""
        expected = "\n".join(
            [
                "        ┌──────────────────────┐",
                "q_0: |0>┤0                     ├",
                "        │  a controlled H gate │",
                "q_1: |0>┤1                     ├",
                "        └──────────────────────┘",
            ]
        )
        circuit = QuantumCircuit(2)
        circuit.append(HGate().control(1, label="a controlled H gate"), [0, 1])

        self.assertEqual(str(_text_circuit_drawer(circuit)), expected)

    def test_rzz_on_wide_layer(self):
        """Test a labeled gate (RZZ) in a wide layer.
        See https://github.com/Qiskit/qiskit-terra/issues/4838"""
        expected = "\n".join(
            [
                "                                               ",
                "q_0: |0>────────────────■──────────────────────",
                "                        │ZZ(π/2)               ",
                "q_1: |0>────────────────■──────────────────────",
                "        ┌─────────────────────────────────────┐",
                "q_2: |0>┤ This is a really long long long box ├",
                "        └─────────────────────────────────────┘",
            ]
        )
        circuit = QuantumCircuit(3)
        circuit.rzz(pi / 2, 0, 1)
        circuit.x(2, label="This is a really long long long box")

        self.assertEqual(str(_text_circuit_drawer(circuit)), expected)

    def test_cu1_on_wide_layer(self):
        """Test a labeled gate (CU1) in a wide layer.
        See https://github.com/Qiskit/qiskit-terra/issues/4838"""
        expected = "\n".join(
            [
                "                                               ",
                "q_0: |0>────────────────■──────────────────────",
                "                        │U1(π/2)               ",
                "q_1: |0>────────────────■──────────────────────",
                "        ┌─────────────────────────────────────┐",
                "q_2: |0>┤ This is a really long long long box ├",
                "        └─────────────────────────────────────┘",
            ]
        )
        circuit = QuantumCircuit(3)
        circuit.append(CU1Gate(pi / 2), [0, 1])
        circuit.x(2, label="This is a really long long long box")

        self.assertEqual(str(_text_circuit_drawer(circuit)), expected)


class TestTextDrawerMultiQGates(QiskitTestCase):
    """Gates implying multiple qubits."""

    def test_2Qgate(self):
        """2Q no params."""
        expected = "\n".join(
            [
                "        ┌───────┐",
                "q_1: |0>┤1      ├",
                "        │  twoQ │",
                "q_0: |0>┤0      ├",
                "        └───────┘",
            ]
        )

        qr = QuantumRegister(2, "q")
        circuit = QuantumCircuit(qr)

        my_gate2 = Gate(name="twoQ", num_qubits=2, params=[], label="twoQ")
        circuit.append(my_gate2, [qr[0], qr[1]])

        self.assertEqual(str(_text_circuit_drawer(circuit, reverse_bits=True)), expected)

    def test_2Qgate_cross_wires(self):
        """2Q no params, with cross wires"""
        expected = "\n".join(
            [
                "        ┌───────┐",
                "q_1: |0>┤0      ├",
                "        │  twoQ │",
                "q_0: |0>┤1      ├",
                "        └───────┘",
            ]
        )

        qr = QuantumRegister(2, "q")
        circuit = QuantumCircuit(qr)

        my_gate2 = Gate(name="twoQ", num_qubits=2, params=[], label="twoQ")
        circuit.append(my_gate2, [qr[1], qr[0]])

        self.assertEqual(str(_text_circuit_drawer(circuit, reverse_bits=True)), expected)

    def test_3Qgate_cross_wires(self):
        """3Q no params, with cross wires"""
        expected = "\n".join(
            [
                "        ┌─────────┐",
                "q_2: |0>┤1        ├",
                "        │         │",
                "q_1: |0>┤0 threeQ ├",
                "        │         │",
                "q_0: |0>┤2        ├",
                "        └─────────┘",
            ]
        )

        qr = QuantumRegister(3, "q")
        circuit = QuantumCircuit(qr)

        my_gate3 = Gate(name="threeQ", num_qubits=3, params=[], label="threeQ")
        circuit.append(my_gate3, [qr[1], qr[2], qr[0]])

        self.assertEqual(str(_text_circuit_drawer(circuit, reverse_bits=True)), expected)

    def test_2Qgate_nottogether(self):
        """2Q that are not together"""
        expected = "\n".join(
            [
                "        ┌───────┐",
                "q_2: |0>┤1      ├",
                "        │       │",
                "q_1: |0>┤  twoQ ├",
                "        │       │",
                "q_0: |0>┤0      ├",
                "        └───────┘",
            ]
        )
        qr = QuantumRegister(3, "q")
        circuit = QuantumCircuit(qr)

        my_gate2 = Gate(name="twoQ", num_qubits=2, params=[], label="twoQ")
        circuit.append(my_gate2, [qr[0], qr[2]])

        self.assertEqual(str(_text_circuit_drawer(circuit, reverse_bits=True)), expected)

    def test_2Qgate_nottogether_across_4(self):
        """2Q that are 2 bits apart"""
        expected = "\n".join(
            [
                "        ┌───────┐",
                "q_3: |0>┤1      ├",
                "        │       │",
                "q_2: |0>┤       ├",
                "        │  twoQ │",
                "q_1: |0>┤       ├",
                "        │       │",
                "q_0: |0>┤0      ├",
                "        └───────┘",
            ]
        )

        qr = QuantumRegister(4, "q")
        circuit = QuantumCircuit(qr)

        my_gate2 = Gate(name="twoQ", num_qubits=2, params=[], label="twoQ")
        circuit.append(my_gate2, [qr[0], qr[3]])

        self.assertEqual(str(_text_circuit_drawer(circuit, reverse_bits=True)), expected)

    def test_unitary_nottogether_across_4(self):
        """unitary that are 2 bits apart"""
        expected = "\n".join(
            [
                "        ┌──────────┐",
                "q_0: |0>┤0         ├",
                "        │          │",
                "q_1: |0>┤          ├",
                "        │  unitary │",
                "q_2: |0>┤          ├",
                "        │          │",
                "q_3: |0>┤1         ├",
                "        └──────────┘",
            ]
        )

        qr = QuantumRegister(4, "q")
        qc = QuantumCircuit(qr)

        qc.append(random_unitary(4, seed=42), [qr[0], qr[3]])

        self.assertEqual(str(_text_circuit_drawer(qc)), expected)

    def test_kraus(self):
        """Test Kraus.
        See https://github.com/Qiskit/qiskit-terra/pull/2238#issuecomment-487630014"""
        # fmt: off
        expected = "\n".join(["        ┌───────┐",
                              "q_0: |0>┤ kraus ├",
                              "        └───────┘"])
        # fmt: on
        error = SuperOp(0.75 * numpy.eye(4) + 0.25 * numpy.diag([1, -1, -1, 1]))
        qr = QuantumRegister(1, name="q")
        qc = QuantumCircuit(qr)
        qc.append(error, [qr[0]])

        self.assertEqual(str(_text_circuit_drawer(qc)), expected)

    def test_multiplexer(self):
        """Test Multiplexer.
        See https://github.com/Qiskit/qiskit-terra/pull/2238#issuecomment-487630014"""
        expected = "\n".join(
            [
                "        ┌──────────────┐",
                "q_0: |0>┤0             ├",
                "        │  MULTIPLEXER │",
                "q_1: |0>┤1             ├",
                "        └──────────────┘",
            ]
        )

        cx_multiplexer = UCGate([numpy.eye(2), numpy.array([[0, 1], [1, 0]])])

        qr = QuantumRegister(2, name="q")
        qc = QuantumCircuit(qr)
        qc.append(cx_multiplexer, [qr[0], qr[1]])

        self.assertEqual(str(_text_circuit_drawer(qc)), expected)

    def test_label_over_name_2286(self):
        """If there is a label, it should be used instead of the name
        See https://github.com/Qiskit/qiskit-terra/issues/2286"""
        expected = "\n".join(
            [
                "        ┌───┐┌───────┐┌────────┐",
                "q_0: |0>┤ X ├┤ alt-X ├┤0       ├",
                "        └───┘└───────┘│  iswap │",
                "q_1: |0>──────────────┤1       ├",
                "                      └────────┘",
            ]
        )
        qr = QuantumRegister(2, "q")
        circ = QuantumCircuit(qr)
        circ.append(XGate(), [qr[0]])
        circ.append(XGate(label="alt-X"), [qr[0]])
        circ.append(UnitaryGate(numpy.eye(4), label="iswap"), [qr[0], qr[1]])

        self.assertEqual(str(_text_circuit_drawer(circ)), expected)

    def test_label_turns_to_box_2286(self):
        """If there is a label, non-boxes turn into boxes
        See https://github.com/Qiskit/qiskit-terra/issues/2286"""
        expected = "\n".join(
            [
                "           ┌───────────┐",
                "q_0: |0>─■─┤0          ├",
                "         │ │  cz label │",
                "q_1: |0>─■─┤1          ├",
                "           └───────────┘",
            ]
        )
        qr = QuantumRegister(2, "q")
        circ = QuantumCircuit(qr)
        circ.append(CZGate(), [qr[0], qr[1]])
        circ.append(CZGate(label="cz label"), [qr[0], qr[1]])

        self.assertEqual(str(_text_circuit_drawer(circ)), expected)

    def test_control_gate_with_base_label_4361(self):
        """Control gate has a label and a base gate with a label
        See https://github.com/Qiskit/qiskit-terra/issues/4361"""
        expected = "\n".join(
            [
                "        ┌──────┐ my ch  ┌──────┐",
                "q_0: |0>┤ my h ├───■────┤ my h ├",
                "        └──────┘┌──┴───┐└──┬───┘",
                "q_1: |0>────────┤ my h ├───■────",
                "                └──────┘ my ch  ",
            ]
        )
        qr = QuantumRegister(2, "q")
        circ = QuantumCircuit(qr)
        hgate = HGate(label="my h")
        controlh = hgate.control(label="my ch")
        circ.append(hgate, [0])
        circ.append(controlh, [0, 1])
        circ.append(controlh, [1, 0])

        self.assertEqual(str(_text_circuit_drawer(circ)), expected)

    def test_control_gate_label_with_cond_1_low(self):
        """Control gate has a label and a conditional (compression=low)
        See https://github.com/Qiskit/qiskit-terra/issues/4361"""
        expected = "\n".join(
            [
                "         my ch  ",
                "q_0: |0>───■────",
                "           │    ",
                "        ┌──┴───┐",
                "q_1: |0>┤ my h ├",
                "        └──╥───┘",
                "           ║    ",
                " c_0: 0 ═══■════",
                "           =1   ",
            ]
        )

        qr = QuantumRegister(2, "q")
        cr = ClassicalRegister(1, "c")
        circ = QuantumCircuit(qr, cr)
        hgate = HGate(label="my h")
        controlh = hgate.control(label="my ch").c_if(cr, 1)
        circ.append(controlh, [0, 1])

        self.assertEqual(str(_text_circuit_drawer(circ, vertical_compression="low")), expected)

    def test_control_gate_label_with_cond_1_low_cregbundle(self):
        """Control gate has a label and a conditional (compression=low) with cregbundle
        See https://github.com/Qiskit/qiskit-terra/issues/4361"""
        expected = "\n".join(
            [
                "         my ch  ",
                "q_0: |0>───■────",
                "           │    ",
                "        ┌──┴───┐",
                "q_1: |0>┤ my h ├",
                "        └──╥───┘",
                "        ┌──╨──┐ ",
                " c: 0 1/╡ = 1 ╞═",
                "        └─────┘ ",
            ]
        )

        qr = QuantumRegister(2, "q")
        cr = ClassicalRegister(1, "c")
        circ = QuantumCircuit(qr, cr)
        hgate = HGate(label="my h")
        controlh = hgate.control(label="my ch").c_if(cr, 1)
        circ.append(controlh, [0, 1])

        self.assertEqual(
            str(_text_circuit_drawer(circ, vertical_compression="low", cregbundle=True)), expected
        )

    def test_control_gate_label_with_cond_1_med(self):
        """Control gate has a label and a conditional (compression=med)
        See https://github.com/Qiskit/qiskit-terra/issues/4361"""
        expected = "\n".join(
            [
                "         my ch  ",
                "q_0: |0>───■────",
                "        ┌──┴───┐",
                "q_1: |0>┤ my h ├",
                "        └──╥───┘",
                " c_0: 0 ═══■════",
                "           =1   ",
            ]
        )

        qr = QuantumRegister(2, "q")
        cr = ClassicalRegister(1, "c")
        circ = QuantumCircuit(qr, cr)
        hgate = HGate(label="my h")
        controlh = hgate.control(label="my ch").c_if(cr, 1)
        circ.append(controlh, [0, 1])

        self.assertEqual(str(_text_circuit_drawer(circ, vertical_compression="medium")), expected)

    def test_control_gate_label_with_cond_1_med_cregbundle(self):
        """Control gate has a label and a conditional (compression=med) with cregbundle
        See https://github.com/Qiskit/qiskit-terra/issues/4361"""
        expected = "\n".join(
            [
                "         my ch  ",
                "q_0: |0>───■────",
                "        ┌──┴───┐",
                "q_1: |0>┤ my h ├",
                "        └──╥───┘",
                "        ┌──╨──┐ ",
                " c: 0 1/╡ = 1 ╞═",
                "        └─────┘ ",
            ]
        )

        qr = QuantumRegister(2, "q")
        cr = ClassicalRegister(1, "c")
        circ = QuantumCircuit(qr, cr)
        hgate = HGate(label="my h")
        controlh = hgate.control(label="my ch").c_if(cr, 1)
        circ.append(controlh, [0, 1])

        self.assertEqual(
            str(_text_circuit_drawer(circ, vertical_compression="medium", cregbundle=True)),
            expected,
        )

    def test_control_gate_label_with_cond_1_high(self):
        """Control gate has a label and a conditional (compression=high)
        See https://github.com/Qiskit/qiskit-terra/issues/4361"""
        expected = "\n".join(
            [
                "         my ch  ",
                "q_0: |0>───■────",
                "        ┌──┴───┐",
                "q_1: |0>┤ my h ├",
                "        └──╥───┘",
                " c_0: 0 ═══■════",
                "           =1   ",
            ]
        )

        qr = QuantumRegister(2, "q")
        cr = ClassicalRegister(1, "c")
        circ = QuantumCircuit(qr, cr)
        hgate = HGate(label="my h")
        controlh = hgate.control(label="my ch").c_if(cr, 1)
        circ.append(controlh, [0, 1])

        self.assertEqual(str(_text_circuit_drawer(circ, vertical_compression="high")), expected)

    def test_control_gate_label_with_cond_1_high_cregbundle(self):
        """Control gate has a label and a conditional (compression=high) with cregbundle
        See https://github.com/Qiskit/qiskit-terra/issues/4361"""
        expected = "\n".join(
            [
                "         my ch  ",
                "q_0: |0>───■────",
                "        ┌──┴───┐",
                "q_1: |0>┤ my h ├",
                "        ├──╨──┬┘",
                " c: 0 1/╡ = 1 ╞═",
                "        └─────┘ ",
            ]
        )

        qr = QuantumRegister(2, "q")
        cr = ClassicalRegister(1, "c")
        circ = QuantumCircuit(qr, cr)
        hgate = HGate(label="my h")
        controlh = hgate.control(label="my ch").c_if(cr, 1)
        circ.append(controlh, [0, 1])

        self.assertEqual(
            str(_text_circuit_drawer(circ, vertical_compression="high", cregbundle=True)), expected
        )

    def test_control_gate_label_with_cond_2_med(self):
        """Control gate has a label and a conditional (on label, compression=med)
        See https://github.com/Qiskit/qiskit-terra/issues/4361"""
        expected = "\n".join(
            [
                "        ┌──────┐",
                "q_0: |0>┤ my h ├",
                "        └──┬───┘",
                "q_1: |0>───■────",
                "         my ch  ",
                "           ║    ",
                " c_0: 0 ═══■════",
                "           =1   ",
            ]
        )

        qr = QuantumRegister(2, "q")
        cr = ClassicalRegister(1, "c")
        circ = QuantumCircuit(qr, cr)
        hgate = HGate(label="my h")
        controlh = hgate.control(label="my ch").c_if(cr, 1)
        circ.append(controlh, [1, 0])

        self.assertEqual(str(_text_circuit_drawer(circ, vertical_compression="medium")), expected)

    def test_control_gate_label_with_cond_2_med_cregbundle(self):
        """Control gate has a label and a conditional (on label, compression=med) with cregbundle
        See https://github.com/Qiskit/qiskit-terra/issues/4361"""
        expected = "\n".join(
            [
                "        ┌──────┐",
                "q_0: |0>┤ my h ├",
                "        └──┬───┘",
                "q_1: |0>───■────",
                "         my ch  ",
                "        ┌──╨──┐ ",
                " c: 0 1/╡ = 1 ╞═",
                "        └─────┘ ",
            ]
        )

        qr = QuantumRegister(2, "q")
        cr = ClassicalRegister(1, "c")
        circ = QuantumCircuit(qr, cr)
        hgate = HGate(label="my h")
        controlh = hgate.control(label="my ch").c_if(cr, 1)
        circ.append(controlh, [1, 0])

        self.assertEqual(
            str(_text_circuit_drawer(circ, vertical_compression="medium", cregbundle=True)),
            expected,
        )

    def test_control_gate_label_with_cond_2_low(self):
        """Control gate has a label and a conditional (on label, compression=low)
        See https://github.com/Qiskit/qiskit-terra/issues/4361"""
        expected = "\n".join(
            [
                "        ┌──────┐",
                "q_0: |0>┤ my h ├",
                "        └──┬───┘",
                "           │    ",
                "q_1: |0>───■────",
                "         my ch  ",
                "           ║    ",
                " c_0: 0 ═══■════",
                "           =1   ",
            ]
        )

        qr = QuantumRegister(2, "q")
        cr = ClassicalRegister(1, "c")
        circ = QuantumCircuit(qr, cr)
        hgate = HGate(label="my h")
        controlh = hgate.control(label="my ch").c_if(cr, 1)
        circ.append(controlh, [1, 0])

        self.assertEqual(str(_text_circuit_drawer(circ, vertical_compression="low")), expected)

    def test_control_gate_label_with_cond_2_low_cregbundle(self):
        """Control gate has a label and a conditional (on label, compression=low) with cregbundle
        See https://github.com/Qiskit/qiskit-terra/issues/4361"""
        expected = "\n".join(
            [
                "        ┌──────┐",
                "q_0: |0>┤ my h ├",
                "        └──┬───┘",
                "           │    ",
                "q_1: |0>───■────",
                "         my ch  ",
                "        ┌──╨──┐ ",
                " c: 0 1/╡ = 1 ╞═",
                "        └─────┘ ",
            ]
        )

        qr = QuantumRegister(2, "q")
        cr = ClassicalRegister(1, "c")
        circ = QuantumCircuit(qr, cr)
        hgate = HGate(label="my h")
        controlh = hgate.control(label="my ch").c_if(cr, 1)
        circ.append(controlh, [1, 0])

        self.assertEqual(
            str(_text_circuit_drawer(circ, vertical_compression="low", cregbundle=True)), expected
        )


class TestTextDrawerParams(QiskitTestCase):
    """Test drawing parameters."""

    def test_text_parameters_mix(self):
        """cu3 drawing with parameters"""
        expected = "\n".join(
            [
                "                            ",
                "q_0: |0>─────────■──────────",
                "        ┌────────┴─────────┐",
                "q_1: |0>┤ U(π/2,theta,π,0) ├",
                "        └──────────────────┘",
            ]
        )

        qr = QuantumRegister(2, "q")
        circuit = QuantumCircuit(qr)
        circuit.cu(pi / 2, Parameter("theta"), pi, 0, qr[0], qr[1])

        self.assertEqual(str(_text_circuit_drawer(circuit)), expected)

    def test_text_bound_parameters(self):
        """Bound parameters
        See: https://github.com/Qiskit/qiskit-terra/pull/3876"""
        # fmt: off
        expected = "\n".join(["         ┌────────────┐",
                              "qr_0: |0>┤ my_u2(π,π) ├",
                              "         └────────────┘"])
        # fmt: on
        my_u2_circuit = QuantumCircuit(1, name="my_u2")
        phi = Parameter("phi")
        lam = Parameter("lambda")
        my_u2_circuit.u(3.141592653589793, phi, lam, 0)
        my_u2 = my_u2_circuit.to_gate()
        qr = QuantumRegister(1, name="qr")
        circuit = QuantumCircuit(qr, name="circuit")
        circuit.append(my_u2, [qr[0]])
        circuit = circuit.bind_parameters({phi: 3.141592653589793, lam: 3.141592653589793})

        self.assertEqual(str(_text_circuit_drawer(circuit)), expected)

    def test_text_pi_param_expr(self):
        """Text pi in circuit with parameter expression."""
        expected = "\n".join(
            [
                "     ┌─────────────────────┐",
                "q_0: ┤ RX((π - x)*(π - y)) ├",
                "     └─────────────────────┘",
            ]
        )

        x, y = Parameter("x"), Parameter("y")
        circuit = QuantumCircuit(1)
        circuit.rx((pi - x) * (pi - y), 0)
        self.assertEqual(circuit.draw(output="text").single_string(), expected)

    def test_text_utf8(self):
        """Test that utf8 characters work in windows CI env."""
        # fmt: off
        expected = "\n".join(["     ┌─────────┐",
                              "q_0: ┤ U2(φ,λ) ├",
                              "     └─────────┘"])
        # fmt: on
        phi, lam = Parameter("φ"), Parameter("λ")
        circuit = QuantumCircuit(1)
        circuit.u2(phi, lam, 0)
        self.assertEqual(circuit.draw(output="text").single_string(), expected)


class TestTextDrawerVerticalCompressionLow(QiskitTestCase):
    """Test vertical_compression='low'"""

    def test_text_conditional_1(self):
        """Conditional drawing with 1-bit-length regs."""
        qasm_string = """
        OPENQASM 2.0;
        include "qelib1.inc";
        qreg q[1];
        creg c0[1];
        creg c1[1];
        if(c0==1) x q[0];
        if(c1==1) x q[0];
        """
        expected = "\n".join(
            [
                "        ┌───┐┌───┐",
                "q_0: |0>┤ X ├┤ X ├",
                "        └─╥─┘└─╥─┘",
                "          ║    ║  ",
                "c0_0: 0 ══■════╬══",
                "          =1   ║  ",
                "               ║  ",
                "c1_0: 0 ═══════■══",
                "               =1 ",
            ]
        )

        circuit = QuantumCircuit.from_qasm_str(qasm_string)
        self.assertEqual(str(_text_circuit_drawer(circuit, vertical_compression="low")), expected)

    def test_text_conditional_1_bundle(self):
        """Conditional drawing with 1-bit-length regs."""
        qasm_string = """
        OPENQASM 2.0;
        include "qelib1.inc";
        qreg q[1];
        creg c0[1];
        creg c1[1];
        if(c0==1) x q[0];
        if(c1==1) x q[0];
        """
        expected = "\n".join(
            [
                "         ┌───┐  ┌───┐ ",
                "q_0: |0>─┤ X ├──┤ X ├─",
                "         └─╥─┘  └─╥─┘ ",
                "        ┌──╨──┐   ║   ",
                "c0: 0 1/╡ = 1 ╞═══╬═══",
                "        └─────┘   ║   ",
                "               ┌──╨──┐",
                "c1: 0 1/═══════╡ = 1 ╞",
                "               └─────┘",
            ]
        )

        circuit = QuantumCircuit.from_qasm_str(qasm_string)
        self.assertEqual(
            str(_text_circuit_drawer(circuit, vertical_compression="low", cregbundle=True)),
            expected,
        )

    def test_text_conditional_reverse_bits_true(self):
        """Conditional drawing with 1-bit-length regs."""
        cr = ClassicalRegister(2, "cr")
        cr2 = ClassicalRegister(1, "cr2")
        qr = QuantumRegister(3, "qr")
        circuit = QuantumCircuit(qr, cr, cr2)
        circuit.h(0)
        circuit.h(1)
        circuit.h(2)
        circuit.x(0)
        circuit.x(0)
        circuit.measure(2, 1)
        circuit.x(2).c_if(cr, 2)

        expected = "\n".join(
            [
                "         ┌───┐     ┌─┐     ┌───┐",
                "qr_2: |0>┤ H ├─────┤M├─────┤ X ├",
                "         ├───┤     └╥┘     └─╥─┘",
                "qr_1: |0>┤ H ├──────╫────────╫──",
                "         ├───┤┌───┐ ║ ┌───┐  ║  ",
                "qr_0: |0>┤ H ├┤ X ├─╫─┤ X ├──╫──",
                "         └───┘└───┘ ║ └───┘  ║  ",
                "cr2_0: 0 ═══════════╬════════╬══",
                "                    ║        ║  ",
                " cr_1: 0 ═══════════╩════════■══",
                "                             ║  ",
                " cr_0: 0 ════════════════════o══",
                "                             =2 ",
            ]
        )

        self.assertEqual(
            str(_text_circuit_drawer(circuit, cregbundle=False, reverse_bits=True)), expected
        )

    def test_text_conditional_reverse_bits_false(self):
        """Conditional drawing with 1-bit-length regs."""
        cr = ClassicalRegister(2, "cr")
        cr2 = ClassicalRegister(1, "cr2")
        qr = QuantumRegister(3, "qr")
        circuit = QuantumCircuit(qr, cr, cr2)
        circuit.h(0)
        circuit.h(1)
        circuit.h(2)
        circuit.x(0)
        circuit.x(0)
        circuit.measure(2, 1)
        circuit.x(2).c_if(cr, 2)

        expected = "\n".join(
            [
                "         ┌───┐┌───┐┌───┐",
                "qr_0: |0>┤ H ├┤ X ├┤ X ├",
                "         ├───┤└───┘└───┘",
                "qr_1: |0>┤ H ├──────────",
                "         ├───┤ ┌─┐ ┌───┐",
                "qr_2: |0>┤ H ├─┤M├─┤ X ├",
                "         └───┘ └╥┘ └─╥─┘",
                " cr_0: 0 ═══════╬════o══",
                "                ║    ║  ",
                " cr_1: 0 ═══════╩════■══",
                "                     =2 ",
                "cr2_0: 0 ═══════════════",
                "                        ",
            ]
        )

        self.assertEqual(
            str(_text_circuit_drawer(circuit, cregbundle=False, reverse_bits=False)), expected
        )

    def test_text_justify_right(self):
        """Drawing with right justify"""
        expected = "\n".join(
            [
                "              ┌───┐",
                "q1_0: |0>─────┤ X ├",
                "              └───┘",
                "         ┌───┐ ┌─┐ ",
                "q1_1: |0>┤ H ├─┤M├─",
                "         └───┘ └╥┘ ",
                "                ║  ",
                " c1_0: 0 ═══════╬══",
                "                ║  ",
                "                ║  ",
                " c1_1: 0 ═══════╩══",
                "                   ",
            ]
        )

        qr1 = QuantumRegister(2, "q1")
        cr1 = ClassicalRegister(2, "c1")
        circuit = QuantumCircuit(qr1, cr1)
        circuit.x(qr1[0])
        circuit.h(qr1[1])
        circuit.measure(qr1[1], cr1[1])
        self.assertEqual(
            str(_text_circuit_drawer(circuit, justify="right", vertical_compression="low")),
            expected,
        )


class TestTextDrawerVerticalCompressionMedium(QiskitTestCase):
    """Test vertical_compression='medium'"""

    def test_text_conditional_1(self):
        """Medium vertical compression avoids box overlap."""
        qasm_string = """
        OPENQASM 2.0;
        include "qelib1.inc";
        qreg q[1];
        creg c0[1];
        creg c1[1];
        if(c0==1) x q[0];
        if(c1==1) x q[0];
        """
        expected = "\n".join(
            [
                "        ┌───┐┌───┐",
                "q_0: |0>┤ X ├┤ X ├",
                "        └─╥─┘└─╥─┘",
                "c0_0: 0 ══■════╬══",
                "          =1   ║  ",
                "c1_0: 0 ═══════■══",
                "               =1 ",
            ]
        )

        circuit = QuantumCircuit.from_qasm_str(qasm_string)
        self.assertEqual(
            str(_text_circuit_drawer(circuit, vertical_compression="medium")), expected
        )

    def test_text_conditional_1_bundle(self):
        """Medium vertical compression avoids box overlap."""
        qasm_string = """
        OPENQASM 2.0;
        include "qelib1.inc";
        qreg q[1];
        creg c0[1];
        creg c1[1];
        if(c0==1) x q[0];
        if(c1==1) x q[0];
        """
        expected = "\n".join(
            [
                "         ┌───┐  ┌───┐ ",
                "q_0: |0>─┤ X ├──┤ X ├─",
                "         └─╥─┘  └─╥─┘ ",
                "        ┌──╨──┐   ║   ",
                "c0: 0 1/╡ = 1 ╞═══╬═══",
                "        └─────┘┌──╨──┐",
                "c1: 0 1/═══════╡ = 1 ╞",
                "               └─────┘",
            ]
        )

        circuit = QuantumCircuit.from_qasm_str(qasm_string)
        self.assertEqual(
            str(_text_circuit_drawer(circuit, vertical_compression="medium", cregbundle=True)),
            expected,
        )

    def test_text_measure_with_spaces(self):
        """Measure wire might have extra spaces
        Found while reproducing
        https://quantumcomputing.stackexchange.com/q/10194/1859"""
        qasm_string = """
            OPENQASM 2.0;
            include "qelib1.inc";
            qreg q[2];
            creg c[3];
            measure q[0] -> c[1];
            if(c==1) x q[1];
        """
        expected = "\n".join(
            [
                "        ┌─┐     ",
                "q_0: |0>┤M├─────",
                "        └╥┘┌───┐",
                "q_1: |0>─╫─┤ X ├",
                "         ║ └─╥─┘",
                " c_0: 0 ═╬═══■══",
                "         ║   ║  ",
                " c_1: 0 ═╩═══o══",
                "             ║  ",
                " c_2: 0 ═════o══",
                "             =1 ",
            ]
        )
        circuit = QuantumCircuit.from_qasm_str(qasm_string)
        self.assertEqual(
            str(_text_circuit_drawer(circuit, vertical_compression="medium")), expected
        )

    def test_text_measure_with_spaces_bundle(self):
        """Measure wire might have extra spaces
        Found while reproducing
        https://quantumcomputing.stackexchange.com/q/10194/1859"""
        qasm_string = """
            OPENQASM 2.0;
            include "qelib1.inc";
            qreg q[2];
            creg c[3];
            measure q[0] -> c[1];
            if(c==1) x q[1];
        """
        expected = "\n".join(
            [
                "        ┌─┐       ",
                "q_0: |0>┤M├───────",
                "        └╥┘ ┌───┐ ",
                "q_1: |0>─╫──┤ X ├─",
                "         ║  └─╥─┘ ",
                "         ║ ┌──╨──┐",
                " c: 0 3/═╩═╡ = 1 ╞",
                "         1 └─────┘",
            ]
        )
        circuit = QuantumCircuit.from_qasm_str(qasm_string)
        self.assertEqual(
            str(_text_circuit_drawer(circuit, vertical_compression="medium", cregbundle=True)),
            expected,
        )


class TestTextConditional(QiskitTestCase):
    """Gates with conditionals"""

    def test_text_conditional_1_cregbundle(self):
        """Conditional drawing with 1-bit-length regs and cregbundle."""
        qasm_string = """
        OPENQASM 2.0;
        include "qelib1.inc";
        qreg q[1];
        creg c0[1];
        creg c1[1];
        if(c0==1) x q[0];
        if(c1==1) x q[0];
        """
        expected = "\n".join(
            [
                "         ┌───┐  ┌───┐ ",
                "q_0: |0>─┤ X ├──┤ X ├─",
                "        ┌┴─╨─┴┐ └─╥─┘ ",
                "c0: 0 1/╡ = 1 ╞═══╬═══",
                "        └─────┘┌──╨──┐",
                "c1: 0 1/═══════╡ = 1 ╞",
                "               └─────┘",
            ]
        )

        circuit = QuantumCircuit.from_qasm_str(qasm_string)
        self.assertEqual(str(_text_circuit_drawer(circuit, cregbundle=True)), expected)

    def test_text_conditional_1(self):
        """Conditional drawing with 1-bit-length regs."""
        qasm_string = """
        OPENQASM 2.0;
        include "qelib1.inc";
        qreg q[1];
        creg c0[1];
        creg c1[1];
        if(c0==1) x q[0];
        if(c1==1) x q[0];
        """
        expected = "\n".join(
            [
                "        ┌───┐┌───┐",
                "q_0: |0>┤ X ├┤ X ├",
                "        └─╥─┘└─╥─┘",
                "c0_0: 0 ══■════╬══",
                "          =1   ║  ",
                "c1_0: 0 ═══════■══",
                "               =1 ",
            ]
        )

        circuit = QuantumCircuit.from_qasm_str(qasm_string)
        self.assertEqual(str(_text_circuit_drawer(circuit)), expected)

    def test_text_conditional_2_cregbundle(self):
        """Conditional drawing with 2-bit-length regs with cregbundle"""
        qasm_string = """
        OPENQASM 2.0;
        include "qelib1.inc";
        qreg q[1];
        creg c0[2];
        creg c1[2];
        if(c0==2) x q[0];
        if(c1==2) x q[0];
        """
        expected = "\n".join(
            [
                "         ┌───┐  ┌───┐ ",
                "q_0: |0>─┤ X ├──┤ X ├─",
                "        ┌┴─╨─┴┐ └─╥─┘ ",
                "c0: 0 2/╡ = 2 ╞═══╬═══",
                "        └─────┘┌──╨──┐",
                "c1: 0 2/═══════╡ = 2 ╞",
                "               └─────┘",
            ]
        )
        circuit = QuantumCircuit.from_qasm_str(qasm_string)
        self.assertEqual(str(_text_circuit_drawer(circuit, cregbundle=True)), expected)

    def test_text_conditional_2(self):
        """Conditional drawing with 2-bit-length regs."""
        qasm_string = """
        OPENQASM 2.0;
        include "qelib1.inc";
        qreg q[1];
        creg c0[2];
        creg c1[2];
        if(c0==2) x q[0];
        if(c1==2) x q[0];
        """
        expected = "\n".join(
            [
                "        ┌───┐┌───┐",
                "q_0: |0>┤ X ├┤ X ├",
                "        └─╥─┘└─╥─┘",
                "c0_0: 0 ══o════╬══",
                "          ║    ║  ",
                "c0_1: 0 ══■════╬══",
                "          =2   ║  ",
                "c1_0: 0 ═══════o══",
                "               ║  ",
                "c1_1: 0 ═══════■══",
                "               =2 ",
            ]
        )
        circuit = QuantumCircuit.from_qasm_str(qasm_string)
        self.assertEqual(str(_text_circuit_drawer(circuit)), expected)

    def test_text_conditional_3_cregbundle(self):
        """Conditional drawing with 3-bit-length regs with cregbundle."""
        qasm_string = """
        OPENQASM 2.0;
        include "qelib1.inc";
        qreg q[1];
        creg c0[3];
        creg c1[3];
        if(c0==3) x q[0];
        if(c1==3) x q[0];
        """
        expected = "\n".join(
            [
                "         ┌───┐  ┌───┐ ",
                "q_0: |0>─┤ X ├──┤ X ├─",
                "        ┌┴─╨─┴┐ └─╥─┘ ",
                "c0: 0 3/╡ = 3 ╞═══╬═══",
                "        └─────┘┌──╨──┐",
                "c1: 0 3/═══════╡ = 3 ╞",
                "               └─────┘",
            ]
        )
        circuit = QuantumCircuit.from_qasm_str(qasm_string)
        self.assertEqual(str(_text_circuit_drawer(circuit, cregbundle=True)), expected)

    def test_text_conditional_3(self):
        """Conditional drawing with 3-bit-length regs."""
        qasm_string = """
        OPENQASM 2.0;
        include "qelib1.inc";
        qreg q[1];
        creg c0[3];
        creg c1[3];
        if(c0==3) x q[0];
        if(c1==3) x q[0];
        """
        expected = "\n".join(
            [
                "        ┌───┐┌───┐",
                "q_0: |0>┤ X ├┤ X ├",
                "        └─╥─┘└─╥─┘",
                "c0_0: 0 ══■════╬══",
                "          ║    ║  ",
                "c0_1: 0 ══■════╬══",
                "          ║    ║  ",
                "c0_2: 0 ══o════╬══",
                "          =3   ║  ",
                "c1_0: 0 ═══════■══",
                "               ║  ",
                "c1_1: 0 ═══════■══",
                "               ║  ",
                "c1_2: 0 ═══════o══",
                "               =3 ",
            ]
        )
        circuit = QuantumCircuit.from_qasm_str(qasm_string)
        self.assertEqual(str(_text_circuit_drawer(circuit)), expected)

    def test_text_conditional_4(self):
        """Conditional drawing with 4-bit-length regs."""
        qasm_string = """
        OPENQASM 2.0;
        include "qelib1.inc";
        qreg q[1];
        creg c0[4];
        creg c1[4];
        if(c0==4) x q[0];
        if(c1==4) x q[0];
        """
        expected = "\n".join(
            [
                "        ┌───┐┌───┐",
                "q_0: |0>┤ X ├┤ X ├",
                "        └─╥─┘└─╥─┘",
                "c0_0: 0 ══o════╬══",
                "          ║    ║  ",
                "c0_1: 0 ══o════╬══",
                "          ║    ║  ",
                "c0_2: 0 ══■════╬══",
                "          ║    ║  ",
                "c0_3: 0 ══o════╬══",
                "          =4   ║  ",
                "c1_0: 0 ═══════o══",
                "               ║  ",
                "c1_1: 0 ═══════o══",
                "               ║  ",
                "c1_2: 0 ═══════■══",
                "               ║  ",
                "c1_3: 0 ═══════o══",
                "               =4 ",
            ]
        )
        circuit = QuantumCircuit.from_qasm_str(qasm_string)
        self.assertEqual(str(_text_circuit_drawer(circuit)), expected)

    def test_text_conditional_5(self):
        """Conditional drawing with 5-bit-length regs."""
        qasm_string = """
        OPENQASM 2.0;
        include "qelib1.inc";
        qreg q[1];
        creg c0[5];
        creg c1[5];
        if(c0==5) x q[0];
        if(c1==5) x q[0];
        """
        expected = "\n".join(
            [
                "        ┌───┐┌───┐",
                "q_0: |0>┤ X ├┤ X ├",
                "        └─╥─┘└─╥─┘",
                "c0_0: 0 ══■════╬══",
                "          ║    ║  ",
                "c0_1: 0 ══o════╬══",
                "          ║    ║  ",
                "c0_2: 0 ══■════╬══",
                "          ║    ║  ",
                "c0_3: 0 ══o════╬══",
                "          ║    ║  ",
                "c0_4: 0 ══o════╬══",
                "          =5   ║  ",
                "c1_0: 0 ═══════■══",
                "               ║  ",
                "c1_1: 0 ═══════o══",
                "               ║  ",
                "c1_2: 0 ═══════■══",
                "               ║  ",
                "c1_3: 0 ═══════o══",
                "               ║  ",
                "c1_4: 0 ═══════o══",
                "               =5 ",
            ]
        )
        circuit = QuantumCircuit.from_qasm_str(qasm_string)
        self.assertEqual(str(_text_circuit_drawer(circuit)), expected)

    def test_text_conditional_cz_no_space_cregbundle(self):
        """Conditional CZ without space"""
        qr = QuantumRegister(2, "qr")
        cr = ClassicalRegister(1, "cr")
        circuit = QuantumCircuit(qr, cr)
        circuit.cz(qr[0], qr[1]).c_if(cr, 1)

        expected = "\n".join(
            [
                "                ",
                "qr_0: |0>───■───",
                "            │   ",
                "qr_1: |0>───■───",
                "         ┌──╨──┐",
                " cr: 0 1/╡ = 1 ╞",
                "         └─────┘",
            ]
        )

        self.assertEqual(str(_text_circuit_drawer(circuit, cregbundle=True)), expected)

    def test_text_conditional_cz_no_space(self):
        """Conditional CZ without space"""
        qr = QuantumRegister(2, "qr")
        cr = ClassicalRegister(1, "cr")
        circuit = QuantumCircuit(qr, cr)
        circuit.cz(qr[0], qr[1]).c_if(cr, 1)

        expected = "\n".join(
            [
                "             ",
                "qr_0: |0>─■──",
                "          │  ",
                "qr_1: |0>─■──",
                "          ║  ",
                " cr_0: 0 ═■══",
                "          =1 ",
            ]
        )

        self.assertEqual(str(_text_circuit_drawer(circuit)), expected)

    def test_text_conditional_cz_cregbundle(self):
        """Conditional CZ with a wire in the middle"""
        qr = QuantumRegister(3, "qr")
        cr = ClassicalRegister(1, "cr")
        circuit = QuantumCircuit(qr, cr)
        circuit.cz(qr[0], qr[1]).c_if(cr, 1)

        expected = "\n".join(
            [
                "                ",
                "qr_0: |0>───■───",
                "            │   ",
                "qr_1: |0>───■───",
                "            ║   ",
                "qr_2: |0>───╫───",
                "         ┌──╨──┐",
                " cr: 0 1/╡ = 1 ╞",
                "         └─────┘",
            ]
        )

        self.assertEqual(str(_text_circuit_drawer(circuit, cregbundle=True)), expected)

    def test_text_conditional_cz(self):
        """Conditional CZ with a wire in the middle"""
        qr = QuantumRegister(3, "qr")
        cr = ClassicalRegister(1, "cr")
        circuit = QuantumCircuit(qr, cr)
        circuit.cz(qr[0], qr[1]).c_if(cr, 1)

        expected = "\n".join(
            [
                "             ",
                "qr_0: |0>─■──",
                "          │  ",
                "qr_1: |0>─■──",
                "          ║  ",
                "qr_2: |0>─╫──",
                "          ║  ",
                " cr_0: 0 ═■══",
                "          =1 ",
            ]
        )

        self.assertEqual(str(_text_circuit_drawer(circuit)), expected)

    def test_text_conditional_cx_ct_cregbundle(self):
        """Conditional CX (control-target) with a wire in the middle"""
        qr = QuantumRegister(3, "qr")
        cr = ClassicalRegister(1, "cr")
        circuit = QuantumCircuit(qr, cr)
        circuit.cx(qr[0], qr[1]).c_if(cr, 1)

        expected = "\n".join(
            [
                "                ",
                "qr_0: |0>───■───",
                "          ┌─┴─┐ ",
                "qr_1: |0>─┤ X ├─",
                "          └─╥─┘ ",
                "qr_2: |0>───╫───",
                "         ┌──╨──┐",
                " cr: 0 1/╡ = 1 ╞",
                "         └─────┘",
            ]
        )

        self.assertEqual(str(_text_circuit_drawer(circuit, cregbundle=True)), expected)

    def test_text_conditional_cx_ct(self):
        """Conditional CX (control-target) with a wire in the middle"""
        qr = QuantumRegister(3, "qr")
        cr = ClassicalRegister(1, "cr")
        circuit = QuantumCircuit(qr, cr)
        circuit.cx(qr[0], qr[1]).c_if(cr, 1)

        expected = "\n".join(
            [
                "              ",
                "qr_0: |0>──■──",
                "         ┌─┴─┐",
                "qr_1: |0>┤ X ├",
                "         └─╥─┘",
                "qr_2: |0>──╫──",
                "           ║  ",
                " cr_0: 0 ══■══",
                "           =1 ",
            ]
        )

        self.assertEqual(str(_text_circuit_drawer(circuit)), expected)

    def test_text_conditional_cx_tc_cregbundle(self):
        """Conditional CX (target-control) with a wire in the middle with cregbundle."""
        qr = QuantumRegister(3, "qr")
        cr = ClassicalRegister(1, "cr")
        circuit = QuantumCircuit(qr, cr)
        circuit.cx(qr[1], qr[0]).c_if(cr, 1)

        expected = "\n".join(
            [
                "          ┌───┐ ",
                "qr_0: |0>─┤ X ├─",
                "          └─┬─┘ ",
                "qr_1: |0>───■───",
                "            ║   ",
                "qr_2: |0>───╫───",
                "         ┌──╨──┐",
                " cr: 0 1/╡ = 1 ╞",
                "         └─────┘",
            ]
        )

        self.assertEqual(str(_text_circuit_drawer(circuit, cregbundle=True)), expected)

    def test_text_conditional_cx_tc(self):
        """Conditional CX (target-control) with a wire in the middle"""
        qr = QuantumRegister(3, "qr")
        cr = ClassicalRegister(1, "cr")
        circuit = QuantumCircuit(qr, cr)
        circuit.cx(qr[1], qr[0]).c_if(cr, 1)

        expected = "\n".join(
            [
                "         ┌───┐",
                "qr_0: |0>┤ X ├",
                "         └─┬─┘",
                "qr_1: |0>──■──",
                "           ║  ",
                "qr_2: |0>──╫──",
                "           ║  ",
                " cr_0: 0 ══■══",
                "           =1 ",
            ]
        )

        self.assertEqual(str(_text_circuit_drawer(circuit)), expected)

    def test_text_conditional_cu3_ct_cregbundle(self):
        """Conditional Cu3 (control-target) with a wire in the middle with cregbundle"""
        qr = QuantumRegister(3, "qr")
        cr = ClassicalRegister(1, "cr")
        circuit = QuantumCircuit(qr, cr)
        circuit.append(CU3Gate(pi / 2, pi / 2, pi / 2), [qr[0], qr[1]]).c_if(cr, 1)

        expected = "\n".join(
            [
                "                            ",
                "qr_0: |0>─────────■─────────",
                "         ┌────────┴────────┐",
                "qr_1: |0>┤ U3(π/2,π/2,π/2) ├",
                "         └────────╥────────┘",
                "qr_2: |0>─────────╫─────────",
                "               ┌──╨──┐      ",
                " cr: 0 1/══════╡ = 1 ╞══════",
                "               └─────┘      ",
            ]
        )

        self.assertEqual(str(_text_circuit_drawer(circuit, cregbundle=True)), expected)

    def test_text_conditional_cu3_ct(self):
        """Conditional Cu3 (control-target) with a wire in the middle"""
        qr = QuantumRegister(3, "qr")
        cr = ClassicalRegister(1, "cr")
        circuit = QuantumCircuit(qr, cr)
        circuit.append(CU3Gate(pi / 2, pi / 2, pi / 2), [qr[0], qr[1]]).c_if(cr, 1)

        expected = "\n".join(
            [
                "                            ",
                "qr_0: |0>─────────■─────────",
                "         ┌────────┴────────┐",
                "qr_1: |0>┤ U3(π/2,π/2,π/2) ├",
                "         └────────╥────────┘",
                "qr_2: |0>─────────╫─────────",
                "                  ║         ",
                " cr_0: 0 ═════════■═════════",
                "                  =1        ",
            ]
        )

        self.assertEqual(str(_text_circuit_drawer(circuit)), expected)

    def test_text_conditional_cu3_tc_cregbundle(self):
        """Conditional Cu3 (target-control) with a wire in the middle with cregbundle"""
        qr = QuantumRegister(3, "qr")
        cr = ClassicalRegister(1, "cr")
        circuit = QuantumCircuit(qr, cr)
        circuit.append(CU3Gate(pi / 2, pi / 2, pi / 2), [qr[1], qr[0]]).c_if(cr, 1)

        expected = "\n".join(
            [
                "         ┌─────────────────┐",
                "qr_0: |0>┤ U3(π/2,π/2,π/2) ├",
                "         └────────┬────────┘",
                "qr_1: |0>─────────■─────────",
                "                  ║         ",
                "qr_2: |0>─────────╫─────────",
                "               ┌──╨──┐      ",
                " cr: 0 1/══════╡ = 1 ╞══════",
                "               └─────┘      ",
            ]
        )

        self.assertEqual(str(_text_circuit_drawer(circuit, cregbundle=True)), expected)

    def test_text_conditional_cu3_tc(self):
        """Conditional Cu3 (target-control) with a wire in the middle"""
        qr = QuantumRegister(3, "qr")
        cr = ClassicalRegister(1, "cr")
        circuit = QuantumCircuit(qr, cr)
        circuit.append(CU3Gate(pi / 2, pi / 2, pi / 2), [qr[1], qr[0]]).c_if(cr, 1)

        expected = "\n".join(
            [
                "         ┌─────────────────┐",
                "qr_0: |0>┤ U3(π/2,π/2,π/2) ├",
                "         └────────┬────────┘",
                "qr_1: |0>─────────■─────────",
                "                  ║         ",
                "qr_2: |0>─────────╫─────────",
                "                  ║         ",
                " cr_0: 0 ═════════■═════════",
                "                  =1        ",
            ]
        )

        self.assertEqual(str(_text_circuit_drawer(circuit)), expected)

    def test_text_conditional_ccx_cregbundle(self):
        """Conditional CCX with a wire in the middle with cregbundle"""
        qr = QuantumRegister(4, "qr")
        cr = ClassicalRegister(1, "cr")
        circuit = QuantumCircuit(qr, cr)
        circuit.ccx(qr[0], qr[1], qr[2]).c_if(cr, 1)

        expected = "\n".join(
            [
                "                ",
                "qr_0: |0>───■───",
                "            │   ",
                "qr_1: |0>───■───",
                "          ┌─┴─┐ ",
                "qr_2: |0>─┤ X ├─",
                "          └─╥─┘ ",
                "qr_3: |0>───╫───",
                "         ┌──╨──┐",
                " cr: 0 1/╡ = 1 ╞",
                "         └─────┘",
            ]
        )

        self.assertEqual(str(_text_circuit_drawer(circuit, cregbundle=True)), expected)

    def test_text_conditional_ccx(self):
        """Conditional CCX with a wire in the middle"""
        qr = QuantumRegister(4, "qr")
        cr = ClassicalRegister(1, "cr")
        circuit = QuantumCircuit(qr, cr)
        circuit.ccx(qr[0], qr[1], qr[2]).c_if(cr, 1)

        expected = "\n".join(
            [
                "              ",
                "qr_0: |0>──■──",
                "           │  ",
                "qr_1: |0>──■──",
                "         ┌─┴─┐",
                "qr_2: |0>┤ X ├",
                "         └─╥─┘",
                "qr_3: |0>──╫──",
                "           ║  ",
                " cr_0: 0 ══■══",
                "           =1 ",
            ]
        )

        self.assertEqual(str(_text_circuit_drawer(circuit)), expected)

    def test_text_conditional_ccx_no_space_cregbundle(self):
        """Conditional CCX without space with cregbundle"""
        qr = QuantumRegister(3, "qr")
        cr = ClassicalRegister(1, "cr")
        circuit = QuantumCircuit(qr, cr)
        circuit.ccx(qr[0], qr[1], qr[2]).c_if(cr, 1)

        expected = "\n".join(
            [
                "                ",
                "qr_0: |0>───■───",
                "            │   ",
                "qr_1: |0>───■───",
                "          ┌─┴─┐ ",
                "qr_2: |0>─┤ X ├─",
                "         ┌┴─╨─┴┐",
                " cr: 0 1/╡ = 1 ╞",
                "         └─────┘",
            ]
        )

        self.assertEqual(str(_text_circuit_drawer(circuit, cregbundle=True)), expected)

    def test_text_conditional_ccx_no_space(self):
        """Conditional CCX without space"""
        qr = QuantumRegister(3, "qr")
        cr = ClassicalRegister(1, "cr")
        circuit = QuantumCircuit(qr, cr)
        circuit.ccx(qr[0], qr[1], qr[2]).c_if(cr, 1)

        expected = "\n".join(
            [
                "              ",
                "qr_0: |0>──■──",
                "           │  ",
                "qr_1: |0>──■──",
                "         ┌─┴─┐",
                "qr_2: |0>┤ X ├",
                "         └─╥─┘",
                " cr_0: 0 ══■══",
                "           =1 ",
            ]
        )

        self.assertEqual(str(_text_circuit_drawer(circuit)), expected)

    def test_text_conditional_h_cregbundle(self):
        """Conditional H with a wire in the middle with cregbundle"""
        qr = QuantumRegister(2, "qr")
        cr = ClassicalRegister(1, "cr")
        circuit = QuantumCircuit(qr, cr)
        circuit.h(qr[0]).c_if(cr, 1)

        expected = "\n".join(
            [
                "          ┌───┐ ",
                "qr_0: |0>─┤ H ├─",
                "          └─╥─┘ ",
                "qr_1: |0>───╫───",
                "         ┌──╨──┐",
                " cr: 0 1/╡ = 1 ╞",
                "         └─────┘",
            ]
        )

        self.assertEqual(str(_text_circuit_drawer(circuit, cregbundle=True)), expected)

    def test_text_conditional_h(self):
        """Conditional H with a wire in the middle"""
        qr = QuantumRegister(2, "qr")
        cr = ClassicalRegister(1, "cr")
        circuit = QuantumCircuit(qr, cr)
        circuit.h(qr[0]).c_if(cr, 1)

        expected = "\n".join(
            [
                "         ┌───┐",
                "qr_0: |0>┤ H ├",
                "         └─╥─┘",
                "qr_1: |0>──╫──",
                "           ║  ",
                " cr_0: 0 ══■══",
                "           =1 ",
            ]
        )

        self.assertEqual(str(_text_circuit_drawer(circuit)), expected)

    def test_text_conditional_swap_cregbundle(self):
        """Conditional SWAP with cregbundle"""
        qr = QuantumRegister(3, "qr")
        cr = ClassicalRegister(1, "cr")
        circuit = QuantumCircuit(qr, cr)
        circuit.swap(qr[0], qr[1]).c_if(cr, 1)

        expected = "\n".join(
            [
                "                ",
                "qr_0: |0>───X───",
                "            │   ",
                "qr_1: |0>───X───",
                "            ║   ",
                "qr_2: |0>───╫───",
                "         ┌──╨──┐",
                " cr: 0 1/╡ = 1 ╞",
                "         └─────┘",
            ]
        )

        self.assertEqual(str(_text_circuit_drawer(circuit, cregbundle=True)), expected)

    def test_text_conditional_swap(self):
        """Conditional SWAP"""
        qr = QuantumRegister(3, "qr")
        cr = ClassicalRegister(1, "cr")
        circuit = QuantumCircuit(qr, cr)
        circuit.swap(qr[0], qr[1]).c_if(cr, 1)

        expected = "\n".join(
            [
                "             ",
                "qr_0: |0>─X──",
                "          │  ",
                "qr_1: |0>─X──",
                "          ║  ",
                "qr_2: |0>─╫──",
                "          ║  ",
                " cr_0: 0 ═■══",
                "          =1 ",
            ]
        )

        self.assertEqual(str(_text_circuit_drawer(circuit)), expected)

    def test_text_conditional_cswap_cregbundle(self):
        """Conditional CSwap with cregbundle"""
        qr = QuantumRegister(4, "qr")
        cr = ClassicalRegister(1, "cr")
        circuit = QuantumCircuit(qr, cr)
        circuit.cswap(qr[0], qr[1], qr[2]).c_if(cr, 1)

        expected = "\n".join(
            [
                "                ",
                "qr_0: |0>───■───",
                "            │   ",
                "qr_1: |0>───X───",
                "            │   ",
                "qr_2: |0>───X───",
                "            ║   ",
                "qr_3: |0>───╫───",
                "         ┌──╨──┐",
                " cr: 0 1/╡ = 1 ╞",
                "         └─────┘",
            ]
        )

        self.assertEqual(str(_text_circuit_drawer(circuit, cregbundle=True)), expected)

    def test_text_conditional_cswap(self):
        """Conditional CSwap"""
        qr = QuantumRegister(4, "qr")
        cr = ClassicalRegister(1, "cr")
        circuit = QuantumCircuit(qr, cr)
        circuit.cswap(qr[0], qr[1], qr[2]).c_if(cr, 1)

        expected = "\n".join(
            [
                "             ",
                "qr_0: |0>─■──",
                "          │  ",
                "qr_1: |0>─X──",
                "          │  ",
                "qr_2: |0>─X──",
                "          ║  ",
                "qr_3: |0>─╫──",
                "          ║  ",
                " cr_0: 0 ═■══",
                "          =1 ",
            ]
        )

        self.assertEqual(str(_text_circuit_drawer(circuit)), expected)

    def test_conditional_reset_cregbundle(self):
        """Reset drawing with cregbundle."""
        qr = QuantumRegister(2, "qr")
        cr = ClassicalRegister(1, "cr")

        circuit = QuantumCircuit(qr, cr)
        circuit.reset(qr[0]).c_if(cr, 1)

        expected = "\n".join(
            [
                "                ",
                "qr_0: |0>──|0>──",
                "            ║   ",
                "qr_1: |0>───╫───",
                "         ┌──╨──┐",
                " cr: 0 1/╡ = 1 ╞",
                "         └─────┘",
            ]
        )

        self.assertEqual(str(_text_circuit_drawer(circuit, cregbundle=True)), expected)

    def test_conditional_reset(self):
        """Reset drawing."""
        qr = QuantumRegister(2, "qr")
        cr = ClassicalRegister(1, "cr")

        circuit = QuantumCircuit(qr, cr)
        circuit.reset(qr[0]).c_if(cr, 1)

        expected = "\n".join(
            [
                "              ",
                "qr_0: |0>─|0>─",
                "           ║  ",
                "qr_1: |0>──╫──",
                "           ║  ",
                " cr_0: 0 ══■══",
                "           =1 ",
            ]
        )

        self.assertEqual(str(_text_circuit_drawer(circuit)), expected)

<<<<<<< HEAD
    @unittest.skip("Add back when Multiplexer is implemented in terms of UCGate")
    def test_conditional_multiplexer_cregbundle(self):
        """Test Multiplexer with cregbundle."""
        cx_multiplexer = Gate("multiplexer", 2, [numpy.eye(2), numpy.array([[0, 1], [1, 0]])])
        qr = QuantumRegister(3, name="qr")
        cr = ClassicalRegister(1, "cr")
        qc = QuantumCircuit(qr, cr)
        qc.append(cx_multiplexer.c_if(cr, 1), [qr[0], qr[1]])

        expected = "\n".join(
            [
                "         ┌──────────────┐",
                "qr_0: |0>┤0             ├",
                "         │  multiplexer │",
                "qr_1: |0>┤1             ├",
                "         └──────╥───────┘",
                "qr_2: |0>───────╫────────",
                "             ┌──╨──┐     ",
                " cr: 0 1/════╡ = 1 ╞═════",
                "             └─────┘     ",
            ]
        )

        self.assertEqual(str(_text_circuit_drawer(qc, cregbundle=True)), expected)

    @unittest.skip("Add back when Multiplexer is implemented in terms of UCGate")
=======
>>>>>>> 06550512
    def test_conditional_multiplexer(self):
        """Test Multiplexer."""
        cx_multiplexer = UCGate([numpy.eye(2), numpy.array([[0, 1], [1, 0]])])
        qr = QuantumRegister(3, name="qr")
        cr = ClassicalRegister(1, "cr")
        qc = QuantumCircuit(qr, cr)
        qc.append(cx_multiplexer.c_if(cr, 1), [qr[0], qr[1]])

        expected = "\n".join(
            [
                "         ┌──────────────┐",
                "qr_0: |0>┤0             ├",
                "         │  MULTIPLEXER │",
                "qr_1: |0>┤1             ├",
                "         └──────╥───────┘",
                "qr_2: |0>───────╫────────",
<<<<<<< HEAD
                "                ║        ",
                " cr_0: 0 ═══════■════════",
                "                =1       ",
=======
                "             ┌──╨──┐     ",
                " cr_0: 0 ════╡ = 1 ╞═════",
                "             └─────┘     ",
>>>>>>> 06550512
            ]
        )

        self.assertEqual(str(_text_circuit_drawer(qc)), expected)

    def test_text_conditional_measure_cregbundle(self):
        """Conditional with measure on same clbit with cregbundle"""
        qr = QuantumRegister(2, "qr")
        cr = ClassicalRegister(2, "cr")
        circuit = QuantumCircuit(qr, cr)
        circuit.h(qr[0])
        circuit.measure(qr[0], cr[0])
        circuit.h(qr[1]).c_if(cr, 1)

        expected = "\n".join(
            [
                "         ┌───┐┌─┐       ",
                "qr_0: |0>┤ H ├┤M├───────",
                "         └───┘└╥┘ ┌───┐ ",
                "qr_1: |0>──────╫──┤ H ├─",
                "               ║ ┌┴─╨─┴┐",
                " cr: 0 2/══════╩═╡ = 1 ╞",
                "               0 └─────┘",
            ]
        )

        self.assertEqual(str(_text_circuit_drawer(circuit, cregbundle=True)), expected)

    def test_text_conditional_measure(self):
        """Conditional with measure on same clbit"""
        qr = QuantumRegister(2, "qr")
        cr = ClassicalRegister(2, "cr")
        circuit = QuantumCircuit(qr, cr)
        circuit.h(qr[0])
        circuit.measure(qr[0], cr[0])
        circuit.h(qr[1]).c_if(cr, 1)

        expected = "\n".join(
            [
                "         ┌───┐┌─┐     ",
                "qr_0: |0>┤ H ├┤M├─────",
                "         └───┘└╥┘┌───┐",
                "qr_1: |0>──────╫─┤ H ├",
                "               ║ └─╥─┘",
                " cr_0: 0 ══════╩═══■══",
                "                   ║  ",
                " cr_1: 0 ══════════o══",
                "                   =1 ",
            ]
        )

        self.assertEqual(str(_text_circuit_drawer(circuit)), expected)

    def test_text_conditional_reverse_bits_1(self):
        """Classical condition on 2q2c circuit with cregbundle=False and reverse bits"""
        qr = QuantumRegister(2, "qr")
        cr = ClassicalRegister(2, "cr")
        circuit = QuantumCircuit(qr, cr)
        circuit.h(qr[0])
        circuit.measure(qr[0], cr[0])
        circuit.h(qr[1]).c_if(cr, 1)

        expected = "\n".join(
            [
                "                 ┌───┐",
                "qr_1: |0>────────┤ H ├",
                "         ┌───┐┌─┐└─╥─┘",
                "qr_0: |0>┤ H ├┤M├──╫──",
                "         └───┘└╥┘  ║  ",
                " cr_1: 0 ══════╬═══o══",
                "               ║   ║  ",
                " cr_0: 0 ══════╩═══■══",
                "                   =1 ",
            ]
        )

        self.assertEqual(
            str(_text_circuit_drawer(circuit, cregbundle=False, reverse_bits=True)), expected
        )

    def test_text_conditional_reverse_bits_2(self):
        """Classical condition on 3q3c circuit with cergbundle=False and reverse bits"""
        qr = QuantumRegister(3, "qr")
        cr = ClassicalRegister(3, "cr")
        circuit = QuantumCircuit(qr, cr)
        circuit.h(qr[0]).c_if(cr, 6)
        circuit.h(qr[1]).c_if(cr, 1)
        circuit.h(qr[2]).c_if(cr, 2)
        circuit.cx(0, 1).c_if(cr, 3)

        expected = "\n".join(
            [
                "                   ┌───┐     ",
                "qr_2: |0>──────────┤ H ├─────",
                "              ┌───┐└─╥─┘┌───┐",
                "qr_1: |0>─────┤ H ├──╫──┤ X ├",
                "         ┌───┐└─╥─┘  ║  └─┬─┘",
                "qr_0: |0>┤ H ├──╫────╫────■──",
                "         └─╥─┘  ║    ║    ║  ",
                " cr_2: 0 ══■════o════o════o══",
                "           ║    ║    ║    ║  ",
                " cr_1: 0 ══■════o════■════■══",
                "           ║    ║    ║    ║  ",
                " cr_0: 0 ══o════■════o════■══",
                "           =6   =1   =2   =3 ",
            ]
        )

        self.assertEqual(
            str(_text_circuit_drawer(circuit, cregbundle=False, reverse_bits=True)), expected
        )


class TestTextIdleWires(QiskitTestCase):
    """The idle_wires option"""

    def test_text_h(self):
        """Remove QuWires."""
        # fmt: off
        expected = "\n".join(["         ┌───┐",
                              "q1_1: |0>┤ H ├",
                              "         └───┘"])
        # fmt: on
        qr1 = QuantumRegister(3, "q1")
        circuit = QuantumCircuit(qr1)
        circuit.h(qr1[1])
        self.assertEqual(str(_text_circuit_drawer(circuit, idle_wires=False)), expected)

    def test_text_measure(self):
        """Remove QuWires and ClWires."""
        expected = "\n".join(
            [
                "         ┌─┐   ",
                "q2_0: |0>┤M├───",
                "         └╥┘┌─┐",
                "q2_1: |0>─╫─┤M├",
                "          ║ └╥┘",
                " c2_0: 0 ═╩══╬═",
                "             ║ ",
                " c2_1: 0 ════╩═",
                "               ",
            ]
        )
        qr1 = QuantumRegister(2, "q1")
        cr1 = ClassicalRegister(2, "c1")
        qr2 = QuantumRegister(2, "q2")
        cr2 = ClassicalRegister(2, "c2")
        circuit = QuantumCircuit(qr1, qr2, cr1, cr2)
        circuit.measure(qr2, cr2)
        self.assertEqual(str(_text_circuit_drawer(circuit, idle_wires=False)), expected)

    def test_text_empty_circuit(self):
        """Remove everything in an empty circuit."""
        expected = ""
        circuit = QuantumCircuit()
        self.assertEqual(str(_text_circuit_drawer(circuit, idle_wires=False)), expected)

    def test_text_barrier(self):
        """idle_wires should ignore barrier
        See https://github.com/Qiskit/qiskit-terra/issues/4391"""
        # fmt: off
        expected = "\n".join(["         ┌───┐ ░ ",
                              "qr_1: |0>┤ H ├─░─",
                              "         └───┘ ░ "])
        # fmt: on
        qr = QuantumRegister(3, "qr")
        circuit = QuantumCircuit(qr)
        circuit.h(qr[1])
        circuit.barrier(qr[1], qr[2])
        self.assertEqual(str(_text_circuit_drawer(circuit, idle_wires=False)), expected)

    def test_text_barrier_delay(self):
        """idle_wires should ignore delay"""
        # fmt: off
        expected = "\n".join(["         ┌───┐ ░  ",
                              "qr_1: |0>┤ H ├─░──",
                              "         └───┘ ░  "])
        # fmt: on
        qr = QuantumRegister(4, "qr")
        circuit = QuantumCircuit(qr)
        circuit.h(qr[1])
        circuit.barrier()
        circuit.delay(100, qr[2])
        self.assertEqual(str(_text_circuit_drawer(circuit, idle_wires=False)), expected)


class TestTextNonRational(QiskitTestCase):
    """non-rational numbers are correctly represented"""

    def test_text_pifrac(self):
        """u drawing with -5pi/8 fraction"""
        expected = "\n".join(
            ["        ┌──────────────┐", "q_0: |0>┤ U(π,-5π/8,0) ├", "        └──────────────┘"]
        )

        qr = QuantumRegister(1, "q")
        circuit = QuantumCircuit(qr)
        circuit.u(pi, -5 * pi / 8, 0, qr[0])
        self.assertEqual(str(_text_circuit_drawer(circuit)), expected)

    def test_text_complex(self):
        """Complex numbers show up in the text
        See https://github.com/Qiskit/qiskit-terra/issues/3640"""
        expected = "\n".join(
            [
                "     ┌────────────────────────────────────┐",
                "q_0: ┤0                                   ├",
                "     │  initialize(0.5+0.1j,0,0,0.86023j) │",
                "q_1: ┤1                                   ├",
                "     └────────────────────────────────────┘",
            ]
        )
        ket = numpy.array([0.5 + 0.1 * 1j, 0, 0, 0.8602325267042626 * 1j])
        circuit = QuantumCircuit(2)
        circuit.initialize(ket, [0, 1])
        self.assertEqual(circuit.draw(output="text").single_string(), expected)

    def test_text_complex_pireal(self):
        """Complex numbers including pi show up in the text
        See https://github.com/Qiskit/qiskit-terra/issues/3640"""
        expected = "\n".join(
            [
                "        ┌────────────────────────────────┐",
                "q_0: |0>┤0                               ├",
                "        │  initialize(π/10,0,0,0.94937j) │",
                "q_1: |0>┤1                               ├",
                "        └────────────────────────────────┘",
            ]
        )
        ket = numpy.array([0.1 * numpy.pi, 0, 0, 0.9493702944526474 * 1j])
        circuit = QuantumCircuit(2)
        circuit.initialize(ket, [0, 1])
        self.assertEqual(circuit.draw(output="text", initial_state=True).single_string(), expected)

    def test_text_complex_piimaginary(self):
        """Complex numbers including pi show up in the text
        See https://github.com/Qiskit/qiskit-terra/issues/3640"""
        expected = "\n".join(
            [
                "        ┌────────────────────────────────┐",
                "q_0: |0>┤0                               ├",
                "        │  initialize(0.94937,0,0,π/10j) │",
                "q_1: |0>┤1                               ├",
                "        └────────────────────────────────┘",
            ]
        )
        ket = numpy.array([0.9493702944526474, 0, 0, 0.1 * numpy.pi * 1j])
        circuit = QuantumCircuit(2)
        circuit.initialize(ket, [0, 1])
        self.assertEqual(circuit.draw(output="text", initial_state=True).single_string(), expected)


class TestTextInstructionWithBothWires(QiskitTestCase):
    """Composite instructions with both kind of wires
    See https://github.com/Qiskit/qiskit-terra/issues/2973"""

    def test_text_all_1q_1c(self):
        """Test q0-c0 in q0-c0"""
        expected = "\n".join(
            [
                "         ┌───────┐",
                "qr_0: |0>┤0      ├",
                "         │  name │",
                " cr_0: 0 ╡0      ╞",
                "         └───────┘",
            ]
        )

        qr1 = QuantumRegister(1, "qr")
        cr1 = ClassicalRegister(1, "cr")
        inst = QuantumCircuit(qr1, cr1, name="name").to_instruction()
        circuit = QuantumCircuit(qr1, cr1)
        circuit.append(inst, qr1[:], cr1[:])

        self.assertEqual(str(_text_circuit_drawer(circuit)), expected)

    def test_text_all_2q_2c(self):
        """Test q0-q1-c0-c1 in q0-q1-c0-c1"""
        expected = "\n".join(
            [
                "         ┌───────┐",
                "qr_0: |0>┤0      ├",
                "         │       │",
                "qr_1: |0>┤1      ├",
                "         │  name │",
                " cr_0: 0 ╡0      ╞",
                "         │       │",
                " cr_1: 0 ╡1      ╞",
                "         └───────┘",
            ]
        )

        qr2 = QuantumRegister(2, "qr")
        cr2 = ClassicalRegister(2, "cr")
        inst = QuantumCircuit(qr2, cr2, name="name").to_instruction()
        circuit = QuantumCircuit(qr2, cr2)
        circuit.append(inst, qr2[:], cr2[:])

        self.assertEqual(str(_text_circuit_drawer(circuit)), expected)

    def test_text_all_2q_2c_cregbundle(self):
        """Test q0-q1-c0-c1 in q0-q1-c0-c1. Ignore cregbundle=True"""
        expected = "\n".join(
            [
                "         ┌───────┐",
                "qr_0: |0>┤0      ├",
                "         │       │",
                "qr_1: |0>┤1      ├",
                "         │  name │",
                " cr_0: 0 ╡0      ╞",
                "         │       │",
                " cr_1: 0 ╡1      ╞",
                "         └───────┘",
            ]
        )

        qr2 = QuantumRegister(2, "qr")
        cr2 = ClassicalRegister(2, "cr")
        inst = QuantumCircuit(qr2, cr2, name="name").to_instruction()
        circuit = QuantumCircuit(qr2, cr2)
        circuit.append(inst, qr2[:], cr2[:])
        with self.assertWarns(RuntimeWarning):
            self.assertEqual(str(_text_circuit_drawer(circuit, cregbundle=True)), expected)

    def test_text_4q_2c(self):
        """Test q1-q2-q3-q4-c1-c2 in q0-q1-q2-q3-q4-q5-c0-c1-c2-c3-c4-c5"""
        expected = "\n".join(
            [
                "                 ",
                "q_0: |0>─────────",
                "        ┌───────┐",
                "q_1: |0>┤0      ├",
                "        │       │",
                "q_2: |0>┤1      ├",
                "        │       │",
                "q_3: |0>┤2      ├",
                "        │       │",
                "q_4: |0>┤3      ├",
                "        │  name │",
                "q_5: |0>┤       ├",
                "        │       │",
                " c_0: 0 ╡       ╞",
                "        │       │",
                " c_1: 0 ╡0      ╞",
                "        │       │",
                " c_2: 0 ╡1      ╞",
                "        └───────┘",
                " c_3: 0 ═════════",
                "                 ",
                " c_4: 0 ═════════",
                "                 ",
                " c_5: 0 ═════════",
                "                 ",
            ]
        )

        qr4 = QuantumRegister(4)
        cr4 = ClassicalRegister(2)
        inst = QuantumCircuit(qr4, cr4, name="name").to_instruction()
        qr6 = QuantumRegister(6, "q")
        cr6 = ClassicalRegister(6, "c")
        circuit = QuantumCircuit(qr6, cr6)
        circuit.append(inst, qr6[1:5], cr6[1:3])

        self.assertEqual(str(_text_circuit_drawer(circuit)), expected)

    def test_text_2q_1c(self):
        """Test q0-c0 in q0-q1-c0
        See https://github.com/Qiskit/qiskit-terra/issues/4066"""
        expected = "\n".join(
            [
                "        ┌───────┐",
                "q_0: |0>┤0      ├",
                "        │       │",
                "q_1: |0>┤  Name ├",
                "        │       │",
                " c_0: 0 ╡0      ╞",
                "        └───────┘",
            ]
        )

        qr = QuantumRegister(2, name="q")
        cr = ClassicalRegister(1, name="c")
        circuit = QuantumCircuit(qr, cr)
        inst = QuantumCircuit(1, 1, name="Name").to_instruction()
        circuit.append(inst, [qr[0]], [cr[0]])

        self.assertEqual(str(_text_circuit_drawer(circuit)), expected)

    def test_text_3q_3c_qlabels_inverted(self):
        """Test q3-q0-q1-c0-c1-c_10 in q0-q1-q2-q3-c0-c1-c2-c_10-c_11
        See https://github.com/Qiskit/qiskit-terra/issues/6178"""
        expected = "\n".join(
            [
                "        ┌───────┐",
                "q_0: |0>┤1      ├",
                "        │       │",
                "q_1: |0>┤2      ├",
                "        │       │",
                "q_2: |0>┤       ├",
                "        │       │",
                "q_3: |0>┤0      ├",
                "        │  Name │",
                " c_0: 0 ╡0      ╞",
                "        │       │",
                " c_1: 0 ╡1      ╞",
                "        │       │",
                " c_2: 0 ╡       ╞",
                "        │       │",
                "c1_0: 0 ╡2      ╞",
                "        └───────┘",
                "c1_1: 0 ═════════",
                "                 ",
            ]
        )

        qr = QuantumRegister(4, name="q")
        cr = ClassicalRegister(3, name="c")
        cr1 = ClassicalRegister(2, name="c1")
        circuit = QuantumCircuit(qr, cr, cr1)
        inst = QuantumCircuit(3, 3, name="Name").to_instruction()
        circuit.append(inst, [qr[3], qr[0], qr[1]], [cr[0], cr[1], cr1[0]])

        self.assertEqual(str(_text_circuit_drawer(circuit)), expected)

    def test_text_3q_3c_clabels_inverted(self):
        """Test q0-q1-q3-c_11-c0-c_10 in q0-q1-q2-q3-c0-c1-c2-c_10-c_11
        See https://github.com/Qiskit/qiskit-terra/issues/6178"""
        expected = "\n".join(
            [
                "        ┌───────┐",
                "q_0: |0>┤0      ├",
                "        │       │",
                "q_1: |0>┤1      ├",
                "        │       │",
                "q_2: |0>┤       ├",
                "        │       │",
                "q_3: |0>┤2      ├",
                "        │       │",
                " c_0: 0 ╡1 Name ╞",
                "        │       │",
                " c_1: 0 ╡       ╞",
                "        │       │",
                " c_2: 0 ╡       ╞",
                "        │       │",
                "c1_0: 0 ╡2      ╞",
                "        │       │",
                "c1_1: 0 ╡0      ╞",
                "        └───────┘",
            ]
        )

        qr = QuantumRegister(4, name="q")
        cr = ClassicalRegister(3, name="c")
        cr1 = ClassicalRegister(2, name="c1")
        circuit = QuantumCircuit(qr, cr, cr1)
        inst = QuantumCircuit(3, 3, name="Name").to_instruction()
        circuit.append(inst, [qr[0], qr[1], qr[3]], [cr1[1], cr[0], cr1[0]])

        self.assertEqual(str(_text_circuit_drawer(circuit)), expected)

    def test_text_3q_3c_qclabels_inverted(self):
        """Test q3-q1-q2-c_11-c0-c_10 in q0-q1-q2-q3-c0-c1-c2-c_10-c_11
        See https://github.com/Qiskit/qiskit-terra/issues/6178"""
        expected = "\n".join(
            [
                "                 ",
                "q_0: |0>─────────",
                "        ┌───────┐",
                "q_1: |0>┤1      ├",
                "        │       │",
                "q_2: |0>┤2      ├",
                "        │       │",
                "q_3: |0>┤0      ├",
                "        │       │",
                " c_0: 0 ╡1      ╞",
                "        │  Name │",
                " c_1: 0 ╡       ╞",
                "        │       │",
                " c_2: 0 ╡       ╞",
                "        │       │",
                "c1_0: 0 ╡2      ╞",
                "        │       │",
                "c1_1: 0 ╡0      ╞",
                "        └───────┘",
            ]
        )

        qr = QuantumRegister(4, name="q")
        cr = ClassicalRegister(3, name="c")
        cr1 = ClassicalRegister(2, name="c1")
        circuit = QuantumCircuit(qr, cr, cr1)
        inst = QuantumCircuit(3, 3, name="Name").to_instruction()
        circuit.append(inst, [qr[3], qr[1], qr[2]], [cr1[1], cr[0], cr1[0]])

        self.assertEqual(str(_text_circuit_drawer(circuit)), expected)


class TestTextDrawerAppendedLargeInstructions(QiskitTestCase):
    """Composite instructions with more than 10 qubits
    See https://github.com/Qiskit/qiskit-terra/pull/4095"""

    def test_text_11q(self):
        """Test q0-...-q10 in q0-...-q10"""
        expected = "\n".join(
            [
                "         ┌────────┐",
                " q_0: |0>┤0       ├",
                "         │        │",
                " q_1: |0>┤1       ├",
                "         │        │",
                " q_2: |0>┤2       ├",
                "         │        │",
                " q_3: |0>┤3       ├",
                "         │        │",
                " q_4: |0>┤4       ├",
                "         │        │",
                " q_5: |0>┤5  Name ├",
                "         │        │",
                " q_6: |0>┤6       ├",
                "         │        │",
                " q_7: |0>┤7       ├",
                "         │        │",
                " q_8: |0>┤8       ├",
                "         │        │",
                " q_9: |0>┤9       ├",
                "         │        │",
                "q_10: |0>┤10      ├",
                "         └────────┘",
            ]
        )

        qr = QuantumRegister(11, "q")
        circuit = QuantumCircuit(qr)
        inst = QuantumCircuit(11, name="Name").to_instruction()
        circuit.append(inst, qr)

        self.assertEqual(str(_text_circuit_drawer(circuit)), expected)

    def test_text_11q_1c(self):
        """Test q0-...-q10-c0 in q0-...-q10-c0"""
        expected = "\n".join(
            [
                "         ┌────────┐",
                " q_0: |0>┤0       ├",
                "         │        │",
                " q_1: |0>┤1       ├",
                "         │        │",
                " q_2: |0>┤2       ├",
                "         │        │",
                " q_3: |0>┤3       ├",
                "         │        │",
                " q_4: |0>┤4       ├",
                "         │        │",
                " q_5: |0>┤5       ├",
                "         │   Name │",
                " q_6: |0>┤6       ├",
                "         │        │",
                " q_7: |0>┤7       ├",
                "         │        │",
                " q_8: |0>┤8       ├",
                "         │        │",
                " q_9: |0>┤9       ├",
                "         │        │",
                "q_10: |0>┤10      ├",
                "         │        │",
                "  c_0: 0 ╡0       ╞",
                "         └────────┘",
            ]
        )

        qr = QuantumRegister(11, "q")
        cr = ClassicalRegister(1, "c")
        circuit = QuantumCircuit(qr, cr)
        inst = QuantumCircuit(11, 1, name="Name").to_instruction()
        circuit.append(inst, qr, cr)

        self.assertEqual(str(_text_circuit_drawer(circuit)), expected)


class TestTextControlledGate(QiskitTestCase):
    """Test controlled gates"""

    def test_cch_bot(self):
        """Controlled CH (bottom)"""
        expected = "\n".join(
            [
                "             ",
                "q_0: |0>──■──",
                "          │  ",
                "q_1: |0>──■──",
                "        ┌─┴─┐",
                "q_2: |0>┤ H ├",
                "        └───┘",
            ]
        )
        qr = QuantumRegister(3, "q")
        circuit = QuantumCircuit(qr)
        circuit.append(HGate().control(2), [qr[0], qr[1], qr[2]])
        self.assertEqual(str(_text_circuit_drawer(circuit)), expected)

    def test_cch_mid(self):
        """Controlled CH (middle)"""
        expected = "\n".join(
            [
                "             ",
                "q_0: |0>──■──",
                "        ┌─┴─┐",
                "q_1: |0>┤ H ├",
                "        └─┬─┘",
                "q_2: |0>──■──",
                "             ",
            ]
        )
        qr = QuantumRegister(3, "q")
        circuit = QuantumCircuit(qr)
        circuit.append(HGate().control(2), [qr[0], qr[2], qr[1]])
        self.assertEqual(str(_text_circuit_drawer(circuit)), expected)

    def test_cch_top(self):
        """Controlled CH"""
        expected = "\n".join(
            [
                "        ┌───┐",
                "q_0: |0>┤ H ├",
                "        └─┬─┘",
                "q_1: |0>──■──",
                "          │  ",
                "q_2: |0>──■──",
                "             ",
            ]
        )
        qr = QuantumRegister(3, "q")
        circuit = QuantumCircuit(qr)
        circuit.append(HGate().control(2), [qr[2], qr[1], qr[0]])
        self.assertEqual(str(_text_circuit_drawer(circuit)), expected)

    def test_c3h(self):
        """Controlled Controlled CH"""
        expected = "\n".join(
            [
                "             ",
                "q_0: |0>──■──",
                "          │  ",
                "q_1: |0>──■──",
                "          │  ",
                "q_2: |0>──■──",
                "        ┌─┴─┐",
                "q_3: |0>┤ H ├",
                "        └───┘",
            ]
        )
        qr = QuantumRegister(4, "q")
        circuit = QuantumCircuit(qr)
        circuit.append(HGate().control(3), [qr[0], qr[1], qr[2], qr[3]])
        self.assertEqual(str(_text_circuit_drawer(circuit)), expected)

    def test_c3h_middle(self):
        """Controlled Controlled CH (middle)"""
        expected = "\n".join(
            [
                "             ",
                "q_0: |0>──■──",
                "        ┌─┴─┐",
                "q_1: |0>┤ H ├",
                "        └─┬─┘",
                "q_2: |0>──■──",
                "          │  ",
                "q_3: |0>──■──",
                "             ",
            ]
        )
        qr = QuantumRegister(4, "q")
        circuit = QuantumCircuit(qr)
        circuit.append(HGate().control(3), [qr[0], qr[3], qr[2], qr[1]])
        self.assertEqual(str(_text_circuit_drawer(circuit)), expected)

    def test_c3u2(self):
        """Controlled Controlled U2"""
        expected = "\n".join(
            [
                "                       ",
                "q_0: |0>───────■───────",
                "        ┌──────┴──────┐",
                "q_1: |0>┤ U2(π,-5π/8) ├",
                "        └──────┬──────┘",
                "q_2: |0>───────■───────",
                "               │       ",
                "q_3: |0>───────■───────",
                "                       ",
            ]
        )
        qr = QuantumRegister(4, "q")
        circuit = QuantumCircuit(qr)
        circuit.append(U2Gate(pi, -5 * pi / 8).control(3), [qr[0], qr[3], qr[2], qr[1]])
        self.assertEqual(str(_text_circuit_drawer(circuit)), expected)

    def test_controlled_composite_gate_edge(self):
        """Controlled composite gates (edge)
        See: https://github.com/Qiskit/qiskit-terra/issues/3546"""
        expected = "\n".join(
            [
                "        ┌──────┐",
                "q_0: |0>┤0     ├",
                "        │      │",
                "q_1: |0>■      ├",
                "        │  ghz │",
                "q_2: |0>┤1     ├",
                "        │      │",
                "q_3: |0>┤2     ├",
                "        └──────┘",
            ]
        )
        ghz_circuit = QuantumCircuit(3, name="ghz")
        ghz_circuit.h(0)
        ghz_circuit.cx(0, 1)
        ghz_circuit.cx(1, 2)
        ghz = ghz_circuit.to_gate()
        cghz = ghz.control(1)
        circuit = QuantumCircuit(4)
        circuit.append(cghz, [1, 0, 2, 3])

        self.assertEqual(str(_text_circuit_drawer(circuit)), expected)

    def test_controlled_composite_gate_top(self):
        """Controlled composite gates (top)"""
        expected = "\n".join(
            [
                "                ",
                "q_0: |0>───■────",
                "        ┌──┴───┐",
                "q_1: |0>┤0     ├",
                "        │      │",
                "q_2: |0>┤2 ghz ├",
                "        │      │",
                "q_3: |0>┤1     ├",
                "        └──────┘",
            ]
        )
        ghz_circuit = QuantumCircuit(3, name="ghz")
        ghz_circuit.h(0)
        ghz_circuit.cx(0, 1)
        ghz_circuit.cx(1, 2)
        ghz = ghz_circuit.to_gate()
        cghz = ghz.control(1)
        circuit = QuantumCircuit(4)
        circuit.append(cghz, [0, 1, 3, 2])

        self.assertEqual(str(_text_circuit_drawer(circuit)), expected)

    def test_controlled_composite_gate_bot(self):
        """Controlled composite gates (bottom)"""
        expected = "\n".join(
            [
                "        ┌──────┐",
                "q_0: |0>┤1     ├",
                "        │      │",
                "q_1: |0>┤0 ghz ├",
                "        │      │",
                "q_2: |0>┤2     ├",
                "        └──┬───┘",
                "q_3: |0>───■────",
                "                ",
            ]
        )
        ghz_circuit = QuantumCircuit(3, name="ghz")
        ghz_circuit.h(0)
        ghz_circuit.cx(0, 1)
        ghz_circuit.cx(1, 2)
        ghz = ghz_circuit.to_gate()
        cghz = ghz.control(1)
        circuit = QuantumCircuit(4)
        circuit.append(cghz, [3, 1, 0, 2])

        self.assertEqual(str(_text_circuit_drawer(circuit)), expected)

    def test_controlled_composite_gate_top_bot(self):
        """Controlled composite gates (top and bottom)"""
        expected = "\n".join(
            [
                "                ",
                "q_0: |0>───■────",
                "        ┌──┴───┐",
                "q_1: |0>┤0     ├",
                "        │      │",
                "q_2: |0>┤1 ghz ├",
                "        │      │",
                "q_3: |0>┤2     ├",
                "        └──┬───┘",
                "q_4: |0>───■────",
                "                ",
            ]
        )
        ghz_circuit = QuantumCircuit(3, name="ghz")
        ghz_circuit.h(0)
        ghz_circuit.cx(0, 1)
        ghz_circuit.cx(1, 2)
        ghz = ghz_circuit.to_gate()
        ccghz = ghz.control(2)
        circuit = QuantumCircuit(5)
        circuit.append(ccghz, [4, 0, 1, 2, 3])

        self.assertEqual(str(_text_circuit_drawer(circuit)), expected)

    def test_controlled_composite_gate_all(self):
        """Controlled composite gates (top, bot, and edge)"""
        expected = "\n".join(
            [
                "                ",
                "q_0: |0>───■────",
                "        ┌──┴───┐",
                "q_1: |0>┤0     ├",
                "        │      │",
                "q_2: |0>■      ├",
                "        │  ghz │",
                "q_3: |0>┤1     ├",
                "        │      │",
                "q_4: |0>┤2     ├",
                "        └──┬───┘",
                "q_5: |0>───■────",
                "                ",
            ]
        )
        ghz_circuit = QuantumCircuit(3, name="ghz")
        ghz_circuit.h(0)
        ghz_circuit.cx(0, 1)
        ghz_circuit.cx(1, 2)
        ghz = ghz_circuit.to_gate()
        ccghz = ghz.control(3)
        circuit = QuantumCircuit(6)
        circuit.append(ccghz, [0, 2, 5, 1, 3, 4])

        self.assertEqual(str(_text_circuit_drawer(circuit)), expected)

    def test_controlled_composite_gate_even_label(self):
        """Controlled composite gates (top and bottom) with a even label length"""
        expected = "\n".join(
            [
                "                 ",
                "q_0: |0>────■────",
                "        ┌───┴───┐",
                "q_1: |0>┤0      ├",
                "        │       │",
                "q_2: |0>┤1 cghz ├",
                "        │       │",
                "q_3: |0>┤2      ├",
                "        └───┬───┘",
                "q_4: |0>────■────",
                "                 ",
            ]
        )
        ghz_circuit = QuantumCircuit(3, name="cghz")
        ghz_circuit.h(0)
        ghz_circuit.cx(0, 1)
        ghz_circuit.cx(1, 2)
        ghz = ghz_circuit.to_gate()
        ccghz = ghz.control(2)
        circuit = QuantumCircuit(5)
        circuit.append(ccghz, [4, 0, 1, 2, 3])

        self.assertEqual(str(_text_circuit_drawer(circuit)), expected)


class TestTextOpenControlledGate(QiskitTestCase):
    """Test open controlled gates"""

    def test_ch_bot(self):
        """Open controlled H (bottom)"""
        expected = "\n".join(
            ["             ", "q_0: |0>──o──", "        ┌─┴─┐", "q_1: |0>┤ H ├", "        └───┘"]
        )
        qr = QuantumRegister(2, "q")
        circuit = QuantumCircuit(qr)
        circuit.append(HGate().control(1, ctrl_state=0), [qr[0], qr[1]])
        self.assertEqual(str(_text_circuit_drawer(circuit)), expected)

    def test_cz_bot(self):
        """Open controlled Z (bottom)"""
        # fmt: off
        expected = "\n".join(["           ",
                              "q_0: |0>─o─",
                              "         │ ",
                              "q_1: |0>─■─",
                              "           "])
        # fmt: on
        qr = QuantumRegister(2, "q")
        circuit = QuantumCircuit(qr)
        circuit.append(ZGate().control(1, ctrl_state=0), [qr[0], qr[1]])
        self.assertEqual(str(_text_circuit_drawer(circuit)), expected)

    def test_ccz_bot(self):
        """Closed-Open controlled Z (bottom)"""
        expected = "\n".join(
            [
                "           ",
                "q_0: |0>─■─",
                "         │ ",
                "q_1: |0>─o─",
                "         │ ",
                "q_2: |0>─■─",
                "           ",
            ]
        )
        qr = QuantumRegister(3, "q")
        circuit = QuantumCircuit(qr)
        circuit.append(ZGate().control(2, ctrl_state="01"), [qr[0], qr[1], qr[2]])
        self.assertEqual(str(_text_circuit_drawer(circuit)), expected)

    def test_cccz_conditional(self):
        """Closed-Open controlled Z (with conditional)"""
        expected = "\n".join(
            [
                "            ",
                "q_0: |0>─■──",
                "         │  ",
                "q_1: |0>─o──",
                "         │  ",
                "q_2: |0>─■──",
                "         │  ",
                "q_3: |0>─■──",
                "         ║  ",
                " c_0: 0 ═■══",
                "         =1 ",
            ]
        )
        qr = QuantumRegister(4, "q")
        cr = ClassicalRegister(1, "c")
        circuit = QuantumCircuit(qr, cr)
        circuit.append(
            ZGate().control(3, ctrl_state="101").c_if(cr, 1), [qr[0], qr[1], qr[2], qr[3]]
        )
        self.assertEqual(str(_text_circuit_drawer(circuit)), expected)

    def test_cch_bot(self):
        """Controlled CH (bottom)"""
        expected = "\n".join(
            [
                "             ",
                "q_0: |0>──o──",
                "          │  ",
                "q_1: |0>──■──",
                "        ┌─┴─┐",
                "q_2: |0>┤ H ├",
                "        └───┘",
            ]
        )
        qr = QuantumRegister(3, "q")
        circuit = QuantumCircuit(qr)
        circuit.append(HGate().control(2, ctrl_state="10"), [qr[0], qr[1], qr[2]])
        self.assertEqual(str(_text_circuit_drawer(circuit)), expected)

    def test_cch_mid(self):
        """Controlled CH (middle)"""
        expected = "\n".join(
            [
                "             ",
                "q_0: |0>──o──",
                "        ┌─┴─┐",
                "q_1: |0>┤ H ├",
                "        └─┬─┘",
                "q_2: |0>──■──",
                "             ",
            ]
        )
        qr = QuantumRegister(3, "q")
        circuit = QuantumCircuit(qr)
        circuit.append(HGate().control(2, ctrl_state="10"), [qr[0], qr[2], qr[1]])
        self.assertEqual(str(_text_circuit_drawer(circuit)), expected)

    def test_cch_top(self):
        """Controlled CH"""
        expected = "\n".join(
            [
                "        ┌───┐",
                "q_0: |0>┤ H ├",
                "        └─┬─┘",
                "q_1: |0>──o──",
                "          │  ",
                "q_2: |0>──■──",
                "             ",
            ]
        )
        qr = QuantumRegister(3, "q")
        circuit = QuantumCircuit(qr)
        circuit.append(HGate().control(2, ctrl_state="10"), [qr[1], qr[2], qr[0]])
        self.assertEqual(str(_text_circuit_drawer(circuit)), expected)

    def test_c3h(self):
        """Controlled Controlled CH"""
        expected = "\n".join(
            [
                "             ",
                "q_0: |0>──o──",
                "          │  ",
                "q_1: |0>──o──",
                "          │  ",
                "q_2: |0>──■──",
                "        ┌─┴─┐",
                "q_3: |0>┤ H ├",
                "        └───┘",
            ]
        )
        qr = QuantumRegister(4, "q")
        circuit = QuantumCircuit(qr)
        circuit.append(HGate().control(3, ctrl_state="100"), [qr[0], qr[1], qr[2], qr[3]])
        self.assertEqual(str(_text_circuit_drawer(circuit)), expected)

    def test_c3h_middle(self):
        """Controlled Controlled CH (middle)"""
        expected = "\n".join(
            [
                "             ",
                "q_0: |0>──o──",
                "        ┌─┴─┐",
                "q_1: |0>┤ H ├",
                "        └─┬─┘",
                "q_2: |0>──o──",
                "          │  ",
                "q_3: |0>──■──",
                "             ",
            ]
        )
        qr = QuantumRegister(4, "q")
        circuit = QuantumCircuit(qr)
        circuit.append(HGate().control(3, ctrl_state="010"), [qr[0], qr[3], qr[2], qr[1]])
        self.assertEqual(str(_text_circuit_drawer(circuit)), expected)

    def test_c3u2(self):
        """Controlled Controlled U2"""
        expected = "\n".join(
            [
                "                       ",
                "q_0: |0>───────o───────",
                "        ┌──────┴──────┐",
                "q_1: |0>┤ U2(π,-5π/8) ├",
                "        └──────┬──────┘",
                "q_2: |0>───────■───────",
                "               │       ",
                "q_3: |0>───────o───────",
                "                       ",
            ]
        )
        qr = QuantumRegister(4, "q")
        circuit = QuantumCircuit(qr)
        circuit.append(
            U2Gate(pi, -5 * pi / 8).control(3, ctrl_state="100"), [qr[0], qr[3], qr[2], qr[1]]
        )
        self.assertEqual(str(_text_circuit_drawer(circuit)), expected)

    def test_controlled_composite_gate_edge(self):
        """Controlled composite gates (edge)
        See: https://github.com/Qiskit/qiskit-terra/issues/3546"""
        expected = "\n".join(
            [
                "        ┌──────┐",
                "q_0: |0>┤0     ├",
                "        │      │",
                "q_1: |0>o      ├",
                "        │  ghz │",
                "q_2: |0>┤1     ├",
                "        │      │",
                "q_3: |0>┤2     ├",
                "        └──────┘",
            ]
        )
        ghz_circuit = QuantumCircuit(3, name="ghz")
        ghz_circuit.h(0)
        ghz_circuit.cx(0, 1)
        ghz_circuit.cx(1, 2)
        ghz = ghz_circuit.to_gate()
        cghz = ghz.control(1, ctrl_state="0")
        circuit = QuantumCircuit(4)
        circuit.append(cghz, [1, 0, 2, 3])

        self.assertEqual(str(_text_circuit_drawer(circuit)), expected)

    def test_controlled_composite_gate_top(self):
        """Controlled composite gates (top)"""
        expected = "\n".join(
            [
                "                ",
                "q_0: |0>───o────",
                "        ┌──┴───┐",
                "q_1: |0>┤0     ├",
                "        │      │",
                "q_2: |0>┤2 ghz ├",
                "        │      │",
                "q_3: |0>┤1     ├",
                "        └──────┘",
            ]
        )
        ghz_circuit = QuantumCircuit(3, name="ghz")
        ghz_circuit.h(0)
        ghz_circuit.cx(0, 1)
        ghz_circuit.cx(1, 2)
        ghz = ghz_circuit.to_gate()
        cghz = ghz.control(1, ctrl_state="0")
        circuit = QuantumCircuit(4)
        circuit.append(cghz, [0, 1, 3, 2])

        self.assertEqual(str(_text_circuit_drawer(circuit)), expected)

    def test_controlled_composite_gate_bot(self):
        """Controlled composite gates (bottom)"""
        expected = "\n".join(
            [
                "        ┌──────┐",
                "q_0: |0>┤1     ├",
                "        │      │",
                "q_1: |0>┤0 ghz ├",
                "        │      │",
                "q_2: |0>┤2     ├",
                "        └──┬───┘",
                "q_3: |0>───o────",
                "                ",
            ]
        )
        ghz_circuit = QuantumCircuit(3, name="ghz")
        ghz_circuit.h(0)
        ghz_circuit.cx(0, 1)
        ghz_circuit.cx(1, 2)
        ghz = ghz_circuit.to_gate()
        cghz = ghz.control(1, ctrl_state="0")
        circuit = QuantumCircuit(4)
        circuit.append(cghz, [3, 1, 0, 2])

        self.assertEqual(str(_text_circuit_drawer(circuit)), expected)

    def test_controlled_composite_gate_top_bot(self):
        """Controlled composite gates (top and bottom)"""
        expected = "\n".join(
            [
                "                ",
                "q_0: |0>───o────",
                "        ┌──┴───┐",
                "q_1: |0>┤0     ├",
                "        │      │",
                "q_2: |0>┤1 ghz ├",
                "        │      │",
                "q_3: |0>┤2     ├",
                "        └──┬───┘",
                "q_4: |0>───■────",
                "                ",
            ]
        )
        ghz_circuit = QuantumCircuit(3, name="ghz")
        ghz_circuit.h(0)
        ghz_circuit.cx(0, 1)
        ghz_circuit.cx(1, 2)
        ghz = ghz_circuit.to_gate()
        ccghz = ghz.control(2, ctrl_state="01")
        circuit = QuantumCircuit(5)
        circuit.append(ccghz, [4, 0, 1, 2, 3])

        self.assertEqual(str(_text_circuit_drawer(circuit)), expected)

    def test_controlled_composite_gate_all(self):
        """Controlled composite gates (top, bot, and edge)"""
        expected = "\n".join(
            [
                "                ",
                "q_0: |0>───o────",
                "        ┌──┴───┐",
                "q_1: |0>┤0     ├",
                "        │      │",
                "q_2: |0>o      ├",
                "        │  ghz │",
                "q_3: |0>┤1     ├",
                "        │      │",
                "q_4: |0>┤2     ├",
                "        └──┬───┘",
                "q_5: |0>───o────",
                "                ",
            ]
        )
        ghz_circuit = QuantumCircuit(3, name="ghz")
        ghz_circuit.h(0)
        ghz_circuit.cx(0, 1)
        ghz_circuit.cx(1, 2)
        ghz = ghz_circuit.to_gate()
        ccghz = ghz.control(3, ctrl_state="000")
        circuit = QuantumCircuit(6)
        circuit.append(ccghz, [0, 2, 5, 1, 3, 4])

        self.assertEqual(str(_text_circuit_drawer(circuit)), expected)

    def test_open_controlled_x(self):
        """Controlled X gates.
        See https://github.com/Qiskit/qiskit-terra/issues/4180"""
        expected = "\n".join(
            [
                "                                  ",
                "qr_0: |0>──o────o────o────o────■──",
                "         ┌─┴─┐  │    │    │    │  ",
                "qr_1: |0>┤ X ├──o────■────■────o──",
                "         └───┘┌─┴─┐┌─┴─┐  │    │  ",
                "qr_2: |0>─────┤ X ├┤ X ├──o────o──",
                "              └───┘└───┘┌─┴─┐┌─┴─┐",
                "qr_3: |0>───────────────┤ X ├┤ X ├",
                "                        └───┘└─┬─┘",
                "qr_4: |0>──────────────────────■──",
                "                                  ",
            ]
        )
        qreg = QuantumRegister(5, "qr")
        circuit = QuantumCircuit(qreg)
        control1 = XGate().control(1, ctrl_state="0")
        circuit.append(control1, [0, 1])
        control2 = XGate().control(2, ctrl_state="00")
        circuit.append(control2, [0, 1, 2])
        control2_2 = XGate().control(2, ctrl_state="10")
        circuit.append(control2_2, [0, 1, 2])
        control3 = XGate().control(3, ctrl_state="010")
        circuit.append(control3, [0, 1, 2, 3])
        control3 = XGate().control(4, ctrl_state="0101")
        circuit.append(control3, [0, 1, 4, 2, 3])

        self.assertEqual(str(_text_circuit_drawer(circuit)), expected)

    def test_open_controlled_y(self):
        """Controlled Y gates.
        See https://github.com/Qiskit/qiskit-terra/issues/4180"""
        expected = "\n".join(
            [
                "                                  ",
                "qr_0: |0>──o────o────o────o────■──",
                "         ┌─┴─┐  │    │    │    │  ",
                "qr_1: |0>┤ Y ├──o────■────■────o──",
                "         └───┘┌─┴─┐┌─┴─┐  │    │  ",
                "qr_2: |0>─────┤ Y ├┤ Y ├──o────o──",
                "              └───┘└───┘┌─┴─┐┌─┴─┐",
                "qr_3: |0>───────────────┤ Y ├┤ Y ├",
                "                        └───┘└─┬─┘",
                "qr_4: |0>──────────────────────■──",
                "                                  ",
            ]
        )
        qreg = QuantumRegister(5, "qr")
        circuit = QuantumCircuit(qreg)
        control1 = YGate().control(1, ctrl_state="0")
        circuit.append(control1, [0, 1])
        control2 = YGate().control(2, ctrl_state="00")
        circuit.append(control2, [0, 1, 2])
        control2_2 = YGate().control(2, ctrl_state="10")
        circuit.append(control2_2, [0, 1, 2])
        control3 = YGate().control(3, ctrl_state="010")
        circuit.append(control3, [0, 1, 2, 3])
        control3 = YGate().control(4, ctrl_state="0101")
        circuit.append(control3, [0, 1, 4, 2, 3])

        self.assertEqual(str(_text_circuit_drawer(circuit)), expected)

    def test_open_controlled_z(self):
        """Controlled Z gates."""
        expected = "\n".join(
            [
                "                        ",
                "qr_0: |0>─o──o──o──o──■─",
                "          │  │  │  │  │ ",
                "qr_1: |0>─■──o──■──■──o─",
                "             │  │  │  │ ",
                "qr_2: |0>────■──■──o──o─",
                "                   │  │ ",
                "qr_3: |0>──────────■──■─",
                "                      │ ",
                "qr_4: |0>─────────────■─",
                "                        ",
            ]
        )
        qreg = QuantumRegister(5, "qr")
        circuit = QuantumCircuit(qreg)
        control1 = ZGate().control(1, ctrl_state="0")
        circuit.append(control1, [0, 1])
        control2 = ZGate().control(2, ctrl_state="00")
        circuit.append(control2, [0, 1, 2])
        control2_2 = ZGate().control(2, ctrl_state="10")
        circuit.append(control2_2, [0, 1, 2])
        control3 = ZGate().control(3, ctrl_state="010")
        circuit.append(control3, [0, 1, 2, 3])
        control3 = ZGate().control(4, ctrl_state="0101")
        circuit.append(control3, [0, 1, 4, 2, 3])

        self.assertEqual(str(_text_circuit_drawer(circuit)), expected)

    def test_open_controlled_u1(self):
        """Controlled U1 gates."""
        expected = "\n".join(
            [
                "                                                           ",
                "qr_0: |0>─o─────────o─────────o─────────o─────────■────────",
                "          │U1(0.1)  │         │         │         │        ",
                "qr_1: |0>─■─────────o─────────■─────────■─────────o────────",
                "                    │U1(0.2)  │U1(0.3)  │         │        ",
                "qr_2: |0>───────────■─────────■─────────o─────────o────────",
                "                                        │U1(0.4)  │        ",
                "qr_3: |0>───────────────────────────────■─────────■────────",
                "                                                  │U1(0.5) ",
                "qr_4: |0>─────────────────────────────────────────■────────",
                "                                                           ",
            ]
        )
        qreg = QuantumRegister(5, "qr")
        circuit = QuantumCircuit(qreg)
        control1 = U1Gate(0.1).control(1, ctrl_state="0")
        circuit.append(control1, [0, 1])
        control2 = U1Gate(0.2).control(2, ctrl_state="00")
        circuit.append(control2, [0, 1, 2])
        control2_2 = U1Gate(0.3).control(2, ctrl_state="10")
        circuit.append(control2_2, [0, 1, 2])
        control3 = U1Gate(0.4).control(3, ctrl_state="010")
        circuit.append(control3, [0, 1, 2, 3])
        control3 = U1Gate(0.5).control(4, ctrl_state="0101")
        circuit.append(control3, [0, 1, 4, 2, 3])

        self.assertEqual(str(_text_circuit_drawer(circuit)), expected)

    def test_open_controlled_swap(self):
        """Controlled SWAP gates."""
        expected = "\n".join(
            [
                "                     ",
                "qr_0: |0>─o──o──o──o─",
                "          │  │  │  │ ",
                "qr_1: |0>─X──o──■──■─",
                "          │  │  │  │ ",
                "qr_2: |0>─X──X──X──o─",
                "             │  │  │ ",
                "qr_3: |0>────X──X──X─",
                "                   │ ",
                "qr_4: |0>──────────X─",
                "                     ",
            ]
        )
        qreg = QuantumRegister(5, "qr")
        circuit = QuantumCircuit(qreg)
        control1 = SwapGate().control(1, ctrl_state="0")
        circuit.append(control1, [0, 1, 2])
        control2 = SwapGate().control(2, ctrl_state="00")
        circuit.append(control2, [0, 1, 2, 3])
        control2_2 = SwapGate().control(2, ctrl_state="10")
        circuit.append(control2_2, [0, 1, 2, 3])
        control3 = SwapGate().control(3, ctrl_state="010")
        circuit.append(control3, [0, 1, 2, 3, 4])

        self.assertEqual(str(_text_circuit_drawer(circuit)), expected)

    def test_open_controlled_rzz(self):
        """Controlled RZZ gates."""
        expected = "\n".join(
            [
                "                                         ",
                "qr_0: |0>─o───────o───────o───────o──────",
                "          │       │       │       │      ",
                "qr_1: |0>─■───────o───────■───────■──────",
                "          │ZZ(1)  │       │       │      ",
                "qr_2: |0>─■───────■───────■───────o──────",
                "                  │ZZ(1)  │ZZ(1)  │      ",
                "qr_3: |0>─────────■───────■───────■──────",
                "                                  │ZZ(1) ",
                "qr_4: |0>─────────────────────────■──────",
                "                                         ",
            ]
        )
        qreg = QuantumRegister(5, "qr")
        circuit = QuantumCircuit(qreg)
        control1 = RZZGate(1).control(1, ctrl_state="0")
        circuit.append(control1, [0, 1, 2])
        control2 = RZZGate(1).control(2, ctrl_state="00")
        circuit.append(control2, [0, 1, 2, 3])
        control2_2 = RZZGate(1).control(2, ctrl_state="10")
        circuit.append(control2_2, [0, 1, 2, 3])
        control3 = RZZGate(1).control(3, ctrl_state="010")
        circuit.append(control3, [0, 1, 2, 3, 4])

        self.assertEqual(str(_text_circuit_drawer(circuit)), expected)

    def test_open_out_of_order(self):
        """Out of order CXs
        See: https://github.com/Qiskit/qiskit-terra/issues/4052#issuecomment-613736911"""
        expected = "\n".join(
            [
                "             ",
                "q_0: |0>──■──",
                "          │  ",
                "q_1: |0>──■──",
                "        ┌─┴─┐",
                "q_2: |0>┤ X ├",
                "        └─┬─┘",
                "q_3: |0>──o──",
                "             ",
                "q_4: |0>─────",
                "             ",
            ]
        )
        qr = QuantumRegister(5, "q")
        circuit = QuantumCircuit(qr)
        circuit.append(XGate().control(3, ctrl_state="101"), [qr[0], qr[3], qr[1], qr[2]])

        self.assertEqual(str(_text_circuit_drawer(circuit)), expected)


class TestTextWithLayout(QiskitTestCase):
    """The with_layout option"""

    def test_with_no_layout(self):
        """A circuit without layout"""
        expected = "\n".join(
            [
                "             ",
                "q_0: |0>─────",
                "        ┌───┐",
                "q_1: |0>┤ H ├",
                "        └───┘",
                "q_2: |0>─────",
                "             ",
            ]
        )
        qr = QuantumRegister(3, "q")
        circuit = QuantumCircuit(qr)
        circuit.h(qr[1])
        self.assertEqual(str(_text_circuit_drawer(circuit)), expected)

    def test_mixed_layout(self):
        """With a mixed layout."""
        expected = "\n".join(
            [
                "                  ┌───┐",
                "      v_0 -> 0 |0>┤ H ├",
                "                  └───┘",
                "ancilla_1 -> 1 |0>─────",
                "                       ",
                "ancilla_0 -> 2 |0>─────",
                "                  ┌───┐",
                "      v_1 -> 3 |0>┤ H ├",
                "                  └───┘",
            ]
        )
        qr = QuantumRegister(2, "v")
        ancilla = QuantumRegister(2, "ancilla")
        circuit = QuantumCircuit(qr, ancilla)
        circuit.h(qr)

        pass_ = ApplyLayout()
        pass_.property_set["layout"] = Layout({qr[0]: 0, ancilla[1]: 1, ancilla[0]: 2, qr[1]: 3})
        circuit_with_layout = pass_(circuit)

        self.assertEqual(str(_text_circuit_drawer(circuit_with_layout)), expected)

    def test_partial_layout(self):
        """With a partial layout.
        See: https://github.com/Qiskit/qiskit-terra/issues/4757"""
        expected = "\n".join(
            [
                "            ┌───┐",
                "v_0 -> 0 |0>┤ H ├",
                "            └───┘",
                "       1 |0>─────",
                "                 ",
                "       2 |0>─────",
                "            ┌───┐",
                "v_1 -> 3 |0>┤ H ├",
                "            └───┘",
            ]
        )
        qr = QuantumRegister(2, "v")
        pqr = QuantumRegister(4, "physical")
        circuit = QuantumCircuit(pqr)
        circuit.h(0)
        circuit.h(3)
        circuit._layout = Layout({0: qr[0], 1: None, 2: None, 3: qr[1]})
        circuit._layout.add_register(qr)

        self.assertEqual(str(_text_circuit_drawer(circuit)), expected)

    def test_with_classical_regs(self):
        """Involving classical registers"""
        expected = "\n".join(
            [
                "                    ",
                "qr1_0 -> 0 |0>──────",
                "                    ",
                "qr1_1 -> 1 |0>──────",
                "              ┌─┐   ",
                "qr2_0 -> 2 |0>┤M├───",
                "              └╥┘┌─┐",
                "qr2_1 -> 3 |0>─╫─┤M├",
                "               ║ └╥┘",
                "      cr_0: 0 ═╩══╬═",
                "                  ║ ",
                "      cr_1: 0 ════╩═",
                "                    ",
            ]
        )
        qr1 = QuantumRegister(2, "qr1")
        qr2 = QuantumRegister(2, "qr2")
        cr = ClassicalRegister(2, "cr")

        circuit = QuantumCircuit(qr1, qr2, cr)
        circuit.measure(qr2[0], cr[0])
        circuit.measure(qr2[1], cr[1])

        pass_ = ApplyLayout()
        pass_.property_set["layout"] = Layout({qr1[0]: 0, qr1[1]: 1, qr2[0]: 2, qr2[1]: 3})
        circuit_with_layout = pass_(circuit)

        self.assertEqual(str(_text_circuit_drawer(circuit_with_layout)), expected)

    def test_with_layout_but_disable(self):
        """With parameter without_layout=False"""
        expected = "\n".join(
            [
                "              ",
                "q_0: |0>──────",
                "              ",
                "q_1: |0>──────",
                "        ┌─┐   ",
                "q_2: |0>┤M├───",
                "        └╥┘┌─┐",
                "q_3: |0>─╫─┤M├",
                "         ║ └╥┘",
                "cr_0: 0 ═╩══╬═",
                "            ║ ",
                "cr_1: 0 ════╩═",
                "              ",
            ]
        )
        pqr = QuantumRegister(4, "q")
        qr1 = QuantumRegister(2, "qr1")
        cr = ClassicalRegister(2, "cr")
        qr2 = QuantumRegister(2, "qr2")
        circuit = QuantumCircuit(pqr, cr)
        circuit._layout = Layout({qr1[0]: 0, qr1[1]: 1, qr2[0]: 2, qr2[1]: 3})
        circuit.measure(pqr[2], cr[0])
        circuit.measure(pqr[3], cr[1])
        self.assertEqual(str(_text_circuit_drawer(circuit, with_layout=False)), expected)

    def test_after_transpile(self):
        """After transpile, the drawing should include the layout"""
        expected = "\n".join(
            [
                "                 ┌─────────┐┌─────────┐┌───┐┌─────────┐┌─┐   ",
                "   userqr_0 -> 0 ┤ U2(0,π) ├┤ U2(0,π) ├┤ X ├┤ U2(0,π) ├┤M├───",
                "                 ├─────────┤├─────────┤└─┬─┘├─────────┤└╥┘┌─┐",
                "   userqr_1 -> 1 ┤ U2(0,π) ├┤ U2(0,π) ├──■──┤ U2(0,π) ├─╫─┤M├",
                "                 └─────────┘└─────────┘     └─────────┘ ║ └╥┘",
                "  ancilla_0 -> 2 ───────────────────────────────────────╫──╫─",
                "                                                        ║  ║ ",
                "  ancilla_1 -> 3 ───────────────────────────────────────╫──╫─",
                "                                                        ║  ║ ",
                "  ancilla_2 -> 4 ───────────────────────────────────────╫──╫─",
                "                                                        ║  ║ ",
                "  ancilla_3 -> 5 ───────────────────────────────────────╫──╫─",
                "                                                        ║  ║ ",
                "  ancilla_4 -> 6 ───────────────────────────────────────╫──╫─",
                "                                                        ║  ║ ",
                "  ancilla_5 -> 7 ───────────────────────────────────────╫──╫─",
                "                                                        ║  ║ ",
                "  ancilla_6 -> 8 ───────────────────────────────────────╫──╫─",
                "                                                        ║  ║ ",
                "  ancilla_7 -> 9 ───────────────────────────────────────╫──╫─",
                "                                                        ║  ║ ",
                " ancilla_8 -> 10 ───────────────────────────────────────╫──╫─",
                "                                                        ║  ║ ",
                " ancilla_9 -> 11 ───────────────────────────────────────╫──╫─",
                "                                                        ║  ║ ",
                "ancilla_10 -> 12 ───────────────────────────────────────╫──╫─",
                "                                                        ║  ║ ",
                "ancilla_11 -> 13 ───────────────────────────────────────╫──╫─",
                "                                                        ║  ║ ",
                "           c0_0: ═══════════════════════════════════════╩══╬═",
                "                                                           ║ ",
                "           c0_1: ══════════════════════════════════════════╩═",
                "                                                             ",
            ]
        )

        qr = QuantumRegister(2, "userqr")
        cr = ClassicalRegister(2, "c0")
        qc = QuantumCircuit(qr, cr)
        qc.h(qr)
        qc.cx(qr[0], qr[1])
        qc.measure(qr, cr)

        coupling_map = [
            [1, 0],
            [1, 2],
            [2, 3],
            [4, 3],
            [4, 10],
            [5, 4],
            [5, 6],
            [5, 9],
            [6, 8],
            [7, 8],
            [9, 8],
            [9, 10],
            [11, 3],
            [11, 10],
            [11, 12],
            [12, 2],
            [13, 1],
            [13, 12],
        ]
        qc_result = transpile(
            qc,
            basis_gates=["u1", "u2", "u3", "cx", "id"],
            coupling_map=coupling_map,
            optimization_level=0,
            seed_transpiler=0,
        )
        self.assertEqual(qc_result.draw(output="text", cregbundle=False).single_string(), expected)


class TestTextInitialValue(QiskitTestCase):
    """Testing the initial_state parameter"""

    def setUp(self) -> None:
        super().setUp()
        qr = QuantumRegister(2, "q")
        cr = ClassicalRegister(2, "c")
        self.circuit = QuantumCircuit(qr, cr)
        self.circuit.measure(qr, cr)

    def test_draw_initial_value_default(self):
        """Text drawer (.draw) default initial_state parameter (False)."""
        expected = "\n".join(
            [
                "     ┌─┐   ",
                "q_0: ┤M├───",
                "     └╥┘┌─┐",
                "q_1: ─╫─┤M├",
                "      ║ └╥┘",
                "c_0: ═╩══╬═",
                "         ║ ",
                "c_1: ════╩═",
                "           ",
            ]
        )

        self.assertEqual(
            self.circuit.draw(output="text", cregbundle=False).single_string(), expected
        )

    def test_draw_initial_value_true(self):
        """Text drawer .draw(initial_state=True)."""
        expected = "\n".join(
            [
                "        ┌─┐   ",
                "q_0: |0>┤M├───",
                "        └╥┘┌─┐",
                "q_1: |0>─╫─┤M├",
                "         ║ └╥┘",
                " c_0: 0 ═╩══╬═",
                "            ║ ",
                " c_1: 0 ════╩═",
                "              ",
            ]
        )
        self.assertEqual(
            self.circuit.draw(output="text", initial_state=True, cregbundle=False).single_string(),
            expected,
        )

    def test_initial_value_false(self):
        """Text drawer with initial_state parameter False."""
        expected = "\n".join(
            [
                "     ┌─┐   ",
                "q_0: ┤M├───",
                "     └╥┘┌─┐",
                "q_1: ─╫─┤M├",
                "      ║ └╥┘",
                "c_0: ═╩══╬═",
                "         ║ ",
                "c_1: ════╩═",
                "           ",
            ]
        )

        self.assertEqual(str(_text_circuit_drawer(self.circuit, initial_state=False)), expected)


class TestTextHamiltonianGate(QiskitTestCase):
    """Testing the Hamiltonian gate drawer"""

    def test_draw_hamiltonian_single(self):
        """Text Hamiltonian gate with single qubit."""
        # fmt: off
        expected = "\n".join(["      ┌─────────────┐",
                              "q0_0: ┤ Hamiltonian ├",
                              "      └─────────────┘"])
        # fmt: on
        qr = QuantumRegister(1, "q0")
        circuit = QuantumCircuit(qr)
        matrix = numpy.zeros((2, 2))
        theta = Parameter("theta")
        circuit.append(HamiltonianGate(matrix, theta), [qr[0]])
        circuit = circuit.bind_parameters({theta: 1})
        self.assertEqual(circuit.draw(output="text").single_string(), expected)

    def test_draw_hamiltonian_multi(self):
        """Text Hamiltonian gate with mutiple qubits."""
        expected = "\n".join(
            [
                "      ┌──────────────┐",
                "q0_0: ┤0             ├",
                "      │  Hamiltonian │",
                "q0_1: ┤1             ├",
                "      └──────────────┘",
            ]
        )

        qr = QuantumRegister(2, "q0")
        circuit = QuantumCircuit(qr)
        matrix = numpy.zeros((4, 4))
        theta = Parameter("theta")
        circuit.append(HamiltonianGate(matrix, theta), [qr[0], qr[1]])
        circuit = circuit.bind_parameters({theta: 1})
        self.assertEqual(circuit.draw(output="text").single_string(), expected)


class TestTextPhase(QiskitTestCase):
    """Testing the draweing a circuit with phase"""

    def test_bell(self):
        """Text Bell state with phase."""
        expected = "\n".join(
            [
                "global phase: \u03C0/2",
                "     ┌───┐     ",
                "q_0: ┤ H ├──■──",
                "     └───┘┌─┴─┐",
                "q_1: ─────┤ X ├",
                "          └───┘",
            ]
        )

        qr = QuantumRegister(2, "q")
        circuit = QuantumCircuit(qr)
        circuit.global_phase = 3.141592653589793 / 2

        circuit.h(0)
        circuit.cx(0, 1)
        self.assertEqual(circuit.draw(output="text").single_string(), expected)

    def test_empty(self):
        """Text empty circuit (two registers) with phase."""
        # fmt: off
        expected = "\n".join(["global phase: 3",
                              "     ",
                              "q_0: ",
                              "     ",
                              "q_1: ",
                              "     "])
        # fmt: on
        qr = QuantumRegister(2, "q")
        circuit = QuantumCircuit(qr)
        circuit.global_phase = 3

        self.assertEqual(circuit.draw(output="text").single_string(), expected)

    def test_empty_noregs(self):
        """Text empty circuit (no registers) with phase."""
        expected = "\n".join(["global phase: 4.21"])

        circuit = QuantumCircuit()
        circuit.global_phase = 4.21

        self.assertEqual(circuit.draw(output="text").single_string(), expected)


class TestCircuitVisualizationImplementation(QiskitVisualizationTestCase):
    """Tests utf8 and cp437 encoding."""

    text_reference_utf8 = path_to_diagram_reference("circuit_text_ref_utf8.txt")
    text_reference_cp437 = path_to_diagram_reference("circuit_text_ref_cp437.txt")

    def sample_circuit(self):
        """Generate a sample circuit that includes the most common elements of
        quantum circuits.
        """
        qr = QuantumRegister(3, "q")
        cr = ClassicalRegister(3, "c")
        circuit = QuantumCircuit(qr, cr)
        circuit.x(qr[0])
        circuit.y(qr[0])
        circuit.z(qr[0])
        circuit.barrier(qr[0])
        circuit.barrier(qr[1])
        circuit.barrier(qr[2])
        circuit.h(qr[0])
        circuit.s(qr[0])
        circuit.sdg(qr[0])
        circuit.t(qr[0])
        circuit.tdg(qr[0])
        circuit.sx(qr[0])
        circuit.sxdg(qr[0])
        circuit.i(qr[0])
        circuit.reset(qr[0])
        circuit.rx(pi, qr[0])
        circuit.ry(pi, qr[0])
        circuit.rz(pi, qr[0])
        circuit.append(U1Gate(pi), [qr[0]])
        circuit.append(U2Gate(pi, pi), [qr[0]])
        circuit.append(U3Gate(pi, pi, pi), [qr[0]])
        circuit.swap(qr[0], qr[1])
        circuit.cx(qr[0], qr[1])
        circuit.cy(qr[0], qr[1])
        circuit.cz(qr[0], qr[1])
        circuit.ch(qr[0], qr[1])
        circuit.append(CU1Gate(pi), [qr[0], qr[1]])
        circuit.append(CU3Gate(pi, pi, pi), [qr[0], qr[1]])
        circuit.crz(pi, qr[0], qr[1])
        circuit.cry(pi, qr[0], qr[1])
        circuit.crx(pi, qr[0], qr[1])
        circuit.ccx(qr[0], qr[1], qr[2])
        circuit.cswap(qr[0], qr[1], qr[2])
        circuit.measure(qr, cr)

        return circuit

    def test_text_drawer_utf8(self):
        """Test that text drawer handles utf8 encoding."""
        filename = "current_textplot_utf8.txt"
        qc = self.sample_circuit()
        output = _text_circuit_drawer(
            qc, filename=filename, fold=-1, initial_state=True, cregbundle=False, encoding="utf8"
        )
        try:
            encode(str(output), encoding="utf8")
        except UnicodeEncodeError:
            self.fail("_text_circuit_drawer() should be utf8.")
        self.assertFilesAreEqual(filename, self.text_reference_utf8, "utf8")
        os.remove(filename)

    def test_text_drawer_cp437(self):
        """Test that text drawer handles cp437 encoding."""
        filename = "current_textplot_cp437.txt"
        qc = self.sample_circuit()
        output = _text_circuit_drawer(
            qc, filename=filename, fold=-1, initial_state=True, cregbundle=False, encoding="cp437"
        )
        try:
            encode(str(output), encoding="cp437")
        except UnicodeEncodeError:
            self.fail("_text_circuit_drawer() should be cp437.")
        self.assertFilesAreEqual(filename, self.text_reference_cp437, "cp437")
        os.remove(filename)


if __name__ == "__main__":
    unittest.main()<|MERGE_RESOLUTION|>--- conflicted
+++ resolved
@@ -2806,7 +2806,6 @@
 
         self.assertEqual(str(_text_circuit_drawer(circuit)), expected)
 
-<<<<<<< HEAD
     @unittest.skip("Add back when Multiplexer is implemented in terms of UCGate")
     def test_conditional_multiplexer_cregbundle(self):
         """Test Multiplexer with cregbundle."""
@@ -2833,8 +2832,6 @@
         self.assertEqual(str(_text_circuit_drawer(qc, cregbundle=True)), expected)
 
     @unittest.skip("Add back when Multiplexer is implemented in terms of UCGate")
-=======
->>>>>>> 06550512
     def test_conditional_multiplexer(self):
         """Test Multiplexer."""
         cx_multiplexer = UCGate([numpy.eye(2), numpy.array([[0, 1], [1, 0]])])
@@ -2851,15 +2848,12 @@
                 "qr_1: |0>┤1             ├",
                 "         └──────╥───────┘",
                 "qr_2: |0>───────╫────────",
-<<<<<<< HEAD
                 "                ║        ",
                 " cr_0: 0 ═══════■════════",
                 "                =1       ",
-=======
                 "             ┌──╨──┐     ",
                 " cr_0: 0 ════╡ = 1 ╞═════",
                 "             └─────┘     ",
->>>>>>> 06550512
             ]
         )
 
