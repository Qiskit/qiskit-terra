--- conflicted
+++ resolved
@@ -2911,15 +2911,16 @@
                               "                  ├───┤",
                               "      v_1 -> 3 |0>┤ H ├",
                               "                  └───┘"])
-        pqr = QuantumRegister(4, 'v')
         qr = QuantumRegister(2, 'v')
         ancilla = QuantumRegister(2, 'ancilla')
-        circuit = QuantumCircuit(pqr)
-        circuit._layout = Layout({qr[0]: 0, ancilla[1]: 1, ancilla[0]: 2, qr[1]: 3})
-        circuit._layout.add_register(qr)
-        circuit._layout.add_register(ancilla)
-        circuit.h(pqr)
-        self.assertEqual(str(_text_circuit_drawer(circuit)), expected)
+        circuit = QuantumCircuit(qr, ancilla)
+        circuit.h(qr)
+
+        pass_ = ApplyLayout()
+        pass_.property_set['layout'] = Layout({qr[0]: 0, ancilla[1]: 1, ancilla[0]: 2, qr[1]: 3})
+        circuit_with_layout = pass_(circuit)
+        print(circuit_with_layout)
+        self.assertEqual(str(_text_circuit_drawer(circuit_with_layout)), expected)
 
     def test_partial_layout(self):
         """ With a partial layout.
@@ -2960,15 +2961,6 @@
                               "                    "])
         qr1 = QuantumRegister(2, 'qr1')
         qr2 = QuantumRegister(2, 'qr2')
-<<<<<<< HEAD
-        circuit = QuantumCircuit(pqr, cr)
-        circuit._layout = Layout({qr1[0]: 0, qr1[1]: 1, qr2[0]: 2, qr2[1]: 3})
-        circuit._layout.add_register(qr1)
-        circuit._layout.add_register(qr2)
-        circuit.measure(pqr[2], cr[0])
-        circuit.measure(pqr[3], cr[1])
-        self.assertEqual(str(_text_circuit_drawer(circuit)), expected)
-=======
         cr = ClassicalRegister(2, 'cr')
 
         circuit = QuantumCircuit(qr1, qr2, cr)
@@ -2980,7 +2972,6 @@
         circuit_with_layout = pass_(circuit)
 
         self.assertEqual(str(_text_circuit_drawer(circuit_with_layout)), expected)
->>>>>>> 2027e7fa
 
     def test_with_layout_but_disable(self):
         """ With parameter without_layout=False """
