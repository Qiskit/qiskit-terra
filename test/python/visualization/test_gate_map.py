# This code is part of Qiskit.
#
# (C) Copyright IBM 2017, 2018.
#
# This code is licensed under the Apache License, Version 2.0. You may
# obtain a copy of this license in the LICENSE.txt file in the root directory
# of this source tree or at http://www.apache.org/licenses/LICENSE-2.0.
#
# Any modifications or derivative works of this code must retain this
# copyright notice, and modified files need to carry a notice indicating
# that they have been altered from the originals.

"""A test for visualizing device coupling maps"""
import unittest

from io import BytesIO
from ddt import ddt, data
from qiskit.providers.fake_provider import (
    FakeProvider,
    FakeKolkata,
    FakeWashington,
    FakeKolkataV2,
    FakeWashingtonV2,
)
from qiskit.visualization import (
    plot_gate_map,
    plot_coupling_map,
    plot_circuit_layout,
    plot_error_map,
)
from qiskit.utils import optionals
from qiskit import QuantumRegister, QuantumCircuit
from qiskit.transpiler.layout import Layout, TranspileLayout
from .visualization import path_to_diagram_reference, QiskitVisualizationTestCase

if optionals.HAS_MATPLOTLIB:
    import matplotlib.pyplot as plt
if optionals.HAS_PIL:
    from PIL import Image


<<<<<<< HEAD
@unittest.skipUnless(optionals.HAS_MATPLOTLIB, "matplotlib not available.")
@unittest.skipUnless(optionals.HAS_PIL, "PIL not available")
@unittest.skipUnless(optionals.HAS_SEABORN, "seaborn not available")
=======
>>>>>>> 716b648c
@ddt
class TestGateMap(QiskitVisualizationTestCase):
    """visual tests for plot_gate_map"""

    backends = list(
        filter(
            lambda x: not x.configuration().simulator
            and x.configuration().num_qubits in range(5, 21),
            FakeProvider().backends(),
        )
    )

    @data(*backends)
    def test_plot_gate_map(self, backend):
        """tests plotting of gate map of a device (20 qubit, 16 qubit, 14 qubit and 5 qubit)"""
        n = backend.configuration().n_qubits
        img_ref = path_to_diagram_reference(str(n) + "bit_quantum_computer.png")
        fig = plot_gate_map(backend)
        with BytesIO() as img_buffer:
            fig.savefig(img_buffer, format="png")
            img_buffer.seek(0)
            self.assertImagesAreEqual(Image.open(img_buffer), img_ref, 0.2)
        plt.close(fig)

    @data(*backends)
    def test_plot_circuit_layout(self, backend):
        """tests plot_circuit_layout for each device"""
        layout_length = int(backend._configuration.n_qubits / 2)
        qr = QuantumRegister(layout_length, "qr")
        circuit = QuantumCircuit(qr)
        circuit._layout = TranspileLayout(
            Layout({qr[i]: i * 2 for i in range(layout_length)}),
            {qubit: index for index, qubit in enumerate(circuit.qubits)},
        )
        circuit._layout.initial_layout.add_register(qr)
        n = backend.configuration().n_qubits
        img_ref = path_to_diagram_reference(str(n) + "_plot_circuit_layout.png")
        fig = plot_circuit_layout(circuit, backend)
        with BytesIO() as img_buffer:
            fig.savefig(img_buffer, format="png")
            img_buffer.seek(0)
            self.assertImagesAreEqual(Image.open(img_buffer), img_ref, 0.1)
        plt.close(fig)

    def test_plot_gate_map_no_backend(self):
        """tests plotting of gate map without a device"""
        n_qubits = 8
        coupling_map = [[0, 1], [1, 2], [2, 3], [3, 5], [4, 5], [5, 6], [2, 4], [6, 7]]
        qubit_coordinates = [[0, 1], [1, 1], [1, 0], [1, 2], [2, 0], [2, 2], [2, 1], [3, 1]]
        img_ref = path_to_diagram_reference(str(n_qubits) + "qubits.png")
        fig = plot_coupling_map(
            num_qubits=n_qubits, qubit_coordinates=qubit_coordinates, coupling_map=coupling_map
        )
        with BytesIO() as img_buffer:
            fig.savefig(img_buffer, format="png")
            img_buffer.seek(0)
            self.assertImagesAreEqual(Image.open(img_buffer), img_ref, 0.2)
        plt.close(fig)

    def test_plot_error_map_backend_v1(self):
        """Test plotting error map with fake backend v1."""
        backend = FakeKolkata()
        img_ref = path_to_diagram_reference("kolkata_error.png")
        fig = plot_error_map(backend)
        with BytesIO() as img_buffer:
            fig.savefig(img_buffer, format="png")
            img_buffer.seek(0)
            self.assertImagesAreEqual(Image.open(img_buffer), img_ref, 0.2)
        plt.close(fig)

    def test_plot_error_map_backend_v2(self):
        """Test plotting error map with fake backend v2."""
        backend = FakeKolkataV2()
        img_ref = path_to_diagram_reference("kolkata_v2_error.png")
        fig = plot_error_map(backend)
        with BytesIO() as img_buffer:
            fig.savefig(img_buffer, format="png")
            img_buffer.seek(0)
            self.assertImagesAreEqual(Image.open(img_buffer), img_ref, 0.2)
        plt.close(fig)

    def test_plot_error_map_over_100_qubit(self):
        """Test plotting error map with large fake backend."""
        backend = FakeWashington()
        img_ref = path_to_diagram_reference("washington_error.png")
        fig = plot_error_map(backend)
        with BytesIO() as img_buffer:
            fig.savefig(img_buffer, format="png")
            img_buffer.seek(0)
            self.assertImagesAreEqual(Image.open(img_buffer), img_ref, 0.2)
        plt.close(fig)

    def test_plot_error_map_over_100_qubit_backend_v2(self):
        """Test plotting error map with large fake backendv2."""
        backend = FakeWashingtonV2()
        img_ref = path_to_diagram_reference("washington_v2_error.png")
        fig = plot_error_map(backend)
        with BytesIO() as img_buffer:
            fig.savefig(img_buffer, format="png")
            img_buffer.seek(0)
            self.assertImagesAreEqual(Image.open(img_buffer), img_ref, 0.2)
        plt.close(fig)


if __name__ == "__main__":
    unittest.main(verbosity=2)<|MERGE_RESOLUTION|>--- conflicted
+++ resolved
@@ -39,13 +39,10 @@
     from PIL import Image
 
 
-<<<<<<< HEAD
+@ddt
 @unittest.skipUnless(optionals.HAS_MATPLOTLIB, "matplotlib not available.")
 @unittest.skipUnless(optionals.HAS_PIL, "PIL not available")
 @unittest.skipUnless(optionals.HAS_SEABORN, "seaborn not available")
-=======
->>>>>>> 716b648c
-@ddt
 class TestGateMap(QiskitVisualizationTestCase):
     """visual tests for plot_gate_map"""
 
