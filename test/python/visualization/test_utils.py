--- conflicted
+++ resolved
@@ -63,21 +63,6 @@
         )
 
     def test_get_layered_instructions_reverse_bits(self):
-<<<<<<< HEAD
-        """ _get_layered_instructions with reverse_bits=True """
-        (qregs, cregs, layered_ops) = utils._get_layered_instructions(self.circuit,
-                                                                      reverse_bits=True)
-
-        exp = [[('cx', [self.qr2[0], self.qr2[1]], []),
-                ('cx', [self.qr1[0], self.qr1[1]], [])],
-               [('measure', [self.qr2[0]], [self.cr2[0]])],
-               [('measure', [self.qr1[0]], [self.cr1[0]]),
-                ('cx', [self.qr2[1], self.qr2[0]], [])],
-               [('cx', [self.qr1[1], self.qr1[0]], [])],
-               [('measure', [self.qr2[1]], [self.cr2[1]])],
-               [('measure', [self.qr1[1]], [self.cr1[1]])]
-               ]
-=======
         """_get_layered_instructions with reverse_bits=True"""
         (qregs, cregs, layered_ops) = utils._get_layered_instructions(
             self.circuit, reverse_bits=True
@@ -91,7 +76,6 @@
             [("measure", [self.qr2[1]], [self.cr2[1]])],
             [("measure", [self.qr1[1]], [self.cr1[1]])],
         ]
->>>>>>> dc592ffd
 
         self.assertEqual([self.qr2[1], self.qr2[0], self.qr1[1], self.qr1[0]], qregs)
         self.assertEqual([self.cr2[1], self.cr2[0], self.cr1[1], self.cr1[0]], cregs)
