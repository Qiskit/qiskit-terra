--- conflicted
+++ resolved
@@ -45,16 +45,11 @@
             with self.subTest(example=example):
                 example_path = os.path.join(examples_dir, example)
                 cmd = [sys.executable, example_path]
-<<<<<<< HEAD
                 with subprocess.Popen(
-=======
-                run_example = subprocess.Popen(
->>>>>>> fff8ac88
                     cmd,
                     stdout=subprocess.PIPE,
                     stderr=subprocess.PIPE,
                     env={**os.environ, "PYTHONIOENCODING": "utf8"},
-<<<<<<< HEAD
                 ) as run_example:
                     stdout, stderr = run_example.communicate()
                     error_string = (
@@ -63,16 +58,6 @@
                         f"stdout:{stdout}\nstderr: {stderr}"
                     )
                     self.assertEqual(run_example.returncode, 0, error_string)
-=======
-                )
-                stdout, stderr = run_example.communicate()
-                error_string = "Running example %s failed with return code %s\n" % (
-                    example,
-                    run_example.returncode,
-                )
-                error_string += "stdout:%s\nstderr: %s" % (stdout, stderr)
-                self.assertEqual(run_example.returncode, 0, error_string)
->>>>>>> fff8ac88
 
     @unittest.skipIf(
         sys.platform == "darwin" and sys.version_info[1] >= 8,
@@ -93,16 +78,11 @@
             with self.subTest(example=example):
                 example_path = os.path.join(ibmq_examples_dir, example)
                 cmd = [sys.executable, example_path]
-<<<<<<< HEAD
                 with subprocess.Popen(
-=======
-                run_example = subprocess.Popen(
->>>>>>> fff8ac88
                     cmd,
                     stdout=subprocess.PIPE,
                     stderr=subprocess.PIPE,
                     env={**os.environ, "PYTHONIOENCODING": "utf8"},
-<<<<<<< HEAD
                 ) as run_example:
                     stdout, stderr = run_example.communicate()
                     error_string = (
@@ -110,14 +90,4 @@
                         f"{run_example.returncode}\n"
                         f"stdout:{stdout}\nstderr: {stderr}"
                     )
-                    self.assertEqual(run_example.returncode, 0, error_string)
-=======
-                )
-                stdout, stderr = run_example.communicate()
-                error_string = "Running example %s failed with return code %s\n" % (
-                    example,
-                    run_example.returncode,
-                )
-                error_string += "\tstdout:%s\n\tstderr: %s" % (stdout, stderr)
-                self.assertEqual(run_example.returncode, 0, error_string)
->>>>>>> fff8ac88
+                    self.assertEqual(run_example.returncode, 0, error_string)