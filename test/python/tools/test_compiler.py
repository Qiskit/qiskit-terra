# -*- coding: utf-8 -*-

# Copyright 2017, IBM.
#
# This source code is licensed under the Apache License, Version 2.0 found in
# the LICENSE.txt file in the root directory of this source tree.

# pylint: disable=redefined-builtin


"""Compiler Test."""

import unittest

import qiskit
from qiskit import QuantumRegister, ClassicalRegister, QuantumCircuit
from qiskit.transpiler import PassManager, transpile
from qiskit import compile
from qiskit import execute
from qiskit.exceptions import QiskitError
from .._mockutils import FakeBackend
from ..common import QiskitTestCase
<<<<<<< HEAD
from ..common import requires_cpp_simulator
=======
from ..common import requires_qe_access
>>>>>>> 5f7b2e7f


class TestCompiler(QiskitTestCase):
    """Qiskit Compiler Tests."""

    seed = 42

    def test_compile(self):
        """Test Compiler.

        If all correct some should exists.
        """
        backend = qiskit.BasicAer.get_backend('qasm_simulator')

        qubit_reg = QuantumRegister(2, name='q')
        clbit_reg = ClassicalRegister(2, name='c')
        qc = QuantumCircuit(qubit_reg, clbit_reg, name="bell")
        qc.h(qubit_reg[0])
        qc.cx(qubit_reg[0], qubit_reg[1])
        qc.measure(qubit_reg, clbit_reg)

        circuits = transpile(qc, backend)
        self.assertIsInstance(circuits, QuantumCircuit)

    def test_compile_two(self):
        """Test Compiler.

        If all correct some should exists.
        """
        backend = qiskit.BasicAer.get_backend('qasm_simulator')

        qubit_reg = QuantumRegister(2)
        clbit_reg = ClassicalRegister(2)
        qubit_reg2 = QuantumRegister(2)
        clbit_reg2 = ClassicalRegister(2)
        qc = QuantumCircuit(qubit_reg, clbit_reg, name="bell")
        qc.h(qubit_reg[0])
        qc.cx(qubit_reg[0], qubit_reg[1])
        qc.measure(qubit_reg, clbit_reg)
        qc_extra = QuantumCircuit(qubit_reg, qubit_reg2, clbit_reg, clbit_reg2, name="extra")
        qc_extra.measure(qubit_reg, clbit_reg)
        circuits = transpile([qc, qc_extra], backend)
        self.assertIsInstance(circuits[0], QuantumCircuit)
        self.assertIsInstance(circuits[1], QuantumCircuit)

    def test_mapping_correction(self):
        """Test mapping works in previous failed case.
        """
        backend = FakeBackend()
        qr = QuantumRegister(name='qr', size=11)
        cr = ClassicalRegister(name='qc', size=11)
        circuit = QuantumCircuit(qr, cr)
        circuit.u3(1.564784764685993, -1.2378965763410095, 2.9746763177861713, qr[3])
        circuit.u3(1.2269835563676523, 1.1932982847014162, -1.5597357740824318, qr[5])
        circuit.cx(qr[5], qr[3])
        circuit.u1(0.856768317675967, qr[3])
        circuit.u3(-3.3911273825190915, 0.0, 0.0, qr[5])
        circuit.cx(qr[3], qr[5])
        circuit.u3(2.159209321625547, 0.0, 0.0, qr[5])
        circuit.cx(qr[5], qr[3])
        circuit.u3(0.30949966910232335, 1.1706201763833217, 1.738408691990081, qr[3])
        circuit.u3(1.9630571407274755, -0.6818742967975088, 1.8336534616728195, qr[5])
        circuit.u3(1.330181833806101, 0.6003162754946363, -3.181264980452862, qr[7])
        circuit.u3(0.4885914820775024, 3.133297443244865, -2.794457469189904, qr[8])
        circuit.cx(qr[8], qr[7])
        circuit.u1(2.2196187596178616, qr[7])
        circuit.u3(-3.152367609631023, 0.0, 0.0, qr[8])
        circuit.cx(qr[7], qr[8])
        circuit.u3(1.2646005789809263, 0.0, 0.0, qr[8])
        circuit.cx(qr[8], qr[7])
        circuit.u3(0.7517780502091939, 1.2828514296564781, 1.6781179605443775, qr[7])
        circuit.u3(0.9267400575390405, 2.0526277839695153, 2.034202361069533, qr[8])
        circuit.u3(2.550304293455634, 3.8250017126569698, -2.1351609599720054, qr[1])
        circuit.u3(0.9566260876600556, -1.1147561503064538, 2.0571590492298797, qr[4])
        circuit.cx(qr[4], qr[1])
        circuit.u1(2.1899329069137394, qr[1])
        circuit.u3(-1.8371715243173294, 0.0, 0.0, qr[4])
        circuit.cx(qr[1], qr[4])
        circuit.u3(0.4717053496327104, 0.0, 0.0, qr[4])
        circuit.cx(qr[4], qr[1])
        circuit.u3(2.3167620677708145, -1.2337330260253256, -0.5671322899563955, qr[1])
        circuit.u3(1.0468499525240678, 0.8680750644809365, -1.4083720073192485, qr[4])
        circuit.u3(2.4204244021892807, -2.211701932616922, 3.8297006565735883, qr[10])
        circuit.u3(0.36660280497727255, 3.273119149343493, -1.8003362351299388, qr[6])
        circuit.cx(qr[6], qr[10])
        circuit.u1(1.067395863586385, qr[10])
        circuit.u3(-0.7044917541291232, 0.0, 0.0, qr[6])
        circuit.cx(qr[10], qr[6])
        circuit.u3(2.1830003849921527, 0.0, 0.0, qr[6])
        circuit.cx(qr[6], qr[10])
        circuit.u3(2.1538343756723917, 2.2653381826084606, -3.550087952059485, qr[10])
        circuit.u3(1.307627685019188, -0.44686656993522567, -2.3238098554327418, qr[6])
        circuit.u3(2.2046797998462906, 0.9732961754855436, 1.8527865921467421, qr[9])
        circuit.u3(2.1665254613904126, -1.281337664694577, -1.2424905413631209, qr[0])
        circuit.cx(qr[0], qr[9])
        circuit.u1(2.6209599970201007, qr[9])
        circuit.u3(0.04680566321901303, 0.0, 0.0, qr[0])
        circuit.cx(qr[9], qr[0])
        circuit.u3(1.7728411151289603, 0.0, 0.0, qr[0])
        circuit.cx(qr[0], qr[9])
        circuit.u3(2.4866395967434443, 0.48684511243566697, -3.0069186877854728, qr[9])
        circuit.u3(1.7369112924273789, -4.239660866163805, 1.0623389015296005, qr[0])
        circuit.barrier(qr)
        circuit.measure(qr, cr)

        try:
            circuits = transpile(circuit, backend)
        except QiskitError:
            circuits = None
        self.assertIsInstance(circuits, QuantumCircuit)

    def test_mapping_multi_qreg(self):
        """Test mapping works for multiple qregs.
        """
        backend = FakeBackend()
        qr = QuantumRegister(3, name='qr')
        qr2 = QuantumRegister(1, name='qr2')
        qr3 = QuantumRegister(4, name='qr3')
        cr = ClassicalRegister(3, name='cr')
        qc = QuantumCircuit(qr, qr2, qr3, cr)
        qc.h(qr[0])
        qc.cx(qr[0], qr2[0])
        qc.cx(qr[1], qr3[2])
        qc.measure(qr, cr)

        try:
            circuits = transpile(qc, backend)
        except QiskitError:
            circuits = None
        self.assertIsInstance(circuits, QuantumCircuit)

    def test_mapping_already_satisfied(self):
        """Test compiler doesn't change circuit already matching backend coupling
        """
        backend = FakeBackend()
        qr = QuantumRegister(16)
        cr = ClassicalRegister(16)
        qc = QuantumCircuit(qr, cr)
        qc.h(qr[1])
        qc.x(qr[2])
        qc.x(qr[3])
        qc.x(qr[4])
        qc.cx(qr[1], qr[2])
        qc.cx(qr[2], qr[3])
        qc.cx(qr[3], qr[4])
        qc.cx(qr[3], qr[14])
        qc.measure(qr, cr)
        qobj = compile(qc, backend)
        compiled_ops = qobj.experiments[0].instructions
        original_cx_qubits = [[1, 2], [2, 3], [3, 4], [3, 14]]
        for operation in compiled_ops:
            if operation.name == 'cx':
                self.assertIn(operation.qubits, backend.configuration().coupling_map)
                self.assertIn(operation.qubits, original_cx_qubits)

    def test_compile_circuits_diff_registers(self):
        """Compile list of circuits with different qreg names.
        """
        backend = FakeBackend()
        circuits = []
        for _ in range(2):
            qr = QuantumRegister(2)
            cr = ClassicalRegister(2)
            circuit = QuantumCircuit(qr, cr)
            circuit.h(qr[0])
            circuit.cx(qr[0], qr[1])
            circuit.measure(qr, cr)
            circuits.append(circuit)

        circuits = transpile(circuits, backend)
        self.assertIsInstance(circuits[0], QuantumCircuit)

    def test_example_multiple_compile(self):
        """Test a toy example compiling multiple circuits.

        Pass if the results are correct.
        """
        backend = qiskit.BasicAer.get_backend('qasm_simulator')
        coupling_map = [[0, 1], [0, 2],
                        [1, 2],
                        [3, 2], [3, 4],
                        [4, 2]]

        qr = QuantumRegister(5)
        cr = ClassicalRegister(5)
        bell = QuantumCircuit(qr, cr)
        ghz = QuantumCircuit(qr, cr)
        # Create a GHZ state
        ghz.h(qr[0])
        for i in range(4):
            ghz.cx(qr[i], qr[i + 1])
        # Insert a barrier before measurement
        ghz.barrier()
        # Measure all of the qubits in the standard basis
        for i in range(5):
            ghz.measure(qr[i], cr[i])
        # Create a Bell state
        bell.h(qr[0])
        bell.cx(qr[0], qr[1])
        bell.barrier()
        bell.measure(qr[0], cr[0])
        bell.measure(qr[1], cr[1])
        shots = 2048
        bell_qobj = compile(bell, backend=backend,
                            shots=shots, seed=10)
        ghz_qobj = compile(ghz, backend=backend,
                           shots=shots, coupling_map=coupling_map,
                           seed=10)
        bell_result = backend.run(bell_qobj).result()
        ghz_result = backend.run(ghz_qobj).result()

        threshold = 0.05 * shots
        counts_bell = bell_result.get_counts()
        target_bell = {'00000': shots / 2, '00011': shots / 2}
        self.assertDictAlmostEqual(counts_bell, target_bell, threshold)

        counts_ghz = ghz_result.get_counts()
        target_ghz = {'00000': shots / 2, '11111': shots / 2}
        self.assertDictAlmostEqual(counts_ghz, target_ghz, threshold)

    def test_compile_coupling_map(self):
        """Test compile_coupling_map.
        If all correct should return data with the same stats. The circuit may
        be different.
        """
        backend = qiskit.BasicAer.get_backend('qasm_simulator')

        qr = QuantumRegister(3, 'qr')
        cr = ClassicalRegister(3, 'cr')
        qc = QuantumCircuit(qr, cr)
        qc.h(qr[0])
        qc.cx(qr[0], qr[1])
        qc.cx(qr[0], qr[2])
        qc.measure(qr[0], cr[0])
        qc.measure(qr[1], cr[1])
        qc.measure(qr[2], cr[2])
        shots = 2048
        coupling_map = [[0, 1], [1, 2]]
        initial_layout = {("qr", 0): ("q", 0), ("qr", 1): ("q", 1),
                          ("qr", 2): ("q", 2)}
        qobj = compile(qc, backend=backend, shots=shots,
                       coupling_map=coupling_map,
                       initial_layout=initial_layout, seed=88)
        job = backend.run(qobj)
        result = job.result()
        qasm_to_check = qc.qasm()
        self.assertEqual(len(qasm_to_check), 173)

        counts = result.get_counts(qc)
        target = {'000': shots / 2, '111': shots / 2}
        threshold = 0.05 * shots
        self.assertDictAlmostEqual(counts, target, threshold)

    def test_example_swap_bits(self):
        """Test a toy example swapping a set bit around.

        Uses the mapper. Pass if results are correct.
        """
        backend = qiskit.BasicAer.get_backend('qasm_simulator')
        coupling_map = [[0, 1], [0, 8], [1, 2], [1, 9], [2, 3], [2, 10],
                        [3, 4], [3, 11], [4, 5], [4, 12], [5, 6], [5, 13],
                        [6, 7], [6, 14], [7, 15], [8, 9], [9, 10], [10, 11],
                        [11, 12], [12, 13], [13, 14], [14, 15]]

        n = 3  # make this at least 3
        qr0 = QuantumRegister(n)
        qr1 = QuantumRegister(n)
        ans = ClassicalRegister(2 * n)
        qc = QuantumCircuit(qr0, qr1, ans)
        # Set the first bit of qr0
        qc.x(qr0[0])
        # Swap the set bit
        qc.swap(qr0[0], qr0[n - 1])
        qc.swap(qr0[n - 1], qr1[n - 1])
        qc.swap(qr1[n - 1], qr0[1])
        qc.swap(qr0[1], qr1[1])
        # Insert a barrier before measurement
        qc.barrier()
        # Measure all of the qubits in the standard basis
        for j in range(n):
            qc.measure(qr0[j], ans[j])
            qc.measure(qr1[j], ans[j + n])
        # First version: no mapping
        result = execute(qc, backend=backend,
                         coupling_map=None, shots=1024,
                         seed=14).result()
        self.assertEqual(result.get_counts(qc), {'010000': 1024})
        # Second version: map to coupling graph
        result = execute(qc, backend=backend,
                         coupling_map=coupling_map, shots=1024,
                         seed=14).result()
        self.assertEqual(result.get_counts(qc), {'010000': 1024})

    def test_parallel_compile(self):
        """Trigger parallel routines in compile.
        """
        backend = FakeBackend()
        qr = QuantumRegister(16)
        cr = ClassicalRegister(2)
        qc = QuantumCircuit(qr, cr)
        qc.h(qr[0])
        for k in range(1, 15):
            qc.cx(qr[0], qr[k])
        qc.measure(qr[5], cr[0])
        qlist = [qc for k in range(10)]
        qobj = compile(qlist, backend=backend)
        self.assertEqual(len(qobj.experiments), 10)

    def test_compile_skip_transpiler(self):
        """Test compile with and without an empty pass manager."""
        qr = QuantumRegister(2)
        cr = ClassicalRegister(2)
        qc = QuantumCircuit(qr, cr)
        qc.u1(3.14, qr[0])
        qc.u2(3.14, 1.57, qr[0])
        qc.measure(qr, cr)
        backend = qiskit.BasicAer.get_backend('qasm_simulator')
        rtrue = execute(qc, backend, seed=42).result()
        rfalse = execute(qc, backend, seed=42, pass_manager=PassManager()).result()
        self.assertEqual(rtrue.get_counts(), rfalse.get_counts())


if __name__ == '__main__':
    unittest.main(verbosity=2)<|MERGE_RESOLUTION|>--- conflicted
+++ resolved
@@ -20,11 +20,6 @@
 from qiskit.exceptions import QiskitError
 from .._mockutils import FakeBackend
 from ..common import QiskitTestCase
-<<<<<<< HEAD
-from ..common import requires_cpp_simulator
-=======
-from ..common import requires_qe_access
->>>>>>> 5f7b2e7f
 
 
 class TestCompiler(QiskitTestCase):
