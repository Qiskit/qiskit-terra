--- conflicted
+++ resolved
@@ -679,7 +679,170 @@
         circuit.measure(qr, cr)
         self.assertEqual(_text_circuit_drawer(circuit)._repr_html_(), expected)
 
-<<<<<<< HEAD
+    def test_text_justify_left(self):
+        """ Drawing with left justify """
+        expected = '\n'.join(['         ┌───┐   ',
+                              'q1_0: |0>┤ X ├───',
+                              '         ├───┤┌─┐',
+                              'q1_1: |0>┤ H ├┤M├',
+                              '         └───┘└╥┘',
+                              ' c1_0: 0 ══════╬═',
+                              '               ║ ',
+                              ' c1_1: 0 ══════╩═',
+                              '                 '])
+
+        qr1 = QuantumRegister(2, 'q1')
+        cr1 = ClassicalRegister(2, 'c1')
+        circuit = QuantumCircuit(qr1, cr1)
+        circuit.x(qr1[0])
+        circuit.h(qr1[1])
+        circuit.measure(qr1[1], cr1[1])
+        self.assertEqual(str(_text_circuit_drawer(circuit, justify='left')), expected)
+
+    def test_text_justify_right(self):
+        """ Drawing with right justify """
+        expected = '\n'.join(['              ┌───┐',
+                              'q1_0: |0>─────┤ X ├',
+                              '         ┌───┐└┬─┬┘',
+                              'q1_1: |0>┤ H ├─┤M├─',
+                              '         └───┘ └╥┘ ',
+                              ' c1_0: 0 ═══════╬══',
+                              '                ║  ',
+                              ' c1_1: 0 ═══════╩══',
+                              '                   '])
+
+        qr1 = QuantumRegister(2, 'q1')
+        cr1 = ClassicalRegister(2, 'c1')
+        circuit = QuantumCircuit(qr1, cr1)
+        circuit.x(qr1[0])
+        circuit.h(qr1[1])
+        circuit.measure(qr1[1], cr1[1])
+        self.assertEqual(str(_text_circuit_drawer(circuit, justify='right')), expected)
+
+    def test_text_justify_none(self):
+        """ Drawing with none justify """
+        expected = '\n'.join(['         ┌───┐        ',
+                              'q1_0: |0>┤ X ├────────',
+                              '         └───┘┌───┐┌─┐',
+                              'q1_1: |0>─────┤ H ├┤M├',
+                              '              └───┘└╥┘',
+                              ' c1_0: 0 ═══════════╬═',
+                              '                    ║ ',
+                              ' c1_1: 0 ═══════════╩═',
+                              '                      '])
+
+        qr1 = QuantumRegister(2, 'q1')
+        cr1 = ClassicalRegister(2, 'c1')
+        circuit = QuantumCircuit(qr1, cr1)
+        circuit.x(qr1[0])
+        circuit.h(qr1[1])
+        circuit.measure(qr1[1], cr1[1])
+        self.assertEqual(str(_text_circuit_drawer(circuit, justify='none')), expected)
+
+    def test_text_justify_left_barrier(self):
+        """ Left justify respects barriers"""
+        expected = '\n'.join(['         ┌───┐ ░      ',
+                              'q1_0: |0>┤ H ├─░──────',
+                              '         └───┘ ░ ┌───┐',
+                              'q1_1: |0>──────░─┤ H ├',
+                              '               ░ └───┘'])
+
+        qr1 = QuantumRegister(2, 'q1')
+        circuit = QuantumCircuit(qr1)
+        circuit.h(qr1[0])
+        circuit.barrier(qr1)
+        circuit.h(qr1[1])
+        self.assertEqual(str(_text_circuit_drawer(circuit, justify='left')), expected)
+
+    def test_text_justify_right_barrier(self):
+        """ Right justify respects barriers """
+        expected = '\n'.join(['         ┌───┐ ░      ',
+                              'q1_0: |0>┤ H ├─░──────',
+                              '         └───┘ ░ ┌───┐',
+                              'q1_1: |0>──────░─┤ H ├',
+                              '               ░ └───┘'])
+
+        qr1 = QuantumRegister(2, 'q1')
+        circuit = QuantumCircuit(qr1)
+        circuit.h(qr1[0])
+        circuit.barrier(qr1)
+        circuit.h(qr1[1])
+        self.assertEqual(str(_text_circuit_drawer(circuit, justify='right')), expected)
+
+    def test_text_overlap_cx(self):
+        """ Overlapping CX gates are drawn not overlapping"""
+        expected = '\n'.join(['                    ',
+                              'q1_0: |0>──■────────',
+                              '           │        ',
+                              'q1_1: |0>──┼────■───',
+                              '           │  ┌─┴─┐ ',
+                              'q1_2: |0>──┼──┤ X ├─',
+                              '         ┌─┴─┐└───┘ ',
+                              'q1_3: |0>┤ X ├──────',
+                              '         └───┘      '])
+
+        qr1 = QuantumRegister(4, 'q1')
+        circuit = QuantumCircuit(qr1)
+        circuit.cx(qr1[0], qr1[3])
+        circuit.cx(qr1[1], qr1[2])
+        self.assertEqual(str(_text_circuit_drawer(circuit, justify='left')), expected)
+
+    def test_text_overlap_measure(self):
+        """ Measure is drawn not overlapping"""
+        expected = '\n'.join(['         ┌─┐     ',
+                              'q1_0: |0>┤M├─────',
+                              '         └╥┘┌───┐',
+                              'q1_1: |0>─╫─┤ X ├',
+                              '          ║ └───┘',
+                              ' c1_0: 0 ═╩══════',
+                              '                 ',
+                              ' c1_1: 0 ════════',
+                              '                 '])
+
+        qr1 = QuantumRegister(2, 'q1')
+        cr1 = ClassicalRegister(2, 'c1')
+        circuit = QuantumCircuit(qr1, cr1)
+        circuit.measure(qr1[0], cr1[0])
+        circuit.x(qr1[1])
+        self.assertEqual(str(_text_circuit_drawer(circuit, justify='left')), expected)
+
+    def test_text_overlap_swap(self):
+        """ Swap is drawn in 2 separate columns"""
+        expected = '\n'.join(['                ',
+                              'q1_0: |0>─X─────',
+                              '          │     ',
+                              'q1_1: |0>─┼──X──',
+                              '          │  │  ',
+                              'q2_0: |0>─X──┼──',
+                              '             │  ',
+                              'q2_1: |0>────X──',
+                              '                '])
+
+        qr1 = QuantumRegister(2, 'q1')
+        qr2 = QuantumRegister(2, 'q2')
+        circuit = QuantumCircuit(qr1, qr2)
+        circuit.swap(qr1, qr2)
+        self.assertEqual(str(_text_circuit_drawer(circuit, justify='left')), expected)
+
+    def test_text_justify_right_measure_resize(self):
+        """ Measure gate can resize if necessary"""
+        expected = '\n'.join(['         ┌───┐',
+                              'q1_0: |0>┤ X ├',
+                              '         └┬─┬┘',
+                              'q1_1: |0>─┤M├─',
+                              '          └╥┘ ',
+                              ' c1_0: 0 ══╬══',
+                              '           ║  ',
+                              ' c1_1: 0 ══╩══',
+                              '              '])
+
+        qr1 = QuantumRegister(2, 'q1')
+        cr1 = ClassicalRegister(2, 'c1')
+        circuit = QuantumCircuit(qr1, cr1)
+        circuit.x(qr1[0])
+        circuit.measure(qr1[1], cr1[1])
+        self.assertEqual(str(_text_circuit_drawer(circuit, justify='right')), expected)
+
     def test_text_unitary_1q(self):
         """Test unitary matrix gate on 1 qubit"""
         qr = QuantumRegister(1, 'q')
@@ -711,171 +874,6 @@
                               'q_2: |0>┤         ├',
                               '        └─────────┘'])
         self.assertEqual(actual, expected)
-=======
-    def test_text_justify_left(self):
-        """ Drawing with left justify """
-        expected = '\n'.join(['         ┌───┐   ',
-                              'q1_0: |0>┤ X ├───',
-                              '         ├───┤┌─┐',
-                              'q1_1: |0>┤ H ├┤M├',
-                              '         └───┘└╥┘',
-                              ' c1_0: 0 ══════╬═',
-                              '               ║ ',
-                              ' c1_1: 0 ══════╩═',
-                              '                 '])
-
-        qr1 = QuantumRegister(2, 'q1')
-        cr1 = ClassicalRegister(2, 'c1')
-        circuit = QuantumCircuit(qr1, cr1)
-        circuit.x(qr1[0])
-        circuit.h(qr1[1])
-        circuit.measure(qr1[1], cr1[1])
-        self.assertEqual(str(_text_circuit_drawer(circuit, justify='left')), expected)
-
-    def test_text_justify_right(self):
-        """ Drawing with right justify """
-        expected = '\n'.join(['              ┌───┐',
-                              'q1_0: |0>─────┤ X ├',
-                              '         ┌───┐└┬─┬┘',
-                              'q1_1: |0>┤ H ├─┤M├─',
-                              '         └───┘ └╥┘ ',
-                              ' c1_0: 0 ═══════╬══',
-                              '                ║  ',
-                              ' c1_1: 0 ═══════╩══',
-                              '                   '])
-
-        qr1 = QuantumRegister(2, 'q1')
-        cr1 = ClassicalRegister(2, 'c1')
-        circuit = QuantumCircuit(qr1, cr1)
-        circuit.x(qr1[0])
-        circuit.h(qr1[1])
-        circuit.measure(qr1[1], cr1[1])
-        self.assertEqual(str(_text_circuit_drawer(circuit, justify='right')), expected)
-
-    def test_text_justify_none(self):
-        """ Drawing with none justify """
-        expected = '\n'.join(['         ┌───┐        ',
-                              'q1_0: |0>┤ X ├────────',
-                              '         └───┘┌───┐┌─┐',
-                              'q1_1: |0>─────┤ H ├┤M├',
-                              '              └───┘└╥┘',
-                              ' c1_0: 0 ═══════════╬═',
-                              '                    ║ ',
-                              ' c1_1: 0 ═══════════╩═',
-                              '                      '])
-
-        qr1 = QuantumRegister(2, 'q1')
-        cr1 = ClassicalRegister(2, 'c1')
-        circuit = QuantumCircuit(qr1, cr1)
-        circuit.x(qr1[0])
-        circuit.h(qr1[1])
-        circuit.measure(qr1[1], cr1[1])
-        self.assertEqual(str(_text_circuit_drawer(circuit, justify='none')), expected)
-
-    def test_text_justify_left_barrier(self):
-        """ Left justify respects barriers"""
-        expected = '\n'.join(['         ┌───┐ ░      ',
-                              'q1_0: |0>┤ H ├─░──────',
-                              '         └───┘ ░ ┌───┐',
-                              'q1_1: |0>──────░─┤ H ├',
-                              '               ░ └───┘'])
-
-        qr1 = QuantumRegister(2, 'q1')
-        circuit = QuantumCircuit(qr1)
-        circuit.h(qr1[0])
-        circuit.barrier(qr1)
-        circuit.h(qr1[1])
-        self.assertEqual(str(_text_circuit_drawer(circuit, justify='left')), expected)
-
-    def test_text_justify_right_barrier(self):
-        """ Right justify respects barriers """
-        expected = '\n'.join(['         ┌───┐ ░      ',
-                              'q1_0: |0>┤ H ├─░──────',
-                              '         └───┘ ░ ┌───┐',
-                              'q1_1: |0>──────░─┤ H ├',
-                              '               ░ └───┘'])
-
-        qr1 = QuantumRegister(2, 'q1')
-        circuit = QuantumCircuit(qr1)
-        circuit.h(qr1[0])
-        circuit.barrier(qr1)
-        circuit.h(qr1[1])
-        self.assertEqual(str(_text_circuit_drawer(circuit, justify='right')), expected)
-
-    def test_text_overlap_cx(self):
-        """ Overlapping CX gates are drawn not overlapping"""
-        expected = '\n'.join(['                    ',
-                              'q1_0: |0>──■────────',
-                              '           │        ',
-                              'q1_1: |0>──┼────■───',
-                              '           │  ┌─┴─┐ ',
-                              'q1_2: |0>──┼──┤ X ├─',
-                              '         ┌─┴─┐└───┘ ',
-                              'q1_3: |0>┤ X ├──────',
-                              '         └───┘      '])
-
-        qr1 = QuantumRegister(4, 'q1')
-        circuit = QuantumCircuit(qr1)
-        circuit.cx(qr1[0], qr1[3])
-        circuit.cx(qr1[1], qr1[2])
-        self.assertEqual(str(_text_circuit_drawer(circuit, justify='left')), expected)
-
-    def test_text_overlap_measure(self):
-        """ Measure is drawn not overlapping"""
-        expected = '\n'.join(['         ┌─┐     ',
-                              'q1_0: |0>┤M├─────',
-                              '         └╥┘┌───┐',
-                              'q1_1: |0>─╫─┤ X ├',
-                              '          ║ └───┘',
-                              ' c1_0: 0 ═╩══════',
-                              '                 ',
-                              ' c1_1: 0 ════════',
-                              '                 '])
-
-        qr1 = QuantumRegister(2, 'q1')
-        cr1 = ClassicalRegister(2, 'c1')
-        circuit = QuantumCircuit(qr1, cr1)
-        circuit.measure(qr1[0], cr1[0])
-        circuit.x(qr1[1])
-        self.assertEqual(str(_text_circuit_drawer(circuit, justify='left')), expected)
-
-    def test_text_overlap_swap(self):
-        """ Swap is drawn in 2 separate columns"""
-        expected = '\n'.join(['                ',
-                              'q1_0: |0>─X─────',
-                              '          │     ',
-                              'q1_1: |0>─┼──X──',
-                              '          │  │  ',
-                              'q2_0: |0>─X──┼──',
-                              '             │  ',
-                              'q2_1: |0>────X──',
-                              '                '])
-
-        qr1 = QuantumRegister(2, 'q1')
-        qr2 = QuantumRegister(2, 'q2')
-        circuit = QuantumCircuit(qr1, qr2)
-        circuit.swap(qr1, qr2)
-        self.assertEqual(str(_text_circuit_drawer(circuit, justify='left')), expected)
-
-    def test_text_justify_right_measure_resize(self):
-        """ Measure gate can resize if necessary"""
-        expected = '\n'.join(['         ┌───┐',
-                              'q1_0: |0>┤ X ├',
-                              '         └┬─┬┘',
-                              'q1_1: |0>─┤M├─',
-                              '          └╥┘ ',
-                              ' c1_0: 0 ══╬══',
-                              '           ║  ',
-                              ' c1_1: 0 ══╩══',
-                              '              '])
-
-        qr1 = QuantumRegister(2, 'q1')
-        cr1 = ClassicalRegister(2, 'c1')
-        circuit = QuantumCircuit(qr1, cr1)
-        circuit.x(qr1[0])
-        circuit.measure(qr1[1], cr1[1])
-        self.assertEqual(str(_text_circuit_drawer(circuit, justify='right')), expected)
->>>>>>> e7b1e3dc
 
 
 if __name__ == '__main__':
