# -*- coding: utf-8 -*-

# Copyright 2018, IBM.
#
# This source code is licensed under the Apache License, Version 2.0 found in
# the LICENSE.txt file in the root directory of this source tree.

# pylint: disable=missing-docstring,broad-except

# pylint: disable=redefined-builtin

"""IBMQJob Test."""

import time
import unittest
from concurrent import futures

import numpy
from scipy.stats import chi2_contingency

from qiskit import ClassicalRegister, QuantumCircuit, QuantumRegister
from qiskit import IBMQ
from qiskit import compile
from qiskit.backends import JobStatus, JobError
from qiskit.backends.ibmq.ibmqbackend import IBMQBackendError
from qiskit.backends.ibmq.ibmqjob import IBMQJob
from qiskit.backends.ibmq import least_busy

from ..common import requires_qe_access, JobTestCase, slow_test


class TestIBMQJob(JobTestCase):
    """
    Test ibmqjob module.
    """

    def setUp(self):
        super().setUp()
        self._qc = _bell_circuit()

    @requires_qe_access
    def test_run_simulator(self, qe_token, qe_url):
        IBMQ.enable_account(qe_token, qe_url)
        backend = IBMQ.get_backend('ibmq_qasm_simulator')

        qr = QuantumRegister(2, 'q')
        cr = ClassicalRegister(2, 'c')
        qc = QuantumCircuit(qr, cr, name='hadamard')
        qc.h(qr)
        qc.measure(qr, cr)
        qobj = compile([self._qc, qc], backend)
        shots = qobj.config.shots
        job = backend.run(qobj)
        result = job.result()
        counts_qx1 = result.get_counts(result.get_names()[0])
        counts_qx2 = result.get_counts('hadamard')
        counts_ex1 = {'00': shots/2, '11': shots/2}
        counts_ex2 = {'00': shots/4, '11': shots/4, '10': shots/4,
                      '01': shots/4}
        states1 = counts_qx1.keys() | counts_ex1.keys()
        states2 = counts_qx2.keys() | counts_ex2.keys()
        # contingency table
        ctable1 = numpy.array([[counts_qx1.get(key, 0) for key in states1],
                               [counts_ex1.get(key, 0) for key in states1]])
        ctable2 = numpy.array([[counts_qx2.get(key, 0) for key in states2],
                               [counts_ex2.get(key, 0) for key in states2]])
        self.log.info('states1: %s', str(states1))
        self.log.info('states2: %s', str(states2))
        self.log.info('ctable1: %s', str(ctable1))
        self.log.info('ctable2: %s', str(ctable2))
        contingency1 = chi2_contingency(ctable1)
        contingency2 = chi2_contingency(ctable2)
        self.log.info('chi2_contingency1: %s', str(contingency1))
        self.log.info('chi2_contingency2: %s', str(contingency2))
        self.assertGreater(contingency1[1], 0.01)
        self.assertGreater(contingency2[1], 0.01)

    @slow_test
    @requires_qe_access
    def test_run_device(self, qe_token, qe_url):
        IBMQ.enable_account(qe_token, qe_url)
        backends = IBMQ.backends(simulator=False)

        self.log.info('devices: %s', [b.name() for b in backends])
        backend = least_busy(backends)
        self.log.info('using backend: %s', backend.name())
        qobj = compile(self._qc, backend)
        shots = qobj.config.shots
        job = backend.run(qobj)
        while not job.status() is JobStatus.DONE:
            self.log.info(job.status())
            time.sleep(4)
        self.log.info(job.status)
        result = job.result()
        counts_qx = result.get_counts(result.get_names()[0])
        counts_ex = {'00': shots/2, '11': shots/2}
        states = counts_qx.keys() | counts_ex.keys()
        # contingency table
        ctable = numpy.array([[counts_qx.get(key, 0) for key in states],
                              [counts_ex.get(key, 0) for key in states]])
        self.log.info('states: %s', str(states))
        self.log.info('ctable: %s', str(ctable))
        contingency = chi2_contingency(ctable)
        self.log.info('chi2_contingency: %s', str(contingency))
        self.assertDictAlmostEqual(counts_qx, counts_ex, shots*0.1)

    @slow_test
    @requires_qe_access
    def test_run_async_simulator(self, qe_token, qe_url):
        IBMQJob._executor = futures.ThreadPoolExecutor(max_workers=2)

        IBMQ.enable_account(qe_token, qe_url)
        backend = IBMQ.get_backend('ibmq_qasm_simulator')

        self.log.info('submitting to backend %s', backend.name())
        num_qubits = 16
        qr = QuantumRegister(num_qubits, 'qr')
        cr = ClassicalRegister(num_qubits, 'cr')
        qc = QuantumCircuit(qr, cr)
        for i in range(num_qubits-1):
            qc.cx(qr[i], qr[i+1])
        qc.measure(qr, cr)
        qobj = compile([qc]*10, backend)
        num_jobs = 5
        job_array = [backend.run(qobj) for _ in range(num_jobs)]
        found_async_jobs = False
        timeout = 30
        start_time = time.time()
        while not found_async_jobs:
            check = sum([job.status() is JobStatus.RUNNING for job in job_array])
            if check >= 2:
                self.log.info('found %d simultaneous jobs', check)
                break
            if all([job.status() is JobStatus.DONE for job in job_array]):
                # done too soon? don't generate error
                self.log.warning('all jobs completed before simultaneous jobs '
                                 'could be detected')
                break
            for job in job_array:
                self.log.info('%s %s %s %s', job.status(), job.status() is JobStatus.RUNNING,
                              check, job.job_id())
            self.log.info('-'*20 + ' ' + str(time.time()-start_time))
            if time.time() - start_time > timeout:
                raise TimeoutError('failed to see multiple running jobs after '
                                   '{0} s'.format(timeout))
            time.sleep(0.2)

        result_array = [job.result() for job in job_array]
        self.log.info('got back all job results')
        # Ensure all jobs have finished.
        self.assertTrue(all([job.status() is JobStatus.DONE for job in job_array]))
        self.assertTrue(all([result.get_status() == 'COMPLETED' for result in result_array]))

        # Ensure job ids are unique.
        job_ids = [job.job_id() for job in job_array]
        self.assertEqual(sorted(job_ids), sorted(list(set(job_ids))))

    @slow_test
    @requires_qe_access
    def test_run_async_device(self, qe_token, qe_url):
        IBMQ.enable_account(qe_token, qe_url)
        backends = IBMQ.backends(simulator=False)
        backend = least_busy(backends)

        self.log.info('submitting to backend %s', backend.name())
        num_qubits = 5
        qr = QuantumRegister(num_qubits, 'qr')
        cr = ClassicalRegister(num_qubits, 'cr')
        qc = QuantumCircuit(qr, cr)
        for i in range(num_qubits-1):
            qc.cx(qr[i], qr[i+1])
        qc.measure(qr, cr)
        qobj = compile(qc, backend)
        num_jobs = 3
        job_array = [backend.run(qobj) for _ in range(num_jobs)]
        time.sleep(3)  # give time for jobs to start (better way?)
        job_status = [job.status() for job in job_array]
        num_init = sum([status is JobStatus.INITIALIZING for status in job_status])
        num_queued = sum([status is JobStatus.QUEUED for status in job_status])
        num_running = sum([status is JobStatus.RUNNING for status in job_status])
        num_done = sum([status is JobStatus.DONE for status in job_status])
        num_error = sum([status is JobStatus.ERROR for status in job_status])
        self.log.info('number of currently initializing jobs: %d/%d',
                      num_init, num_jobs)
        self.log.info('number of currently queued jobs: %d/%d',
                      num_queued, num_jobs)
        self.log.info('number of currently running jobs: %d/%d',
                      num_running, num_jobs)
        self.log.info('number of currently done jobs: %d/%d',
                      num_done, num_jobs)
        self.log.info('number of errored jobs: %d/%d',
                      num_error, num_jobs)
        self.assertTrue(num_jobs - num_error - num_done > 0)

        # Wait for all the results.
        result_array = [job.result() for job in job_array]

        # Ensure all jobs have finished.
        self.assertTrue(all([job.status() is JobStatus.DONE for job in job_array]))
        self.assertTrue(all([result.get_status() == 'COMPLETED' for result in result_array]))

        # Ensure job ids are unique.
        job_ids = [job.job_id() for job in job_array]
        self.assertEqual(sorted(job_ids), sorted(list(set(job_ids))))

    @slow_test
    @requires_qe_access
    def test_cancel(self, qe_token, qe_url):
        IBMQ.enable_account(qe_token, qe_url)
        backend_name = ('ibmq_20_tokyo'
                        if self.using_ibmq_credentials else 'ibmqx4')
        backend = IBMQ.get_backend(backend_name)

        qobj = compile(self._qc, backend)
        job = backend.run(qobj)
        self.wait_for_initialization(job, timeout=5)
        can_cancel = job.cancel()
        self.assertTrue(can_cancel)
        self.assertTrue(job.status() is JobStatus.CANCELLED)

    @requires_qe_access
    def test_job_id(self, qe_token, qe_url):
        IBMQ.enable_account(qe_token, qe_url)
        backend = IBMQ.get_backend('ibmq_qasm_simulator')

        qobj = compile(self._qc, backend)
        job = backend.run(qobj)
        self.log.info('job_id: %s', job.job_id())
        self.assertTrue(job.job_id() is not None)

    @requires_qe_access
    def test_get_backend_name(self, qe_token, qe_url):
        IBMQ.enable_account(qe_token, qe_url)
        backend = IBMQ.get_backend('ibmq_qasm_simulator')

        qobj = compile(self._qc, backend)
        job = backend.run(qobj)
        self.assertTrue(job.backend().name() == backend.name())

    @requires_qe_access
    def test_get_jobs_from_backend(self, qe_token, qe_url):
        IBMQ.enable_account(qe_token, qe_url)
        backend = least_busy(IBMQ.backends())

        start_time = time.time()
        job_list = backend.jobs(limit=5, skip=0)
        self.log.info('time to get jobs: %0.3f s', time.time() - start_time)
        self.log.info('found %s jobs on backend %s', len(job_list), backend.name())
        for job in job_list:
            self.log.info('status: %s', job.status())
            self.assertTrue(isinstance(job.job_id(), str))
        self.log.info('time to get job statuses: %0.3f s', time.time() - start_time)

    @requires_qe_access
    def test_retrieve_job(self, qe_token, qe_url):
        IBMQ.enable_account(qe_token, qe_url)
        backend = IBMQ.get_backend('ibmq_qasm_simulator')

        qobj = compile(self._qc, backend)
        job = backend.run(qobj)
        rjob = backend.retrieve_job(job.job_id())
        self.assertTrue(job.job_id() == rjob.job_id())
        self.assertTrue(job.result().get_counts() == rjob.result().get_counts())

    @requires_qe_access
    def test_retrieve_job_error(self, qe_token, qe_url):
        IBMQ.enable_account(qe_token, qe_url)
        backends = IBMQ.backends(simulator=False)
        backend = least_busy(backends)

        self.assertRaises(IBMQBackendError, backend.retrieve_job, 'BAD_JOB_ID')

    @requires_qe_access
    def test_get_jobs_filter_job_status(self, qe_token, qe_url):
        IBMQ.enable_account(qe_token, qe_url)
        backends = IBMQ.backends(simulator=False)
        backend = least_busy(backends)

        job_list = backend.jobs(limit=5, skip=0, status=JobStatus.DONE)
        self.log.info('found %s matching jobs', len(job_list))
        for i, job in enumerate(job_list):
            self.log.info('match #%d: %s', i, job.result().status)
            self.assertTrue(job.status() is JobStatus.DONE)

    @requires_qe_access
    def test_get_jobs_filter_counts(self, qe_token, qe_url):
        # TODO: consider generalizing backend name
        # TODO: this tests depends on the previous executions of the user
        IBMQ.enable_account(qe_token, qe_url)
        backend = IBMQ.get_backend('ibmq_qasm_simulator')

        my_filter = {'backend.name': 'ibmq_qasm_simulator',
                     'shots': 1024,
                     'qasms.result.data.counts.00': {'lt': 500}}
        self.log.info('searching for at most 5 jobs with 1024 shots, a count '
                      'for "00" of < 500, on the ibmq_qasm_simulator backend')
        job_list = backend.jobs(limit=5, skip=0, db_filter=my_filter)
        self.log.info('found %s matching jobs', len(job_list))
        for i, job in enumerate(job_list):
            self.log.info('match #%d', i)
            result = job.result()
            self.assertTrue(any(cresult.data['counts']['00'] < 500
                                for cresult in result.results.values()))
            for circuit_name in result.get_names():
                self.log.info('\tcircuit_name: %s', circuit_name)
                if circuit_name:
                    counts = result.get_counts(circuit_name)
                    self.log.info('\t%s', str(counts))

    @requires_qe_access
    def test_get_jobs_filter_date(self, qe_token, qe_url):
        IBMQ.enable_account(qe_token, qe_url)
        backends = IBMQ.backends(simulator=False)
        backend = least_busy(backends)

        my_filter = {'creationDate': {'lt': '2017-01-01T00:00:00.00'}}
        job_list = backend.jobs(limit=5, db_filter=my_filter)
        self.log.info('found %s matching jobs', len(job_list))
        for i, job in enumerate(job_list):
            self.log.info('match #%d: %s', i, job.creation_date)
            self.assertTrue(job.creation_date < '2017-01-01T00:00:00.00')

    @requires_qe_access
    def test_double_submit_fails(self, qe_token, qe_url):
        IBMQ.enable_account(qe_token, qe_url)
        backend = IBMQ.get_backend('ibmq_qasm_simulator')

        qobj = compile(self._qc, backend)
        # backend.run() will automatically call job.submit()
        job = backend.run(qobj)
        with self.assertRaises(JobError):
            job.submit()


<<<<<<< HEAD
=======
@unittest.skip('Temporarily disabled, see #1162')
class TestQObjectBasedIBMQJob(JobTestCase):
    """Test jobs supporting QObject."""

    def setUp(self):
        super().setUp()
        self._testing_device = os.getenv('IBMQ_QOBJ_DEVICE', None)
        self._qe_token = os.getenv('IBMQ_TOKEN', None)
        self._qe_url = os.getenv('IBMQ_QOBJ_URL')
        if not self._testing_device or not self._qe_token or not self._qe_url:
            self.skipTest('No credentials or testing device available for '
                          'testing Qobj capabilities.')

        IBMQ.enable_account(self._qe_token, self._qe_url)
        self._backend = IBMQ.get_backend(self._testing_device)

        self._qc = _bell_circuit()

    def test_qobject_enabled_job(self):
        """Job should be an instance of IBMQJob."""
        qobj = compile(self._qc, self._backend)
        job = self._backend.run(qobj)
        self.assertIsInstance(job, IBMQJob)

    def test_qobject_result(self):
        """Jobs can be retrieved."""
        qobj = compile(self._qc, self._backend)
        job = self._backend.run(qobj)
        try:
            job.result()
        except JobError as err:
            self.fail(err)


>>>>>>> 21f27300
def _bell_circuit():
    qr = QuantumRegister(2, 'q')
    cr = ClassicalRegister(2, 'c')
    qc = QuantumCircuit(qr, cr)
    qc.h(qr[0])
    qc.cx(qr[0], qr[1])
    qc.measure(qr, cr)
    return qc


if __name__ == '__main__':
    unittest.main(verbosity=2)<|MERGE_RESOLUTION|>--- conflicted
+++ resolved
@@ -332,8 +332,6 @@
             job.submit()
 
 
-<<<<<<< HEAD
-=======
 @unittest.skip('Temporarily disabled, see #1162')
 class TestQObjectBasedIBMQJob(JobTestCase):
     """Test jobs supporting QObject."""
@@ -368,7 +366,6 @@
             self.fail(err)
 
 
->>>>>>> 21f27300
 def _bell_circuit():
     qr = QuantumRegister(2, 'q')
     cr = ClassicalRegister(2, 'c')
