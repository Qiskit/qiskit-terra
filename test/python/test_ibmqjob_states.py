# -*- coding: utf-8 -*-

# Copyright 2018, IBM.
#
# This source code is licensed under the Apache License, Version 2.0 found in
# the LICENSE.txt file in the root directory of this source tree.

# pylint: disable=invalid-name,missing-docstring,broad-except


"""IBMQJob states test-suite."""

import unittest
import time
from IBMQuantumExperience import ApiError
from qiskit.backends.jobstatus import JobStatus
from qiskit.backends.ibmq.ibmqjob import IBMQJob
from qiskit.backends.ibmq.ibmqjob import API_FINAL_STATES
<<<<<<< HEAD
from qiskit.backends import JobError
from qiskit.qobj import Qobj
=======
>>>>>>> 1254135e
from .common import QiskitTestCase
from ._mockutils import new_fake_qobj


class TestIBMQJobStates(QiskitTestCase):
    """
    Test ibmqjob module.
    """
    def setUp(self):
        self._current_api = None
        self._current_qjob = None

    def test_unrecognized_status(self):
        job = self.run_with_api(UnknownStatusAPI())
        with self.assertRaises(JobError):
            self.wait_for_initialization(job)

    def test_validating_job(self):
        job = self.run_with_api(ValidatingAPI())
        self.assertStatus(job, JobStatus.INITIALIZING)

        self.wait_for_initialization(job)
        self.assertStatus(job, JobStatus.VALIDATING)

    def test_error_while_creating_job(self):
        job = self.run_with_api(ErrorWhileCreatingAPI())
        self.assertStatus(job, JobStatus.INITIALIZING)

        self.wait_for_initialization(job)
        self.assertStatus(job, JobStatus.ERROR)

    def test_error_while_running_job(self):
        job = self.run_with_api(ErrorWhileRunningAPI())
        self.assertStatus(job, JobStatus.INITIALIZING)

        self.wait_for_initialization(job)
        self.assertStatus(job, JobStatus.RUNNING)

        self._current_api.progress()
        self.assertStatus(job, JobStatus.ERROR)

    def test_error_while_validating_job(self):
        job = self.run_with_api(ErrorWhileValidatingAPI())
        self.assertStatus(job, JobStatus.INITIALIZING)

        self.wait_for_initialization(job)
        self.assertStatus(job, JobStatus.VALIDATING)

        self._current_api.progress()
        self.assertStatus(job, JobStatus.ERROR)

    def test_status_flow_for_non_queued_job(self):
        job = self.run_with_api(NonQueuedAPI())
        self.assertStatus(job, JobStatus.INITIALIZING)

        self.wait_for_initialization(job)
        self.assertStatus(job, JobStatus.RUNNING)

        self._current_api.progress()
        self.assertStatus(job, JobStatus.DONE)

    def test_status_flow_for_queued_job(self):
        job = self.run_with_api(QueuedAPI())
        self.assertStatus(job, JobStatus.INITIALIZING)

        self.wait_for_initialization(job)
        self.assertStatus(job, JobStatus.QUEUED)

        self._current_api.progress()
        self.assertStatus(job, JobStatus.RUNNING)

        self._current_api.progress()
        self.assertStatus(job, JobStatus.DONE)

    def test_status_flow_for_cancellable_job(self):
        job = self.run_with_api(CancellableAPI())
        self.assertStatus(job, JobStatus.INITIALIZING)

        self.wait_for_initialization(job)
        self.assertStatus(job, JobStatus.RUNNING)

        can_cancel = job.cancel()
        self.assertTrue(can_cancel)

        self._current_api.progress()
        self.assertStatus(job, JobStatus.CANCELLED)

    def test_status_flow_for_non_cancellable_job(self):
        job = self.run_with_api(NonCancellableAPI())
        self.assertStatus(job, JobStatus.INITIALIZING)

        self.wait_for_initialization(job)
        self.assertStatus(job, JobStatus.RUNNING)

        can_cancel = job.cancel()
        self.assertFalse(can_cancel)

        self._current_api.progress()
        self.assertStatus(job, JobStatus.RUNNING)

    def test_status_flow_for_errored_cancellation(self):
        job = self.run_with_api(ErroredCancellationAPI())
        self.assertStatus(job, JobStatus.INITIALIZING)

        self.wait_for_initialization(job)
        self.assertStatus(job, JobStatus.RUNNING)
        can_cancel = job.cancel()
        self.assertFalse(can_cancel)
        # This is still on RUNNING state because the Job
        # couldn't be cancelled, and is not due to a server
        # internal error, it's just in a non-cancelable state,
        # so the server returns an ERROR response.
        self.assertStatus(job, JobStatus.RUNNING)

    def test_status_flow_for_invalid_job(self):
        job = self.run_with_api(UnableToInitializeAPI())
        # TODO This is very risky, if the status changes to ERROR too fast
        # this assert will fail, but it's not a bug in the code.
        self.assertStatus(job, JobStatus.INITIALIZING)

        self.wait_for_initialization(job)
        self.assertStatus(job, JobStatus.ERROR)

    def test_status_flow_for_throwing_job(self):
        """ If there's an exeception in the thread that will submit the job, it
        doesn't mean the Job had a problem, it might be a temporary server specific
        error. So the job status will remain unchanged, but an exception will be
        re-thrown when calling status().
        If something wrong actually happened to the Job, is the server responsability
        to return the ERROR state, but the status() method will not raise an
        exception in this case."""
        job = self.run_with_api(ThrowingServerButJobFinishedAPI())
        # We need to give time to the thread to populate the exception, before we
        # can re-throwing it in status()
        time.sleep(0.2)
        with self.assertRaises(JobError):
            job.status()

    def test_status_flow_for_throwing_api(self):
        job = self.run_with_api(ThrowingAPI())
        with self.assertRaises(JobError):
            # If api.get_job() throws, the job will re-throw instantly
            self.wait_for_initialization(job)

    def test_cancelled_result(self):
        job = self.run_with_api(CancellableAPI())

        self.wait_for_initialization(job)
        job.cancel()
        self._current_api.progress()
        self.assertEqual(job.result().get_status(), 'CANCELLED')
        self.assertStatus(job, JobStatus.CANCELLED)

    def test_errored_result(self):
        job = self.run_with_api(ThrowingGetJobAPI())
        self.wait_for_initialization(job)
        with self.assertRaises(JobError):
            job.result()

    def test_completed_result(self):
        job = self.run_with_api(NonQueuedAPI())

        self.wait_for_initialization(job)
        self._current_api.progress()
        self.assertEqual(job.result().get_status(), 'COMPLETED')
        self.assertStatus(job, JobStatus.DONE)

    def test_block_on_result_waiting_until_completed(self):
        from concurrent import futures

        job = self.run_with_api(NonQueuedAPI())
        with futures.ThreadPoolExecutor() as executor:
            executor.submit(_auto_progress_api, self._current_api)

        result = job.result()
        self.assertEqual(result.get_status(), 'COMPLETED')
        self.assertStatus(job, JobStatus.DONE)

    def test_block_on_result_waiting_until_cancelled(self):
        from concurrent.futures import ThreadPoolExecutor

        job = self.run_with_api(CancellableAPI())
        with ThreadPoolExecutor() as executor:
            executor.submit(_auto_progress_api, self._current_api)

        result = job.result()
        self.assertEqual(result.get_status(), 'CANCELLED')
        self.assertStatus(job, JobStatus.CANCELLED)

    def test_block_on_result_waiting_until_exception(self):
        from concurrent.futures import ThreadPoolExecutor
        job = self.run_with_api(ThrowingAPI())

        with ThreadPoolExecutor() as executor:
            executor.submit(_auto_progress_api, self._current_api)

        with self.assertRaises(JobError):
            job.result()

    def test_never_complete_result_with_timeout(self):
        job = self.run_with_api(NonQueuedAPI())

        self.wait_for_initialization(job)
        # We never make the API status to progress so it is stuck on RUNNING
        self.assertEqual(job.result(timeout=1).get_status(), 'ERROR')
        self.assertStatus(job, JobStatus.RUNNING)

    def test_cancel_while_initializing_fails(self):
        job = self.run_with_api(CancellableAPI())
        self.assertStatus(job, JobStatus.INITIALIZING)
        can_cancel = job.cancel()
        self.assertFalse(can_cancel)

    def test_only_final_states_cause_datailed_request(self):
        from unittest import mock

        # The state ERROR_CREATING_JOB is only handled when running the job,
        # and not while checking the status, so it is not tested.
        all_state_apis = {'COMPLETED': NonQueuedAPI,
                          'CANCELLED': CancellableAPI,
                          'ERROR_VALIDATING_JOB': ErrorWhileValidatingAPI,
                          'ERROR_RUNNING_JOB': ErrorWhileRunningAPI}

        for status, api in all_state_apis.items():
            with self.subTest(status=status):
                job = self.run_with_api(api())
                self.wait_for_initialization(job)

                try:
                    self._current_api.progress()
                except BaseFakeAPI.NoMoreStatesError:
                    pass

                with mock.patch.object(self._current_api, 'get_job',
                                       wraps=self._current_api.get_job):
                    _ = job.status()
                    if status in API_FINAL_STATES:
                        self.assertTrue(self._current_api.get_job.called)
                    else:
                        self.assertFalse(self._current_api.get_job.called)

    def wait_for_initialization(self, job, timeout=1):
        """Waits until the job progress from `INITIALIZING` to a different
        status."""
        waited = 0
        wait = 0.1
        while job.status() == JobStatus.INITIALIZING:
            time.sleep(wait)
            waited += wait
            if waited > timeout:
                self.fail(
                    msg="The JOB is still initializing after timeout ({}s)"
                    .format(timeout)
                )

    def assertStatus(self, job, status):
        """Assert the intenal job status is the expected one and also tests
        if the shorthand method for that status returns `True`."""
        self.assertEqual(job.status(), status)
        if status == JobStatus.CANCELLED:
            self.assertTrue(job.cancelled)
        elif status == JobStatus.DONE:
            self.assertTrue(job.done)
        elif status == JobStatus.VALIDATING:
            self.assertTrue(job.validating)
        elif status == JobStatus.RUNNING:
            self.assertTrue(job.running)
        elif status == JobStatus.QUEUED:
            self.assertTrue(job.queued)

    def run_with_api(self, api):
        """Creates a new `IBMQJob` instance running with the provided API
        object."""
        self._current_api = api
<<<<<<< HEAD
        self._current_qjob = IBMQJob(api, False, qobj=Qobj.from_dict(new_fake_qobj()))
        self._current_qjob.submit()
=======
        self._current_qjob = IBMQJob(new_fake_qobj(), api, False)
>>>>>>> 1254135e
        return self._current_qjob


def _auto_progress_api(api, interval=0.2):
    """Progress a `BaseFakeAPI` instacn every `interval` seconds until reaching
    the final state."""
    try:
        while True:
            time.sleep(interval)
            api.progress()
    except BaseFakeAPI.NoMoreStatesError:
        pass


class BaseFakeAPI():
    """Base class for faking the IBM-Q API."""

    class NoMoreStatesError(Exception):
        """Raised when it is not possible to progress more."""

    _job_status = []

    _can_cancel = False

    def __init__(self):
        self._state = 0
        self.config = {'hub': None, 'group': None, 'project': None}
        if self._can_cancel:
            self.config.update({
                'hub': 'test-hub',
                'group': 'test-group',
                'project': 'test-project'
            })

    def get_job(self, job_id):
        if not job_id:
            return {'status': 'Error', 'error': 'Job ID not specified'}
        return self._job_status[self._state]

    def get_status_job(self, job_id):
        summary_fields = ['status', 'infoQueue']
        complete_response = self.get_job(job_id)
        return {key: value for key, value in complete_response.items()
                if key in summary_fields}

    def run_job(self, *_args, **_kwargs):
        time.sleep(0.2)
        return {'id': 'TEST_ID'}

    def cancel_job(self, job_id, *_args, **_kwargs):
        if not job_id:
            return {'status': 'Error', 'error': 'Job ID not specified'}
        return {} if self._can_cancel else {
            'error': 'testing fake API can not cancel'}

    def progress(self):
        if self._state == len(self._job_status) - 1:
            raise self.NoMoreStatesError()
        self._state += 1


class UnknownStatusAPI(BaseFakeAPI):
    """Class for emulating an API with unknown status codes."""

    _job_status = [
        {'status': 'UNKNOWN'}
    ]


class ValidatingAPI(BaseFakeAPI):
    """Class for emulating an API with job validation."""

    _job_status = [
        {'status': 'VALIDATING'},
        {'status': 'RUNNING'}
    ]


class ErrorWhileValidatingAPI(BaseFakeAPI):
    """Class for emulating an API processing an invalid job."""

    _job_status = [
        {'status': 'VALIDATING'},
        {'status': 'ERROR_VALIDATING_JOB'}
    ]


class NonQueuedAPI(BaseFakeAPI):
    """Class for emulating a successfully-completed non-queued API."""

    _job_status = [
        {'status': 'RUNNING'},
        {'status': 'COMPLETED', 'qasms': []}
    ]


class ErrorWhileCreatingAPI(BaseFakeAPI):
    """Class emulating an API processing a job that errors while creating
    the job."""

    _job_status = [
        {'status': 'ERROR_CREATING_JOB'}
    ]


class ErrorWhileRunningAPI(BaseFakeAPI):
    """Class emulating an API processing a job that errors while running."""

    _job_status = [
        {'status': 'RUNNING'},
        {'status': 'ERROR_RUNNING_JOB'}
    ]


class QueuedAPI(BaseFakeAPI):
    """Class for emulating a successfully-completed queued API."""

    _job_status = [
        {'status': 'RUNNING', 'infoQueue': {'status': 'PENDING_IN_QUEUE'}},
        {'status': 'RUNNING'},
        {'status': 'COMPLETED'}
    ]


class UnableToInitializeAPI(BaseFakeAPI):
    """Class for emulating an API unable of initializing."""

    def run_job(self, *_args, **_kwargs):
        time.sleep(0.2)
        return {'error': 'invalid test qobj'}


class ThrowingInitializationAPI(BaseFakeAPI):
    """Class for emulating an API throwing before even initializing."""

    def run_job(self, *_args, **_kwargs):
        time.sleep(0.2)
        raise ApiError()


class ThrowingAPI(BaseFakeAPI):
    """Class for emulating an API throwing in the middle of execution."""

    _job_status = [
        {'status': 'RUNNING'}
    ]

    def get_job(self, job_id):
        raise ApiError()


class ThrowingServerButJobFinishedAPI(BaseFakeAPI):
    """Class for emulating an API throwing in the middle of execution, but
    corresponding Job completes. This can simulate a server exception, but
    not a a job problem, indeed, this will simulate a successfully completed
    job """

    _job_status = [
        {'status': 'COMPLETED'}
    ]

    def get_status_job(self, job_id):
        return self._job_status[self._state]

    def run_job(self, *_args, **_kwargs):
        raise ApiError()


class ThrowingGetJobAPI(BaseFakeAPI):
    """Class for emulating an API throwing in the middle of execution. But not in
       get_status_job() , just in get_job() """

    _job_status = [
        {'status': 'COMPLETED'}
    ]

    def get_status_job(self, job_id):
        return self._job_status[self._state]

    def get_job(self, job_id):
        raise ApiError()


class CancellableAPI(BaseFakeAPI):
    """Class for emulating an API with cancellation."""

    _job_status = [
        {'status': 'RUNNING'},
        {'status': 'CANCELLED'}
    ]

    _can_cancel = True


class NonCancellableAPI(BaseFakeAPI):
    """Class for emulating an API without cancellation running a long job."""

    _job_status = [
        {'status': 'RUNNING'},
        {'status': 'RUNNING'},
        {'status': 'RUNNING'}
    ]


class ErroredCancellationAPI(BaseFakeAPI):
    """Class for emulating an API with cancellation but throwing while
    trying."""

    _job_status = [
        {'status': 'RUNNING'},
        {'status': 'RUNNING'},
        {'status': 'RUNNING'}
    ]

    _can_cancel = True

    def cancel_job(self, job_id, *_args, **_kwargs):
        return {'status': 'Error', 'error': 'test-error-while-cancelling'}


if __name__ == '__main__':
    unittest.main(verbosity=2)<|MERGE_RESOLUTION|>--- conflicted
+++ resolved
@@ -16,11 +16,8 @@
 from qiskit.backends.jobstatus import JobStatus
 from qiskit.backends.ibmq.ibmqjob import IBMQJob
 from qiskit.backends.ibmq.ibmqjob import API_FINAL_STATES
-<<<<<<< HEAD
 from qiskit.backends import JobError
 from qiskit.qobj import Qobj
-=======
->>>>>>> 1254135e
 from .common import QiskitTestCase
 from ._mockutils import new_fake_qobj
 
@@ -295,12 +292,8 @@
         """Creates a new `IBMQJob` instance running with the provided API
         object."""
         self._current_api = api
-<<<<<<< HEAD
-        self._current_qjob = IBMQJob(api, False, qobj=Qobj.from_dict(new_fake_qobj()))
+        self._current_qjob = IBMQJob(api, False, qobj=new_fake_qobj())
         self._current_qjob.submit()
-=======
-        self._current_qjob = IBMQJob(new_fake_qobj(), api, False)
->>>>>>> 1254135e
         return self._current_qjob
 
 
