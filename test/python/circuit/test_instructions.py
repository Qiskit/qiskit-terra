--- conflicted
+++ resolved
@@ -195,10 +195,7 @@
         circ.u3(0.1, 0.2, -0.2, q[0])
         circ.t(q[1])
         inst_reverse = circ.to_instruction()
-<<<<<<< HEAD
-=======
-
->>>>>>> 905fb431
+
         self.assertEqual(inst.reverse_ops().definition, inst_reverse.definition)
 
     def test_reverse_opaque(self):
