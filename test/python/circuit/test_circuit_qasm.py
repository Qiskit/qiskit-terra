# This code is part of Qiskit.
#
# (C) Copyright IBM 2017, 2018.
#
# This code is licensed under the Apache License, Version 2.0. You may
# obtain a copy of this license in the LICENSE.txt file in the root directory
# of this source tree or at http://www.apache.org/licenses/LICENSE-2.0.
#
# Any modifications or derivative works of this code must retain this
# copyright notice, and modified files need to carry a notice indicating
# that they have been altered from the originals.

"""Test Qiskit's QuantumCircuit class."""

from math import pi

from qiskit import QuantumRegister, ClassicalRegister, QuantumCircuit
from qiskit.circuit.library import U3Gate
from qiskit.test import QiskitTestCase
from qiskit.circuit import Parameter
from qiskit.qasm.exceptions import QasmError


class TestCircuitQasm(QiskitTestCase):
    """QuantumCircuit Qasm tests."""

    def test_circuit_qasm(self):
        """Test circuit qasm() method."""
        qr1 = QuantumRegister(1, "qr1")
        qr2 = QuantumRegister(2, "qr2")
        cr = ClassicalRegister(3, "cr")
        qc = QuantumCircuit(qr1, qr2, cr)
        qc.p(0.3, qr1[0])
        qc.u(0.3, 0.2, 0.1, qr2[1])
        qc.s(qr2[1])
        qc.sdg(qr2[1])
        qc.cx(qr1[0], qr2[1])
        qc.barrier(qr2)
        qc.cx(qr2[1], qr1[0])
        qc.h(qr2[1])
        qc.x(qr2[1]).c_if(cr, 0)
        qc.y(qr1[0]).c_if(cr, 1)
        qc.z(qr1[0]).c_if(cr, 2)
        qc.barrier(qr1, qr2)
        qc.measure(qr1[0], cr[0])
        qc.measure(qr2[0], cr[1])
        qc.measure(qr2[1], cr[2])
        expected_qasm = """OPENQASM 2.0;
include "qelib1.inc";
qreg qr1[1];
qreg qr2[2];
creg cr[3];
p(0.3) qr1[0];
u(0.3,0.2,0.1) qr2[1];
s qr2[1];
sdg qr2[1];
cx qr1[0],qr2[1];
barrier qr2[0],qr2[1];
cx qr2[1],qr1[0];
h qr2[1];
if(cr==0) x qr2[1];
if(cr==1) y qr1[0];
if(cr==2) z qr1[0];
barrier qr1[0],qr2[0],qr2[1];
measure qr1[0] -> cr[0];
measure qr2[0] -> cr[1];
measure qr2[1] -> cr[2];\n"""
        self.assertEqual(qc.qasm(), expected_qasm)

    def test_circuit_qasm_with_composite_circuit(self):
        """Test circuit qasm() method when a composite circuit instruction
        is included within circuit.
        """

        composite_circ_qreg = QuantumRegister(2)
        composite_circ = QuantumCircuit(composite_circ_qreg, name="composite_circ")
        composite_circ.h(0)
        composite_circ.x(1)
        composite_circ.cx(0, 1)
        composite_circ_instr = composite_circ.to_instruction()

        qr = QuantumRegister(2, "qr")
        cr = ClassicalRegister(2, "cr")
        qc = QuantumCircuit(qr, cr)
        qc.h(0)
        qc.cx(0, 1)
        qc.barrier()
        qc.append(composite_circ_instr, [0, 1])
        qc.measure([0, 1], [0, 1])

        expected_qasm = """OPENQASM 2.0;
include "qelib1.inc";
gate composite_circ q0,q1 { h q0; x q1; cx q0,q1; }
qreg qr[2];
creg cr[2];
h qr[0];
cx qr[0],qr[1];
barrier qr[0],qr[1];
composite_circ qr[0],qr[1];
measure qr[0] -> cr[0];
measure qr[1] -> cr[1];\n"""
        self.assertEqual(qc.qasm(), expected_qasm)

    def test_circuit_qasm_with_multiple_same_composite_circuits(self):
        """Test circuit qasm() method when a composite circuit is added
        to the circuit multiple times
        """

        composite_circ_qreg = QuantumRegister(2)
        composite_circ = QuantumCircuit(composite_circ_qreg, name="composite_circ")
        composite_circ.h(0)
        composite_circ.x(1)
        composite_circ.cx(0, 1)
        composite_circ_instr = composite_circ.to_instruction()

        qr = QuantumRegister(2, "qr")
        cr = ClassicalRegister(2, "cr")
        qc = QuantumCircuit(qr, cr)
        qc.h(0)
        qc.cx(0, 1)
        qc.barrier()
        qc.append(composite_circ_instr, [0, 1])
        qc.append(composite_circ_instr, [0, 1])
        qc.measure([0, 1], [0, 1])

        expected_qasm = """OPENQASM 2.0;
include "qelib1.inc";
gate composite_circ q0,q1 { h q0; x q1; cx q0,q1; }
qreg qr[2];
creg cr[2];
h qr[0];
cx qr[0],qr[1];
barrier qr[0],qr[1];
composite_circ qr[0],qr[1];
composite_circ qr[0],qr[1];
measure qr[0] -> cr[0];
measure qr[1] -> cr[1];\n"""
        self.assertEqual(qc.qasm(), expected_qasm)

    def test_circuit_qasm_with_multiple_composite_circuits_with_same_name(self):
        """Test circuit qasm() method when multiple composite circuit instructions
        with the same circuit name are added to the circuit
        """

        my_gate = QuantumCircuit(1, name="my_gate")
        my_gate.h(0)
        my_gate_inst1 = my_gate.to_instruction()

        my_gate = QuantumCircuit(1, name="my_gate")
        my_gate.x(0)
        my_gate_inst2 = my_gate.to_instruction()

        my_gate = QuantumCircuit(1, name="my_gate")
        my_gate.x(0)
        my_gate_inst3 = my_gate.to_instruction()

        qr = QuantumRegister(1, name="qr")
        circuit = QuantumCircuit(qr, name="circuit")
        circuit.append(my_gate_inst1, [qr[0]])
        circuit.append(my_gate_inst2, [qr[0]])
        my_gate_inst2_id = id(circuit.data[-1][0])
        circuit.append(my_gate_inst3, [qr[0]])
        my_gate_inst3_id = id(circuit.data[-1][0])

        expected_qasm = """OPENQASM 2.0;
include "qelib1.inc";
gate my_gate_{0} q0 {{ x q0; }}
gate my_gate_{1} q0 {{ x q0; }}
gate my_gate q0 {{ h q0; }}
qreg qr[1];
my_gate qr[0];
my_gate_{1} qr[0];
my_gate_{0} qr[0];\n""".format(
            my_gate_inst3_id, my_gate_inst2_id
        )
        self.assertEqual(circuit.qasm(), expected_qasm)

    def test_circuit_qasm_pi(self):
        """Test circuit qasm() method with pi params."""
        circuit = QuantumCircuit(2)
        circuit.cz(0, 1)
<<<<<<< HEAD
        circuit.append(U3Gate(2*pi, 3*pi, -5*pi), [0])
=======
        circuit.u(2 * pi, 3 * pi, -5 * pi, 0)
>>>>>>> 514caef5
        qasm_str = circuit.qasm()
        circuit2 = QuantumCircuit.from_qasm_str(qasm_str)
        self.assertEqual(circuit, circuit2)

    def test_circuit_qasm_with_composite_circuit_with_one_param(self):
        """Test circuit qasm() method when a composite circuit instruction
        has one param
        """
        original_str = """OPENQASM 2.0;
include "qelib1.inc";
gate nG0(param0) q0 { h q0; }
qreg q[3];
creg c[3];
nG0(pi) q[0];\n"""
        qc = QuantumCircuit.from_qasm_str(original_str)

        self.assertEqual(original_str, qc.qasm())

    def test_circuit_qasm_with_composite_circuit_with_many_params_and_qubits(self):
        """Test circuit qasm() method when a composite circuit instruction
        has many params and qubits
        """
        original_str = """OPENQASM 2.0;
include "qelib1.inc";
gate nG0(param0,param1) q0,q1 { h q0; h q1; }
qreg q[3];
qreg r[3];
creg c[3];
creg d[3];
nG0(pi,pi/2) q[0],r[0];\n"""
        qc = QuantumCircuit.from_qasm_str(original_str)

        self.assertEqual(original_str, qc.qasm())

    def test_unbound_circuit_raises(self):
        """Test circuits with unbound parameters raises."""
        qc = QuantumCircuit(1)
        theta = Parameter("θ")
        qc.rz(theta, 0)
        with self.assertRaises(QasmError):
            qc.qasm()

    def test_gate_qasm_with_ctrl_state(self):
        """Test gate qasm() with controlled gate that has ctrl_state setting."""
        from qiskit.quantum_info import Operator

        qc = QuantumCircuit(2)
        qc.ch(0, 1, ctrl_state=0)
        qasm_str = qc.qasm()
        self.assertEqual(Operator(qc), Operator(QuantumCircuit.from_qasm_str(qasm_str)))<|MERGE_RESOLUTION|>--- conflicted
+++ resolved
@@ -179,11 +179,7 @@
         """Test circuit qasm() method with pi params."""
         circuit = QuantumCircuit(2)
         circuit.cz(0, 1)
-<<<<<<< HEAD
         circuit.append(U3Gate(2*pi, 3*pi, -5*pi), [0])
-=======
-        circuit.u(2 * pi, 3 * pi, -5 * pi, 0)
->>>>>>> 514caef5
         qasm_str = circuit.qasm()
         circuit2 = QuantumCircuit.from_qasm_str(qasm_str)
         self.assertEqual(circuit, circuit2)
