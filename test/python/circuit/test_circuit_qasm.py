--- conflicted
+++ resolved
@@ -451,7 +451,6 @@
         for idx, instruction in enumerate(base._data):
             self.assertEqual(instruction.operation.name, names[idx])
 
-<<<<<<< HEAD
     def test_circuit_qasm_escapes_register_names(self):
         """Test that registers that have invalid OpenQASM 2 names get correctly escaped, even when
         they would escape to the same value."""
@@ -491,7 +490,7 @@
         self.assertTrue(match)
         self.assertNotEqual(match.group(1), "gate")
         self.assertNotEqual(match.group(1), "qreg")
-=======
+
     def test_circuit_qasm_with_double_precision_rotation_angle(self):
         """Test that qasm() emits high precision rotation angles per default."""
         from qiskit.circuit.tools.pi_check import MAX_FRAC
@@ -521,7 +520,6 @@
 p(3.141592653599793) q[0];
 p(pi) q[0];\n"""
         self.assertEqual(qc.qasm(), expected_qasm)
->>>>>>> 5cd4156a
 
     def test_circuit_raises_on_single_bit_condition(self):
         """OpenQASM 2 can't represent single-bit conditions, so test that a suitable error is
