# This code is part of Qiskit.
#
# (C) Copyright IBM 2017.
#
# This code is licensed under the Apache License, Version 2.0. You may
# obtain a copy of this license in the LICENSE.txt file in the root directory
# of this source tree or at http://www.apache.org/licenses/LICENSE-2.0.
#
# Any modifications or derivative works of this code must retain this
# copyright notice, and modified files need to carry a notice indicating
# that they have been altered from the originals.

# pylint: disable=missing-function-docstring, missing-module-docstring

import unittest
from inspect import signature
import warnings

from qiskit import ClassicalRegister, QuantumCircuit, QuantumRegister, execute
from qiskit.qasm import pi
from qiskit.exceptions import QiskitError
from qiskit.circuit.exceptions import CircuitError
from qiskit.test import QiskitTestCase
from qiskit.circuit import Gate, ControlledGate
from qiskit.circuit.library import U1Gate, U2Gate, U3Gate, CU1Gate, CU3Gate
from qiskit import BasicAer
from qiskit.quantum_info import Pauli
from qiskit.quantum_info.operators.predicates import matrix_equal, is_unitary_matrix
from qiskit.opflow import I, Z


class TestStandard1Q(QiskitTestCase):
    """Standard Extension Test. Gates with a single Qubit"""

    def setUp(self):
        super().setUp()
        self.qr = QuantumRegister(3, "q")
        self.qr2 = QuantumRegister(3, "r")
        self.cr = ClassicalRegister(3, "c")
        self.circuit = QuantumCircuit(self.qr, self.qr2, self.cr)

    def test_barrier(self):
        self.circuit.barrier(self.qr[1])
        self.assertEqual(len(self.circuit), 1)
        op, qargs, _ = self.circuit[0]
        self.assertEqual(op.name, "barrier")
        self.assertEqual(qargs, [self.qr[1]])

    def test_barrier_wires(self):
        self.circuit.barrier(1)
        self.assertEqual(len(self.circuit), 1)
        op, qargs, _ = self.circuit[0]
        self.assertEqual(op.name, "barrier")
        self.assertEqual(qargs, [self.qr[1]])

    def test_barrier_invalid(self):
        qc = self.circuit
        self.assertRaises(CircuitError, qc.barrier, self.cr[0])
        self.assertRaises(CircuitError, qc.barrier, self.cr)
        self.assertRaises(CircuitError, qc.barrier, (self.qr, "a"))
        self.assertRaises(CircuitError, qc.barrier, 0.0)

    def test_conditional_barrier_invalid(self):
        qc = self.circuit
        barrier = qc.barrier(self.qr)
        self.assertRaises(QiskitError, barrier.c_if, self.cr, 0)

    def test_barrier_reg(self):
        self.circuit.barrier(self.qr)
        self.assertEqual(len(self.circuit), 1)
        op, qargs, _ = self.circuit[0]
        self.assertEqual(op.name, "barrier")
        self.assertEqual(qargs, [self.qr[0], self.qr[1], self.qr[2]])

    def test_barrier_none(self):
        self.circuit.barrier()
        self.assertEqual(len(self.circuit), 1)
        op, qargs, _ = self.circuit[0]
        self.assertEqual(op.name, "barrier")
        self.assertEqual(
            qargs, [self.qr[0], self.qr[1], self.qr[2], self.qr2[0], self.qr2[1], self.qr2[2]]
        )

    def test_ccx(self):
        self.circuit.ccx(self.qr[0], self.qr[1], self.qr[2])
        op, qargs, _ = self.circuit[0]
        self.assertEqual(op.name, "ccx")
        self.assertEqual(qargs, [self.qr[0], self.qr[1], self.qr[2]])

    def test_ccx_wires(self):
        self.circuit.ccx(0, 1, 2)
        op, qargs, _ = self.circuit[0]
        self.assertEqual(op.name, "ccx")
        self.assertEqual(qargs, [self.qr[0], self.qr[1], self.qr[2]])

    def test_ccx_invalid(self):
        qc = self.circuit
        self.assertRaises(CircuitError, qc.ccx, self.cr[0], self.cr[1], self.cr[2])
        self.assertRaises(CircuitError, qc.ccx, self.qr[0], self.qr[0], self.qr[2])
        self.assertRaises(CircuitError, qc.ccx, 0.0, self.qr[0], self.qr[2])
        self.assertRaises(CircuitError, qc.ccx, self.cr, self.qr, self.qr)
        self.assertRaises(CircuitError, qc.ccx, "a", self.qr[1], self.qr[2])

    def test_ch(self):
        self.circuit.ch(self.qr[0], self.qr[1])
        op, qargs, _ = self.circuit[0]
        self.assertEqual(op.name, "ch")
        self.assertEqual(qargs, [self.qr[0], self.qr[1]])

    def test_ch_wires(self):
        self.circuit.ch(0, 1)
        op, qargs, _ = self.circuit[0]
        self.assertEqual(op.name, "ch")
        self.assertEqual(qargs, [self.qr[0], self.qr[1]])

    def test_ch_invalid(self):
        qc = self.circuit
        self.assertRaises(CircuitError, qc.ch, self.cr[0], self.cr[1])
        self.assertRaises(CircuitError, qc.ch, self.qr[0], self.qr[0])
        self.assertRaises(CircuitError, qc.ch, 0.0, self.qr[0])
        self.assertRaises(CircuitError, qc.ch, (self.qr, 3), self.qr[0])
        self.assertRaises(CircuitError, qc.ch, self.cr, self.qr)
        self.assertRaises(CircuitError, qc.ch, "a", self.qr[1])

    def test_cif_reg(self):
        self.circuit.h(self.qr[0]).c_if(self.cr, 7)
        op, qargs, _ = self.circuit[0]
        self.assertEqual(op.name, "h")
        self.assertEqual(qargs, [self.qr[0]])
        self.assertEqual(op.condition, (self.cr, 7))

    def test_cif_single_bit(self):
        self.circuit.h(self.qr[0]).c_if(self.cr[0], True)
        op, qargs, _ = self.circuit[0]
        self.assertEqual(op.name, "h")
        self.assertEqual(qargs, [self.qr[0]])
        self.assertEqual(op.condition, (self.cr[0], True))

    def test_crz(self):
        self.circuit.crz(1, self.qr[0], self.qr[1])
        op, qargs, _ = self.circuit[0]
        self.assertEqual(op.name, "crz")
        self.assertEqual(op.params, [1])
        self.assertEqual(qargs, [self.qr[0], self.qr[1]])

    def test_cry(self):
        self.circuit.cry(1, self.qr[0], self.qr[1])
        op, qargs, _ = self.circuit[0]
        self.assertEqual(op.name, "cry")
        self.assertEqual(op.params, [1])
        self.assertEqual(qargs, [self.qr[0], self.qr[1]])

    def test_crx(self):
        self.circuit.crx(1, self.qr[0], self.qr[1])
        op, qargs, _ = self.circuit[0]
        self.assertEqual(op.name, "crx")
        self.assertEqual(op.params, [1])
        self.assertEqual(qargs, [self.qr[0], self.qr[1]])

    def test_crz_wires(self):
        self.circuit.crz(1, 0, 1)
        op, qargs, _ = self.circuit[0]
        self.assertEqual(op.name, "crz")
        self.assertEqual(op.params, [1])
        self.assertEqual(qargs, [self.qr[0], self.qr[1]])

    def test_cry_wires(self):
        self.circuit.cry(1, 0, 1)
        op, qargs, _ = self.circuit[0]
        self.assertEqual(op.name, "cry")
        self.assertEqual(op.params, [1])
        self.assertEqual(qargs, [self.qr[0], self.qr[1]])

    def test_crx_wires(self):
        self.circuit.crx(1, 0, 1)
        op, qargs, _ = self.circuit[0]
        self.assertEqual(op.name, "crx")
        self.assertEqual(op.params, [1])
        self.assertEqual(qargs, [self.qr[0], self.qr[1]])

    def test_crz_invalid(self):
        qc = self.circuit
        self.assertRaises(CircuitError, qc.crz, 0, self.cr[0], self.cr[1])
        self.assertRaises(CircuitError, qc.crz, 0, self.qr[0], self.qr[0])
        self.assertRaises(CircuitError, qc.crz, 0, 0.0, self.qr[0])
        self.assertRaises(CircuitError, qc.crz, self.qr[2], self.qr[1], self.qr[0])
        self.assertRaises(CircuitError, qc.crz, 0, self.qr[1], self.cr[2])
        self.assertRaises(CircuitError, qc.crz, 0, (self.qr, 3), self.qr[1])
        self.assertRaises(CircuitError, qc.crz, 0, self.cr, self.qr)
        # TODO self.assertRaises(CircuitError, qc.crz, 'a', self.qr[1], self.qr[2])

    def test_cry_invalid(self):
        qc = self.circuit
        self.assertRaises(CircuitError, qc.cry, 0, self.cr[0], self.cr[1])
        self.assertRaises(CircuitError, qc.cry, 0, self.qr[0], self.qr[0])
        self.assertRaises(CircuitError, qc.cry, 0, 0.0, self.qr[0])
        self.assertRaises(CircuitError, qc.cry, self.qr[2], self.qr[1], self.qr[0])
        self.assertRaises(CircuitError, qc.cry, 0, self.qr[1], self.cr[2])
        self.assertRaises(CircuitError, qc.cry, 0, (self.qr, 3), self.qr[1])
        self.assertRaises(CircuitError, qc.cry, 0, self.cr, self.qr)
        # TODO self.assertRaises(CircuitError, qc.cry, 'a', self.qr[1], self.qr[2])

    def test_crx_invalid(self):
        qc = self.circuit
        self.assertRaises(CircuitError, qc.crx, 0, self.cr[0], self.cr[1])
        self.assertRaises(CircuitError, qc.crx, 0, self.qr[0], self.qr[0])
        self.assertRaises(CircuitError, qc.crx, 0, 0.0, self.qr[0])
        self.assertRaises(CircuitError, qc.crx, self.qr[2], self.qr[1], self.qr[0])
        self.assertRaises(CircuitError, qc.crx, 0, self.qr[1], self.cr[2])
        self.assertRaises(CircuitError, qc.crx, 0, (self.qr, 3), self.qr[1])
        self.assertRaises(CircuitError, qc.crx, 0, self.cr, self.qr)
        # TODO self.assertRaises(CircuitError, qc.crx, 'a', self.qr[1], self.qr[2])

    def test_cswap(self):
        self.circuit.cswap(self.qr[0], self.qr[1], self.qr[2])
        op, qargs, _ = self.circuit[0]
        self.assertEqual(op.name, "cswap")
        self.assertEqual(op.params, [])
        self.assertEqual(qargs, [self.qr[0], self.qr[1], self.qr[2]])

    def test_cswap_wires(self):
        self.circuit.cswap(0, 1, 2)
        op, qargs, _ = self.circuit[0]
        self.assertEqual(op.name, "cswap")
        self.assertEqual(op.params, [])
        self.assertEqual(qargs, [self.qr[0], self.qr[1], self.qr[2]])

    def test_cswap_invalid(self):
        qc = self.circuit
        self.assertRaises(CircuitError, qc.cswap, self.cr[0], self.cr[1], self.cr[2])
        self.assertRaises(CircuitError, qc.cswap, self.qr[1], self.qr[0], self.qr[0])
        self.assertRaises(CircuitError, qc.cswap, self.qr[1], 0.0, self.qr[0])
        self.assertRaises(CircuitError, qc.cswap, self.cr[0], self.cr[1], self.qr[0])
        self.assertRaises(CircuitError, qc.cswap, self.qr[0], self.qr[0], self.qr[1])
        self.assertRaises(CircuitError, qc.cswap, 0.0, self.qr[0], self.qr[1])
        self.assertRaises(CircuitError, qc.cswap, (self.qr, 3), self.qr[0], self.qr[1])
        self.assertRaises(CircuitError, qc.cswap, self.cr, self.qr[0], self.qr[1])
        self.assertRaises(CircuitError, qc.cswap, "a", self.qr[1], self.qr[2])

    def test_cu1(self):
        self.circuit.append(CU1Gate(1), [self.qr[1], self.qr[2]])
        op, qargs, _ = self.circuit[0]
        self.assertEqual(op.name, "cu1")
        self.assertEqual(op.params, [1])
        self.assertEqual(qargs, [self.qr[1], self.qr[2]])

    def test_cu1_wires(self):
        self.circuit.append(CU1Gate(1), [1, 2])
        op, qargs, _ = self.circuit[0]
        self.assertEqual(op.name, "cu1")
        self.assertEqual(op.params, [1])
        self.assertEqual(qargs, [self.qr[1], self.qr[2]])

    def test_cu1_invalid(self):
        qc = self.circuit
        warnings.filterwarnings("ignore", category=DeprecationWarning)
        self.assertRaises(CircuitError, qc.cu1, self.cr[0], self.cr[1], self.cr[2])
        self.assertRaises(CircuitError, qc.cu1, 1, self.qr[0], self.qr[0])
        self.assertRaises(CircuitError, qc.cu1, self.qr[1], 0, self.qr[0])
        self.assertRaises(CircuitError, qc.cu1, 0, self.cr[0], self.cr[1])
        self.assertRaises(CircuitError, qc.cu1, 0, self.qr[0], self.qr[0])
        self.assertRaises(CircuitError, qc.cu1, 0, 0.0, self.qr[0])
        self.assertRaises(CircuitError, qc.cu1, self.qr[2], self.qr[1], self.qr[0])
        self.assertRaises(CircuitError, qc.cu1, 0, self.qr[1], self.cr[2])
        self.assertRaises(CircuitError, qc.cu1, 0, (self.qr, 3), self.qr[1])
        self.assertRaises(CircuitError, qc.cu1, 0, self.cr, self.qr)
        warnings.filterwarnings("always", category=DeprecationWarning)
        # TODO self.assertRaises(CircuitError, qc.cu1, 'a', self.qr[1], self.qr[2])

    def test_cu3(self):
        self.circuit.append(CU3Gate(1, 2, 3), [self.qr[1], self.qr[2]])
        op, qargs, _ = self.circuit[0]
        self.assertEqual(op.name, "cu3")
        self.assertEqual(op.params, [1, 2, 3])
        self.assertEqual(qargs, [self.qr[1], self.qr[2]])

    def test_cu3_wires(self):
        self.circuit.append(CU3Gate(1, 2, 3), [1, 2])
        op, qargs, _ = self.circuit[0]
        self.assertEqual(op.name, "cu3")
        self.assertEqual(op.params, [1, 2, 3])
        self.assertEqual(qargs, [self.qr[1], self.qr[2]])

    def test_cu3_invalid(self):
        qc = self.circuit
        warnings.filterwarnings("ignore", category=DeprecationWarning)
        self.assertRaises(CircuitError, qc.cu3, 0, 0, self.qr[0], self.qr[1], self.cr[2])
        self.assertRaises(CircuitError, qc.cu3, 0, 0, 0, self.qr[0], self.qr[0])
        self.assertRaises(CircuitError, qc.cu3, 0, 0, self.qr[1], 0, self.qr[0])
        self.assertRaises(CircuitError, qc.cu3, 0, 0, 0, self.qr[0], self.qr[0])
        self.assertRaises(CircuitError, qc.cu3, 0, 0, 0, 0.0, self.qr[0])
        self.assertRaises(CircuitError, qc.cu3, 0, 0, 0, (self.qr, 3), self.qr[1])
        self.assertRaises(CircuitError, qc.cu3, 0, 0, 0, self.cr, self.qr)
        # TODO self.assertRaises(CircuitError, qc.cu3, 0, 0, 'a', self.qr[1], self.qr[2])
        warnings.filterwarnings("always", category=DeprecationWarning)

    def test_cx(self):
        self.circuit.cx(self.qr[1], self.qr[2])
        op, qargs, _ = self.circuit[0]
        self.assertEqual(op.name, "cx")
        self.assertEqual(op.params, [])
        self.assertEqual(qargs, [self.qr[1], self.qr[2]])

    def test_cx_wires(self):
        self.circuit.cx(1, 2)
        op, qargs, _ = self.circuit[0]
        self.assertEqual(op.name, "cx")
        self.assertEqual(op.params, [])
        self.assertEqual(qargs, [self.qr[1], self.qr[2]])

    def test_cx_invalid(self):
        qc = self.circuit
        self.assertRaises(CircuitError, qc.cx, self.cr[1], self.cr[2])
        self.assertRaises(CircuitError, qc.cx, self.qr[0], self.qr[0])
        self.assertRaises(CircuitError, qc.cx, 0.0, self.qr[0])
        self.assertRaises(CircuitError, qc.cx, (self.qr, 3), self.qr[0])
        self.assertRaises(CircuitError, qc.cx, self.cr, self.qr)
        self.assertRaises(CircuitError, qc.cx, "a", self.qr[1])

    def test_cy(self):
        self.circuit.cy(self.qr[1], self.qr[2])
        op, qargs, _ = self.circuit[0]
        self.assertEqual(op.name, "cy")
        self.assertEqual(op.params, [])
        self.assertEqual(qargs, [self.qr[1], self.qr[2]])

    def test_cy_wires(self):
        self.circuit.cy(1, 2)
        op, qargs, _ = self.circuit[0]
        self.assertEqual(op.name, "cy")
        self.assertEqual(op.params, [])
        self.assertEqual(qargs, [self.qr[1], self.qr[2]])

    def test_cy_invalid(self):
        qc = self.circuit
        self.assertRaises(CircuitError, qc.cy, self.cr[1], self.cr[2])
        self.assertRaises(CircuitError, qc.cy, self.qr[0], self.qr[0])
        self.assertRaises(CircuitError, qc.cy, 0.0, self.qr[0])
        self.assertRaises(CircuitError, qc.cy, (self.qr, 3), self.qr[0])
        self.assertRaises(CircuitError, qc.cy, self.cr, self.qr)
        self.assertRaises(CircuitError, qc.cy, "a", self.qr[1])

    def test_cz(self):
        self.circuit.cz(self.qr[1], self.qr[2])
        op, qargs, _ = self.circuit[0]
        self.assertEqual(op.name, "cz")
        self.assertEqual(op.params, [])
        self.assertEqual(qargs, [self.qr[1], self.qr[2]])

    def test_cz_wires(self):
        self.circuit.cz(1, 2)
        op, qargs, _ = self.circuit[0]
        self.assertEqual(op.name, "cz")
        self.assertEqual(op.params, [])
        self.assertEqual(qargs, [self.qr[1], self.qr[2]])

    def test_cz_invalid(self):
        qc = self.circuit
        self.assertRaises(CircuitError, qc.cz, self.cr[1], self.cr[2])
        self.assertRaises(CircuitError, qc.cz, self.qr[0], self.qr[0])
        self.assertRaises(CircuitError, qc.cz, 0.0, self.qr[0])
        self.assertRaises(CircuitError, qc.cz, (self.qr, 3), self.qr[0])
        self.assertRaises(CircuitError, qc.cz, self.cr, self.qr)
        self.assertRaises(CircuitError, qc.cz, "a", self.qr[1])

    def test_h(self):
        self.circuit.h(self.qr[1])
        op, qargs, _ = self.circuit[0]
        self.assertEqual(op.name, "h")
        self.assertEqual(qargs, [self.qr[1]])

    def test_h_wires(self):
        self.circuit.h(1)
        op, qargs, _ = self.circuit[0]
        self.assertEqual(op.name, "h")
        self.assertEqual(qargs, [self.qr[1]])

    def test_h_invalid(self):
        qc = self.circuit
        self.assertRaises(CircuitError, qc.h, self.cr[0])
        self.assertRaises(CircuitError, qc.h, self.cr)
        self.assertRaises(CircuitError, qc.h, (self.qr, 3))
        self.assertRaises(CircuitError, qc.h, (self.qr, "a"))
        self.assertRaises(CircuitError, qc.h, 0.0)

    def test_h_reg(self):
        instruction_set = self.circuit.h(self.qr)
        self.assertEqual(len(instruction_set.instructions), 3)
        self.assertEqual(instruction_set.instructions[0].name, "h")
        self.assertEqual(instruction_set.qargs[1], [self.qr[1]])

    def test_h_reg_inv(self):
        instruction_set = self.circuit.h(self.qr).inverse()
        self.assertEqual(len(instruction_set.instructions), 3)
        self.assertEqual(instruction_set.instructions[0].name, "h")
        self.assertEqual(instruction_set.qargs[1], [self.qr[1]])

    def test_iden(self):
        self.circuit.i(self.qr[1])
        op, _, _ = self.circuit[0]
        self.assertEqual(op.name, "id")
        self.assertEqual(op.params, [])

    def test_iden_wires(self):
        self.circuit.i(1)
        op, _, _ = self.circuit[0]
        self.assertEqual(op.name, "id")
        self.assertEqual(op.params, [])

    def test_iden_invalid(self):
        qc = self.circuit
        self.assertRaises(CircuitError, qc.i, self.cr[0])
        self.assertRaises(CircuitError, qc.i, self.cr)
        self.assertRaises(CircuitError, qc.i, (self.qr, 3))
        self.assertRaises(CircuitError, qc.i, (self.qr, "a"))
        self.assertRaises(CircuitError, qc.i, 0.0)

    def test_iden_reg(self):
        instruction_set = self.circuit.i(self.qr)
        self.assertEqual(len(instruction_set.instructions), 3)
        self.assertEqual(instruction_set.instructions[0].name, "id")
        self.assertEqual(instruction_set.qargs[1], [self.qr[1]])

    def test_iden_reg_inv(self):
        instruction_set = self.circuit.i(self.qr).inverse()
        self.assertEqual(len(instruction_set.instructions), 3)
        self.assertEqual(instruction_set.instructions[0].name, "id")
        self.assertEqual(instruction_set.qargs[1], [self.qr[1]])

    def test_rx(self):
        self.circuit.rx(1, self.qr[1])
        op, _, _ = self.circuit[0]
        self.assertEqual(op.name, "rx")
        self.assertEqual(op.params, [1])

    def test_rx_wires(self):
        self.circuit.rx(1, 1)
        op, _, _ = self.circuit[0]
        self.assertEqual(op.name, "rx")
        self.assertEqual(op.params, [1])

    def test_rx_invalid(self):
        qc = self.circuit
        self.assertRaises(CircuitError, qc.rx, self.cr[0], self.cr[1])
        self.assertRaises(CircuitError, qc.rx, self.qr[1], 0)
        self.assertRaises(CircuitError, qc.rx, 0, self.cr[0])
        self.assertRaises(CircuitError, qc.rx, 0, 0.0)
        self.assertRaises(CircuitError, qc.rx, self.qr[2], self.qr[1])
        self.assertRaises(CircuitError, qc.rx, 0, (self.qr, 3))
        self.assertRaises(CircuitError, qc.rx, 0, self.cr)
        # TODO self.assertRaises(CircuitError, qc.rx, 'a', self.qr[1])
        self.assertRaises(CircuitError, qc.rx, 0, "a")

    def test_rx_reg(self):
        instruction_set = self.circuit.rx(1, self.qr)
        self.assertEqual(len(instruction_set.instructions), 3)
        self.assertEqual(instruction_set.instructions[0].name, "rx")
        self.assertEqual(instruction_set.qargs[1], [self.qr[1]])
        self.assertEqual(instruction_set.instructions[2].params, [1])

    def test_rx_reg_inv(self):
        instruction_set = self.circuit.rx(1, self.qr).inverse()
        self.assertEqual(len(instruction_set.instructions), 3)
        self.assertEqual(instruction_set.instructions[0].name, "rx")
        self.assertEqual(instruction_set.qargs[1], [self.qr[1]])
        self.assertEqual(instruction_set.instructions[2].params, [-1])

    def test_rx_pi(self):
        qc = self.circuit
        qc.rx(pi / 2, self.qr[1])
        op, qargs, _ = self.circuit[0]
        self.assertEqual(op.name, "rx")
        self.assertEqual(op.params, [pi / 2])
        self.assertEqual(qargs, [self.qr[1]])

    def test_ry(self):
        self.circuit.ry(1, self.qr[1])
        op, qargs, _ = self.circuit[0]
        self.assertEqual(op.name, "ry")
        self.assertEqual(op.params, [1])
        self.assertEqual(qargs, [self.qr[1]])

    def test_ry_wires(self):
        self.circuit.ry(1, 1)
        op, qargs, _ = self.circuit[0]
        self.assertEqual(op.name, "ry")
        self.assertEqual(op.params, [1])
        self.assertEqual(qargs, [self.qr[1]])

    def test_ry_invalid(self):
        qc = self.circuit
        self.assertRaises(CircuitError, qc.ry, self.cr[0], self.cr[1])
        self.assertRaises(CircuitError, qc.ry, self.qr[1], 0)
        self.assertRaises(CircuitError, qc.ry, 0, self.cr[0])
        self.assertRaises(CircuitError, qc.ry, 0, 0.0)
        self.assertRaises(CircuitError, qc.ry, self.qr[2], self.qr[1])
        self.assertRaises(CircuitError, qc.ry, 0, (self.qr, 3))
        self.assertRaises(CircuitError, qc.ry, 0, self.cr)
        # TODO self.assertRaises(CircuitError, qc.ry, 'a', self.qr[1])
        self.assertRaises(CircuitError, qc.ry, 0, "a")

    def test_ry_reg(self):
        instruction_set = self.circuit.ry(1, self.qr)
        self.assertEqual(instruction_set.instructions[0].name, "ry")
        self.assertEqual(instruction_set.qargs[1], [self.qr[1]])
        self.assertEqual(instruction_set.instructions[2].params, [1])

    def test_ry_reg_inv(self):
        instruction_set = self.circuit.ry(1, self.qr).inverse()
        self.assertEqual(instruction_set.instructions[0].name, "ry")
        self.assertEqual(instruction_set.qargs[1], [self.qr[1]])
        self.assertEqual(instruction_set.instructions[2].params, [-1])

    def test_ry_pi(self):
        qc = self.circuit
        qc.ry(pi / 2, self.qr[1])
        op, _, _ = self.circuit[0]
        self.assertEqual(op.name, "ry")
        self.assertEqual(op.params, [pi / 2])

    def test_rz(self):
        self.circuit.rz(1, self.qr[1])
        op, qargs, _ = self.circuit[0]
        self.assertEqual(op.name, "rz")
        self.assertEqual(op.params, [1])
        self.assertEqual(qargs, [self.qr[1]])

    def test_rz_wires(self):
        self.circuit.rz(1, 1)
        op, qargs, _ = self.circuit[0]
        self.assertEqual(op.name, "rz")
        self.assertEqual(op.params, [1])
        self.assertEqual(qargs, [self.qr[1]])

    def test_rz_invalid(self):
        qc = self.circuit
        self.assertRaises(CircuitError, qc.rz, self.cr[0], self.cr[1])
        self.assertRaises(CircuitError, qc.rz, self.qr[1], 0)
        self.assertRaises(CircuitError, qc.rz, 0, self.cr[0])
        self.assertRaises(CircuitError, qc.rz, 0, 0.0)
        self.assertRaises(CircuitError, qc.rz, self.qr[2], self.qr[1])
        self.assertRaises(CircuitError, qc.rz, 0, (self.qr, 3))
        self.assertRaises(CircuitError, qc.rz, 0, self.cr)
        # TODO self.assertRaises(CircuitError, qc.rz, 'a', self.qr[1])
        self.assertRaises(CircuitError, qc.rz, 0, "a")

    def test_rz_reg(self):
        instruction_set = self.circuit.rz(1, self.qr)
        self.assertEqual(instruction_set.instructions[0].name, "rz")
        self.assertEqual(instruction_set.instructions[2].params, [1])

    def test_rz_reg_inv(self):
        instruction_set = self.circuit.rz(1, self.qr).inverse()
        self.assertEqual(instruction_set.instructions[0].name, "rz")
        self.assertEqual(instruction_set.instructions[2].params, [-1])

    def test_rz_pi(self):
        self.circuit.rz(pi / 2, self.qr[1])
        op, qargs, _ = self.circuit[0]
        self.assertEqual(op.name, "rz")
        self.assertEqual(op.params, [pi / 2])
        self.assertEqual(qargs, [self.qr[1]])

    def test_rzz(self):
        self.circuit.rzz(1, self.qr[1], self.qr[2])
        op, qargs, _ = self.circuit[0]
        self.assertEqual(op.name, "rzz")
        self.assertEqual(op.params, [1])
        self.assertEqual(qargs, [self.qr[1], self.qr[2]])

    def test_rzz_wires(self):
        self.circuit.rzz(1, 1, 2)
        op, qargs, _ = self.circuit[0]
        self.assertEqual(op.name, "rzz")
        self.assertEqual(op.params, [1])
        self.assertEqual(qargs, [self.qr[1], self.qr[2]])

    def test_rzz_invalid(self):
        qc = self.circuit
        self.assertRaises(CircuitError, qc.rzz, 1, self.cr[1], self.cr[2])
        self.assertRaises(CircuitError, qc.rzz, 1, self.qr[0], self.qr[0])
        self.assertRaises(CircuitError, qc.rzz, 1, 0.0, self.qr[0])
        self.assertRaises(CircuitError, qc.rzz, 1, (self.qr, 3), self.qr[0])
        self.assertRaises(CircuitError, qc.rzz, 1, self.cr, self.qr)
        self.assertRaises(CircuitError, qc.rzz, 1, "a", self.qr[1])
        self.assertRaises(CircuitError, qc.rzz, 0.1, self.cr[1], self.cr[2])
        self.assertRaises(CircuitError, qc.rzz, 0.1, self.qr[0], self.qr[0])

    def test_s(self):
        self.circuit.s(self.qr[1])
        op, qargs, _ = self.circuit[0]
        self.assertEqual(op.name, "s")
        self.assertEqual(op.params, [])
        self.assertEqual(qargs, [self.qr[1]])

    def test_s_wires(self):
        self.circuit.s(1)
        op, qargs, _ = self.circuit[0]
        self.assertEqual(op.name, "s")
        self.assertEqual(op.params, [])
        self.assertEqual(qargs, [self.qr[1]])

    def test_s_invalid(self):
        qc = self.circuit
        self.assertRaises(CircuitError, qc.s, self.cr[0])
        self.assertRaises(CircuitError, qc.s, self.cr)
        self.assertRaises(CircuitError, qc.s, (self.qr, 3))
        self.assertRaises(CircuitError, qc.s, (self.qr, "a"))
        self.assertRaises(CircuitError, qc.s, 0.0)

    def test_s_reg(self):
        instruction_set = self.circuit.s(self.qr)
        self.assertEqual(instruction_set.instructions[0].name, "s")
        self.assertEqual(instruction_set.instructions[2].params, [])

    def test_s_reg_inv(self):
        instruction_set = self.circuit.s(self.qr).inverse()
        self.assertEqual(instruction_set.instructions[0].name, "sdg")
        self.assertEqual(instruction_set.instructions[2].params, [])

    def test_sdg(self):
        self.circuit.sdg(self.qr[1])
        op, qargs, _ = self.circuit[0]
        self.assertEqual(op.name, "sdg")
        self.assertEqual(op.params, [])
        self.assertEqual(qargs, [self.qr[1]])

    def test_sdg_wires(self):
        self.circuit.sdg(1)
        op, qargs, _ = self.circuit[0]
        self.assertEqual(op.name, "sdg")
        self.assertEqual(op.params, [])
        self.assertEqual(qargs, [self.qr[1]])

    def test_sdg_invalid(self):
        qc = self.circuit
        self.assertRaises(CircuitError, qc.sdg, self.cr[0])
        self.assertRaises(CircuitError, qc.sdg, self.cr)
        self.assertRaises(CircuitError, qc.sdg, (self.qr, 3))
        self.assertRaises(CircuitError, qc.sdg, (self.qr, "a"))
        self.assertRaises(CircuitError, qc.sdg, 0.0)

    def test_sdg_reg(self):
        instruction_set = self.circuit.sdg(self.qr)
        self.assertEqual(instruction_set.instructions[0].name, "sdg")
        self.assertEqual(instruction_set.instructions[2].params, [])

    def test_sdg_reg_inv(self):
        instruction_set = self.circuit.sdg(self.qr).inverse()
        self.assertEqual(instruction_set.instructions[0].name, "s")
        self.assertEqual(instruction_set.instructions[2].params, [])

    def test_swap(self):
        self.circuit.swap(self.qr[1], self.qr[2])
        op, qargs, _ = self.circuit[0]
        self.assertEqual(op.name, "swap")
        self.assertEqual(op.params, [])
        self.assertEqual(qargs, [self.qr[1], self.qr[2]])

    def test_swap_wires(self):
        self.circuit.swap(1, 2)
        op, qargs, _ = self.circuit[0]
        self.assertEqual(op.name, "swap")
        self.assertEqual(op.params, [])
        self.assertEqual(qargs, [self.qr[1], self.qr[2]])

    def test_swap_invalid(self):
        qc = self.circuit
        self.assertRaises(CircuitError, qc.swap, self.cr[1], self.cr[2])
        self.assertRaises(CircuitError, qc.swap, self.qr[0], self.qr[0])
        self.assertRaises(CircuitError, qc.swap, 0.0, self.qr[0])
        self.assertRaises(CircuitError, qc.swap, (self.qr, 3), self.qr[0])
        self.assertRaises(CircuitError, qc.swap, self.cr, self.qr)
        self.assertRaises(CircuitError, qc.swap, "a", self.qr[1])
        self.assertRaises(CircuitError, qc.swap, self.qr, self.qr2[[1, 2]])
        self.assertRaises(CircuitError, qc.swap, self.qr[:2], self.qr2)

    def test_t(self):
        self.circuit.t(self.qr[1])
        op, qargs, _ = self.circuit[0]
        self.assertEqual(op.name, "t")
        self.assertEqual(op.params, [])
        self.assertEqual(qargs, [self.qr[1]])

    def test_t_wire(self):
        self.circuit.t(1)
        op, qargs, _ = self.circuit[0]
        self.assertEqual(op.name, "t")
        self.assertEqual(op.params, [])
        self.assertEqual(qargs, [self.qr[1]])

    def test_t_invalid(self):
        qc = self.circuit
        self.assertRaises(CircuitError, qc.t, self.cr[0])
        self.assertRaises(CircuitError, qc.t, self.cr)
        self.assertRaises(CircuitError, qc.t, (self.qr, 3))
        self.assertRaises(CircuitError, qc.t, (self.qr, "a"))
        self.assertRaises(CircuitError, qc.t, 0.0)

    def test_t_reg(self):
        instruction_set = self.circuit.t(self.qr)
        self.assertEqual(instruction_set.instructions[0].name, "t")
        self.assertEqual(instruction_set.instructions[2].params, [])

    def test_t_reg_inv(self):
        instruction_set = self.circuit.t(self.qr).inverse()
        self.assertEqual(instruction_set.instructions[0].name, "tdg")
        self.assertEqual(instruction_set.instructions[2].params, [])

    def test_tdg(self):
        self.circuit.tdg(self.qr[1])
        op, qargs, _ = self.circuit[0]
        self.assertEqual(op.name, "tdg")
        self.assertEqual(op.params, [])
        self.assertEqual(qargs, [self.qr[1]])

    def test_tdg_wires(self):
        self.circuit.tdg(1)
        op, qargs, _ = self.circuit[0]
        self.assertEqual(op.name, "tdg")
        self.assertEqual(op.params, [])
        self.assertEqual(qargs, [self.qr[1]])

    def test_tdg_invalid(self):
        qc = self.circuit
        self.assertRaises(CircuitError, qc.tdg, self.cr[0])
        self.assertRaises(CircuitError, qc.tdg, self.cr)
        self.assertRaises(CircuitError, qc.tdg, (self.qr, 3))
        self.assertRaises(CircuitError, qc.tdg, (self.qr, "a"))
        self.assertRaises(CircuitError, qc.tdg, 0.0)

    def test_tdg_reg(self):
        instruction_set = self.circuit.tdg(self.qr)
        self.assertEqual(instruction_set.instructions[0].name, "tdg")
        self.assertEqual(instruction_set.qargs[1], [self.qr[1]])
        self.assertEqual(instruction_set.instructions[2].params, [])

    def test_tdg_reg_inv(self):
        instruction_set = self.circuit.tdg(self.qr).inverse()
        self.assertEqual(instruction_set.instructions[0].name, "t")
        self.assertEqual(instruction_set.qargs[1], [self.qr[1]])
        self.assertEqual(instruction_set.instructions[2].params, [])

    def test_u1(self):
        self.circuit.append(U1Gate(1), [self.qr[1]])
        op, qargs, _ = self.circuit[0]
        self.assertEqual(op.name, "u1")
        self.assertEqual(op.params, [1])
        self.assertEqual(qargs, [self.qr[1]])

    def test_u1_wires(self):
        self.circuit.append(U1Gate(1), [1])
        op, qargs, _ = self.circuit[0]
        self.assertEqual(op.name, "u1")
        self.assertEqual(op.params, [1])
        self.assertEqual(qargs, [self.qr[1]])

    def test_u1_invalid(self):
        qc = self.circuit
        warnings.filterwarnings("ignore", category=DeprecationWarning)
        # CHECKME? self.assertRaises(CircuitError, qc.u1, self.cr[0], self.qr[0])
        self.assertRaises(CircuitError, qc.u1, self.cr[0], self.cr[1])
        self.assertRaises(CircuitError, qc.u1, self.qr[1], 0)
        self.assertRaises(CircuitError, qc.u1, 0, self.cr[0])
        self.assertRaises(CircuitError, qc.u1, 0, 0.0)
        self.assertRaises(CircuitError, qc.u1, self.qr[2], self.qr[1])
        self.assertRaises(CircuitError, qc.u1, 0, (self.qr, 3))
        self.assertRaises(CircuitError, qc.u1, 0, self.cr)
        # TODO self.assertRaises(CircuitError, qc.u1, 'a', self.qr[1])
        self.assertRaises(CircuitError, qc.u1, 0, "a")
        warnings.filterwarnings("always", category=DeprecationWarning)

    def test_u1_reg(self):
        instruction_set = self.circuit.append(U1Gate(1), [self.qr])
        self.assertEqual(instruction_set.instructions[0].name, "u1")
        self.assertEqual(instruction_set.qargs[1], [self.qr[1]])
        self.assertEqual(instruction_set.instructions[2].params, [1])

    def test_u1_reg_inv(self):
        instruction_set = self.circuit.append(U1Gate(1), [self.qr]).inverse()
        self.assertEqual(instruction_set.instructions[0].name, "u1")
        self.assertEqual(instruction_set.qargs[1], [self.qr[1]])
        self.assertEqual(instruction_set.instructions[2].params, [-1])

    def test_u1_pi(self):
        qc = self.circuit
        qc.append(U1Gate(pi / 2), [self.qr[1]])
        op, qargs, _ = self.circuit[0]
        self.assertEqual(op.name, "u1")
        self.assertEqual(op.params, [pi / 2])
        self.assertEqual(qargs, [self.qr[1]])

    def test_u2(self):
        self.circuit.append(U2Gate(1, 2), [self.qr[1]])
        op, qargs, _ = self.circuit[0]
        self.assertEqual(op.name, "u2")
        self.assertEqual(op.params, [1, 2])
        self.assertEqual(qargs, [self.qr[1]])

    def test_u2_wires(self):
        self.circuit.append(U2Gate(1, 2), [1])
        op, qargs, _ = self.circuit[0]
        self.assertEqual(op.name, "u2")
        self.assertEqual(op.params, [1, 2])
        self.assertEqual(qargs, [self.qr[1]])

    def test_u2_invalid(self):
        qc = self.circuit
        warnings.filterwarnings("ignore", category=DeprecationWarning)
        self.assertRaises(CircuitError, qc.u2, 0, self.cr[0], self.qr[0])
        self.assertRaises(CircuitError, qc.u2, 0, self.cr[0], self.cr[1])
        self.assertRaises(CircuitError, qc.u2, 0, self.qr[1], 0)
        self.assertRaises(CircuitError, qc.u2, 0, 0, self.cr[0])
        self.assertRaises(CircuitError, qc.u2, 0, 0, 0.0)
        self.assertRaises(CircuitError, qc.u2, 0, self.qr[2], self.qr[1])
        self.assertRaises(CircuitError, qc.u2, 0, 0, (self.qr, 3))
        self.assertRaises(CircuitError, qc.u2, 0, 0, self.cr)
        # TODO self.assertRaises(CircuitError, qc.u2, 0, 'a', self.qr[1])
        self.assertRaises(CircuitError, qc.u2, 0, 0, "a")
        warnings.filterwarnings("always", category=DeprecationWarning)

    def test_u2_reg(self):
        instruction_set = self.circuit.append(U2Gate(1, 2), [self.qr])
        self.assertEqual(instruction_set.instructions[0].name, "u2")
        self.assertEqual(instruction_set.qargs[1], [self.qr[1]])
        self.assertEqual(instruction_set.instructions[2].params, [1, 2])

    def test_u2_reg_inv(self):
        instruction_set = self.circuit.append(U2Gate(1, 2), [self.qr]).inverse()
        self.assertEqual(instruction_set.instructions[0].name, "u2")
        self.assertEqual(instruction_set.qargs[1], [self.qr[1]])
        self.assertEqual(instruction_set.instructions[2].params, [-pi - 2, -1 + pi])

    def test_u2_pi(self):
        self.circuit.append(U2Gate(pi / 2, 0.3 * pi), [self.qr[1]])
        op, qargs, _ = self.circuit[0]
        self.assertEqual(op.name, "u2")
        self.assertEqual(op.params, [pi / 2, 0.3 * pi])
        self.assertEqual(qargs, [self.qr[1]])

    def test_u3(self):
        self.circuit.append(U3Gate(1, 2, 3), [self.qr[1]])
        op, qargs, _ = self.circuit[0]
        self.assertEqual(op.name, "u3")
        self.assertEqual(op.params, [1, 2, 3])
        self.assertEqual(qargs, [self.qr[1]])

    def test_u3_wires(self):
        self.circuit.append(U3Gate(1, 2, 3), [1])
        op, qargs, _ = self.circuit[0]
        self.assertEqual(op.name, "u3")
        self.assertEqual(op.params, [1, 2, 3])
        self.assertEqual(qargs, [self.qr[1]])

    def test_u3_invalid(self):
        qc = self.circuit
        warnings.filterwarnings("ignore", category=DeprecationWarning)
        # TODO self.assertRaises(CircuitError, qc.u3, 0, self.cr[0], self.qr[0])
        self.assertRaises(CircuitError, qc.u3, 0, 0, self.cr[0], self.cr[1])
        self.assertRaises(CircuitError, qc.u3, 0, 0, self.qr[1], 0)
        self.assertRaises(CircuitError, qc.u3, 0, 0, 0, self.cr[0])
        self.assertRaises(CircuitError, qc.u3, 0, 0, 0, 0.0)
        self.assertRaises(CircuitError, qc.u3, 0, 0, self.qr[2], self.qr[1])
        self.assertRaises(CircuitError, qc.u3, 0, 0, 0, (self.qr, 3))
        self.assertRaises(CircuitError, qc.u3, 0, 0, 0, self.cr)
        # TODO self.assertRaises(CircuitError, qc.u3, 0, 0, 'a', self.qr[1])
        self.assertRaises(CircuitError, qc.u3, 0, 0, 0, "a")
        warnings.filterwarnings("always", category=DeprecationWarning)

    def test_u3_reg(self):
        instruction_set = self.circuit.append(U3Gate(1, 2, 3), [self.qr])
        self.assertEqual(instruction_set.instructions[0].name, "u3")
        self.assertEqual(instruction_set.qargs[1], [self.qr[1]])
        self.assertEqual(instruction_set.instructions[2].params, [1, 2, 3])

    def test_u3_reg_inv(self):
        instruction_set = self.circuit.append(U3Gate(1, 2, 3), [self.qr]).inverse()
        self.assertEqual(instruction_set.instructions[0].name, "u3")
        self.assertEqual(instruction_set.qargs[1], [self.qr[1]])
        self.assertEqual(instruction_set.instructions[2].params, [-1, -3, -2])

    def test_u3_pi(self):
        self.circuit.append(U3Gate(pi, pi / 2, 0.3 * pi), [self.qr[1]])
        op, qargs, _ = self.circuit[0]
        self.assertEqual(op.name, "u3")
        self.assertEqual(op.params, [pi, pi / 2, 0.3 * pi])
        self.assertEqual(qargs, [self.qr[1]])

    def test_x(self):
        self.circuit.x(self.qr[1])
        op, qargs, _ = self.circuit[0]
        self.assertEqual(op.name, "x")
        self.assertEqual(op.params, [])
        self.assertEqual(qargs, [self.qr[1]])

    def test_x_wires(self):
        self.circuit.x(1)
        op, qargs, _ = self.circuit[0]
        self.assertEqual(op.name, "x")
        self.assertEqual(op.params, [])
        self.assertEqual(qargs, [self.qr[1]])

    def test_x_invalid(self):
        qc = self.circuit
        self.assertRaises(CircuitError, qc.x, self.cr[0])
        self.assertRaises(CircuitError, qc.x, self.cr)
        self.assertRaises(CircuitError, qc.x, (self.qr, "a"))
        self.assertRaises(CircuitError, qc.x, 0.0)

    def test_x_reg(self):
        instruction_set = self.circuit.x(self.qr)
        self.assertEqual(instruction_set.instructions[0].name, "x")
        self.assertEqual(instruction_set.qargs[1], [self.qr[1]])
        self.assertEqual(instruction_set.instructions[2].params, [])

    def test_x_reg_inv(self):
        instruction_set = self.circuit.x(self.qr).inverse()
        self.assertEqual(instruction_set.instructions[0].name, "x")
        self.assertEqual(instruction_set.qargs[1], [self.qr[1]])
        self.assertEqual(instruction_set.instructions[2].params, [])

    def test_y(self):
        self.circuit.y(self.qr[1])
        op, qargs, _ = self.circuit[0]
        self.assertEqual(op.name, "y")
        self.assertEqual(op.params, [])
        self.assertEqual(qargs, [self.qr[1]])

    def test_y_wires(self):
        self.circuit.y(1)
        op, qargs, _ = self.circuit[0]
        self.assertEqual(op.name, "y")
        self.assertEqual(op.params, [])
        self.assertEqual(qargs, [self.qr[1]])

    def test_y_invalid(self):
        qc = self.circuit
        self.assertRaises(CircuitError, qc.y, self.cr[0])
        self.assertRaises(CircuitError, qc.y, self.cr)
        self.assertRaises(CircuitError, qc.y, (self.qr, "a"))
        self.assertRaises(CircuitError, qc.y, 0.0)

    def test_y_reg(self):
        instruction_set = self.circuit.y(self.qr)
        self.assertEqual(instruction_set.instructions[0].name, "y")
        self.assertEqual(instruction_set.qargs[1], [self.qr[1]])
        self.assertEqual(instruction_set.instructions[2].params, [])

    def test_y_reg_inv(self):
        instruction_set = self.circuit.y(self.qr).inverse()
        self.assertEqual(instruction_set.instructions[0].name, "y")
        self.assertEqual(instruction_set.qargs[1], [self.qr[1]])
        self.assertEqual(instruction_set.instructions[2].params, [])

    def test_z(self):
        self.circuit.z(self.qr[1])
        op, qargs, _ = self.circuit[0]
        self.assertEqual(op.name, "z")
        self.assertEqual(op.params, [])
        self.assertEqual(qargs, [self.qr[1]])

    def test_z_wires(self):
        self.circuit.z(1)
        op, qargs, _ = self.circuit[0]
        self.assertEqual(op.name, "z")
        self.assertEqual(op.params, [])
        self.assertEqual(qargs, [self.qr[1]])

    def test_z_reg(self):
        instruction_set = self.circuit.z(self.qr)
        self.assertEqual(instruction_set.instructions[0].name, "z")
        self.assertEqual(instruction_set.qargs[1], [self.qr[1]])
        self.assertEqual(instruction_set.instructions[2].params, [])

    def test_z_reg_inv(self):
        instruction_set = self.circuit.z(self.qr).inverse()
        self.assertEqual(instruction_set.instructions[0].name, "z")
        self.assertEqual(instruction_set.qargs[1], [self.qr[1]])
        self.assertEqual(instruction_set.instructions[2].params, [])


class TestStandard2Q(QiskitTestCase):
    """Standard Extension Test. Gates with two Qubits"""

    def setUp(self):
        super().setUp()
        self.qr = QuantumRegister(3, "q")
        self.qr2 = QuantumRegister(3, "r")
        self.cr = ClassicalRegister(3, "c")
        self.circuit = QuantumCircuit(self.qr, self.qr2, self.cr)

    def test_barrier_reg_bit(self):
        self.circuit.barrier(self.qr, self.qr2[0])
        self.assertEqual(len(self.circuit), 1)
        op, qargs, _ = self.circuit[0]
        self.assertEqual(op.name, "barrier")
        self.assertEqual(qargs, [self.qr[0], self.qr[1], self.qr[2], self.qr2[0]])

    def test_ch_reg_reg(self):
        instruction_set = self.circuit.ch(self.qr, self.qr2)
        self.assertEqual(instruction_set.instructions[0].name, "ch")
        self.assertEqual(instruction_set.qargs[1], [self.qr[1], self.qr2[1]])
        self.assertEqual(instruction_set.instructions[2].params, [])

    def test_ch_reg_reg_inv(self):
        instruction_set = self.circuit.ch(self.qr, self.qr2).inverse()
        self.assertEqual(instruction_set.instructions[0].name, "ch")
        self.assertEqual(instruction_set.qargs[1], [self.qr[1], self.qr2[1]])
        self.assertEqual(instruction_set.instructions[2].params, [])

    def test_ch_reg_bit(self):
        instruction_set = self.circuit.ch(self.qr, self.qr2[1])
        self.assertEqual(instruction_set.instructions[0].name, "ch")
        self.assertEqual(instruction_set.qargs[1], [self.qr[1], self.qr2[1]])
        self.assertEqual(instruction_set.instructions[2].params, [])

    def test_ch_reg_bit_inv(self):
        instruction_set = self.circuit.ch(self.qr, self.qr2[1]).inverse()
        self.assertEqual(instruction_set.instructions[0].name, "ch")
        self.assertEqual(instruction_set.qargs[1], [self.qr[1], self.qr2[1]])
        self.assertEqual(instruction_set.instructions[2].params, [])

    def test_ch_bit_reg(self):
        instruction_set = self.circuit.ch(self.qr[1], self.qr2)
        self.assertEqual(instruction_set.instructions[0].name, "ch")
        self.assertEqual(instruction_set.qargs[1], [self.qr[1], self.qr2[1]])
        self.assertEqual(instruction_set.instructions[2].params, [])

    def test_crz_reg_reg(self):
        instruction_set = self.circuit.crz(1, self.qr, self.qr2)
        self.assertEqual(instruction_set.instructions[0].name, "crz")
        self.assertEqual(instruction_set.qargs[1], [self.qr[1], self.qr2[1]])
        self.assertEqual(instruction_set.instructions[2].params, [1])

    def test_crz_reg_reg_inv(self):
        instruction_set = self.circuit.crz(1, self.qr, self.qr2).inverse()
        self.assertEqual(instruction_set.instructions[0].name, "crz")
        self.assertEqual(instruction_set.qargs[1], [self.qr[1], self.qr2[1]])
        self.assertEqual(instruction_set.instructions[2].params, [-1])

    def test_crz_reg_bit(self):
        instruction_set = self.circuit.crz(1, self.qr, self.qr2[1])
        self.assertEqual(instruction_set.instructions[0].name, "crz")
        self.assertEqual(instruction_set.qargs[1], [self.qr[1], self.qr2[1]])
        self.assertEqual(instruction_set.instructions[2].params, [1])

    def test_crz_reg_bit_inv(self):
        instruction_set = self.circuit.crz(1, self.qr, self.qr2[1]).inverse()
        self.assertEqual(instruction_set.instructions[0].name, "crz")
        self.assertEqual(instruction_set.qargs[1], [self.qr[1], self.qr2[1]])
        self.assertEqual(instruction_set.instructions[2].params, [-1])

    def test_crz_bit_reg(self):
        instruction_set = self.circuit.crz(1, self.qr[1], self.qr2)
        self.assertEqual(instruction_set.instructions[0].name, "crz")
        self.assertEqual(instruction_set.qargs[1], [self.qr[1], self.qr2[1]])
        self.assertEqual(instruction_set.instructions[2].params, [1])

    def test_crz_bit_reg_inv(self):
        instruction_set = self.circuit.crz(1, self.qr[1], self.qr2).inverse()
        self.assertEqual(instruction_set.instructions[0].name, "crz")
        self.assertEqual(instruction_set.qargs[1], [self.qr[1], self.qr2[1]])
        self.assertEqual(instruction_set.instructions[2].params, [-1])

    def test_cry_reg_reg(self):
        instruction_set = self.circuit.cry(1, self.qr, self.qr2)
        self.assertEqual(instruction_set.instructions[0].name, "cry")
        self.assertEqual(instruction_set.qargs[1], [self.qr[1], self.qr2[1]])
        self.assertEqual(instruction_set.instructions[2].params, [1])

    def test_cry_reg_reg_inv(self):
        instruction_set = self.circuit.cry(1, self.qr, self.qr2).inverse()
        self.assertEqual(instruction_set.instructions[0].name, "cry")
        self.assertEqual(instruction_set.qargs[1], [self.qr[1], self.qr2[1]])
        self.assertEqual(instruction_set.instructions[2].params, [-1])

    def test_cry_reg_bit(self):
        instruction_set = self.circuit.cry(1, self.qr, self.qr2[1])
        self.assertEqual(instruction_set.instructions[0].name, "cry")
        self.assertEqual(instruction_set.qargs[1], [self.qr[1], self.qr2[1]])
        self.assertEqual(instruction_set.instructions[2].params, [1])

    def test_cry_reg_bit_inv(self):
        instruction_set = self.circuit.cry(1, self.qr, self.qr2[1]).inverse()
        self.assertEqual(instruction_set.instructions[0].name, "cry")
        self.assertEqual(instruction_set.qargs[1], [self.qr[1], self.qr2[1]])
        self.assertEqual(instruction_set.instructions[2].params, [-1])

    def test_cry_bit_reg(self):
        instruction_set = self.circuit.cry(1, self.qr[1], self.qr2)
        self.assertEqual(instruction_set.instructions[0].name, "cry")
        self.assertEqual(instruction_set.qargs[1], [self.qr[1], self.qr2[1]])
        self.assertEqual(instruction_set.instructions[2].params, [1])

    def test_cry_bit_reg_inv(self):
        instruction_set = self.circuit.cry(1, self.qr[1], self.qr2).inverse()
        self.assertEqual(instruction_set.instructions[0].name, "cry")
        self.assertEqual(instruction_set.qargs[1], [self.qr[1], self.qr2[1]])
        self.assertEqual(instruction_set.instructions[2].params, [-1])

    def test_crx_reg_reg(self):
        instruction_set = self.circuit.crx(1, self.qr, self.qr2)
        self.assertEqual(instruction_set.instructions[0].name, "crx")
        self.assertEqual(instruction_set.qargs[1], [self.qr[1], self.qr2[1]])
        self.assertEqual(instruction_set.instructions[2].params, [1])

    def test_crx_reg_reg_inv(self):
        instruction_set = self.circuit.crx(1, self.qr, self.qr2).inverse()
        self.assertEqual(instruction_set.instructions[0].name, "crx")
        self.assertEqual(instruction_set.qargs[1], [self.qr[1], self.qr2[1]])
        self.assertEqual(instruction_set.instructions[2].params, [-1])

    def test_crx_reg_bit(self):
        instruction_set = self.circuit.crx(1, self.qr, self.qr2[1])
        self.assertEqual(instruction_set.instructions[0].name, "crx")
        self.assertEqual(instruction_set.qargs[1], [self.qr[1], self.qr2[1]])
        self.assertEqual(instruction_set.instructions[2].params, [1])

    def test_crx_reg_bit_inv(self):
        instruction_set = self.circuit.crx(1, self.qr, self.qr2[1]).inverse()
        self.assertEqual(instruction_set.instructions[0].name, "crx")
        self.assertEqual(instruction_set.qargs[1], [self.qr[1], self.qr2[1]])
        self.assertEqual(instruction_set.instructions[2].params, [-1])

    def test_crx_bit_reg(self):
        instruction_set = self.circuit.crx(1, self.qr[1], self.qr2)
        self.assertEqual(instruction_set.instructions[0].name, "crx")
        self.assertEqual(instruction_set.qargs[1], [self.qr[1], self.qr2[1]])
        self.assertEqual(instruction_set.instructions[2].params, [1])

    def test_crx_bit_reg_inv(self):
        instruction_set = self.circuit.crx(1, self.qr[1], self.qr2).inverse()
        self.assertEqual(instruction_set.instructions[0].name, "crx")
        self.assertEqual(instruction_set.qargs[1], [self.qr[1], self.qr2[1]])
        self.assertEqual(instruction_set.instructions[2].params, [-1])

    def test_cu1_reg_reg(self):
        instruction_set = self.circuit.append(CU1Gate(1), [self.qr, self.qr2])
        self.assertEqual(instruction_set.instructions[0].name, "cu1")
        self.assertEqual(instruction_set.qargs[1], [self.qr[1], self.qr2[1]])
        self.assertEqual(instruction_set.instructions[2].params, [1])

    def test_cu1_reg_reg_inv(self):
        instruction_set = self.circuit.append(CU1Gate(1), [self.qr, self.qr2]).inverse()
        self.assertEqual(instruction_set.instructions[0].name, "cu1")
        self.assertEqual(instruction_set.qargs[1], [self.qr[1], self.qr2[1]])
        self.assertEqual(instruction_set.instructions[2].params, [-1])

    def test_cu1_reg_bit(self):
        instruction_set = self.circuit.append(CU1Gate(1), [self.qr, self.qr2[1]])
        self.assertEqual(instruction_set.instructions[0].name, "cu1")
        self.assertEqual(instruction_set.qargs[1], [self.qr[1], self.qr2[1]])
        self.assertEqual(instruction_set.instructions[2].params, [1])

    def test_cu1_reg_bit_inv(self):
        instruction_set = self.circuit.append(CU1Gate(1), [self.qr, self.qr2[1]]).inverse()
        self.assertEqual(instruction_set.instructions[0].name, "cu1")
        self.assertEqual(instruction_set.qargs[1], [self.qr[1], self.qr2[1]])
        self.assertEqual(instruction_set.instructions[2].params, [-1])

    def test_cu1_bit_reg(self):
        instruction_set = self.circuit.append(CU1Gate(1), [self.qr[1], self.qr2])
        self.assertEqual(instruction_set.instructions[0].name, "cu1")
        self.assertEqual(instruction_set.qargs[1], [self.qr[1], self.qr2[1]])
        self.assertEqual(instruction_set.instructions[2].params, [1])

    def test_cu1_bit_reg_inv(self):
        instruction_set = self.circuit.append(CU1Gate(1), [self.qr[1], self.qr2]).inverse()
        self.assertEqual(instruction_set.instructions[0].name, "cu1")
        self.assertEqual(instruction_set.qargs[1], [self.qr[1], self.qr2[1]])
        self.assertEqual(instruction_set.instructions[2].params, [-1])

    def test_cu3_reg_reg(self):
        instruction_set = self.circuit.append(CU3Gate(1, 2, 3), [self.qr, self.qr2])
        self.assertEqual(instruction_set.instructions[0].name, "cu3")
        self.assertEqual(instruction_set.qargs[1], [self.qr[1], self.qr2[1]])
        self.assertEqual(instruction_set.instructions[2].params, [1, 2, 3])

    def test_cu3_reg_reg_inv(self):
        instruction_set = self.circuit.append(CU3Gate(1, 2, 3), [self.qr, self.qr2]).inverse()
        self.assertEqual(instruction_set.instructions[0].name, "cu3")
        self.assertEqual(instruction_set.qargs[1], [self.qr[1], self.qr2[1]])
        self.assertEqual(instruction_set.instructions[2].params, [-1, -3, -2])

    def test_cu3_reg_bit(self):
        instruction_set = self.circuit.append(CU3Gate(1, 2, 3), [self.qr, self.qr2[1]])
        self.assertEqual(instruction_set.instructions[0].name, "cu3")
        self.assertEqual(instruction_set.qargs[1], [self.qr[1], self.qr2[1]])
        self.assertEqual(instruction_set.instructions[2].params, [1, 2, 3])

    def test_cu3_reg_bit_inv(self):
        instruction_set = self.circuit.append(CU3Gate(1, 2, 3), [self.qr, self.qr2[1]]).inverse()
        self.assertEqual(instruction_set.instructions[0].name, "cu3")
        self.assertEqual(instruction_set.qargs[1], [self.qr[1], self.qr2[1]])
        self.assertEqual(instruction_set.instructions[2].params, [-1, -3, -2])

    def test_cu3_bit_reg(self):
        instruction_set = self.circuit.append(CU3Gate(1, 2, 3), [self.qr[1], self.qr2])
        self.assertEqual(instruction_set.instructions[0].name, "cu3")
        self.assertEqual(instruction_set.qargs[1], [self.qr[1], self.qr2[1]])
        self.assertEqual(instruction_set.instructions[2].params, [1, 2, 3])

    def test_cu3_bit_reg_inv(self):
        instruction_set = self.circuit.append(CU3Gate(1, 2, 3), [self.qr[1], self.qr2]).inverse()
        self.assertEqual(instruction_set.instructions[0].name, "cu3")
        self.assertEqual(instruction_set.qargs[1], [self.qr[1], self.qr2[1]])
        self.assertEqual(instruction_set.instructions[2].params, [-1, -3, -2])

    def test_cx_reg_reg(self):
        instruction_set = self.circuit.cx(self.qr, self.qr2)
        self.assertEqual(instruction_set.instructions[0].name, "cx")
        self.assertEqual(instruction_set.qargs[1], [self.qr[1], self.qr2[1]])
        self.assertEqual(instruction_set.instructions[2].params, [])

    def test_cx_reg_reg_inv(self):
        instruction_set = self.circuit.cx(self.qr, self.qr2).inverse()
        self.assertEqual(instruction_set.instructions[0].name, "cx")
        self.assertEqual(instruction_set.qargs[1], [self.qr[1], self.qr2[1]])
        self.assertEqual(instruction_set.instructions[2].params, [])

    def test_cx_reg_bit(self):
        instruction_set = self.circuit.cx(self.qr, self.qr2[1])
        self.assertEqual(instruction_set.instructions[0].name, "cx")
        self.assertEqual(instruction_set.qargs[1], [self.qr[1], self.qr2[1]])
        self.assertEqual(instruction_set.instructions[2].params, [])

    def test_cx_reg_bit_inv(self):
        instruction_set = self.circuit.cx(self.qr, self.qr2[1]).inverse()
        self.assertEqual(instruction_set.instructions[0].name, "cx")
        self.assertEqual(instruction_set.qargs[1], [self.qr[1], self.qr2[1]])
        self.assertEqual(instruction_set.instructions[2].params, [])

    def test_cx_bit_reg(self):
        instruction_set = self.circuit.cx(self.qr[1], self.qr2)
        self.assertEqual(instruction_set.instructions[0].name, "cx")
        self.assertEqual(instruction_set.qargs[1], [self.qr[1], self.qr2[1]])
        self.assertEqual(instruction_set.instructions[2].params, [])

    def test_cx_bit_reg_inv(self):
        instruction_set = self.circuit.cx(self.qr[1], self.qr2).inverse()
        self.assertEqual(instruction_set.instructions[0].name, "cx")
        self.assertEqual(instruction_set.qargs[1], [self.qr[1], self.qr2[1]])
        self.assertEqual(instruction_set.instructions[2].params, [])

    def test_cy_reg_reg(self):
        instruction_set = self.circuit.cy(self.qr, self.qr2)
        self.assertEqual(instruction_set.instructions[0].name, "cy")
        self.assertEqual(instruction_set.qargs[1], [self.qr[1], self.qr2[1]])
        self.assertEqual(instruction_set.instructions[2].params, [])

    def test_cy_reg_reg_inv(self):
        instruction_set = self.circuit.cy(self.qr, self.qr2).inverse()
        self.assertEqual(instruction_set.instructions[0].name, "cy")
        self.assertEqual(instruction_set.qargs[1], [self.qr[1], self.qr2[1]])
        self.assertEqual(instruction_set.instructions[2].params, [])

    def test_cy_reg_bit(self):
        instruction_set = self.circuit.cy(self.qr, self.qr2[1])
        self.assertEqual(instruction_set.instructions[0].name, "cy")
        self.assertEqual(instruction_set.qargs[1], [self.qr[1], self.qr2[1]])
        self.assertEqual(instruction_set.instructions[2].params, [])

    def test_cy_reg_bit_inv(self):
        instruction_set = self.circuit.cy(self.qr, self.qr2[1]).inverse()
        self.assertEqual(instruction_set.instructions[0].name, "cy")
        self.assertEqual(instruction_set.qargs[1], [self.qr[1], self.qr2[1]])
        self.assertEqual(instruction_set.instructions[2].params, [])

    def test_cy_bit_reg(self):
        instruction_set = self.circuit.cy(self.qr[1], self.qr2)
        self.assertEqual(instruction_set.instructions[0].name, "cy")
        self.assertEqual(instruction_set.qargs[1], [self.qr[1], self.qr2[1]])
        self.assertEqual(instruction_set.instructions[2].params, [])

    def test_cy_bit_reg_inv(self):
        instruction_set = self.circuit.cy(self.qr[1], self.qr2).inverse()
        self.assertEqual(instruction_set.instructions[0].name, "cy")
        self.assertEqual(instruction_set.qargs[1], [self.qr[1], self.qr2[1]])
        self.assertEqual(instruction_set.instructions[2].params, [])

    def test_cz_reg_reg(self):
        instruction_set = self.circuit.cz(self.qr, self.qr2)
        self.assertEqual(instruction_set.instructions[0].name, "cz")
        self.assertEqual(instruction_set.qargs[1], [self.qr[1], self.qr2[1]])
        self.assertEqual(instruction_set.instructions[2].params, [])

    def test_cz_reg_reg_inv(self):
        instruction_set = self.circuit.cz(self.qr, self.qr2).inverse()
        self.assertEqual(instruction_set.instructions[0].name, "cz")
        self.assertEqual(instruction_set.qargs[1], [self.qr[1], self.qr2[1]])
        self.assertEqual(instruction_set.instructions[2].params, [])

    def test_cz_reg_bit(self):
        instruction_set = self.circuit.cz(self.qr, self.qr2[1])
        self.assertEqual(instruction_set.instructions[0].name, "cz")
        self.assertEqual(instruction_set.qargs[1], [self.qr[1], self.qr2[1]])
        self.assertEqual(instruction_set.instructions[2].params, [])

    def test_cz_reg_bit_inv(self):
        instruction_set = self.circuit.cz(self.qr, self.qr2[1]).inverse()
        self.assertEqual(instruction_set.instructions[0].name, "cz")
        self.assertEqual(instruction_set.qargs[1], [self.qr[1], self.qr2[1]])
        self.assertEqual(instruction_set.instructions[2].params, [])

    def test_cz_bit_reg(self):
        instruction_set = self.circuit.cz(self.qr[1], self.qr2)
        self.assertEqual(instruction_set.instructions[0].name, "cz")
        self.assertEqual(instruction_set.qargs[1], [self.qr[1], self.qr2[1]])
        self.assertEqual(instruction_set.instructions[2].params, [])

    def test_cz_bit_reg_inv(self):
        instruction_set = self.circuit.cz(self.qr[1], self.qr2).inverse()
        self.assertEqual(instruction_set.instructions[0].name, "cz")
        self.assertEqual(instruction_set.qargs[1], [self.qr[1], self.qr2[1]])
        self.assertEqual(instruction_set.instructions[2].params, [])

    def test_swap_reg_reg(self):
        instruction_set = self.circuit.swap(self.qr, self.qr2)
        self.assertEqual(instruction_set.instructions[0].name, "swap")
        self.assertEqual(instruction_set.qargs[1], [self.qr[1], self.qr2[1]])
        self.assertEqual(instruction_set.instructions[2].params, [])

    def test_swap_reg_reg_inv(self):
        instruction_set = self.circuit.swap(self.qr, self.qr2).inverse()
        self.assertEqual(instruction_set.instructions[0].name, "swap")
        self.assertEqual(instruction_set.qargs[1], [self.qr[1], self.qr2[1]])
        self.assertEqual(instruction_set.instructions[2].params, [])


class TestStandard3Q(QiskitTestCase):
    """Standard Extension Test. Gates with three Qubits"""

    def setUp(self):
        super().setUp()
        self.qr = QuantumRegister(3, "q")
        self.qr2 = QuantumRegister(3, "r")
        self.qr3 = QuantumRegister(3, "s")
        self.cr = ClassicalRegister(3, "c")
        self.circuit = QuantumCircuit(self.qr, self.qr2, self.qr3, self.cr)

    def test_ccx_reg_reg_reg(self):
        instruction_set = self.circuit.ccx(self.qr, self.qr2, self.qr3)
        self.assertEqual(instruction_set.instructions[0].name, "ccx")
        self.assertEqual(instruction_set.qargs[1], [self.qr[1], self.qr2[1], self.qr3[1]])
        self.assertEqual(instruction_set.instructions[2].params, [])

    def test_ccx_reg_reg_inv(self):
        instruction_set = self.circuit.ccx(self.qr, self.qr2, self.qr3).inverse()
        self.assertEqual(instruction_set.instructions[0].name, "ccx")
        self.assertEqual(instruction_set.qargs[1], [self.qr[1], self.qr2[1], self.qr3[1]])
        self.assertEqual(instruction_set.instructions[2].params, [])

    def test_cswap_reg_reg_reg(self):
        instruction_set = self.circuit.cswap(self.qr, self.qr2, self.qr3)
        self.assertEqual(instruction_set.instructions[0].name, "cswap")
        self.assertEqual(instruction_set.qargs[1], [self.qr[1], self.qr2[1], self.qr3[1]])
        self.assertEqual(instruction_set.instructions[2].params, [])

    def test_cswap_reg_reg_inv(self):
        instruction_set = self.circuit.cswap(self.qr, self.qr2, self.qr3).inverse()
        self.assertEqual(instruction_set.instructions[0].name, "cswap")
        self.assertEqual(instruction_set.qargs[1], [self.qr[1], self.qr2[1], self.qr3[1]])
        self.assertEqual(instruction_set.instructions[2].params, [])


class TestStandardMethods(QiskitTestCase):
    """Standard Extension Test."""

    def test_to_matrix(self):
        """test gates implementing to_matrix generate matrix which matches definition."""
        from qiskit.circuit.library.pauli_evolution import PauliEvolutionGate
        from qiskit.circuit.library.generalized_gates.pauli import PauliGate
        from qiskit.circuit.classicalfunction.boolean_expression import BooleanExpression
        from qiskit.circuit.library.evolved_operator_ansatz import EvolvedOperatorGate
        from qiskit.circuit.library.n_local.qaoa_ansatz import QAOAGate

        params = [0.1 * (i + 1) for i in range(10)]
        gate_class_list = Gate.__subclasses__() + ControlledGate.__subclasses__()
        simulator = BasicAer.get_backend("unitary_simulator")
        for gate_class in gate_class_list:
            if hasattr(gate_class, "__abstractmethods__"):
                # gate_class is abstract
                continue
            sig = signature(gate_class)
            free_params = len(set(sig.parameters) - {"label"})
            try:
                if gate_class == PauliGate:
                    # special case due to PauliGate using string parameters
                    gate = gate_class("IXYZ")
                elif gate_class == BooleanExpression:
                    gate = gate_class("x")
<<<<<<< HEAD
                elif gate_class == EvolvedOperatorGate:
                    gate = gate_class(Z ^ Z ^ Z)
                elif gate_class == QAOAGate:
                    gate = gate_class(I ^ Z ^ Z)
=======
                elif gate_class == PauliEvolutionGate:
                    gate = gate_class(Pauli("XYZ"))
>>>>>>> 49110f9c
                else:
                    gate = gate_class(*params[0:free_params])
            except (CircuitError, QiskitError, AttributeError):
                self.log.info("Cannot init gate with params only. Skipping %s", gate_class)
                continue
            if gate.name in ["U", "CX"]:
                continue
            circ = QuantumCircuit(gate.num_qubits)
            circ.append(gate, range(gate.num_qubits))
            try:
                gate_matrix = gate.to_matrix()
            except CircuitError:
                # gate doesn't implement to_matrix method: skip
                self.log.info('to_matrix method FAILED for "%s" gate', gate.name)
                continue
            definition_unitary = execute([circ], simulator).result().get_unitary()

            with self.subTest(gate_class):
                # TODO check for exact equality once BasicAer can handle global phase
                self.assertTrue(matrix_equal(definition_unitary, gate_matrix, ignore_phase=True))
                self.assertTrue(is_unitary_matrix(gate_matrix))

    def test_to_matrix_op(self):
        """test gates implementing to_matrix generate matrix which matches
        definition using Operator."""
        from qiskit.quantum_info import Operator
        from qiskit.circuit.library.standard_gates.ms import MSGate
        from qiskit.circuit.library.generalized_gates.pauli import PauliGate
        from qiskit.circuit.library.pauli_evolution import PauliEvolutionGate
        from qiskit.circuit.classicalfunction.boolean_expression import BooleanExpression
        from qiskit.circuit.library.evolved_operator_ansatz import EvolvedOperatorGate
        from qiskit.circuit.library.n_local.qaoa_ansatz import QAOAGate

        params = [0.1 * i for i in range(1, 11)]
        gate_class_list = Gate.__subclasses__() + ControlledGate.__subclasses__()
        for gate_class in gate_class_list:
            if hasattr(gate_class, "__abstractmethods__"):
                # gate_class is abstract
                continue
            sig = signature(gate_class)
            if gate_class == MSGate:
                # due to the signature (num_qubits, theta, *, n_qubits=Noe) the signature detects
                # 3 arguments but really its only 2. This if can be removed once the deprecated
                # n_qubits argument is no longer supported.
                free_params = 2
            else:
                free_params = len(set(sig.parameters) - {"label"})
            try:
                if gate_class == PauliGate:
                    # special case due to PauliGate using string parameters
                    gate = gate_class("IXYZ")
                elif gate_class == BooleanExpression:
                    gate = gate_class("x")
<<<<<<< HEAD
                elif gate_class == EvolvedOperatorGate:
                    gate = gate_class(Z ^ Z ^ Z)
                elif gate_class == QAOAGate:
                    gate = gate_class(I ^ Z ^ Z)
=======
                elif gate_class == PauliEvolutionGate:
                    gate = gate_class(Pauli("XYZ"))
>>>>>>> 49110f9c
                else:
                    gate = gate_class(*params[0:free_params])
            except (CircuitError, QiskitError, AttributeError):
                self.log.info("Cannot init gate with params only. Skipping %s", gate_class)
                continue
            if gate.name in ["U", "CX"]:
                continue
            try:
                gate_matrix = gate.to_matrix()
            except CircuitError:
                # gate doesn't implement to_matrix method: skip
                self.log.info('to_matrix method FAILED for "%s" gate', gate.name)
                continue
            if not hasattr(gate, "definition") or not gate.definition:
                continue
            definition_unitary = Operator(gate.definition).data
            self.assertTrue(matrix_equal(definition_unitary, gate_matrix))
            self.assertTrue(is_unitary_matrix(gate_matrix))


if __name__ == "__main__":
    unittest.main(verbosity=2)<|MERGE_RESOLUTION|>--- conflicted
+++ resolved
@@ -1389,15 +1389,12 @@
                     gate = gate_class("IXYZ")
                 elif gate_class == BooleanExpression:
                     gate = gate_class("x")
-<<<<<<< HEAD
                 elif gate_class == EvolvedOperatorGate:
                     gate = gate_class(Z ^ Z ^ Z)
                 elif gate_class == QAOAGate:
                     gate = gate_class(I ^ Z ^ Z)
-=======
                 elif gate_class == PauliEvolutionGate:
                     gate = gate_class(Pauli("XYZ"))
->>>>>>> 49110f9c
                 else:
                     gate = gate_class(*params[0:free_params])
             except (CircuitError, QiskitError, AttributeError):
@@ -1451,15 +1448,12 @@
                     gate = gate_class("IXYZ")
                 elif gate_class == BooleanExpression:
                     gate = gate_class("x")
-<<<<<<< HEAD
                 elif gate_class == EvolvedOperatorGate:
                     gate = gate_class(Z ^ Z ^ Z)
                 elif gate_class == QAOAGate:
                     gate = gate_class(I ^ Z ^ Z)
-=======
                 elif gate_class == PauliEvolutionGate:
                     gate = gate_class(Pauli("XYZ"))
->>>>>>> 49110f9c
                 else:
                     gate = gate_class(*params[0:free_params])
             except (CircuitError, QiskitError, AttributeError):
