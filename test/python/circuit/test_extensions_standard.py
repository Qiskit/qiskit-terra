# This code is part of Qiskit.
#
# (C) Copyright IBM 2017.
#
# This code is licensed under the Apache License, Version 2.0. You may
# obtain a copy of this license in the LICENSE.txt file in the root directory
# of this source tree or at http://www.apache.org/licenses/LICENSE-2.0.
#
# Any modifications or derivative works of this code must retain this
# copyright notice, and modified files need to carry a notice indicating
# that they have been altered from the originals.

# pylint: disable=missing-function-docstring, missing-module-docstring

import unittest
from inspect import signature
from math import pi

import numpy as np
from scipy.linalg import expm
from ddt import data, ddt, unpack
<<<<<<< HEAD

from qiskit import ClassicalRegister, QuantumCircuit, QuantumRegister, execute
=======
from qiskit import ClassicalRegister, QuantumCircuit, QuantumRegister
>>>>>>> 9c58064b
from qiskit.exceptions import QiskitError
from qiskit.circuit.exceptions import CircuitError
from qiskit.circuit import Gate, ControlledGate
from qiskit.circuit.library import (
    U1Gate,
    U2Gate,
    U3Gate,
    CU1Gate,
    CU3Gate,
    XXMinusYYGate,
    XXPlusYYGate,
    RZGate,
    XGate,
    YGate,
    GlobalPhaseGate,
)
from qiskit.quantum_info import Pauli
from qiskit.quantum_info.operators.predicates import matrix_equal, is_unitary_matrix
from qiskit.utils.optionals import HAS_TWEEDLEDUM
from qiskit.quantum_info import Operator
from qiskit import transpile
from test.utils import QiskitTestCase  # pylint: disable=wrong-import-order


class TestStandard1Q(QiskitTestCase):
    """Standard Extension Test. Gates with a single Qubit"""

    def setUp(self):
        super().setUp()
        self.qr = QuantumRegister(3, "q")
        self.qr2 = QuantumRegister(3, "r")
        self.cr = ClassicalRegister(3, "c")
        self.circuit = QuantumCircuit(self.qr, self.qr2, self.cr)

    def test_barrier(self):
        self.circuit.barrier(self.qr[1])
        self.assertEqual(len(self.circuit), 1)
        self.assertEqual(self.circuit[0].operation.name, "barrier")
        self.assertEqual(self.circuit[0].qubits, (self.qr[1],))

    def test_barrier_wires(self):
        self.circuit.barrier(1)
        self.assertEqual(len(self.circuit), 1)
        self.assertEqual(self.circuit[0].operation.name, "barrier")
        self.assertEqual(self.circuit[0].qubits, (self.qr[1],))

    def test_barrier_invalid(self):
        qc = self.circuit
        self.assertRaises(CircuitError, qc.barrier, self.cr[0])
        self.assertRaises(CircuitError, qc.barrier, self.cr)
        self.assertRaises(CircuitError, qc.barrier, (self.qr, "a"))
        self.assertRaises(CircuitError, qc.barrier, 0.0)

    def test_conditional_barrier_invalid(self):
        qc = self.circuit
        barrier = qc.barrier(self.qr)
        self.assertRaises(QiskitError, barrier.c_if, self.cr, 0)

    def test_barrier_reg(self):
        self.circuit.barrier(self.qr)
        self.assertEqual(len(self.circuit), 1)
        self.assertEqual(self.circuit[0].operation.name, "barrier")
        self.assertEqual(self.circuit[0].qubits, (self.qr[0], self.qr[1], self.qr[2]))

    def test_barrier_none(self):
        self.circuit.barrier()
        self.assertEqual(len(self.circuit), 1)
        self.assertEqual(self.circuit[0].operation.name, "barrier")
        self.assertEqual(
            self.circuit[0].qubits,
            (self.qr[0], self.qr[1], self.qr[2], self.qr2[0], self.qr2[1], self.qr2[2]),
        )

    def test_ccx(self):
        self.circuit.ccx(self.qr[0], self.qr[1], self.qr[2])
        self.assertEqual(self.circuit[0].operation.name, "ccx")
        self.assertEqual(self.circuit[0].qubits, (self.qr[0], self.qr[1], self.qr[2]))

    def test_ccx_wires(self):
        self.circuit.ccx(0, 1, 2)
        self.assertEqual(self.circuit[0].operation.name, "ccx")
        self.assertEqual(self.circuit[0].qubits, (self.qr[0], self.qr[1], self.qr[2]))

    def test_ccx_invalid(self):
        qc = self.circuit
        self.assertRaises(CircuitError, qc.ccx, self.cr[0], self.cr[1], self.cr[2])
        self.assertRaises(CircuitError, qc.ccx, self.qr[0], self.qr[0], self.qr[2])
        self.assertRaises(CircuitError, qc.ccx, 0.0, self.qr[0], self.qr[2])
        self.assertRaises(CircuitError, qc.ccx, self.cr, self.qr, self.qr)
        self.assertRaises(CircuitError, qc.ccx, "a", self.qr[1], self.qr[2])

    def test_ch(self):
        self.circuit.ch(self.qr[0], self.qr[1])
        self.assertEqual(self.circuit[0].operation.name, "ch")
        self.assertEqual(self.circuit[0].qubits, (self.qr[0], self.qr[1]))

    def test_ch_wires(self):
        self.circuit.ch(0, 1)
        self.assertEqual(self.circuit[0].operation.name, "ch")
        self.assertEqual(self.circuit[0].qubits, (self.qr[0], self.qr[1]))

    def test_ch_invalid(self):
        qc = self.circuit
        self.assertRaises(CircuitError, qc.ch, self.cr[0], self.cr[1])
        self.assertRaises(CircuitError, qc.ch, self.qr[0], self.qr[0])
        self.assertRaises(CircuitError, qc.ch, 0.0, self.qr[0])
        self.assertRaises(CircuitError, qc.ch, (self.qr, 3), self.qr[0])
        self.assertRaises(CircuitError, qc.ch, self.cr, self.qr)
        self.assertRaises(CircuitError, qc.ch, "a", self.qr[1])

    def test_cif_reg(self):
        self.circuit.h(self.qr[0]).c_if(self.cr, 7)
        self.assertEqual(self.circuit[0].operation.name, "h")
        self.assertEqual(self.circuit[0].qubits, (self.qr[0],))
        self.assertEqual(self.circuit[0].operation.condition, (self.cr, 7))

    def test_cif_single_bit(self):
        self.circuit.h(self.qr[0]).c_if(self.cr[0], True)
        self.assertEqual(self.circuit[0].operation.name, "h")
        self.assertEqual(self.circuit[0].qubits, (self.qr[0],))
        self.assertEqual(self.circuit[0].operation.condition, (self.cr[0], True))

    def test_crz(self):
        self.circuit.crz(1, self.qr[0], self.qr[1])
        self.assertEqual(self.circuit[0].operation.name, "crz")
        self.assertEqual(self.circuit[0].operation.params, [1])
        self.assertEqual(self.circuit[0].qubits, (self.qr[0], self.qr[1]))

    def test_cry(self):
        self.circuit.cry(1, self.qr[0], self.qr[1])
        self.assertEqual(self.circuit[0].operation.name, "cry")
        self.assertEqual(self.circuit[0].operation.params, [1])
        self.assertEqual(self.circuit[0].qubits, (self.qr[0], self.qr[1]))

    def test_crx(self):
        self.circuit.crx(1, self.qr[0], self.qr[1])
        self.assertEqual(self.circuit[0].operation.name, "crx")
        self.assertEqual(self.circuit[0].operation.params, [1])
        self.assertEqual(self.circuit[0].qubits, (self.qr[0], self.qr[1]))

    def test_crz_wires(self):
        self.circuit.crz(1, 0, 1)
        self.assertEqual(self.circuit[0].operation.name, "crz")
        self.assertEqual(self.circuit[0].operation.params, [1])
        self.assertEqual(self.circuit[0].qubits, (self.qr[0], self.qr[1]))

    def test_cry_wires(self):
        self.circuit.cry(1, 0, 1)
        self.assertEqual(self.circuit[0].operation.name, "cry")
        self.assertEqual(self.circuit[0].operation.params, [1])
        self.assertEqual(self.circuit[0].qubits, (self.qr[0], self.qr[1]))

    def test_crx_wires(self):
        self.circuit.crx(1, 0, 1)
        self.assertEqual(self.circuit[0].operation.name, "crx")
        self.assertEqual(self.circuit[0].operation.params, [1])
        self.assertEqual(self.circuit[0].qubits, (self.qr[0], self.qr[1]))

    def test_crz_invalid(self):
        qc = self.circuit
        self.assertRaises(CircuitError, qc.crz, 0, self.cr[0], self.cr[1])
        self.assertRaises(CircuitError, qc.crz, 0, self.qr[0], self.qr[0])
        self.assertRaises(CircuitError, qc.crz, 0, 0.0, self.qr[0])
        self.assertRaises(CircuitError, qc.crz, self.qr[2], self.qr[1], self.qr[0])
        self.assertRaises(CircuitError, qc.crz, 0, self.qr[1], self.cr[2])
        self.assertRaises(CircuitError, qc.crz, 0, (self.qr, 3), self.qr[1])
        self.assertRaises(CircuitError, qc.crz, 0, self.cr, self.qr)
        # TODO self.assertRaises(CircuitError, qc.crz, 'a', self.qr[1], self.qr[2])

    def test_cry_invalid(self):
        qc = self.circuit
        self.assertRaises(CircuitError, qc.cry, 0, self.cr[0], self.cr[1])
        self.assertRaises(CircuitError, qc.cry, 0, self.qr[0], self.qr[0])
        self.assertRaises(CircuitError, qc.cry, 0, 0.0, self.qr[0])
        self.assertRaises(CircuitError, qc.cry, self.qr[2], self.qr[1], self.qr[0])
        self.assertRaises(CircuitError, qc.cry, 0, self.qr[1], self.cr[2])
        self.assertRaises(CircuitError, qc.cry, 0, (self.qr, 3), self.qr[1])
        self.assertRaises(CircuitError, qc.cry, 0, self.cr, self.qr)
        # TODO self.assertRaises(CircuitError, qc.cry, 'a', self.qr[1], self.qr[2])

    def test_crx_invalid(self):
        qc = self.circuit
        self.assertRaises(CircuitError, qc.crx, 0, self.cr[0], self.cr[1])
        self.assertRaises(CircuitError, qc.crx, 0, self.qr[0], self.qr[0])
        self.assertRaises(CircuitError, qc.crx, 0, 0.0, self.qr[0])
        self.assertRaises(CircuitError, qc.crx, self.qr[2], self.qr[1], self.qr[0])
        self.assertRaises(CircuitError, qc.crx, 0, self.qr[1], self.cr[2])
        self.assertRaises(CircuitError, qc.crx, 0, (self.qr, 3), self.qr[1])
        self.assertRaises(CircuitError, qc.crx, 0, self.cr, self.qr)
        # TODO self.assertRaises(CircuitError, qc.crx, 'a', self.qr[1], self.qr[2])

    def test_cswap(self):
        self.circuit.cswap(self.qr[0], self.qr[1], self.qr[2])
        self.assertEqual(self.circuit[0].operation.name, "cswap")
        self.assertEqual(self.circuit[0].operation.params, [])
        self.assertEqual(self.circuit[0].qubits, (self.qr[0], self.qr[1], self.qr[2]))

    def test_cswap_wires(self):
        self.circuit.cswap(0, 1, 2)
        self.assertEqual(self.circuit[0].operation.name, "cswap")
        self.assertEqual(self.circuit[0].operation.params, [])
        self.assertEqual(self.circuit[0].qubits, (self.qr[0], self.qr[1], self.qr[2]))

    def test_cswap_invalid(self):
        qc = self.circuit
        self.assertRaises(CircuitError, qc.cswap, self.cr[0], self.cr[1], self.cr[2])
        self.assertRaises(CircuitError, qc.cswap, self.qr[1], self.qr[0], self.qr[0])
        self.assertRaises(CircuitError, qc.cswap, self.qr[1], 0.0, self.qr[0])
        self.assertRaises(CircuitError, qc.cswap, self.cr[0], self.cr[1], self.qr[0])
        self.assertRaises(CircuitError, qc.cswap, self.qr[0], self.qr[0], self.qr[1])
        self.assertRaises(CircuitError, qc.cswap, 0.0, self.qr[0], self.qr[1])
        self.assertRaises(CircuitError, qc.cswap, (self.qr, 3), self.qr[0], self.qr[1])
        self.assertRaises(CircuitError, qc.cswap, self.cr, self.qr[0], self.qr[1])
        self.assertRaises(CircuitError, qc.cswap, "a", self.qr[1], self.qr[2])

    def test_cu1(self):
        self.circuit.append(CU1Gate(1), [self.qr[1], self.qr[2]])
        self.assertEqual(self.circuit[0].operation.name, "cu1")
        self.assertEqual(self.circuit[0].operation.params, [1])
        self.assertEqual(self.circuit[0].qubits, (self.qr[1], self.qr[2]))

    def test_cu1_wires(self):
        self.circuit.append(CU1Gate(1), [1, 2])
        self.assertEqual(self.circuit[0].operation.name, "cu1")
        self.assertEqual(self.circuit[0].operation.params, [1])
        self.assertEqual(self.circuit[0].qubits, (self.qr[1], self.qr[2]))

    def test_cu3(self):
        self.circuit.append(CU3Gate(1, 2, 3), [self.qr[1], self.qr[2]])
        self.assertEqual(self.circuit[0].operation.name, "cu3")
        self.assertEqual(self.circuit[0].operation.params, [1, 2, 3])
        self.assertEqual(self.circuit[0].qubits, (self.qr[1], self.qr[2]))

    def test_cu3_wires(self):
        self.circuit.append(CU3Gate(1, 2, 3), [1, 2])
        self.assertEqual(self.circuit[0].operation.name, "cu3")
        self.assertEqual(self.circuit[0].operation.params, [1, 2, 3])
        self.assertEqual(self.circuit[0].qubits, (self.qr[1], self.qr[2]))

    def test_cx(self):
        self.circuit.cx(self.qr[1], self.qr[2])
        self.assertEqual(self.circuit[0].operation.name, "cx")
        self.assertEqual(self.circuit[0].operation.params, [])
        self.assertEqual(self.circuit[0].qubits, (self.qr[1], self.qr[2]))

    def test_cx_wires(self):
        self.circuit.cx(1, 2)
        self.assertEqual(self.circuit[0].operation.name, "cx")
        self.assertEqual(self.circuit[0].operation.params, [])
        self.assertEqual(self.circuit[0].qubits, (self.qr[1], self.qr[2]))

    def test_cx_invalid(self):
        qc = self.circuit
        self.assertRaises(CircuitError, qc.cx, self.cr[1], self.cr[2])
        self.assertRaises(CircuitError, qc.cx, self.qr[0], self.qr[0])
        self.assertRaises(CircuitError, qc.cx, 0.0, self.qr[0])
        self.assertRaises(CircuitError, qc.cx, (self.qr, 3), self.qr[0])
        self.assertRaises(CircuitError, qc.cx, self.cr, self.qr)
        self.assertRaises(CircuitError, qc.cx, "a", self.qr[1])

    def test_cy(self):
        self.circuit.cy(self.qr[1], self.qr[2])
        self.assertEqual(self.circuit[0].operation.name, "cy")
        self.assertEqual(self.circuit[0].operation.params, [])
        self.assertEqual(self.circuit[0].qubits, (self.qr[1], self.qr[2]))

    def test_cy_wires(self):
        self.circuit.cy(1, 2)
        self.assertEqual(self.circuit[0].operation.name, "cy")
        self.assertEqual(self.circuit[0].operation.params, [])
        self.assertEqual(self.circuit[0].qubits, (self.qr[1], self.qr[2]))

    def test_cy_invalid(self):
        qc = self.circuit
        self.assertRaises(CircuitError, qc.cy, self.cr[1], self.cr[2])
        self.assertRaises(CircuitError, qc.cy, self.qr[0], self.qr[0])
        self.assertRaises(CircuitError, qc.cy, 0.0, self.qr[0])
        self.assertRaises(CircuitError, qc.cy, (self.qr, 3), self.qr[0])
        self.assertRaises(CircuitError, qc.cy, self.cr, self.qr)
        self.assertRaises(CircuitError, qc.cy, "a", self.qr[1])

    def test_cz(self):
        self.circuit.cz(self.qr[1], self.qr[2])
        self.assertEqual(self.circuit[0].operation.name, "cz")
        self.assertEqual(self.circuit[0].operation.params, [])
        self.assertEqual(self.circuit[0].qubits, (self.qr[1], self.qr[2]))

    def test_cz_wires(self):
        self.circuit.cz(1, 2)
        self.assertEqual(self.circuit[0].operation.name, "cz")
        self.assertEqual(self.circuit[0].operation.params, [])
        self.assertEqual(self.circuit[0].qubits, (self.qr[1], self.qr[2]))

    def test_cz_invalid(self):
        qc = self.circuit
        self.assertRaises(CircuitError, qc.cz, self.cr[1], self.cr[2])
        self.assertRaises(CircuitError, qc.cz, self.qr[0], self.qr[0])
        self.assertRaises(CircuitError, qc.cz, 0.0, self.qr[0])
        self.assertRaises(CircuitError, qc.cz, (self.qr, 3), self.qr[0])
        self.assertRaises(CircuitError, qc.cz, self.cr, self.qr)
        self.assertRaises(CircuitError, qc.cz, "a", self.qr[1])

    def test_h(self):
        self.circuit.h(self.qr[1])
        self.assertEqual(self.circuit[0].operation.name, "h")
        self.assertEqual(self.circuit[0].qubits, (self.qr[1],))

    def test_h_wires(self):
        self.circuit.h(1)
        self.assertEqual(self.circuit[0].operation.name, "h")
        self.assertEqual(self.circuit[0].qubits, (self.qr[1],))

    def test_h_invalid(self):
        qc = self.circuit
        self.assertRaises(CircuitError, qc.h, self.cr[0])
        self.assertRaises(CircuitError, qc.h, self.cr)
        self.assertRaises(CircuitError, qc.h, (self.qr, 3))
        self.assertRaises(CircuitError, qc.h, (self.qr, "a"))
        self.assertRaises(CircuitError, qc.h, 0.0)

    def test_h_reg(self):
        instruction_set = self.circuit.h(self.qr)
        self.assertEqual(len(instruction_set), 3)
        self.assertEqual(instruction_set[0].operation.name, "h")
        self.assertEqual(instruction_set[1].qubits, (self.qr[1],))

    def test_h_reg_inv(self):
        instruction_set = self.circuit.h(self.qr).inverse()
        self.assertEqual(len(instruction_set), 3)
        self.assertEqual(instruction_set[0].operation.name, "h")
        self.assertEqual(instruction_set[1].qubits, (self.qr[1],))

    def test_iden(self):
        self.circuit.id(self.qr[1])
        self.assertEqual(self.circuit[0].operation.name, "id")
        self.assertEqual(self.circuit[0].operation.params, [])

    def test_iden_wires(self):
        self.circuit.id(1)
        self.assertEqual(self.circuit[0].operation.name, "id")
        self.assertEqual(self.circuit[0].operation.params, [])

    def test_iden_invalid(self):
        qc = self.circuit
        self.assertRaises(CircuitError, qc.id, self.cr[0])
        self.assertRaises(CircuitError, qc.id, self.cr)
        self.assertRaises(CircuitError, qc.id, (self.qr, 3))
        self.assertRaises(CircuitError, qc.id, (self.qr, "a"))
        self.assertRaises(CircuitError, qc.id, 0.0)

    def test_iden_reg(self):
        instruction_set = self.circuit.id(self.qr)
        self.assertEqual(len(instruction_set), 3)
        self.assertEqual(instruction_set[0].operation.name, "id")
        self.assertEqual(instruction_set[1].qubits, (self.qr[1],))

    def test_iden_reg_inv(self):
        instruction_set = self.circuit.id(self.qr).inverse()
        self.assertEqual(len(instruction_set), 3)
        self.assertEqual(instruction_set[0].operation.name, "id")
        self.assertEqual(instruction_set[1].qubits, (self.qr[1],))

    def test_rx(self):
        self.circuit.rx(1, self.qr[1])
        self.assertEqual(self.circuit[0].operation.name, "rx")
        self.assertEqual(self.circuit[0].operation.params, [1])

    def test_rx_wires(self):
        self.circuit.rx(1, 1)
        self.assertEqual(self.circuit[0].operation.name, "rx")
        self.assertEqual(self.circuit[0].operation.params, [1])

    def test_rx_invalid(self):
        qc = self.circuit
        self.assertRaises(CircuitError, qc.rx, self.cr[0], self.cr[1])
        self.assertRaises(CircuitError, qc.rx, self.qr[1], 0)
        self.assertRaises(CircuitError, qc.rx, 0, self.cr[0])
        self.assertRaises(CircuitError, qc.rx, 0, 0.0)
        self.assertRaises(CircuitError, qc.rx, self.qr[2], self.qr[1])
        self.assertRaises(CircuitError, qc.rx, 0, (self.qr, 3))
        self.assertRaises(CircuitError, qc.rx, 0, self.cr)
        # TODO self.assertRaises(CircuitError, qc.rx, 'a', self.qr[1])
        self.assertRaises(CircuitError, qc.rx, 0, "a")

    def test_rx_reg(self):
        instruction_set = self.circuit.rx(1, self.qr)
        self.assertEqual(len(instruction_set), 3)
        self.assertEqual(instruction_set[0].operation.name, "rx")
        self.assertEqual(instruction_set[1].qubits, (self.qr[1],))
        self.assertEqual(instruction_set[2].operation.params, [1])

    def test_rx_reg_inv(self):
        instruction_set = self.circuit.rx(1, self.qr).inverse()
        self.assertEqual(len(instruction_set), 3)
        self.assertEqual(instruction_set[0].operation.name, "rx")
        self.assertEqual(instruction_set[1].qubits, (self.qr[1],))
        self.assertEqual(instruction_set[2].operation.params, [-1])

    def test_rx_pi(self):
        qc = self.circuit
        qc.rx(pi / 2, self.qr[1])
        self.assertEqual(self.circuit[0].operation.name, "rx")
        self.assertEqual(self.circuit[0].operation.params, [pi / 2])
        self.assertEqual(self.circuit[0].qubits, (self.qr[1],))

    def test_ry(self):
        self.circuit.ry(1, self.qr[1])
        self.assertEqual(self.circuit[0].operation.name, "ry")
        self.assertEqual(self.circuit[0].operation.params, [1])
        self.assertEqual(self.circuit[0].qubits, (self.qr[1],))

    def test_ry_wires(self):
        self.circuit.ry(1, 1)
        self.assertEqual(self.circuit[0].operation.name, "ry")
        self.assertEqual(self.circuit[0].operation.params, [1])
        self.assertEqual(self.circuit[0].qubits, (self.qr[1],))

    def test_ry_invalid(self):
        qc = self.circuit
        self.assertRaises(CircuitError, qc.ry, self.cr[0], self.cr[1])
        self.assertRaises(CircuitError, qc.ry, self.qr[1], 0)
        self.assertRaises(CircuitError, qc.ry, 0, self.cr[0])
        self.assertRaises(CircuitError, qc.ry, 0, 0.0)
        self.assertRaises(CircuitError, qc.ry, self.qr[2], self.qr[1])
        self.assertRaises(CircuitError, qc.ry, 0, (self.qr, 3))
        self.assertRaises(CircuitError, qc.ry, 0, self.cr)
        # TODO self.assertRaises(CircuitError, qc.ry, 'a', self.qr[1])
        self.assertRaises(CircuitError, qc.ry, 0, "a")

    def test_ry_reg(self):
        instruction_set = self.circuit.ry(1, self.qr)
        self.assertEqual(instruction_set[0].operation.name, "ry")
        self.assertEqual(instruction_set[1].qubits, (self.qr[1],))
        self.assertEqual(instruction_set[2].operation.params, [1])

    def test_ry_reg_inv(self):
        instruction_set = self.circuit.ry(1, self.qr).inverse()
        self.assertEqual(instruction_set[0].operation.name, "ry")
        self.assertEqual(instruction_set[1].qubits, (self.qr[1],))
        self.assertEqual(instruction_set[2].operation.params, [-1])

    def test_ry_pi(self):
        qc = self.circuit
        qc.ry(pi / 2, self.qr[1])
        self.assertEqual(self.circuit[0].operation.name, "ry")
        self.assertEqual(self.circuit[0].operation.params, [pi / 2])

    def test_rz(self):
        self.circuit.rz(1, self.qr[1])
        self.assertEqual(self.circuit[0].operation.name, "rz")
        self.assertEqual(self.circuit[0].operation.params, [1])
        self.assertEqual(self.circuit[0].qubits, (self.qr[1],))

    def test_rz_wires(self):
        self.circuit.rz(1, 1)
        self.assertEqual(self.circuit[0].operation.name, "rz")
        self.assertEqual(self.circuit[0].operation.params, [1])
        self.assertEqual(self.circuit[0].qubits, (self.qr[1],))

    def test_rz_invalid(self):
        qc = self.circuit
        self.assertRaises(CircuitError, qc.rz, self.cr[0], self.cr[1])
        self.assertRaises(CircuitError, qc.rz, self.qr[1], 0)
        self.assertRaises(CircuitError, qc.rz, 0, self.cr[0])
        self.assertRaises(CircuitError, qc.rz, 0, 0.0)
        self.assertRaises(CircuitError, qc.rz, self.qr[2], self.qr[1])
        self.assertRaises(CircuitError, qc.rz, 0, (self.qr, 3))
        self.assertRaises(CircuitError, qc.rz, 0, self.cr)
        # TODO self.assertRaises(CircuitError, qc.rz, 'a', self.qr[1])
        self.assertRaises(CircuitError, qc.rz, 0, "a")

    def test_rz_reg(self):
        instruction_set = self.circuit.rz(1, self.qr)
        self.assertEqual(instruction_set[0].operation.name, "rz")
        self.assertEqual(instruction_set[2].operation.params, [1])

    def test_rz_reg_inv(self):
        instruction_set = self.circuit.rz(1, self.qr).inverse()
        self.assertEqual(instruction_set[0].operation.name, "rz")
        self.assertEqual(instruction_set[2].operation.params, [-1])

    def test_rz_pi(self):
        self.circuit.rz(pi / 2, self.qr[1])
        self.assertEqual(self.circuit[0].operation.name, "rz")
        self.assertEqual(self.circuit[0].operation.params, [pi / 2])
        self.assertEqual(self.circuit[0].qubits, (self.qr[1],))

    def test_rzz(self):
        self.circuit.rzz(1, self.qr[1], self.qr[2])
        self.assertEqual(self.circuit[0].operation.name, "rzz")
        self.assertEqual(self.circuit[0].operation.params, [1])
        self.assertEqual(self.circuit[0].qubits, (self.qr[1], self.qr[2]))

    def test_rzz_wires(self):
        self.circuit.rzz(1, 1, 2)
        self.assertEqual(self.circuit[0].operation.name, "rzz")
        self.assertEqual(self.circuit[0].operation.params, [1])
        self.assertEqual(self.circuit[0].qubits, (self.qr[1], self.qr[2]))

    def test_rzz_invalid(self):
        qc = self.circuit
        self.assertRaises(CircuitError, qc.rzz, 1, self.cr[1], self.cr[2])
        self.assertRaises(CircuitError, qc.rzz, 1, self.qr[0], self.qr[0])
        self.assertRaises(CircuitError, qc.rzz, 1, 0.0, self.qr[0])
        self.assertRaises(CircuitError, qc.rzz, 1, (self.qr, 3), self.qr[0])
        self.assertRaises(CircuitError, qc.rzz, 1, self.cr, self.qr)
        self.assertRaises(CircuitError, qc.rzz, 1, "a", self.qr[1])
        self.assertRaises(CircuitError, qc.rzz, 0.1, self.cr[1], self.cr[2])
        self.assertRaises(CircuitError, qc.rzz, 0.1, self.qr[0], self.qr[0])

    def test_s(self):
        self.circuit.s(self.qr[1])
        self.assertEqual(self.circuit[0].operation.name, "s")
        self.assertEqual(self.circuit[0].operation.params, [])
        self.assertEqual(self.circuit[0].qubits, (self.qr[1],))

    def test_s_wires(self):
        self.circuit.s(1)
        self.assertEqual(self.circuit[0].operation.name, "s")
        self.assertEqual(self.circuit[0].operation.params, [])
        self.assertEqual(self.circuit[0].qubits, (self.qr[1],))

    def test_s_invalid(self):
        qc = self.circuit
        self.assertRaises(CircuitError, qc.s, self.cr[0])
        self.assertRaises(CircuitError, qc.s, self.cr)
        self.assertRaises(CircuitError, qc.s, (self.qr, 3))
        self.assertRaises(CircuitError, qc.s, (self.qr, "a"))
        self.assertRaises(CircuitError, qc.s, 0.0)

    def test_s_reg(self):
        instruction_set = self.circuit.s(self.qr)
        self.assertEqual(instruction_set[0].operation.name, "s")
        self.assertEqual(instruction_set[2].operation.params, [])

    def test_s_reg_inv(self):
        instruction_set = self.circuit.s(self.qr).inverse()
        self.assertEqual(instruction_set[0].operation.name, "sdg")
        self.assertEqual(instruction_set[2].operation.params, [])

    def test_sdg(self):
        self.circuit.sdg(self.qr[1])
        self.assertEqual(self.circuit[0].operation.name, "sdg")
        self.assertEqual(self.circuit[0].operation.params, [])
        self.assertEqual(self.circuit[0].qubits, (self.qr[1],))

    def test_sdg_wires(self):
        self.circuit.sdg(1)
        self.assertEqual(self.circuit[0].operation.name, "sdg")
        self.assertEqual(self.circuit[0].operation.params, [])
        self.assertEqual(self.circuit[0].qubits, (self.qr[1],))

    def test_sdg_invalid(self):
        qc = self.circuit
        self.assertRaises(CircuitError, qc.sdg, self.cr[0])
        self.assertRaises(CircuitError, qc.sdg, self.cr)
        self.assertRaises(CircuitError, qc.sdg, (self.qr, 3))
        self.assertRaises(CircuitError, qc.sdg, (self.qr, "a"))
        self.assertRaises(CircuitError, qc.sdg, 0.0)

    def test_sdg_reg(self):
        instruction_set = self.circuit.sdg(self.qr)
        self.assertEqual(instruction_set[0].operation.name, "sdg")
        self.assertEqual(instruction_set[2].operation.params, [])

    def test_sdg_reg_inv(self):
        instruction_set = self.circuit.sdg(self.qr).inverse()
        self.assertEqual(instruction_set[0].operation.name, "s")
        self.assertEqual(instruction_set[2].operation.params, [])

    def test_swap(self):
        self.circuit.swap(self.qr[1], self.qr[2])
        self.assertEqual(self.circuit[0].operation.name, "swap")
        self.assertEqual(self.circuit[0].operation.params, [])
        self.assertEqual(self.circuit[0].qubits, (self.qr[1], self.qr[2]))

    def test_swap_wires(self):
        self.circuit.swap(1, 2)
        self.assertEqual(self.circuit[0].operation.name, "swap")
        self.assertEqual(self.circuit[0].operation.params, [])
        self.assertEqual(self.circuit[0].qubits, (self.qr[1], self.qr[2]))

    def test_swap_invalid(self):
        qc = self.circuit
        self.assertRaises(CircuitError, qc.swap, self.cr[1], self.cr[2])
        self.assertRaises(CircuitError, qc.swap, self.qr[0], self.qr[0])
        self.assertRaises(CircuitError, qc.swap, 0.0, self.qr[0])
        self.assertRaises(CircuitError, qc.swap, (self.qr, 3), self.qr[0])
        self.assertRaises(CircuitError, qc.swap, self.cr, self.qr)
        self.assertRaises(CircuitError, qc.swap, "a", self.qr[1])
        self.assertRaises(CircuitError, qc.swap, self.qr, self.qr2[[1, 2]])
        self.assertRaises(CircuitError, qc.swap, self.qr[:2], self.qr2)

    def test_t(self):
        self.circuit.t(self.qr[1])
        self.assertEqual(self.circuit[0].operation.name, "t")
        self.assertEqual(self.circuit[0].operation.params, [])
        self.assertEqual(self.circuit[0].qubits, (self.qr[1],))

    def test_t_wire(self):
        self.circuit.t(1)
        self.assertEqual(self.circuit[0].operation.name, "t")
        self.assertEqual(self.circuit[0].operation.params, [])
        self.assertEqual(self.circuit[0].qubits, (self.qr[1],))

    def test_t_invalid(self):
        qc = self.circuit
        self.assertRaises(CircuitError, qc.t, self.cr[0])
        self.assertRaises(CircuitError, qc.t, self.cr)
        self.assertRaises(CircuitError, qc.t, (self.qr, 3))
        self.assertRaises(CircuitError, qc.t, (self.qr, "a"))
        self.assertRaises(CircuitError, qc.t, 0.0)

    def test_t_reg(self):
        instruction_set = self.circuit.t(self.qr)
        self.assertEqual(instruction_set[0].operation.name, "t")
        self.assertEqual(instruction_set[2].operation.params, [])

    def test_t_reg_inv(self):
        instruction_set = self.circuit.t(self.qr).inverse()
        self.assertEqual(instruction_set[0].operation.name, "tdg")
        self.assertEqual(instruction_set[2].operation.params, [])

    def test_tdg(self):
        self.circuit.tdg(self.qr[1])
        self.assertEqual(self.circuit[0].operation.name, "tdg")
        self.assertEqual(self.circuit[0].operation.params, [])
        self.assertEqual(self.circuit[0].qubits, (self.qr[1],))

    def test_tdg_wires(self):
        self.circuit.tdg(1)
        self.assertEqual(self.circuit[0].operation.name, "tdg")
        self.assertEqual(self.circuit[0].operation.params, [])
        self.assertEqual(self.circuit[0].qubits, (self.qr[1],))

    def test_tdg_invalid(self):
        qc = self.circuit
        self.assertRaises(CircuitError, qc.tdg, self.cr[0])
        self.assertRaises(CircuitError, qc.tdg, self.cr)
        self.assertRaises(CircuitError, qc.tdg, (self.qr, 3))
        self.assertRaises(CircuitError, qc.tdg, (self.qr, "a"))
        self.assertRaises(CircuitError, qc.tdg, 0.0)

    def test_tdg_reg(self):
        instruction_set = self.circuit.tdg(self.qr)
        self.assertEqual(instruction_set[0].operation.name, "tdg")
        self.assertEqual(instruction_set[1].qubits, (self.qr[1],))
        self.assertEqual(instruction_set[2].operation.params, [])

    def test_tdg_reg_inv(self):
        instruction_set = self.circuit.tdg(self.qr).inverse()
        self.assertEqual(instruction_set[0].operation.name, "t")
        self.assertEqual(instruction_set[1].qubits, (self.qr[1],))
        self.assertEqual(instruction_set[2].operation.params, [])

    def test_u1(self):
        self.circuit.append(U1Gate(1), [self.qr[1]])
        self.assertEqual(self.circuit[0].operation.name, "u1")
        self.assertEqual(self.circuit[0].operation.params, [1])
        self.assertEqual(self.circuit[0].qubits, (self.qr[1],))

    def test_u1_wires(self):
        self.circuit.append(U1Gate(1), [1])
        self.assertEqual(self.circuit[0].operation.name, "u1")
        self.assertEqual(self.circuit[0].operation.params, [1])
        self.assertEqual(self.circuit[0].qubits, (self.qr[1],))

    def test_u1_reg(self):
        instruction_set = self.circuit.append(U1Gate(1), [self.qr])
        self.assertEqual(instruction_set[0].operation.name, "u1")
        self.assertEqual(instruction_set[1].qubits, (self.qr[1],))
        self.assertEqual(instruction_set[2].operation.params, [1])

    def test_u1_reg_inv(self):
        instruction_set = self.circuit.append(U1Gate(1), [self.qr]).inverse()
        self.assertEqual(instruction_set[0].operation.name, "u1")
        self.assertEqual(instruction_set[1].qubits, (self.qr[1],))
        self.assertEqual(instruction_set[2].operation.params, [-1])

    def test_u1_pi(self):
        qc = self.circuit
        qc.append(U1Gate(pi / 2), [self.qr[1]])
        self.assertEqual(self.circuit[0].operation.name, "u1")
        self.assertEqual(self.circuit[0].operation.params, [pi / 2])
        self.assertEqual(self.circuit[0].qubits, (self.qr[1],))

    def test_u2(self):
        self.circuit.append(U2Gate(1, 2), [self.qr[1]])
        self.assertEqual(self.circuit[0].operation.name, "u2")
        self.assertEqual(self.circuit[0].operation.params, [1, 2])
        self.assertEqual(self.circuit[0].qubits, (self.qr[1],))

    def test_u2_wires(self):
        self.circuit.append(U2Gate(1, 2), [1])
        self.assertEqual(self.circuit[0].operation.name, "u2")
        self.assertEqual(self.circuit[0].operation.params, [1, 2])
        self.assertEqual(self.circuit[0].qubits, (self.qr[1],))

    def test_u2_reg(self):
        instruction_set = self.circuit.append(U2Gate(1, 2), [self.qr])
        self.assertEqual(instruction_set[0].operation.name, "u2")
        self.assertEqual(instruction_set[1].qubits, (self.qr[1],))
        self.assertEqual(instruction_set[2].operation.params, [1, 2])

    def test_u2_reg_inv(self):
        instruction_set = self.circuit.append(U2Gate(1, 2), [self.qr]).inverse()
        self.assertEqual(instruction_set[0].operation.name, "u2")
        self.assertEqual(instruction_set[1].qubits, (self.qr[1],))
        self.assertEqual(instruction_set[2].operation.params, [-pi - 2, -1 + pi])

    def test_u2_pi(self):
        self.circuit.append(U2Gate(pi / 2, 0.3 * pi), [self.qr[1]])
        self.assertEqual(self.circuit[0].operation.name, "u2")
        self.assertEqual(self.circuit[0].operation.params, [pi / 2, 0.3 * pi])
        self.assertEqual(self.circuit[0].qubits, (self.qr[1],))

    def test_u3(self):
        self.circuit.append(U3Gate(1, 2, 3), [self.qr[1]])
        self.assertEqual(self.circuit[0].operation.name, "u3")
        self.assertEqual(self.circuit[0].operation.params, [1, 2, 3])
        self.assertEqual(self.circuit[0].qubits, (self.qr[1],))

    def test_u3_wires(self):
        self.circuit.append(U3Gate(1, 2, 3), [1])
        self.assertEqual(self.circuit[0].operation.name, "u3")
        self.assertEqual(self.circuit[0].operation.params, [1, 2, 3])
        self.assertEqual(self.circuit[0].qubits, (self.qr[1],))

    def test_u3_reg(self):
        instruction_set = self.circuit.append(U3Gate(1, 2, 3), [self.qr])
        self.assertEqual(instruction_set[0].operation.name, "u3")
        self.assertEqual(instruction_set[1].qubits, (self.qr[1],))
        self.assertEqual(instruction_set[2].operation.params, [1, 2, 3])

    def test_u3_reg_inv(self):
        instruction_set = self.circuit.append(U3Gate(1, 2, 3), [self.qr]).inverse()
        self.assertEqual(instruction_set[0].operation.name, "u3")
        self.assertEqual(instruction_set[1].qubits, (self.qr[1],))
        self.assertEqual(instruction_set[2].operation.params, [-1, -3, -2])

    def test_u3_pi(self):
        self.circuit.append(U3Gate(pi, pi / 2, 0.3 * pi), [self.qr[1]])
        self.assertEqual(self.circuit[0].operation.name, "u3")
        self.assertEqual(self.circuit[0].operation.params, [pi, pi / 2, 0.3 * pi])
        self.assertEqual(self.circuit[0].qubits, (self.qr[1],))

    def test_x(self):
        self.circuit.x(self.qr[1])
        self.assertEqual(self.circuit[0].operation.name, "x")
        self.assertEqual(self.circuit[0].operation.params, [])
        self.assertEqual(self.circuit[0].qubits, (self.qr[1],))

    def test_x_wires(self):
        self.circuit.x(1)
        self.assertEqual(self.circuit[0].operation.name, "x")
        self.assertEqual(self.circuit[0].operation.params, [])
        self.assertEqual(self.circuit[0].qubits, (self.qr[1],))

    def test_x_invalid(self):
        qc = self.circuit
        self.assertRaises(CircuitError, qc.x, self.cr[0])
        self.assertRaises(CircuitError, qc.x, self.cr)
        self.assertRaises(CircuitError, qc.x, (self.qr, "a"))
        self.assertRaises(CircuitError, qc.x, 0.0)

    def test_x_reg(self):
        instruction_set = self.circuit.x(self.qr)
        self.assertEqual(instruction_set[0].operation.name, "x")
        self.assertEqual(instruction_set[1].qubits, (self.qr[1],))
        self.assertEqual(instruction_set[2].operation.params, [])

    def test_x_reg_inv(self):
        instruction_set = self.circuit.x(self.qr).inverse()
        self.assertEqual(instruction_set[0].operation.name, "x")
        self.assertEqual(instruction_set[1].qubits, (self.qr[1],))
        self.assertEqual(instruction_set[2].operation.params, [])

    def test_y(self):
        self.circuit.y(self.qr[1])
        self.assertEqual(self.circuit[0].operation.name, "y")
        self.assertEqual(self.circuit[0].operation.params, [])
        self.assertEqual(self.circuit[0].qubits, (self.qr[1],))

    def test_y_wires(self):
        self.circuit.y(1)
        self.assertEqual(self.circuit[0].operation.name, "y")
        self.assertEqual(self.circuit[0].operation.params, [])
        self.assertEqual(self.circuit[0].qubits, (self.qr[1],))

    def test_y_invalid(self):
        qc = self.circuit
        self.assertRaises(CircuitError, qc.y, self.cr[0])
        self.assertRaises(CircuitError, qc.y, self.cr)
        self.assertRaises(CircuitError, qc.y, (self.qr, "a"))
        self.assertRaises(CircuitError, qc.y, 0.0)

    def test_y_reg(self):
        instruction_set = self.circuit.y(self.qr)
        self.assertEqual(instruction_set[0].operation.name, "y")
        self.assertEqual(instruction_set[1].qubits, (self.qr[1],))
        self.assertEqual(instruction_set[2].operation.params, [])

    def test_y_reg_inv(self):
        instruction_set = self.circuit.y(self.qr).inverse()
        self.assertEqual(instruction_set[0].operation.name, "y")
        self.assertEqual(instruction_set[1].qubits, (self.qr[1],))
        self.assertEqual(instruction_set[2].operation.params, [])

    def test_z(self):
        self.circuit.z(self.qr[1])
        self.assertEqual(self.circuit[0].operation.name, "z")
        self.assertEqual(self.circuit[0].operation.params, [])
        self.assertEqual(self.circuit[0].qubits, (self.qr[1],))

    def test_z_wires(self):
        self.circuit.z(1)
        self.assertEqual(self.circuit[0].operation.name, "z")
        self.assertEqual(self.circuit[0].operation.params, [])
        self.assertEqual(self.circuit[0].qubits, (self.qr[1],))

    def test_z_reg(self):
        instruction_set = self.circuit.z(self.qr)
        self.assertEqual(instruction_set[0].operation.name, "z")
        self.assertEqual(instruction_set[1].qubits, (self.qr[1],))
        self.assertEqual(instruction_set[2].operation.params, [])

    def test_z_reg_inv(self):
        instruction_set = self.circuit.z(self.qr).inverse()
        self.assertEqual(instruction_set[0].operation.name, "z")
        self.assertEqual(instruction_set[1].qubits, (self.qr[1],))
        self.assertEqual(instruction_set[2].operation.params, [])

    def test_global_phase(self):
        qc = self.circuit
        qc.append(GlobalPhaseGate(0.1), [])
        self.assertEqual(self.circuit[0].operation.name, "global_phase")
        self.assertEqual(self.circuit[0].operation.params, [0.1])
        self.assertEqual(self.circuit[0].qubits, ())

    def test_global_phase_inv(self):
        instruction_set = self.circuit.append(GlobalPhaseGate(0.1), []).inverse()
        self.assertEqual(len(instruction_set), 1)
        self.assertEqual(instruction_set[0].operation.params, [-0.1])

    def test_global_phase_matrix(self):
        """Test global_phase matrix."""
        theta = 0.1
        np.testing.assert_allclose(
            np.array(GlobalPhaseGate(theta)),
            np.array([[np.exp(1j * theta)]], dtype=complex),
            atol=1e-7,
        )

    def test_global_phase_consistency(self):
        """Tests compatibility of GlobalPhaseGate with QuantumCircuit.global_phase"""
        theta = 0.1
        qc1 = QuantumCircuit(0, global_phase=theta)
        qc2 = QuantumCircuit(0)
        qc2.append(GlobalPhaseGate(theta), [])
        np.testing.assert_allclose(
            Operator(qc1),
            Operator(qc2),
            atol=1e-7,
        )

    def test_transpile_global_phase_consistency(self):
        """Tests compatibility of transpiled GlobalPhaseGate with QuantumCircuit.global_phase"""
        qc1 = QuantumCircuit(0, global_phase=0.3)
        qc2 = QuantumCircuit(0, global_phase=0.2)
        qc2.append(GlobalPhaseGate(0.1), [])
        np.testing.assert_allclose(
            Operator(transpile(qc1, basis_gates=["u"])),
            Operator(transpile(qc2, basis_gates=["u"])),
            atol=1e-7,
        )


@ddt
class TestStandard2Q(QiskitTestCase):
    """Standard Extension Test. Gates with two Qubits"""

    def setUp(self):
        super().setUp()
        self.qr = QuantumRegister(3, "q")
        self.qr2 = QuantumRegister(3, "r")
        self.cr = ClassicalRegister(3, "c")
        self.circuit = QuantumCircuit(self.qr, self.qr2, self.cr)

    def test_barrier_reg_bit(self):
        self.circuit.barrier(self.qr, self.qr2[0])
        self.assertEqual(len(self.circuit), 1)
        self.assertEqual(self.circuit[0].operation.name, "barrier")
        self.assertEqual(self.circuit[0].qubits, (self.qr[0], self.qr[1], self.qr[2], self.qr2[0]))

    def test_ch_reg_reg(self):
        instruction_set = self.circuit.ch(self.qr, self.qr2)
        self.assertEqual(instruction_set[0].operation.name, "ch")
        self.assertEqual(instruction_set[1].qubits, (self.qr[1], self.qr2[1]))
        self.assertEqual(instruction_set[2].operation.params, [])

    def test_ch_reg_reg_inv(self):
        instruction_set = self.circuit.ch(self.qr, self.qr2).inverse()
        self.assertEqual(instruction_set[0].operation.name, "ch")
        self.assertEqual(instruction_set[1].qubits, (self.qr[1], self.qr2[1]))
        self.assertEqual(instruction_set[2].operation.params, [])

    def test_ch_reg_bit(self):
        instruction_set = self.circuit.ch(self.qr, self.qr2[1])
        self.assertEqual(instruction_set[0].operation.name, "ch")
        self.assertEqual(
            instruction_set[1].qubits,
            (
                self.qr[1],
                self.qr2[1],
            ),
        )
        self.assertEqual(instruction_set[2].operation.params, [])

    def test_ch_reg_bit_inv(self):
        instruction_set = self.circuit.ch(self.qr, self.qr2[1]).inverse()
        self.assertEqual(instruction_set[0].operation.name, "ch")
        self.assertEqual(
            instruction_set[1].qubits,
            (
                self.qr[1],
                self.qr2[1],
            ),
        )
        self.assertEqual(instruction_set[2].operation.params, [])

    def test_ch_bit_reg(self):
        instruction_set = self.circuit.ch(self.qr[1], self.qr2)
        self.assertEqual(instruction_set[0].operation.name, "ch")
        self.assertEqual(instruction_set[1].qubits, (self.qr[1], self.qr2[1]))
        self.assertEqual(instruction_set[2].operation.params, [])

    def test_crz_reg_reg(self):
        instruction_set = self.circuit.crz(1, self.qr, self.qr2)
        self.assertEqual(instruction_set[0].operation.name, "crz")
        self.assertEqual(instruction_set[1].qubits, (self.qr[1], self.qr2[1]))
        self.assertEqual(instruction_set[2].operation.params, [1])

    def test_crz_reg_reg_inv(self):
        instruction_set = self.circuit.crz(1, self.qr, self.qr2).inverse()
        self.assertEqual(instruction_set[0].operation.name, "crz")
        self.assertEqual(instruction_set[1].qubits, (self.qr[1], self.qr2[1]))
        self.assertEqual(instruction_set[2].operation.params, [-1])

    def test_crz_reg_bit(self):
        instruction_set = self.circuit.crz(1, self.qr, self.qr2[1])
        self.assertEqual(instruction_set[0].operation.name, "crz")
        self.assertEqual(instruction_set[1].qubits, (self.qr[1], self.qr2[1]))
        self.assertEqual(instruction_set[2].operation.params, [1])

    def test_crz_reg_bit_inv(self):
        instruction_set = self.circuit.crz(1, self.qr, self.qr2[1]).inverse()
        self.assertEqual(instruction_set[0].operation.name, "crz")
        self.assertEqual(instruction_set[1].qubits, (self.qr[1], self.qr2[1]))
        self.assertEqual(instruction_set[2].operation.params, [-1])

    def test_crz_bit_reg(self):
        instruction_set = self.circuit.crz(1, self.qr[1], self.qr2)
        self.assertEqual(instruction_set[0].operation.name, "crz")
        self.assertEqual(instruction_set[1].qubits, (self.qr[1], self.qr2[1]))
        self.assertEqual(instruction_set[2].operation.params, [1])

    def test_crz_bit_reg_inv(self):
        instruction_set = self.circuit.crz(1, self.qr[1], self.qr2).inverse()
        self.assertEqual(instruction_set[0].operation.name, "crz")
        self.assertEqual(instruction_set[1].qubits, (self.qr[1], self.qr2[1]))
        self.assertEqual(instruction_set[2].operation.params, [-1])

    def test_cry_reg_reg(self):
        instruction_set = self.circuit.cry(1, self.qr, self.qr2)
        self.assertEqual(instruction_set[0].operation.name, "cry")
        self.assertEqual(instruction_set[1].qubits, (self.qr[1], self.qr2[1]))
        self.assertEqual(instruction_set[2].operation.params, [1])

    def test_cry_reg_reg_inv(self):
        instruction_set = self.circuit.cry(1, self.qr, self.qr2).inverse()
        self.assertEqual(instruction_set[0].operation.name, "cry")
        self.assertEqual(instruction_set[1].qubits, (self.qr[1], self.qr2[1]))
        self.assertEqual(instruction_set[2].operation.params, [-1])

    def test_cry_reg_bit(self):
        instruction_set = self.circuit.cry(1, self.qr, self.qr2[1])
        self.assertEqual(instruction_set[0].operation.name, "cry")
        self.assertEqual(instruction_set[1].qubits, (self.qr[1], self.qr2[1]))
        self.assertEqual(instruction_set[2].operation.params, [1])

    def test_cry_reg_bit_inv(self):
        instruction_set = self.circuit.cry(1, self.qr, self.qr2[1]).inverse()
        self.assertEqual(instruction_set[0].operation.name, "cry")
        self.assertEqual(instruction_set[1].qubits, (self.qr[1], self.qr2[1]))
        self.assertEqual(instruction_set[2].operation.params, [-1])

    def test_cry_bit_reg(self):
        instruction_set = self.circuit.cry(1, self.qr[1], self.qr2)
        self.assertEqual(instruction_set[0].operation.name, "cry")
        self.assertEqual(instruction_set[1].qubits, (self.qr[1], self.qr2[1]))
        self.assertEqual(instruction_set[2].operation.params, [1])

    def test_cry_bit_reg_inv(self):
        instruction_set = self.circuit.cry(1, self.qr[1], self.qr2).inverse()
        self.assertEqual(instruction_set[0].operation.name, "cry")
        self.assertEqual(instruction_set[1].qubits, (self.qr[1], self.qr2[1]))
        self.assertEqual(instruction_set[2].operation.params, [-1])

    def test_crx_reg_reg(self):
        instruction_set = self.circuit.crx(1, self.qr, self.qr2)
        self.assertEqual(instruction_set[0].operation.name, "crx")
        self.assertEqual(instruction_set[1].qubits, (self.qr[1], self.qr2[1]))
        self.assertEqual(instruction_set[2].operation.params, [1])

    def test_crx_reg_reg_inv(self):
        instruction_set = self.circuit.crx(1, self.qr, self.qr2).inverse()
        self.assertEqual(instruction_set[0].operation.name, "crx")
        self.assertEqual(instruction_set[1].qubits, (self.qr[1], self.qr2[1]))
        self.assertEqual(instruction_set[2].operation.params, [-1])

    def test_crx_reg_bit(self):
        instruction_set = self.circuit.crx(1, self.qr, self.qr2[1])
        self.assertEqual(instruction_set[0].operation.name, "crx")
        self.assertEqual(instruction_set[1].qubits, (self.qr[1], self.qr2[1]))
        self.assertEqual(instruction_set[2].operation.params, [1])

    def test_crx_reg_bit_inv(self):
        instruction_set = self.circuit.crx(1, self.qr, self.qr2[1]).inverse()
        self.assertEqual(instruction_set[0].operation.name, "crx")
        self.assertEqual(instruction_set[1].qubits, (self.qr[1], self.qr2[1]))
        self.assertEqual(instruction_set[2].operation.params, [-1])

    def test_crx_bit_reg(self):
        instruction_set = self.circuit.crx(1, self.qr[1], self.qr2)
        self.assertEqual(instruction_set[0].operation.name, "crx")
        self.assertEqual(instruction_set[1].qubits, (self.qr[1], self.qr2[1]))
        self.assertEqual(instruction_set[2].operation.params, [1])

    def test_crx_bit_reg_inv(self):
        instruction_set = self.circuit.crx(1, self.qr[1], self.qr2).inverse()
        self.assertEqual(instruction_set[0].operation.name, "crx")
        self.assertEqual(instruction_set[1].qubits, (self.qr[1], self.qr2[1]))
        self.assertEqual(instruction_set[2].operation.params, [-1])

    def test_cu1_reg_reg(self):
        instruction_set = self.circuit.append(CU1Gate(1), [self.qr, self.qr2])
        self.assertEqual(instruction_set[0].operation.name, "cu1")
        self.assertEqual(instruction_set[1].qubits, (self.qr[1], self.qr2[1]))
        self.assertEqual(instruction_set[2].operation.params, [1])

    def test_cu1_reg_reg_inv(self):
        instruction_set = self.circuit.append(CU1Gate(1), [self.qr, self.qr2]).inverse()
        self.assertEqual(instruction_set[0].operation.name, "cu1")
        self.assertEqual(instruction_set[1].qubits, (self.qr[1], self.qr2[1]))
        self.assertEqual(instruction_set[2].operation.params, [-1])

    def test_cu1_reg_bit(self):
        instruction_set = self.circuit.append(CU1Gate(1), [self.qr, self.qr2[1]])
        self.assertEqual(instruction_set[0].operation.name, "cu1")
        self.assertEqual(instruction_set[1].qubits, (self.qr[1], self.qr2[1]))
        self.assertEqual(instruction_set[2].operation.params, [1])

    def test_cu1_reg_bit_inv(self):
        instruction_set = self.circuit.append(CU1Gate(1), [self.qr, self.qr2[1]]).inverse()
        self.assertEqual(instruction_set[0].operation.name, "cu1")
        self.assertEqual(instruction_set[1].qubits, (self.qr[1], self.qr2[1]))
        self.assertEqual(instruction_set[2].operation.params, [-1])

    def test_cu1_bit_reg(self):
        instruction_set = self.circuit.append(CU1Gate(1), [self.qr[1], self.qr2])
        self.assertEqual(instruction_set[0].operation.name, "cu1")
        self.assertEqual(instruction_set[1].qubits, (self.qr[1], self.qr2[1]))
        self.assertEqual(instruction_set[2].operation.params, [1])

    def test_cu1_bit_reg_inv(self):
        instruction_set = self.circuit.append(CU1Gate(1), [self.qr[1], self.qr2]).inverse()
        self.assertEqual(instruction_set[0].operation.name, "cu1")
        self.assertEqual(instruction_set[1].qubits, (self.qr[1], self.qr2[1]))
        self.assertEqual(instruction_set[2].operation.params, [-1])

    def test_cu3_reg_reg(self):
        instruction_set = self.circuit.append(CU3Gate(1, 2, 3), [self.qr, self.qr2])
        self.assertEqual(instruction_set[0].operation.name, "cu3")
        self.assertEqual(instruction_set[1].qubits, (self.qr[1], self.qr2[1]))
        self.assertEqual(instruction_set[2].operation.params, [1, 2, 3])

    def test_cu3_reg_reg_inv(self):
        instruction_set = self.circuit.append(CU3Gate(1, 2, 3), [self.qr, self.qr2]).inverse()
        self.assertEqual(instruction_set[0].operation.name, "cu3")
        self.assertEqual(instruction_set[1].qubits, (self.qr[1], self.qr2[1]))
        self.assertEqual(instruction_set[2].operation.params, [-1, -3, -2])

    def test_cu3_reg_bit(self):
        instruction_set = self.circuit.append(CU3Gate(1, 2, 3), [self.qr, self.qr2[1]])
        self.assertEqual(instruction_set[0].operation.name, "cu3")
        self.assertEqual(instruction_set[1].qubits, (self.qr[1], self.qr2[1]))
        self.assertEqual(instruction_set[2].operation.params, [1, 2, 3])

    def test_cu3_reg_bit_inv(self):
        instruction_set = self.circuit.append(CU3Gate(1, 2, 3), [self.qr, self.qr2[1]]).inverse()
        self.assertEqual(instruction_set[0].operation.name, "cu3")
        self.assertEqual(instruction_set[1].qubits, (self.qr[1], self.qr2[1]))
        self.assertEqual(instruction_set[2].operation.params, [-1, -3, -2])

    def test_cu3_bit_reg(self):
        instruction_set = self.circuit.append(CU3Gate(1, 2, 3), [self.qr[1], self.qr2])
        self.assertEqual(instruction_set[0].operation.name, "cu3")
        self.assertEqual(instruction_set[1].qubits, (self.qr[1], self.qr2[1]))
        self.assertEqual(instruction_set[2].operation.params, [1, 2, 3])

    def test_cu3_bit_reg_inv(self):
        instruction_set = self.circuit.append(CU3Gate(1, 2, 3), [self.qr[1], self.qr2]).inverse()
        self.assertEqual(instruction_set[0].operation.name, "cu3")
        self.assertEqual(instruction_set[1].qubits, (self.qr[1], self.qr2[1]))
        self.assertEqual(instruction_set[2].operation.params, [-1, -3, -2])

    def test_cx_reg_reg(self):
        instruction_set = self.circuit.cx(self.qr, self.qr2)
        self.assertEqual(instruction_set[0].operation.name, "cx")
        self.assertEqual(instruction_set[1].qubits, (self.qr[1], self.qr2[1]))
        self.assertEqual(instruction_set[2].operation.params, [])

    def test_cx_reg_reg_inv(self):
        instruction_set = self.circuit.cx(self.qr, self.qr2).inverse()
        self.assertEqual(instruction_set[0].operation.name, "cx")
        self.assertEqual(instruction_set[1].qubits, (self.qr[1], self.qr2[1]))
        self.assertEqual(instruction_set[2].operation.params, [])

    def test_cx_reg_bit(self):
        instruction_set = self.circuit.cx(self.qr, self.qr2[1])
        self.assertEqual(instruction_set[0].operation.name, "cx")
        self.assertEqual(instruction_set[1].qubits, (self.qr[1], self.qr2[1]))
        self.assertEqual(instruction_set[2].operation.params, [])

    def test_cx_reg_bit_inv(self):
        instruction_set = self.circuit.cx(self.qr, self.qr2[1]).inverse()
        self.assertEqual(instruction_set[0].operation.name, "cx")
        self.assertEqual(instruction_set[1].qubits, (self.qr[1], self.qr2[1]))
        self.assertEqual(instruction_set[2].operation.params, [])

    def test_cx_bit_reg(self):
        instruction_set = self.circuit.cx(self.qr[1], self.qr2)
        self.assertEqual(instruction_set[0].operation.name, "cx")
        self.assertEqual(instruction_set[1].qubits, (self.qr[1], self.qr2[1]))
        self.assertEqual(instruction_set[2].operation.params, [])

    def test_cx_bit_reg_inv(self):
        instruction_set = self.circuit.cx(self.qr[1], self.qr2).inverse()
        self.assertEqual(instruction_set[0].operation.name, "cx")
        self.assertEqual(instruction_set[1].qubits, (self.qr[1], self.qr2[1]))
        self.assertEqual(instruction_set[2].operation.params, [])

    def test_cy_reg_reg(self):
        instruction_set = self.circuit.cy(self.qr, self.qr2)
        self.assertEqual(instruction_set[0].operation.name, "cy")
        self.assertEqual(instruction_set[1].qubits, (self.qr[1], self.qr2[1]))
        self.assertEqual(instruction_set[2].operation.params, [])

    def test_cy_reg_reg_inv(self):
        instruction_set = self.circuit.cy(self.qr, self.qr2).inverse()
        self.assertEqual(instruction_set[0].operation.name, "cy")
        self.assertEqual(instruction_set[1].qubits, (self.qr[1], self.qr2[1]))
        self.assertEqual(instruction_set[2].operation.params, [])

    def test_cy_reg_bit(self):
        instruction_set = self.circuit.cy(self.qr, self.qr2[1])
        self.assertEqual(instruction_set[0].operation.name, "cy")
        self.assertEqual(instruction_set[1].qubits, (self.qr[1], self.qr2[1]))
        self.assertEqual(instruction_set[2].operation.params, [])

    def test_cy_reg_bit_inv(self):
        instruction_set = self.circuit.cy(self.qr, self.qr2[1]).inverse()
        self.assertEqual(instruction_set[0].operation.name, "cy")
        self.assertEqual(instruction_set[1].qubits, (self.qr[1], self.qr2[1]))
        self.assertEqual(instruction_set[2].operation.params, [])

    def test_cy_bit_reg(self):
        instruction_set = self.circuit.cy(self.qr[1], self.qr2)
        self.assertEqual(instruction_set[0].operation.name, "cy")
        self.assertEqual(instruction_set[1].qubits, (self.qr[1], self.qr2[1]))
        self.assertEqual(instruction_set[2].operation.params, [])

    def test_cy_bit_reg_inv(self):
        instruction_set = self.circuit.cy(self.qr[1], self.qr2).inverse()
        self.assertEqual(instruction_set[0].operation.name, "cy")
        self.assertEqual(instruction_set[1].qubits, (self.qr[1], self.qr2[1]))
        self.assertEqual(instruction_set[2].operation.params, [])

    def test_cz_reg_reg(self):
        instruction_set = self.circuit.cz(self.qr, self.qr2)
        self.assertEqual(instruction_set[0].operation.name, "cz")
        self.assertEqual(instruction_set[1].qubits, (self.qr[1], self.qr2[1]))
        self.assertEqual(instruction_set[2].operation.params, [])

    def test_cz_reg_reg_inv(self):
        instruction_set = self.circuit.cz(self.qr, self.qr2).inverse()
        self.assertEqual(instruction_set[0].operation.name, "cz")
        self.assertEqual(instruction_set[1].qubits, (self.qr[1], self.qr2[1]))
        self.assertEqual(instruction_set[2].operation.params, [])

    def test_cz_reg_bit(self):
        instruction_set = self.circuit.cz(self.qr, self.qr2[1])
        self.assertEqual(instruction_set[0].operation.name, "cz")
        self.assertEqual(instruction_set[1].qubits, (self.qr[1], self.qr2[1]))
        self.assertEqual(instruction_set[2].operation.params, [])

    def test_cz_reg_bit_inv(self):
        instruction_set = self.circuit.cz(self.qr, self.qr2[1]).inverse()
        self.assertEqual(instruction_set[0].operation.name, "cz")
        self.assertEqual(instruction_set[1].qubits, (self.qr[1], self.qr2[1]))
        self.assertEqual(instruction_set[2].operation.params, [])

    def test_cz_bit_reg(self):
        instruction_set = self.circuit.cz(self.qr[1], self.qr2)
        self.assertEqual(instruction_set[0].operation.name, "cz")
        self.assertEqual(instruction_set[1].qubits, (self.qr[1], self.qr2[1]))
        self.assertEqual(instruction_set[2].operation.params, [])

    def test_cz_bit_reg_inv(self):
        instruction_set = self.circuit.cz(self.qr[1], self.qr2).inverse()
        self.assertEqual(instruction_set[0].operation.name, "cz")
        self.assertEqual(instruction_set[1].qubits, (self.qr[1], self.qr2[1]))
        self.assertEqual(instruction_set[2].operation.params, [])

    def test_swap_reg_reg(self):
        instruction_set = self.circuit.swap(self.qr, self.qr2)
        self.assertEqual(instruction_set[0].operation.name, "swap")
        self.assertEqual(instruction_set[1].qubits, (self.qr[1], self.qr2[1]))
        self.assertEqual(instruction_set[2].operation.params, [])

    def test_swap_reg_reg_inv(self):
        instruction_set = self.circuit.swap(self.qr, self.qr2).inverse()
        self.assertEqual(instruction_set[0].operation.name, "swap")
        self.assertEqual(instruction_set[1].qubits, (self.qr[1], self.qr2[1]))
        self.assertEqual(instruction_set[2].operation.params, [])

    @unpack
    @data(
        (0, 0, np.eye(4)),
        (
            np.pi / 2,
            np.pi / 2,
            np.array(
                [
                    [np.sqrt(2) / 2, 0, 0, -np.sqrt(2) / 2],
                    [0, 1, 0, 0],
                    [0, 0, 1, 0],
                    [np.sqrt(2) / 2, 0, 0, np.sqrt(2) / 2],
                ]
            ),
        ),
        (
            np.pi,
            np.pi / 2,
            np.array([[0, 0, 0, -1], [0, 1, 0, 0], [0, 0, 1, 0], [1, 0, 0, 0]]),
        ),
        (
            2 * np.pi,
            np.pi / 2,
            np.array([[-1, 0, 0, 0], [0, 1, 0, 0], [0, 0, 1, 0], [0, 0, 0, -1]]),
        ),
        (
            np.pi / 2,
            np.pi,
            np.array(
                [
                    [np.sqrt(2) / 2, 0, 0, 1j * np.sqrt(2) / 2],
                    [0, 1, 0, 0],
                    [0, 0, 1, 0],
                    [1j * np.sqrt(2) / 2, 0, 0, np.sqrt(2) / 2],
                ]
            ),
        ),
        (4 * np.pi, 0, np.eye(4)),
    )
    def test_xx_minus_yy_matrix(self, theta: float, beta: float, expected: np.ndarray):
        """Test XX-YY matrix."""
        gate = XXMinusYYGate(theta, beta)
        np.testing.assert_allclose(np.array(gate), expected, atol=1e-7)

    def test_xx_minus_yy_exponential_formula(self):
        """Test XX-YY exponential formula."""
        theta, beta = np.random.uniform(-10, 10, size=2)
        gate = XXMinusYYGate(theta, beta)
        x = np.array(XGate())
        y = np.array(YGate())
        xx = np.kron(x, x)
        yy = np.kron(y, y)
        rz1 = np.kron(np.array(RZGate(beta)), np.eye(2))
        np.testing.assert_allclose(
            np.array(gate),
            rz1 @ expm(-0.25j * theta * (xx - yy)) @ rz1.T.conj(),
            atol=1e-7,
        )

    def test_xx_plus_yy_exponential_formula(self):
        """Test XX+YY exponential formula."""
        theta, beta = np.random.uniform(-10, 10, size=2)
        gate = XXPlusYYGate(theta, beta)
        x = np.array(XGate())
        y = np.array(YGate())
        xx = np.kron(x, x)
        yy = np.kron(y, y)
        rz0 = np.kron(np.eye(2), np.array(RZGate(beta)))
        np.testing.assert_allclose(
            np.array(gate),
            rz0.T.conj() @ expm(-0.25j * theta * (xx + yy)) @ rz0,
            atol=1e-7,
        )


class TestStandard3Q(QiskitTestCase):
    """Standard Extension Test. Gates with three Qubits"""

    def setUp(self):
        super().setUp()
        self.qr = QuantumRegister(3, "q")
        self.qr2 = QuantumRegister(3, "r")
        self.qr3 = QuantumRegister(3, "s")
        self.cr = ClassicalRegister(3, "c")
        self.circuit = QuantumCircuit(self.qr, self.qr2, self.qr3, self.cr)

    def test_ccx_reg_reg_reg(self):
        instruction_set = self.circuit.ccx(self.qr, self.qr2, self.qr3)
        self.assertEqual(instruction_set[0].operation.name, "ccx")
        self.assertEqual(instruction_set[1].qubits, (self.qr[1], self.qr2[1], self.qr3[1]))
        self.assertEqual(instruction_set[2].operation.params, [])

    def test_ccx_reg_reg_inv(self):
        instruction_set = self.circuit.ccx(self.qr, self.qr2, self.qr3).inverse()
        self.assertEqual(instruction_set[0].operation.name, "ccx")
        self.assertEqual(instruction_set[1].qubits, (self.qr[1], self.qr2[1], self.qr3[1]))
        self.assertEqual(instruction_set[2].operation.params, [])

    def test_cswap_reg_reg_reg(self):
        instruction_set = self.circuit.cswap(self.qr, self.qr2, self.qr3)
        self.assertEqual(instruction_set[0].operation.name, "cswap")
        self.assertEqual(instruction_set[1].qubits, (self.qr[1], self.qr2[1], self.qr3[1]))
        self.assertEqual(instruction_set[2].operation.params, [])

    def test_cswap_reg_reg_inv(self):
        instruction_set = self.circuit.cswap(self.qr, self.qr2, self.qr3).inverse()
        self.assertEqual(instruction_set[0].operation.name, "cswap")
        self.assertEqual(instruction_set[1].qubits, (self.qr[1], self.qr2[1], self.qr3[1]))
        self.assertEqual(instruction_set[2].operation.params, [])


class TestStandardMethods(QiskitTestCase):
    """Standard Extension Test."""

    @unittest.skipUnless(HAS_TWEEDLEDUM, "tweedledum required for this test")
    def test_to_matrix(self):
        """test gates implementing to_matrix generate matrix which matches definition."""
        from qiskit.circuit.library.pauli_evolution import PauliEvolutionGate
        from qiskit.circuit.library.generalized_gates.pauli import PauliGate
        from qiskit.circuit.classicalfunction.boolean_expression import BooleanExpression

        params = [0.1 * (i + 1) for i in range(10)]
        gate_class_list = Gate.__subclasses__() + ControlledGate.__subclasses__()
        for gate_class in gate_class_list:
            if hasattr(gate_class, "__abstractmethods__"):
                # gate_class is abstract
                continue
            sig = signature(gate_class)
            free_params = len(set(sig.parameters) - {"label", "ctrl_state"})
            try:
                if gate_class == PauliGate:
                    # special case due to PauliGate using string parameters
                    gate = gate_class("IXYZ")
                elif gate_class == BooleanExpression:
                    gate = gate_class("x")
                elif gate_class == PauliEvolutionGate:
                    gate = gate_class(Pauli("XYZ"))
                else:
                    gate = gate_class(*params[0:free_params])
            except (CircuitError, QiskitError, AttributeError, TypeError):
                self.log.info("Cannot init gate with params only. Skipping %s", gate_class)
                continue
            if gate.name in ["U", "CX"]:
                continue
            circ = QuantumCircuit(gate.num_qubits)
            circ.append(gate, range(gate.num_qubits))
            try:
                gate_matrix = gate.to_matrix()
            except CircuitError:
                # gate doesn't implement to_matrix method: skip
                self.log.info('to_matrix method FAILED for "%s" gate', gate.name)
                continue
            definition_unitary = Operator(circ).data

            with self.subTest(gate_class):
                self.assertTrue(matrix_equal(definition_unitary, gate_matrix))
                self.assertTrue(is_unitary_matrix(gate_matrix))

    @unittest.skipUnless(HAS_TWEEDLEDUM, "tweedledum required for this test")
    def test_to_matrix_op(self):
        """test gates implementing to_matrix generate matrix which matches
        definition using Operator."""
        from qiskit.circuit.library.generalized_gates.gms import MSGate
        from qiskit.circuit.library.generalized_gates.pauli import PauliGate
        from qiskit.circuit.library.pauli_evolution import PauliEvolutionGate
        from qiskit.circuit.classicalfunction.boolean_expression import BooleanExpression

        params = [0.1 * i for i in range(1, 11)]
        gate_class_list = Gate.__subclasses__() + ControlledGate.__subclasses__()
        for gate_class in gate_class_list:
            if hasattr(gate_class, "__abstractmethods__"):
                # gate_class is abstract
                continue
            sig = signature(gate_class)
            if gate_class == MSGate:
                # due to the signature (num_qubits, theta, *, n_qubits=Noe) the signature detects
                # 3 arguments but really its only 2. This if can be removed once the deprecated
                # n_qubits argument is no longer supported.
                free_params = 2
            else:
                free_params = len(set(sig.parameters) - {"label", "ctrl_state"})
            try:
                if gate_class == PauliGate:
                    # special case due to PauliGate using string parameters
                    gate = gate_class("IXYZ")
                elif gate_class == BooleanExpression:
                    gate = gate_class("x")
                elif gate_class == PauliEvolutionGate:
                    gate = gate_class(Pauli("XYZ"))
                else:
                    gate = gate_class(*params[0:free_params])
            except (CircuitError, QiskitError, AttributeError, TypeError):
                self.log.info("Cannot init gate with params only. Skipping %s", gate_class)
                continue
            if gate.name in ["U", "CX"]:
                continue
            try:
                gate_matrix = gate.to_matrix()
            except CircuitError:
                # gate doesn't implement to_matrix method: skip
                self.log.info('to_matrix method FAILED for "%s" gate', gate.name)
                continue
            if not hasattr(gate, "definition") or not gate.definition:
                continue
            definition_unitary = Operator(gate.definition).data
            self.assertTrue(matrix_equal(definition_unitary, gate_matrix))
            self.assertTrue(is_unitary_matrix(gate_matrix))


if __name__ == "__main__":
    unittest.main(verbosity=2)<|MERGE_RESOLUTION|>--- conflicted
+++ resolved
@@ -15,16 +15,11 @@
 import unittest
 from inspect import signature
 from math import pi
-
 import numpy as np
 from scipy.linalg import expm
 from ddt import data, ddt, unpack
-<<<<<<< HEAD
-
-from qiskit import ClassicalRegister, QuantumCircuit, QuantumRegister, execute
-=======
+
 from qiskit import ClassicalRegister, QuantumCircuit, QuantumRegister
->>>>>>> 9c58064b
 from qiskit.exceptions import QiskitError
 from qiskit.circuit.exceptions import CircuitError
 from qiskit.circuit import Gate, ControlledGate
