# This code is part of Qiskit.
#
# (C) Copyright IBM 2017.
#
# This code is licensed under the Apache License, Version 2.0. You may
# obtain a copy of this license in the LICENSE.txt file in the root directory
# of this source tree or at http://www.apache.org/licenses/LICENSE-2.0.
#
# Any modifications or derivative works of this code must retain this
# copyright notice, and modified files need to carry a notice indicating
# that they have been altered from the originals.

# pylint: disable=missing-docstring

import unittest
from inspect import signature

from qiskit import ClassicalRegister, QuantumCircuit, QuantumRegister, execute
from qiskit.qasm import pi
from qiskit.exceptions import QiskitError
from qiskit.circuit.exceptions import CircuitError
from qiskit.test import QiskitTestCase
from qiskit.circuit import Gate, ControlledGate
from qiskit import BasicAer
from qiskit.quantum_info.operators.predicates import matrix_equal, is_unitary_matrix

<<<<<<< HEAD
from qiskit.circuit.library import (
    HGate, CHGate, IGate, RGate, RXGate, CRXGate, RYGate, CRYGate, RZGate,
    CRZGate, SGate, SdgGate, CSwapGate, TGate, TdgGate, U1Gate, CU1Gate,
    U2Gate, U3Gate, CU3Gate, XGate, CXGate, CCXGate, YGate, CYGate,
    ZGate, CZGate, Barrier
)

=======
>>>>>>> 8ae355e8

class TestStandard1Q(QiskitTestCase):
    """Standard Extension Test. Gates with a single Qubit"""

    def setUp(self):
        self.qr = QuantumRegister(3, "q")
        self.qr2 = QuantumRegister(3, "r")
        self.cr = ClassicalRegister(3, "c")
        self.circuit = QuantumCircuit(self.qr, self.qr2, self.cr)

    def test_barrier(self):
        self.circuit.barrier(self.qr[1])
        self.assertEqual(len(self.circuit), 1)
        op, qargs, _ = self.circuit[0]
        self.assertEqual(op.name, 'barrier')
        self.assertEqual(qargs, [self.qr[1]])

    def test_barrier_wires(self):
        self.circuit.barrier(1)
        self.assertEqual(len(self.circuit), 1)
        op, qargs, _ = self.circuit[0]
        self.assertEqual(op.name, 'barrier')
        self.assertEqual(qargs, [self.qr[1]])

    def test_barrier_invalid(self):
        qc = self.circuit
        self.assertRaises(CircuitError, qc.barrier, self.cr[0])
        self.assertRaises(CircuitError, qc.barrier, self.cr)
        self.assertRaises(CircuitError, qc.barrier, (self.qr, 'a'))
        self.assertRaises(CircuitError, qc.barrier, .0)

    def test_barrier_parameters(self):
        barrier = Barrier(2)
        with self.assertRaises(CircuitError):
            barrier.params = [0, 1]

    def test_conditional_barrier_invalid(self):
        qc = self.circuit
        barrier = qc.barrier(self.qr)
        self.assertRaises(QiskitError, barrier.c_if, self.cr, 0)

    def test_barrier_reg(self):
        self.circuit.barrier(self.qr)
        self.assertEqual(len(self.circuit), 1)
        op, qargs, _ = self.circuit[0]
        self.assertEqual(op.name, 'barrier')
        self.assertEqual(qargs, [self.qr[0], self.qr[1], self.qr[2]])

    def test_barrier_none(self):
        self.circuit.barrier()
        self.assertEqual(len(self.circuit), 1)
        op, qargs, _ = self.circuit[0]
        self.assertEqual(op.name, 'barrier')
        self.assertEqual(qargs, [self.qr[0], self.qr[1], self.qr[2],
                                 self.qr2[0], self.qr2[1], self.qr2[2]])

    def test_ccx(self):
        self.circuit.ccx(self.qr[0], self.qr[1], self.qr[2])
        op, qargs, _ = self.circuit[0]
        self.assertEqual(op.name, 'ccx')
        self.assertEqual(qargs, [self.qr[0], self.qr[1], self.qr[2]])

    def test_ccx_wires(self):
        self.circuit.ccx(0, 1, 2)
        op, qargs, _ = self.circuit[0]
        self.assertEqual(op.name, 'ccx')
        self.assertEqual(qargs, [self.qr[0], self.qr[1], self.qr[2]])

    def test_ccx_invalid(self):
        qc = self.circuit
        self.assertRaises(CircuitError, qc.ccx, self.cr[0], self.cr[1], self.cr[2])
        self.assertRaises(CircuitError, qc.ccx, self.qr[0], self.qr[0], self.qr[2])
        self.assertRaises(CircuitError, qc.ccx, 0.0, self.qr[0], self.qr[2])
        self.assertRaises(CircuitError, qc.ccx, self.cr, self.qr, self.qr)
        self.assertRaises(CircuitError, qc.ccx, 'a', self.qr[1], self.qr[2])

    def test_ch(self):
        self.circuit.ch(self.qr[0], self.qr[1])
        op, qargs, _ = self.circuit[0]
        self.assertEqual(op.name, 'ch')
        self.assertEqual(qargs, [self.qr[0], self.qr[1]])

    def test_ch_wires(self):
        self.circuit.ch(0, 1)
        op, qargs, _ = self.circuit[0]
        self.assertEqual(op.name, 'ch')
        self.assertEqual(qargs, [self.qr[0], self.qr[1]])

    def test_ch_invalid(self):
        qc = self.circuit
        self.assertRaises(CircuitError, qc.ch, self.cr[0], self.cr[1])
        self.assertRaises(CircuitError, qc.ch, self.qr[0], self.qr[0])
        self.assertRaises(CircuitError, qc.ch, .0, self.qr[0])
        self.assertRaises(CircuitError, qc.ch, (self.qr, 3), self.qr[0])
        self.assertRaises(CircuitError, qc.ch, self.cr, self.qr)
        self.assertRaises(CircuitError, qc.ch, 'a', self.qr[1])

    def test_crz(self):
        self.circuit.crz(1, self.qr[0], self.qr[1])
        op, qargs, _ = self.circuit[0]
        self.assertEqual(op.name, 'crz')
        self.assertEqual(op.params, [1])
        self.assertEqual(qargs, [self.qr[0], self.qr[1]])

    def test_cry(self):
        self.circuit.cry(1, self.qr[0], self.qr[1])
        op, qargs, _ = self.circuit[0]
        self.assertEqual(op.name, 'cry')
        self.assertEqual(op.params, [1])
        self.assertEqual(qargs, [self.qr[0], self.qr[1]])

    def test_crx(self):
        self.circuit.crx(1, self.qr[0], self.qr[1])
        op, qargs, _ = self.circuit[0]
        self.assertEqual(op.name, 'crx')
        self.assertEqual(op.params, [1])
        self.assertEqual(qargs, [self.qr[0], self.qr[1]])

    def test_crz_wires(self):
        self.circuit.crz(1, 0, 1)
        op, qargs, _ = self.circuit[0]
        self.assertEqual(op.name, 'crz')
        self.assertEqual(op.params, [1])
        self.assertEqual(qargs, [self.qr[0], self.qr[1]])

    def test_cry_wires(self):
        self.circuit.cry(1, 0, 1)
        op, qargs, _ = self.circuit[0]
        self.assertEqual(op.name, 'cry')
        self.assertEqual(op.params, [1])
        self.assertEqual(qargs, [self.qr[0], self.qr[1]])

    def test_crx_wires(self):
        self.circuit.crx(1, 0, 1)
        op, qargs, _ = self.circuit[0]
        self.assertEqual(op.name, 'crx')
        self.assertEqual(op.params, [1])
        self.assertEqual(qargs, [self.qr[0], self.qr[1]])

    def test_crz_invalid(self):
        qc = self.circuit
        self.assertRaises(CircuitError, qc.crz, 0, self.cr[0], self.cr[1])
        self.assertRaises(CircuitError, qc.crz, 0, self.qr[0], self.qr[0])
        self.assertRaises(CircuitError, qc.crz, 0, .0, self.qr[0])
        self.assertRaises(CircuitError, qc.crz, self.qr[2], self.qr[1], self.qr[0])
        self.assertRaises(CircuitError, qc.crz, 0, self.qr[1], self.cr[2])
        self.assertRaises(CircuitError, qc.crz, 0, (self.qr, 3), self.qr[1])
        self.assertRaises(CircuitError, qc.crz, 0, self.cr, self.qr)
        # TODO self.assertRaises(CircuitError, qc.crz, 'a', self.qr[1], self.qr[2])

    def test_cry_invalid(self):
        qc = self.circuit
        self.assertRaises(CircuitError, qc.cry, 0, self.cr[0], self.cr[1])
        self.assertRaises(CircuitError, qc.cry, 0, self.qr[0], self.qr[0])
        self.assertRaises(CircuitError, qc.cry, 0, .0, self.qr[0])
        self.assertRaises(CircuitError, qc.cry, self.qr[2], self.qr[1], self.qr[0])
        self.assertRaises(CircuitError, qc.cry, 0, self.qr[1], self.cr[2])
        self.assertRaises(CircuitError, qc.cry, 0, (self.qr, 3), self.qr[1])
        self.assertRaises(CircuitError, qc.cry, 0, self.cr, self.qr)
        # TODO self.assertRaises(CircuitError, qc.cry, 'a', self.qr[1], self.qr[2])

    def test_crx_invalid(self):
        qc = self.circuit
        self.assertRaises(CircuitError, qc.crx, 0, self.cr[0], self.cr[1])
        self.assertRaises(CircuitError, qc.crx, 0, self.qr[0], self.qr[0])
        self.assertRaises(CircuitError, qc.crx, 0, .0, self.qr[0])
        self.assertRaises(CircuitError, qc.crx, self.qr[2], self.qr[1], self.qr[0])
        self.assertRaises(CircuitError, qc.crx, 0, self.qr[1], self.cr[2])
        self.assertRaises(CircuitError, qc.crx, 0, (self.qr, 3), self.qr[1])
        self.assertRaises(CircuitError, qc.crx, 0, self.cr, self.qr)
        # TODO self.assertRaises(CircuitError, qc.crx, 'a', self.qr[1], self.qr[2])

    def test_cswap(self):
        self.circuit.cswap(self.qr[0], self.qr[1], self.qr[2])
        op, qargs, _ = self.circuit[0]
        self.assertEqual(op.name, 'cswap')
        self.assertEqual(op.params, [])
        self.assertEqual(qargs, [self.qr[0], self.qr[1], self.qr[2]])

    def test_cswap_wires(self):
        self.circuit.cswap(0, 1, 2)
        op, qargs, _ = self.circuit[0]
        self.assertEqual(op.name, 'cswap')
        self.assertEqual(op.params, [])
        self.assertEqual(qargs, [self.qr[0], self.qr[1], self.qr[2]])

    def test_cswap_invalid(self):
        qc = self.circuit
        self.assertRaises(CircuitError, qc.cswap, self.cr[0], self.cr[1], self.cr[2])
        self.assertRaises(CircuitError, qc.cswap, self.qr[1], self.qr[0], self.qr[0])
        self.assertRaises(CircuitError, qc.cswap, self.qr[1], .0, self.qr[0])
        self.assertRaises(CircuitError, qc.cswap, self.cr[0], self.cr[1], self.qr[0])
        self.assertRaises(CircuitError, qc.cswap, self.qr[0], self.qr[0], self.qr[1])
        self.assertRaises(CircuitError, qc.cswap, .0, self.qr[0], self.qr[1])
        self.assertRaises(CircuitError, qc.cswap, (self.qr, 3), self.qr[0], self.qr[1])
        self.assertRaises(CircuitError, qc.cswap, self.cr, self.qr[0], self.qr[1])
        self.assertRaises(CircuitError, qc.cswap, 'a', self.qr[1], self.qr[2])

    def test_cu1(self):
        self.circuit.cu1(1, self.qr[1], self.qr[2])
        op, qargs, _ = self.circuit[0]
        self.assertEqual(op.name, 'cu1')
        self.assertEqual(op.params, [1])
        self.assertEqual(qargs, [self.qr[1], self.qr[2]])

    def test_cu1_wires(self):
        self.circuit.cu1(1, 1, 2)
        op, qargs, _ = self.circuit[0]
        self.assertEqual(op.name, 'cu1')
        self.assertEqual(op.params, [1])
        self.assertEqual(qargs, [self.qr[1], self.qr[2]])

    def test_cu1_invalid(self):
        qc = self.circuit
        self.assertRaises(CircuitError, qc.cu1, self.cr[0], self.cr[1], self.cr[2])
        self.assertRaises(CircuitError, qc.cu1, 1, self.qr[0], self.qr[0])
        self.assertRaises(CircuitError, qc.cu1, self.qr[1], 0, self.qr[0])
        self.assertRaises(CircuitError, qc.cu1, 0, self.cr[0], self.cr[1])
        self.assertRaises(CircuitError, qc.cu1, 0, self.qr[0], self.qr[0])
        self.assertRaises(CircuitError, qc.cu1, 0, .0, self.qr[0])
        self.assertRaises(CircuitError, qc.cu1, self.qr[2], self.qr[1], self.qr[0])
        self.assertRaises(CircuitError, qc.cu1, 0, self.qr[1], self.cr[2])
        self.assertRaises(CircuitError, qc.cu1, 0, (self.qr, 3), self.qr[1])
        self.assertRaises(CircuitError, qc.cu1, 0, self.cr, self.qr)
        # TODO self.assertRaises(CircuitError, qc.cu1, 'a', self.qr[1], self.qr[2])

    def test_cu3(self):
        self.circuit.cu3(1, 2, 3, self.qr[1], self.qr[2])
        op, qargs, _ = self.circuit[0]
        self.assertEqual(op.name, 'cu3')
        self.assertEqual(op.params, [1, 2, 3])
        self.assertEqual(qargs, [self.qr[1], self.qr[2]])

    def test_cu3_wires(self):
        self.circuit.cu3(1, 2, 3, 1, 2)
        op, qargs, _ = self.circuit[0]
        self.assertEqual(op.name, 'cu3')
        self.assertEqual(op.params, [1, 2, 3])
        self.assertEqual(qargs, [self.qr[1], self.qr[2]])

    def test_cu3_invalid(self):
        qc = self.circuit
        self.assertRaises(CircuitError, qc.cu3, 0, 0, self.qr[0], self.qr[1], self.cr[2])
        self.assertRaises(CircuitError, qc.cu3, 0, 0, 0, self.qr[0], self.qr[0])
        self.assertRaises(CircuitError, qc.cu3, 0, 0, self.qr[1], 0, self.qr[0])
        self.assertRaises(CircuitError, qc.cu3, 0, 0, 0, self.qr[0], self.qr[0])
        self.assertRaises(CircuitError, qc.cu3, 0, 0, 0, .0, self.qr[0])
        self.assertRaises(CircuitError, qc.cu3, 0, 0, 0, (self.qr, 3), self.qr[1])
        self.assertRaises(CircuitError, qc.cu3, 0, 0, 0, self.cr, self.qr)
        # TODO self.assertRaises(CircuitError, qc.cu3, 0, 0, 'a', self.qr[1], self.qr[2])

    def test_cx(self):
        self.circuit.cx(self.qr[1], self.qr[2])
        op, qargs, _ = self.circuit[0]
        self.assertEqual(op.name, 'cx')
        self.assertEqual(op.params, [])
        self.assertEqual(qargs, [self.qr[1], self.qr[2]])

    def test_cx_wires(self):
        self.circuit.cx(1, 2)
        op, qargs, _ = self.circuit[0]
        self.assertEqual(op.name, 'cx')
        self.assertEqual(op.params, [])
        self.assertEqual(qargs, [self.qr[1], self.qr[2]])

    def test_cx_invalid(self):
        qc = self.circuit
        self.assertRaises(CircuitError, qc.cx, self.cr[1], self.cr[2])
        self.assertRaises(CircuitError, qc.cx, self.qr[0], self.qr[0])
        self.assertRaises(CircuitError, qc.cx, .0, self.qr[0])
        self.assertRaises(CircuitError, qc.cx, (self.qr, 3), self.qr[0])
        self.assertRaises(CircuitError, qc.cx, self.cr, self.qr)
        self.assertRaises(CircuitError, qc.cx, 'a', self.qr[1])

    def test_cy(self):
        self.circuit.cy(self.qr[1], self.qr[2])
        op, qargs, _ = self.circuit[0]
        self.assertEqual(op.name, 'cy')
        self.assertEqual(op.params, [])
        self.assertEqual(qargs, [self.qr[1], self.qr[2]])

    def test_cy_wires(self):
        self.circuit.cy(1, 2)
        op, qargs, _ = self.circuit[0]
        self.assertEqual(op.name, 'cy')
        self.assertEqual(op.params, [])
        self.assertEqual(qargs, [self.qr[1], self.qr[2]])

    def test_cy_invalid(self):
        qc = self.circuit
        self.assertRaises(CircuitError, qc.cy, self.cr[1], self.cr[2])
        self.assertRaises(CircuitError, qc.cy, self.qr[0], self.qr[0])
        self.assertRaises(CircuitError, qc.cy, .0, self.qr[0])
        self.assertRaises(CircuitError, qc.cy, (self.qr, 3), self.qr[0])
        self.assertRaises(CircuitError, qc.cy, self.cr, self.qr)
        self.assertRaises(CircuitError, qc.cy, 'a', self.qr[1])

    def test_cz(self):
        self.circuit.cz(self.qr[1], self.qr[2])
        op, qargs, _ = self.circuit[0]
        self.assertEqual(op.name, 'cz')
        self.assertEqual(op.params, [])
        self.assertEqual(qargs, [self.qr[1], self.qr[2]])

    def test_cz_wires(self):
        self.circuit.cz(1, 2)
        op, qargs, _ = self.circuit[0]
        self.assertEqual(op.name, 'cz')
        self.assertEqual(op.params, [])
        self.assertEqual(qargs, [self.qr[1], self.qr[2]])

    def test_cz_invalid(self):
        qc = self.circuit
        self.assertRaises(CircuitError, qc.cz, self.cr[1], self.cr[2])
        self.assertRaises(CircuitError, qc.cz, self.qr[0], self.qr[0])
        self.assertRaises(CircuitError, qc.cz, .0, self.qr[0])
        self.assertRaises(CircuitError, qc.cz, (self.qr, 3), self.qr[0])
        self.assertRaises(CircuitError, qc.cz, self.cr, self.qr)
        self.assertRaises(CircuitError, qc.cz, 'a', self.qr[1])

    def test_h(self):
        self.circuit.h(self.qr[1])
        op, qargs, _ = self.circuit[0]
        self.assertEqual(op.name, 'h')
        self.assertEqual(qargs, [self.qr[1]])

    def test_h_wires(self):
        self.circuit.h(1)
        op, qargs, _ = self.circuit[0]
        self.assertEqual(op.name, 'h')
        self.assertEqual(qargs, [self.qr[1]])

    def test_h_invalid(self):
        qc = self.circuit
        self.assertRaises(CircuitError, qc.h, self.cr[0])
        self.assertRaises(CircuitError, qc.h, self.cr)
        self.assertRaises(CircuitError, qc.h, (self.qr, 3))
        self.assertRaises(CircuitError, qc.h, (self.qr, 'a'))
        self.assertRaises(CircuitError, qc.h, .0)

    def test_h_reg(self):
        instruction_set = self.circuit.h(self.qr)
        self.assertEqual(len(instruction_set.instructions), 3)
        self.assertEqual(instruction_set.instructions[0].name, 'h')
        self.assertEqual(instruction_set.qargs[1], [self.qr[1]])

    def test_h_reg_inv(self):
        instruction_set = self.circuit.h(self.qr).inverse()
        self.assertEqual(len(instruction_set.instructions), 3)
        self.assertEqual(instruction_set.instructions[0].name, 'h')
        self.assertEqual(instruction_set.qargs[1], [self.qr[1]])

    def test_iden(self):
        self.circuit.i(self.qr[1])
        op, _, _ = self.circuit[0]
        self.assertEqual(op.name, 'id')
        self.assertEqual(op.params, [])

    def test_iden_wires(self):
        self.circuit.i(1)
        op, _, _ = self.circuit[0]
        self.assertEqual(op.name, 'id')
        self.assertEqual(op.params, [])

    def test_iden_invalid(self):
        qc = self.circuit
        self.assertRaises(CircuitError, qc.i, self.cr[0])
        self.assertRaises(CircuitError, qc.i, self.cr)
        self.assertRaises(CircuitError, qc.i, (self.qr, 3))
        self.assertRaises(CircuitError, qc.i, (self.qr, 'a'))
        self.assertRaises(CircuitError, qc.i, .0)

    def test_iden_reg(self):
        instruction_set = self.circuit.i(self.qr)
        self.assertEqual(len(instruction_set.instructions), 3)
        self.assertEqual(instruction_set.instructions[0].name, 'id')
        self.assertEqual(instruction_set.qargs[1], [self.qr[1]])

    def test_iden_reg_inv(self):
        instruction_set = self.circuit.i(self.qr).inverse()
        self.assertEqual(len(instruction_set.instructions), 3)
        self.assertEqual(instruction_set.instructions[0].name, 'id')
        self.assertEqual(instruction_set.qargs[1], [self.qr[1]])

    def test_rx(self):
        self.circuit.rx(1, self.qr[1])
        op, _, _ = self.circuit[0]
        self.assertEqual(op.name, 'rx')
        self.assertEqual(op.params, [1])

    def test_rx_wires(self):
        self.circuit.rx(1, 1)
        op, _, _ = self.circuit[0]
        self.assertEqual(op.name, 'rx')
        self.assertEqual(op.params, [1])

    def test_rx_invalid(self):
        qc = self.circuit
        self.assertRaises(CircuitError, qc.rx, self.cr[0], self.cr[1])
        self.assertRaises(CircuitError, qc.rx, self.qr[1], 0)
        self.assertRaises(CircuitError, qc.rx, 0, self.cr[0])
        self.assertRaises(CircuitError, qc.rx, 0, .0)
        self.assertRaises(CircuitError, qc.rx, self.qr[2], self.qr[1])
        self.assertRaises(CircuitError, qc.rx, 0, (self.qr, 3))
        self.assertRaises(CircuitError, qc.rx, 0, self.cr)
        # TODO self.assertRaises(CircuitError, qc.rx, 'a', self.qr[1])
        self.assertRaises(CircuitError, qc.rx, 0, 'a')

    def test_rx_reg(self):
        instruction_set = self.circuit.rx(1, self.qr)
        self.assertEqual(len(instruction_set.instructions), 3)
        self.assertEqual(instruction_set.instructions[0].name, 'rx')
        self.assertEqual(instruction_set.qargs[1], [self.qr[1]])
        self.assertEqual(instruction_set.instructions[2].params, [1])

    def test_rx_reg_inv(self):
        instruction_set = self.circuit.rx(1, self.qr).inverse()
        self.assertEqual(len(instruction_set.instructions), 3)
        self.assertEqual(instruction_set.instructions[0].name, 'rx')
        self.assertEqual(instruction_set.qargs[1], [self.qr[1]])
        self.assertEqual(instruction_set.instructions[2].params, [-1])

    def test_rx_pi(self):
        qc = self.circuit
        qc.rx(pi / 2, self.qr[1])
        op, qargs, _ = self.circuit[0]
        self.assertEqual(op.name, 'rx')
        self.assertEqual(op.params, [pi / 2])
        self.assertEqual(qargs, [self.qr[1]])

    def test_ry(self):
        self.circuit.ry(1, self.qr[1])
        op, qargs, _ = self.circuit[0]
        self.assertEqual(op.name, 'ry')
        self.assertEqual(op.params, [1])
        self.assertEqual(qargs, [self.qr[1]])

    def test_ry_wires(self):
        self.circuit.ry(1, 1)
        op, qargs, _ = self.circuit[0]
        self.assertEqual(op.name, 'ry')
        self.assertEqual(op.params, [1])
        self.assertEqual(qargs, [self.qr[1]])

    def test_ry_invalid(self):
        qc = self.circuit
        self.assertRaises(CircuitError, qc.ry, self.cr[0], self.cr[1])
        self.assertRaises(CircuitError, qc.ry, self.qr[1], 0)
        self.assertRaises(CircuitError, qc.ry, 0, self.cr[0])
        self.assertRaises(CircuitError, qc.ry, 0, .0)
        self.assertRaises(CircuitError, qc.ry, self.qr[2], self.qr[1])
        self.assertRaises(CircuitError, qc.ry, 0, (self.qr, 3))
        self.assertRaises(CircuitError, qc.ry, 0, self.cr)
        # TODO self.assertRaises(CircuitError, qc.ry, 'a', self.qr[1])
        self.assertRaises(CircuitError, qc.ry, 0, 'a')

    def test_ry_reg(self):
        instruction_set = self.circuit.ry(1, self.qr)
        self.assertEqual(instruction_set.instructions[0].name, 'ry')
        self.assertEqual(instruction_set.qargs[1], [self.qr[1]])
        self.assertEqual(instruction_set.instructions[2].params, [1])

    def test_ry_reg_inv(self):
        instruction_set = self.circuit.ry(1, self.qr).inverse()
        self.assertEqual(instruction_set.instructions[0].name, 'ry')
        self.assertEqual(instruction_set.qargs[1], [self.qr[1]])
        self.assertEqual(instruction_set.instructions[2].params, [-1])

    def test_ry_pi(self):
        qc = self.circuit
        qc.ry(pi / 2, self.qr[1])
        op, _, _ = self.circuit[0]
        self.assertEqual(op.name, 'ry')
        self.assertEqual(op.params, [pi / 2])

    def test_rz(self):
        self.circuit.rz(1, self.qr[1])
        op, qargs, _ = self.circuit[0]
        self.assertEqual(op.name, 'rz')
        self.assertEqual(op.params, [1])
        self.assertEqual(qargs, [self.qr[1]])

    def test_rz_wires(self):
        self.circuit.rz(1, 1)
        op, qargs, _ = self.circuit[0]
        self.assertEqual(op.name, 'rz')
        self.assertEqual(op.params, [1])
        self.assertEqual(qargs, [self.qr[1]])

    def test_rz_invalid(self):
        qc = self.circuit
        self.assertRaises(CircuitError, qc.rz, self.cr[0], self.cr[1])
        self.assertRaises(CircuitError, qc.rz, self.qr[1], 0)
        self.assertRaises(CircuitError, qc.rz, 0, self.cr[0])
        self.assertRaises(CircuitError, qc.rz, 0, .0)
        self.assertRaises(CircuitError, qc.rz, self.qr[2], self.qr[1])
        self.assertRaises(CircuitError, qc.rz, 0, (self.qr, 3))
        self.assertRaises(CircuitError, qc.rz, 0, self.cr)
        # TODO self.assertRaises(CircuitError, qc.rz, 'a', self.qr[1])
        self.assertRaises(CircuitError, qc.rz, 0, 'a')

    def test_rz_reg(self):
        instruction_set = self.circuit.rz(1, self.qr)
        self.assertEqual(instruction_set.instructions[0].name, 'rz')
        self.assertEqual(instruction_set.instructions[2].params, [1])

    def test_rz_reg_inv(self):
        instruction_set = self.circuit.rz(1, self.qr).inverse()
        self.assertEqual(instruction_set.instructions[0].name, 'rz')
        self.assertEqual(instruction_set.instructions[2].params, [-1])

    def test_rz_pi(self):
        self.circuit.rz(pi / 2, self.qr[1])
        op, qargs, _ = self.circuit[0]
        self.assertEqual(op.name, 'rz')
        self.assertEqual(op.params, [pi / 2])
        self.assertEqual(qargs, [self.qr[1]])

    def test_rzz(self):
        self.circuit.rzz(1, self.qr[1], self.qr[2])
        op, qargs, _ = self.circuit[0]
        self.assertEqual(op.name, 'rzz')
        self.assertEqual(op.params, [1])
        self.assertEqual(qargs, [self.qr[1], self.qr[2]])

    def test_rzz_wires(self):
        self.circuit.rzz(1, 1, 2)
        op, qargs, _ = self.circuit[0]
        self.assertEqual(op.name, 'rzz')
        self.assertEqual(op.params, [1])
        self.assertEqual(qargs, [self.qr[1], self.qr[2]])

    def test_rzz_invalid(self):
        qc = self.circuit
        self.assertRaises(CircuitError, qc.rzz, 1, self.cr[1], self.cr[2])
        self.assertRaises(CircuitError, qc.rzz, 1, self.qr[0], self.qr[0])
        self.assertRaises(CircuitError, qc.rzz, 1, .0, self.qr[0])
        self.assertRaises(CircuitError, qc.rzz, 1, (self.qr, 3), self.qr[0])
        self.assertRaises(CircuitError, qc.rzz, 1, self.cr, self.qr)
        self.assertRaises(CircuitError, qc.rzz, 1, 'a', self.qr[1])
        self.assertRaises(CircuitError, qc.rzz, 0.1, self.cr[1], self.cr[2])
        self.assertRaises(CircuitError, qc.rzz, 0.1, self.qr[0], self.qr[0])

    def test_s(self):
        self.circuit.s(self.qr[1])
        op, qargs, _ = self.circuit[0]
        self.assertEqual(op.name, 's')
        self.assertEqual(op.params, [])
        self.assertEqual(qargs, [self.qr[1]])

    def test_s_wires(self):
        self.circuit.s(1)
        op, qargs, _ = self.circuit[0]
        self.assertEqual(op.name, 's')
        self.assertEqual(op.params, [])
        self.assertEqual(qargs, [self.qr[1]])

    def test_s_invalid(self):
        qc = self.circuit
        self.assertRaises(CircuitError, qc.s, self.cr[0])
        self.assertRaises(CircuitError, qc.s, self.cr)
        self.assertRaises(CircuitError, qc.s, (self.qr, 3))
        self.assertRaises(CircuitError, qc.s, (self.qr, 'a'))
        self.assertRaises(CircuitError, qc.s, .0)

    def test_s_reg(self):
        instruction_set = self.circuit.s(self.qr)
        self.assertEqual(instruction_set.instructions[0].name, 's')
        self.assertEqual(instruction_set.instructions[2].params, [])

    def test_s_reg_inv(self):
        instruction_set = self.circuit.s(self.qr).inverse()
        self.assertEqual(instruction_set.instructions[0].name, 'sdg')
        self.assertEqual(instruction_set.instructions[2].params, [])

    def test_sdg(self):
        self.circuit.sdg(self.qr[1])
        op, qargs, _ = self.circuit[0]
        self.assertEqual(op.name, 'sdg')
        self.assertEqual(op.params, [])
        self.assertEqual(qargs, [self.qr[1]])

    def test_sdg_wires(self):
        self.circuit.sdg(1)
        op, qargs, _ = self.circuit[0]
        self.assertEqual(op.name, 'sdg')
        self.assertEqual(op.params, [])
        self.assertEqual(qargs, [self.qr[1]])

    def test_sdg_invalid(self):
        qc = self.circuit
        self.assertRaises(CircuitError, qc.sdg, self.cr[0])
        self.assertRaises(CircuitError, qc.sdg, self.cr)
        self.assertRaises(CircuitError, qc.sdg, (self.qr, 3))
        self.assertRaises(CircuitError, qc.sdg, (self.qr, 'a'))
        self.assertRaises(CircuitError, qc.sdg, .0)

    def test_sdg_reg(self):
        instruction_set = self.circuit.sdg(self.qr)
        self.assertEqual(instruction_set.instructions[0].name, 'sdg')
        self.assertEqual(instruction_set.instructions[2].params, [])

    def test_sdg_reg_inv(self):
        instruction_set = self.circuit.sdg(self.qr).inverse()
        self.assertEqual(instruction_set.instructions[0].name, 's')
        self.assertEqual(instruction_set.instructions[2].params, [])

    def test_swap(self):
        self.circuit.swap(self.qr[1], self.qr[2])
        op, qargs, _ = self.circuit[0]
        self.assertEqual(op.name, 'swap')
        self.assertEqual(op.params, [])
        self.assertEqual(qargs, [self.qr[1], self.qr[2]])

    def test_swap_wires(self):
        self.circuit.swap(1, 2)
        op, qargs, _ = self.circuit[0]
        self.assertEqual(op.name, 'swap')
        self.assertEqual(op.params, [])
        self.assertEqual(qargs, [self.qr[1], self.qr[2]])

    def test_swap_invalid(self):
        qc = self.circuit
        self.assertRaises(CircuitError, qc.swap, self.cr[1], self.cr[2])
        self.assertRaises(CircuitError, qc.swap, self.qr[0], self.qr[0])
        self.assertRaises(CircuitError, qc.swap, .0, self.qr[0])
        self.assertRaises(CircuitError, qc.swap, (self.qr, 3), self.qr[0])
        self.assertRaises(CircuitError, qc.swap, self.cr, self.qr)
        self.assertRaises(CircuitError, qc.swap, 'a', self.qr[1])
        self.assertRaises(CircuitError, qc.swap, self.qr, self.qr2[[1, 2]])
        self.assertRaises(CircuitError, qc.swap, self.qr[:2], self.qr2)

    def test_t(self):
        self.circuit.t(self.qr[1])
        op, qargs, _ = self.circuit[0]
        self.assertEqual(op.name, 't')
        self.assertEqual(op.params, [])
        self.assertEqual(qargs, [self.qr[1]])

    def test_t_wire(self):
        self.circuit.t(1)
        op, qargs, _ = self.circuit[0]
        self.assertEqual(op.name, 't')
        self.assertEqual(op.params, [])
        self.assertEqual(qargs, [self.qr[1]])

    def test_t_invalid(self):
        qc = self.circuit
        self.assertRaises(CircuitError, qc.t, self.cr[0])
        self.assertRaises(CircuitError, qc.t, self.cr)
        self.assertRaises(CircuitError, qc.t, (self.qr, 3))
        self.assertRaises(CircuitError, qc.t, (self.qr, 'a'))
        self.assertRaises(CircuitError, qc.t, .0)

    def test_t_reg(self):
        instruction_set = self.circuit.t(self.qr)
        self.assertEqual(instruction_set.instructions[0].name, 't')
        self.assertEqual(instruction_set.instructions[2].params, [])

    def test_t_reg_inv(self):
        instruction_set = self.circuit.t(self.qr).inverse()
        self.assertEqual(instruction_set.instructions[0].name, 'tdg')
        self.assertEqual(instruction_set.instructions[2].params, [])

    def test_tdg(self):
        self.circuit.tdg(self.qr[1])
        op, qargs, _ = self.circuit[0]
        self.assertEqual(op.name, 'tdg')
        self.assertEqual(op.params, [])
        self.assertEqual(qargs, [self.qr[1]])

    def test_tdg_wires(self):
        self.circuit.tdg(1)
        op, qargs, _ = self.circuit[0]
        self.assertEqual(op.name, 'tdg')
        self.assertEqual(op.params, [])
        self.assertEqual(qargs, [self.qr[1]])

    def test_tdg_invalid(self):
        qc = self.circuit
        self.assertRaises(CircuitError, qc.tdg, self.cr[0])
        self.assertRaises(CircuitError, qc.tdg, self.cr)
        self.assertRaises(CircuitError, qc.tdg, (self.qr, 3))
        self.assertRaises(CircuitError, qc.tdg, (self.qr, 'a'))
        self.assertRaises(CircuitError, qc.tdg, .0)

    def test_tdg_reg(self):
        instruction_set = self.circuit.tdg(self.qr)
        self.assertEqual(instruction_set.instructions[0].name, 'tdg')
        self.assertEqual(instruction_set.qargs[1], [self.qr[1]])
        self.assertEqual(instruction_set.instructions[2].params, [])

    def test_tdg_reg_inv(self):
        instruction_set = self.circuit.tdg(self.qr).inverse()
        self.assertEqual(instruction_set.instructions[0].name, 't')
        self.assertEqual(instruction_set.qargs[1], [self.qr[1]])
        self.assertEqual(instruction_set.instructions[2].params, [])

    def test_u1(self):
        self.circuit.u1(1, self.qr[1])
        op, qargs, _ = self.circuit[0]
        self.assertEqual(op.name, 'u1')
        self.assertEqual(op.params, [1])
        self.assertEqual(qargs, [self.qr[1]])

    def test_u1_wires(self):
        self.circuit.u1(1, 1)
        op, qargs, _ = self.circuit[0]
        self.assertEqual(op.name, 'u1')
        self.assertEqual(op.params, [1])
        self.assertEqual(qargs, [self.qr[1]])

    def test_u1_invalid(self):
        qc = self.circuit
        # CHECKME? self.assertRaises(CircuitError, qc.u1, self.cr[0], self.qr[0])
        self.assertRaises(CircuitError, qc.u1, self.cr[0], self.cr[1])
        self.assertRaises(CircuitError, qc.u1, self.qr[1], 0)
        self.assertRaises(CircuitError, qc.u1, 0, self.cr[0])
        self.assertRaises(CircuitError, qc.u1, 0, .0)
        self.assertRaises(CircuitError, qc.u1, self.qr[2], self.qr[1])
        self.assertRaises(CircuitError, qc.u1, 0, (self.qr, 3))
        self.assertRaises(CircuitError, qc.u1, 0, self.cr)
        # TODO self.assertRaises(CircuitError, qc.u1, 'a', self.qr[1])
        self.assertRaises(CircuitError, qc.u1, 0, 'a')

    def test_u1_reg(self):
        instruction_set = self.circuit.u1(1, self.qr)
        self.assertEqual(instruction_set.instructions[0].name, 'u1')
        self.assertEqual(instruction_set.qargs[1], [self.qr[1]])
        self.assertEqual(instruction_set.instructions[2].params, [1])

    def test_u1_reg_inv(self):
        instruction_set = self.circuit.u1(1, self.qr).inverse()
        self.assertEqual(instruction_set.instructions[0].name, 'u1')
        self.assertEqual(instruction_set.qargs[1], [self.qr[1]])
        self.assertEqual(instruction_set.instructions[2].params, [-1])

    def test_u1_pi(self):
        qc = self.circuit
        qc.u1(pi / 2, self.qr[1])
        op, qargs, _ = self.circuit[0]
        self.assertEqual(op.name, 'u1')
        self.assertEqual(op.params, [pi / 2])
        self.assertEqual(qargs, [self.qr[1]])

    def test_u2(self):
        self.circuit.u2(1, 2, self.qr[1])
        op, qargs, _ = self.circuit[0]
        self.assertEqual(op.name, 'u2')
        self.assertEqual(op.params, [1, 2])
        self.assertEqual(qargs, [self.qr[1]])

    def test_u2_wires(self):
        self.circuit.u2(1, 2, 1)
        op, qargs, _ = self.circuit[0]
        self.assertEqual(op.name, 'u2')
        self.assertEqual(op.params, [1, 2])
        self.assertEqual(qargs, [self.qr[1]])

    def test_u2_invalid(self):
        qc = self.circuit
        self.assertRaises(CircuitError, qc.u2, 0, self.cr[0], self.qr[0])
        self.assertRaises(CircuitError, qc.u2, 0, self.cr[0], self.cr[1])
        self.assertRaises(CircuitError, qc.u2, 0, self.qr[1], 0)
        self.assertRaises(CircuitError, qc.u2, 0, 0, self.cr[0])
        self.assertRaises(CircuitError, qc.u2, 0, 0, .0)
        self.assertRaises(CircuitError, qc.u2, 0, self.qr[2], self.qr[1])
        self.assertRaises(CircuitError, qc.u2, 0, 0, (self.qr, 3))
        self.assertRaises(CircuitError, qc.u2, 0, 0, self.cr)
        # TODO self.assertRaises(CircuitError, qc.u2, 0, 'a', self.qr[1])
        self.assertRaises(CircuitError, qc.u2, 0, 0, 'a')

    def test_u2_reg(self):
        instruction_set = self.circuit.u2(1, 2, self.qr)
        self.assertEqual(instruction_set.instructions[0].name, 'u2')
        self.assertEqual(instruction_set.qargs[1], [self.qr[1]])
        self.assertEqual(instruction_set.instructions[2].params, [1, 2])

    def test_u2_reg_inv(self):
        instruction_set = self.circuit.u2(1, 2, self.qr).inverse()
        self.assertEqual(instruction_set.instructions[0].name, 'u2')
        self.assertEqual(instruction_set.qargs[1], [self.qr[1]])
        self.assertEqual(instruction_set.instructions[2].params, [-pi - 2, -1 + pi])

    def test_u2_pi(self):
        self.circuit.u2(pi / 2, 0.3 * pi, self.qr[1])
        op, qargs, _ = self.circuit[0]
        self.assertEqual(op.name, 'u2')
        self.assertEqual(op.params, [pi / 2, 0.3 * pi])
        self.assertEqual(qargs, [self.qr[1]])

    def test_u3(self):
        self.circuit.u3(1, 2, 3, self.qr[1])
        op, qargs, _ = self.circuit[0]
        self.assertEqual(op.name, 'u3')
        self.assertEqual(op.params, [1, 2, 3])
        self.assertEqual(qargs, [self.qr[1]])

    def test_u3_wires(self):
        self.circuit.u3(1, 2, 3, 1)
        op, qargs, _ = self.circuit[0]
        self.assertEqual(op.name, 'u3')
        self.assertEqual(op.params, [1, 2, 3])
        self.assertEqual(qargs, [self.qr[1]])

    def test_u3_invalid(self):
        qc = self.circuit
        # TODO self.assertRaises(CircuitError, qc.u3, 0, self.cr[0], self.qr[0])
        self.assertRaises(CircuitError, qc.u3, 0, 0, self.cr[0], self.cr[1])
        self.assertRaises(CircuitError, qc.u3, 0, 0, self.qr[1], 0)
        self.assertRaises(CircuitError, qc.u3, 0, 0, 0, self.cr[0])
        self.assertRaises(CircuitError, qc.u3, 0, 0, 0, .0)
        self.assertRaises(CircuitError, qc.u3, 0, 0, self.qr[2], self.qr[1])
        self.assertRaises(CircuitError, qc.u3, 0, 0, 0, (self.qr, 3))
        self.assertRaises(CircuitError, qc.u3, 0, 0, 0, self.cr)
        # TODO self.assertRaises(CircuitError, qc.u3, 0, 0, 'a', self.qr[1])
        self.assertRaises(CircuitError, qc.u3, 0, 0, 0, 'a')

    def test_u3_reg(self):
        instruction_set = self.circuit.u3(1, 2, 3, self.qr)
        self.assertEqual(instruction_set.instructions[0].name, 'u3')
        self.assertEqual(instruction_set.qargs[1], [self.qr[1]])
        self.assertEqual(instruction_set.instructions[2].params, [1, 2, 3])

    def test_u3_reg_inv(self):
        instruction_set = self.circuit.u3(1, 2, 3, self.qr).inverse()
        self.assertEqual(instruction_set.instructions[0].name, 'u3')
        self.assertEqual(instruction_set.qargs[1], [self.qr[1]])
        self.assertEqual(instruction_set.instructions[2].params, [-1, -3, -2])

    def test_u3_pi(self):
        self.circuit.u3(pi, pi / 2, 0.3 * pi, self.qr[1])
        op, qargs, _ = self.circuit[0]
        self.assertEqual(op.name, 'u3')
        self.assertEqual(op.params, [pi, pi / 2, 0.3 * pi])
        self.assertEqual(qargs, [self.qr[1]])

    def test_x(self):
        self.circuit.x(self.qr[1])
        op, qargs, _ = self.circuit[0]
        self.assertEqual(op.name, 'x')
        self.assertEqual(op.params, [])
        self.assertEqual(qargs, [self.qr[1]])

    def test_x_wires(self):
        self.circuit.x(1)
        op, qargs, _ = self.circuit[0]
        self.assertEqual(op.name, 'x')
        self.assertEqual(op.params, [])
        self.assertEqual(qargs, [self.qr[1]])

    def test_x_invalid(self):
        qc = self.circuit
        self.assertRaises(CircuitError, qc.x, self.cr[0])
        self.assertRaises(CircuitError, qc.x, self.cr)
        self.assertRaises(CircuitError, qc.x, (self.qr, 'a'))
        self.assertRaises(CircuitError, qc.x, 0.0)

    def test_x_reg(self):
        instruction_set = self.circuit.x(self.qr)
        self.assertEqual(instruction_set.instructions[0].name, 'x')
        self.assertEqual(instruction_set.qargs[1], [self.qr[1]])
        self.assertEqual(instruction_set.instructions[2].params, [])

    def test_x_reg_inv(self):
        instruction_set = self.circuit.x(self.qr).inverse()
        self.assertEqual(instruction_set.instructions[0].name, 'x')
        self.assertEqual(instruction_set.qargs[1], [self.qr[1]])
        self.assertEqual(instruction_set.instructions[2].params, [])

    def test_y(self):
        self.circuit.y(self.qr[1])
        op, qargs, _ = self.circuit[0]
        self.assertEqual(op.name, 'y')
        self.assertEqual(op.params, [])
        self.assertEqual(qargs, [self.qr[1]])

    def test_y_wires(self):
        self.circuit.y(1)
        op, qargs, _ = self.circuit[0]
        self.assertEqual(op.name, 'y')
        self.assertEqual(op.params, [])
        self.assertEqual(qargs, [self.qr[1]])

    def test_y_invalid(self):
        qc = self.circuit
        self.assertRaises(CircuitError, qc.y, self.cr[0])
        self.assertRaises(CircuitError, qc.y, self.cr)
        self.assertRaises(CircuitError, qc.y, (self.qr, 'a'))
        self.assertRaises(CircuitError, qc.y, 0.0)

    def test_y_reg(self):
        instruction_set = self.circuit.y(self.qr)
        self.assertEqual(instruction_set.instructions[0].name, 'y')
        self.assertEqual(instruction_set.qargs[1], [self.qr[1]])
        self.assertEqual(instruction_set.instructions[2].params, [])

    def test_y_reg_inv(self):
        instruction_set = self.circuit.y(self.qr).inverse()
        self.assertEqual(instruction_set.instructions[0].name, 'y')
        self.assertEqual(instruction_set.qargs[1], [self.qr[1]])
        self.assertEqual(instruction_set.instructions[2].params, [])

    def test_z(self):
        self.circuit.z(self.qr[1])
        op, qargs, _ = self.circuit[0]
        self.assertEqual(op.name, 'z')
        self.assertEqual(op.params, [])
        self.assertEqual(qargs, [self.qr[1]])

    def test_z_wires(self):
        self.circuit.z(1)
        op, qargs, _ = self.circuit[0]
        self.assertEqual(op.name, 'z')
        self.assertEqual(op.params, [])
        self.assertEqual(qargs, [self.qr[1]])

    def test_z_reg(self):
        instruction_set = self.circuit.z(self.qr)
        self.assertEqual(instruction_set.instructions[0].name, 'z')
        self.assertEqual(instruction_set.qargs[1], [self.qr[1]])
        self.assertEqual(instruction_set.instructions[2].params, [])

    def test_z_reg_inv(self):
        instruction_set = self.circuit.z(self.qr).inverse()
        self.assertEqual(instruction_set.instructions[0].name, 'z')
        self.assertEqual(instruction_set.qargs[1], [self.qr[1]])
        self.assertEqual(instruction_set.instructions[2].params, [])


class TestStandard2Q(QiskitTestCase):
    """Standard Extension Test. Gates with two Qubits"""

    def setUp(self):
        self.qr = QuantumRegister(3, "q")
        self.qr2 = QuantumRegister(3, "r")
        self.cr = ClassicalRegister(3, "c")
        self.circuit = QuantumCircuit(self.qr, self.qr2, self.cr)

    def test_barrier_reg_bit(self):
        self.circuit.barrier(self.qr, self.qr2[0])
        self.assertEqual(len(self.circuit), 1)
        op, qargs, _ = self.circuit[0]
        self.assertEqual(op.name, 'barrier')
        self.assertEqual(qargs, [self.qr[0], self.qr[1], self.qr[2], self.qr2[0]])

    def test_ch_reg_reg(self):
        instruction_set = self.circuit.ch(self.qr, self.qr2)
        self.assertEqual(instruction_set.instructions[0].name, 'ch')
        self.assertEqual(instruction_set.qargs[1], [self.qr[1], self.qr2[1]])
        self.assertEqual(instruction_set.instructions[2].params, [])

    def test_ch_reg_reg_inv(self):
        instruction_set = self.circuit.ch(self.qr, self.qr2).inverse()
        self.assertEqual(instruction_set.instructions[0].name, 'ch')
        self.assertEqual(instruction_set.qargs[1], [self.qr[1], self.qr2[1]])
        self.assertEqual(instruction_set.instructions[2].params, [])

    def test_ch_reg_bit(self):
        instruction_set = self.circuit.ch(self.qr, self.qr2[1])
        self.assertEqual(instruction_set.instructions[0].name, 'ch')
        self.assertEqual(instruction_set.qargs[1], [self.qr[1], self.qr2[1]])
        self.assertEqual(instruction_set.instructions[2].params, [])

    def test_ch_reg_bit_inv(self):
        instruction_set = self.circuit.ch(self.qr, self.qr2[1]).inverse()
        self.assertEqual(instruction_set.instructions[0].name, 'ch')
        self.assertEqual(instruction_set.qargs[1], [self.qr[1], self.qr2[1]])
        self.assertEqual(instruction_set.instructions[2].params, [])

    def test_ch_bit_reg(self):
        instruction_set = self.circuit.ch(self.qr[1], self.qr2)
        self.assertEqual(instruction_set.instructions[0].name, 'ch')
        self.assertEqual(instruction_set.qargs[1], [self.qr[1], self.qr2[1]])
        self.assertEqual(instruction_set.instructions[2].params, [])

    def test_crz_reg_reg(self):
        instruction_set = self.circuit.crz(1, self.qr, self.qr2)
        self.assertEqual(instruction_set.instructions[0].name, 'crz')
        self.assertEqual(instruction_set.qargs[1], [self.qr[1], self.qr2[1]])
        self.assertEqual(instruction_set.instructions[2].params, [1])

    def test_crz_reg_reg_inv(self):
        instruction_set = self.circuit.crz(1, self.qr, self.qr2).inverse()
        self.assertEqual(instruction_set.instructions[0].name, 'crz')
        self.assertEqual(instruction_set.qargs[1], [self.qr[1], self.qr2[1]])
        self.assertEqual(instruction_set.instructions[2].params, [-1])

    def test_crz_reg_bit(self):
        instruction_set = self.circuit.crz(1, self.qr, self.qr2[1])
        self.assertEqual(instruction_set.instructions[0].name, 'crz')
        self.assertEqual(instruction_set.qargs[1], [self.qr[1], self.qr2[1]])
        self.assertEqual(instruction_set.instructions[2].params, [1])

    def test_crz_reg_bit_inv(self):
        instruction_set = self.circuit.crz(1, self.qr, self.qr2[1]).inverse()
        self.assertEqual(instruction_set.instructions[0].name, 'crz')
        self.assertEqual(instruction_set.qargs[1], [self.qr[1], self.qr2[1]])
        self.assertEqual(instruction_set.instructions[2].params, [-1])

    def test_crz_bit_reg(self):
        instruction_set = self.circuit.crz(1, self.qr[1], self.qr2)
        self.assertEqual(instruction_set.instructions[0].name, 'crz')
        self.assertEqual(instruction_set.qargs[1], [self.qr[1], self.qr2[1]])
        self.assertEqual(instruction_set.instructions[2].params, [1])

    def test_crz_bit_reg_inv(self):
        instruction_set = self.circuit.crz(1, self.qr[1], self.qr2).inverse()
        self.assertEqual(instruction_set.instructions[0].name, 'crz')
        self.assertEqual(instruction_set.qargs[1], [self.qr[1], self.qr2[1]])
        self.assertEqual(instruction_set.instructions[2].params, [-1])

    def test_cry_reg_reg(self):
        instruction_set = self.circuit.cry(1, self.qr, self.qr2)
        self.assertEqual(instruction_set.instructions[0].name, 'cry')
        self.assertEqual(instruction_set.qargs[1], [self.qr[1], self.qr2[1]])
        self.assertEqual(instruction_set.instructions[2].params, [1])

    def test_cry_reg_reg_inv(self):
        instruction_set = self.circuit.cry(1, self.qr, self.qr2).inverse()
        self.assertEqual(instruction_set.instructions[0].name, 'cry')
        self.assertEqual(instruction_set.qargs[1], [self.qr[1], self.qr2[1]])
        self.assertEqual(instruction_set.instructions[2].params, [-1])

    def test_cry_reg_bit(self):
        instruction_set = self.circuit.cry(1, self.qr, self.qr2[1])
        self.assertEqual(instruction_set.instructions[0].name, 'cry')
        self.assertEqual(instruction_set.qargs[1], [self.qr[1], self.qr2[1]])
        self.assertEqual(instruction_set.instructions[2].params, [1])

    def test_cry_reg_bit_inv(self):
        instruction_set = self.circuit.cry(1, self.qr, self.qr2[1]).inverse()
        self.assertEqual(instruction_set.instructions[0].name, 'cry')
        self.assertEqual(instruction_set.qargs[1], [self.qr[1], self.qr2[1]])
        self.assertEqual(instruction_set.instructions[2].params, [-1])

    def test_cry_bit_reg(self):
        instruction_set = self.circuit.cry(1, self.qr[1], self.qr2)
        self.assertEqual(instruction_set.instructions[0].name, 'cry')
        self.assertEqual(instruction_set.qargs[1], [self.qr[1], self.qr2[1]])
        self.assertEqual(instruction_set.instructions[2].params, [1])

    def test_cry_bit_reg_inv(self):
        instruction_set = self.circuit.cry(1, self.qr[1], self.qr2).inverse()
        self.assertEqual(instruction_set.instructions[0].name, 'cry')
        self.assertEqual(instruction_set.qargs[1], [self.qr[1], self.qr2[1]])
        self.assertEqual(instruction_set.instructions[2].params, [-1])

    def test_crx_reg_reg(self):
        instruction_set = self.circuit.crx(1, self.qr, self.qr2)
        self.assertEqual(instruction_set.instructions[0].name, 'crx')
        self.assertEqual(instruction_set.qargs[1], [self.qr[1], self.qr2[1]])
        self.assertEqual(instruction_set.instructions[2].params, [1])

    def test_crx_reg_reg_inv(self):
        instruction_set = self.circuit.crx(1, self.qr, self.qr2).inverse()
        self.assertEqual(instruction_set.instructions[0].name, 'crx')
        self.assertEqual(instruction_set.qargs[1], [self.qr[1], self.qr2[1]])
        self.assertEqual(instruction_set.instructions[2].params, [-1])

    def test_crx_reg_bit(self):
        instruction_set = self.circuit.crx(1, self.qr, self.qr2[1])
        self.assertEqual(instruction_set.instructions[0].name, 'crx')
        self.assertEqual(instruction_set.qargs[1], [self.qr[1], self.qr2[1]])
        self.assertEqual(instruction_set.instructions[2].params, [1])

    def test_crx_reg_bit_inv(self):
        instruction_set = self.circuit.crx(1, self.qr, self.qr2[1]).inverse()
        self.assertEqual(instruction_set.instructions[0].name, 'crx')
        self.assertEqual(instruction_set.qargs[1], [self.qr[1], self.qr2[1]])
        self.assertEqual(instruction_set.instructions[2].params, [-1])

    def test_crx_bit_reg(self):
        instruction_set = self.circuit.crx(1, self.qr[1], self.qr2)
        self.assertEqual(instruction_set.instructions[0].name, 'crx')
        self.assertEqual(instruction_set.qargs[1], [self.qr[1], self.qr2[1]])
        self.assertEqual(instruction_set.instructions[2].params, [1])

    def test_crx_bit_reg_inv(self):
        instruction_set = self.circuit.crx(1, self.qr[1], self.qr2).inverse()
        self.assertEqual(instruction_set.instructions[0].name, 'crx')
        self.assertEqual(instruction_set.qargs[1], [self.qr[1], self.qr2[1]])
        self.assertEqual(instruction_set.instructions[2].params, [-1])

    def test_cu1_reg_reg(self):
        instruction_set = self.circuit.cu1(1, self.qr, self.qr2)
        self.assertEqual(instruction_set.instructions[0].name, 'cu1')
        self.assertEqual(instruction_set.qargs[1], [self.qr[1], self.qr2[1]])
        self.assertEqual(instruction_set.instructions[2].params, [1])

    def test_cu1_reg_reg_inv(self):
        instruction_set = self.circuit.cu1(1, self.qr, self.qr2).inverse()
        self.assertEqual(instruction_set.instructions[0].name, 'cu1')
        self.assertEqual(instruction_set.qargs[1], [self.qr[1], self.qr2[1]])
        self.assertEqual(instruction_set.instructions[2].params, [-1])

    def test_cu1_reg_bit(self):
        instruction_set = self.circuit.cu1(1, self.qr, self.qr2[1])
        self.assertEqual(instruction_set.instructions[0].name, 'cu1')
        self.assertEqual(instruction_set.qargs[1], [self.qr[1], self.qr2[1]])
        self.assertEqual(instruction_set.instructions[2].params, [1])

    def test_cu1_reg_bit_inv(self):
        instruction_set = self.circuit.cu1(1, self.qr, self.qr2[1]).inverse()
        self.assertEqual(instruction_set.instructions[0].name, 'cu1')
        self.assertEqual(instruction_set.qargs[1], [self.qr[1], self.qr2[1]])
        self.assertEqual(instruction_set.instructions[2].params, [-1])

    def test_cu1_bit_reg(self):
        instruction_set = self.circuit.cu1(1, self.qr[1], self.qr2)
        self.assertEqual(instruction_set.instructions[0].name, 'cu1')
        self.assertEqual(instruction_set.qargs[1], [self.qr[1], self.qr2[1]])
        self.assertEqual(instruction_set.instructions[2].params, [1])

    def test_cu1_bit_reg_inv(self):
        instruction_set = self.circuit.cu1(1, self.qr[1], self.qr2).inverse()
        self.assertEqual(instruction_set.instructions[0].name, 'cu1')
        self.assertEqual(instruction_set.qargs[1], [self.qr[1], self.qr2[1]])
        self.assertEqual(instruction_set.instructions[2].params, [-1])

    def test_cu3_reg_reg(self):
        instruction_set = self.circuit.cu3(1, 2, 3, self.qr, self.qr2)
        self.assertEqual(instruction_set.instructions[0].name, 'cu3')
        self.assertEqual(instruction_set.qargs[1], [self.qr[1], self.qr2[1]])
        self.assertEqual(instruction_set.instructions[2].params, [1, 2, 3])

    def test_cu3_reg_reg_inv(self):
        instruction_set = self.circuit.cu3(1, 2, 3, self.qr, self.qr2).inverse()
        self.assertEqual(instruction_set.instructions[0].name, 'cu3')
        self.assertEqual(instruction_set.qargs[1], [self.qr[1], self.qr2[1]])
        self.assertEqual(instruction_set.instructions[2].params, [-1, -3, -2])

    def test_cu3_reg_bit(self):
        instruction_set = self.circuit.cu3(1, 2, 3, self.qr, self.qr2[1])
        self.assertEqual(instruction_set.instructions[0].name, 'cu3')
        self.assertEqual(instruction_set.qargs[1], [self.qr[1], self.qr2[1]])
        self.assertEqual(instruction_set.instructions[2].params, [1, 2, 3])

    def test_cu3_reg_bit_inv(self):
        instruction_set = self.circuit.cu3(1, 2, 3, self.qr, self.qr2[1]).inverse()
        self.assertEqual(instruction_set.instructions[0].name, 'cu3')
        self.assertEqual(instruction_set.qargs[1], [self.qr[1], self.qr2[1]])
        self.assertEqual(instruction_set.instructions[2].params, [-1, -3, -2])

    def test_cu3_bit_reg(self):
        instruction_set = self.circuit.cu3(1, 2, 3, self.qr[1], self.qr2)
        self.assertEqual(instruction_set.instructions[0].name, 'cu3')
        self.assertEqual(instruction_set.qargs[1], [self.qr[1], self.qr2[1]])
        self.assertEqual(instruction_set.instructions[2].params, [1, 2, 3])

    def test_cu3_bit_reg_inv(self):
        instruction_set = self.circuit.cu3(1, 2, 3, self.qr[1], self.qr2).inverse()
        self.assertEqual(instruction_set.instructions[0].name, 'cu3')
        self.assertEqual(instruction_set.qargs[1], [self.qr[1], self.qr2[1]])
        self.assertEqual(instruction_set.instructions[2].params, [-1, -3, -2])

    def test_cx_reg_reg(self):
        instruction_set = self.circuit.cx(self.qr, self.qr2)
        self.assertEqual(instruction_set.instructions[0].name, 'cx')
        self.assertEqual(instruction_set.qargs[1], [self.qr[1], self.qr2[1]])
        self.assertEqual(instruction_set.instructions[2].params, [])

    def test_cx_reg_reg_inv(self):
        instruction_set = self.circuit.cx(self.qr, self.qr2).inverse()
        self.assertEqual(instruction_set.instructions[0].name, 'cx')
        self.assertEqual(instruction_set.qargs[1], [self.qr[1], self.qr2[1]])
        self.assertEqual(instruction_set.instructions[2].params, [])

    def test_cx_reg_bit(self):
        instruction_set = self.circuit.cx(self.qr, self.qr2[1])
        self.assertEqual(instruction_set.instructions[0].name, 'cx')
        self.assertEqual(instruction_set.qargs[1], [self.qr[1], self.qr2[1]])
        self.assertEqual(instruction_set.instructions[2].params, [])

    def test_cx_reg_bit_inv(self):
        instruction_set = self.circuit.cx(self.qr, self.qr2[1]).inverse()
        self.assertEqual(instruction_set.instructions[0].name, 'cx')
        self.assertEqual(instruction_set.qargs[1], [self.qr[1], self.qr2[1]])
        self.assertEqual(instruction_set.instructions[2].params, [])

    def test_cx_bit_reg(self):
        instruction_set = self.circuit.cx(self.qr[1], self.qr2)
        self.assertEqual(instruction_set.instructions[0].name, 'cx')
        self.assertEqual(instruction_set.qargs[1], [self.qr[1], self.qr2[1]])
        self.assertEqual(instruction_set.instructions[2].params, [])

    def test_cx_bit_reg_inv(self):
        instruction_set = self.circuit.cx(self.qr[1], self.qr2).inverse()
        self.assertEqual(instruction_set.instructions[0].name, 'cx')
        self.assertEqual(instruction_set.qargs[1], [self.qr[1], self.qr2[1]])
        self.assertEqual(instruction_set.instructions[2].params, [])

    def test_cy_reg_reg(self):
        instruction_set = self.circuit.cy(self.qr, self.qr2)
        self.assertEqual(instruction_set.instructions[0].name, 'cy')
        self.assertEqual(instruction_set.qargs[1], [self.qr[1], self.qr2[1]])
        self.assertEqual(instruction_set.instructions[2].params, [])

    def test_cy_reg_reg_inv(self):
        instruction_set = self.circuit.cy(self.qr, self.qr2).inverse()
        self.assertEqual(instruction_set.instructions[0].name, 'cy')
        self.assertEqual(instruction_set.qargs[1], [self.qr[1], self.qr2[1]])
        self.assertEqual(instruction_set.instructions[2].params, [])

    def test_cy_reg_bit(self):
        instruction_set = self.circuit.cy(self.qr, self.qr2[1])
        self.assertEqual(instruction_set.instructions[0].name, 'cy')
        self.assertEqual(instruction_set.qargs[1], [self.qr[1], self.qr2[1]])
        self.assertEqual(instruction_set.instructions[2].params, [])

    def test_cy_reg_bit_inv(self):
        instruction_set = self.circuit.cy(self.qr, self.qr2[1]).inverse()
        self.assertEqual(instruction_set.instructions[0].name, 'cy')
        self.assertEqual(instruction_set.qargs[1], [self.qr[1], self.qr2[1]])
        self.assertEqual(instruction_set.instructions[2].params, [])

    def test_cy_bit_reg(self):
        instruction_set = self.circuit.cy(self.qr[1], self.qr2)
        self.assertEqual(instruction_set.instructions[0].name, 'cy')
        self.assertEqual(instruction_set.qargs[1], [self.qr[1], self.qr2[1]])
        self.assertEqual(instruction_set.instructions[2].params, [])

    def test_cy_bit_reg_inv(self):
        instruction_set = self.circuit.cy(self.qr[1], self.qr2).inverse()
        self.assertEqual(instruction_set.instructions[0].name, 'cy')
        self.assertEqual(instruction_set.qargs[1], [self.qr[1], self.qr2[1]])
        self.assertEqual(instruction_set.instructions[2].params, [])

    def test_cz_reg_reg(self):
        instruction_set = self.circuit.cz(self.qr, self.qr2)
        self.assertEqual(instruction_set.instructions[0].name, 'cz')
        self.assertEqual(instruction_set.qargs[1], [self.qr[1], self.qr2[1]])
        self.assertEqual(instruction_set.instructions[2].params, [])

    def test_cz_reg_reg_inv(self):
        instruction_set = self.circuit.cz(self.qr, self.qr2).inverse()
        self.assertEqual(instruction_set.instructions[0].name, 'cz')
        self.assertEqual(instruction_set.qargs[1], [self.qr[1], self.qr2[1]])
        self.assertEqual(instruction_set.instructions[2].params, [])

    def test_cz_reg_bit(self):
        instruction_set = self.circuit.cz(self.qr, self.qr2[1])
        self.assertEqual(instruction_set.instructions[0].name, 'cz')
        self.assertEqual(instruction_set.qargs[1], [self.qr[1], self.qr2[1]])
        self.assertEqual(instruction_set.instructions[2].params, [])

    def test_cz_reg_bit_inv(self):
        instruction_set = self.circuit.cz(self.qr, self.qr2[1]).inverse()
        self.assertEqual(instruction_set.instructions[0].name, 'cz')
        self.assertEqual(instruction_set.qargs[1], [self.qr[1], self.qr2[1]])
        self.assertEqual(instruction_set.instructions[2].params, [])

    def test_cz_bit_reg(self):
        instruction_set = self.circuit.cz(self.qr[1], self.qr2)
        self.assertEqual(instruction_set.instructions[0].name, 'cz')
        self.assertEqual(instruction_set.qargs[1], [self.qr[1], self.qr2[1]])
        self.assertEqual(instruction_set.instructions[2].params, [])

    def test_cz_bit_reg_inv(self):
        instruction_set = self.circuit.cz(self.qr[1], self.qr2).inverse()
        self.assertEqual(instruction_set.instructions[0].name, 'cz')
        self.assertEqual(instruction_set.qargs[1], [self.qr[1], self.qr2[1]])
        self.assertEqual(instruction_set.instructions[2].params, [])

    def test_swap_reg_reg(self):
        instruction_set = self.circuit.swap(self.qr, self.qr2)
        self.assertEqual(instruction_set.instructions[0].name, 'swap')
        self.assertEqual(instruction_set.qargs[1], [self.qr[1], self.qr2[1]])
        self.assertEqual(instruction_set.instructions[2].params, [])

    def test_swap_reg_reg_inv(self):
        instruction_set = self.circuit.swap(self.qr, self.qr2).inverse()
        self.assertEqual(instruction_set.instructions[0].name, 'swap')
        self.assertEqual(instruction_set.qargs[1], [self.qr[1], self.qr2[1]])
        self.assertEqual(instruction_set.instructions[2].params, [])


class TestStandard3Q(QiskitTestCase):
    """Standard Extension Test. Gates with three Qubits"""

    def setUp(self):
        self.qr = QuantumRegister(3, "q")
        self.qr2 = QuantumRegister(3, "r")
        self.qr3 = QuantumRegister(3, "s")
        self.cr = ClassicalRegister(3, "c")
        self.circuit = QuantumCircuit(self.qr, self.qr2, self.qr3, self.cr)

    def test_ccx_reg_reg_reg(self):
        instruction_set = self.circuit.ccx(self.qr, self.qr2, self.qr3)
        self.assertEqual(instruction_set.instructions[0].name, 'ccx')
        self.assertEqual(instruction_set.qargs[1],
                         [self.qr[1], self.qr2[1], self.qr3[1]])
        self.assertEqual(instruction_set.instructions[2].params, [])

    def test_ccx_reg_reg_inv(self):
        instruction_set = self.circuit.ccx(self.qr, self.qr2, self.qr3).inverse()
        self.assertEqual(instruction_set.instructions[0].name, 'ccx')
        self.assertEqual(instruction_set.qargs[1],
                         [self.qr[1], self.qr2[1], self.qr3[1]])
        self.assertEqual(instruction_set.instructions[2].params, [])

    def test_cswap_reg_reg_reg(self):
        instruction_set = self.circuit.cswap(self.qr, self.qr2, self.qr3)
        self.assertEqual(instruction_set.instructions[0].name, 'cswap')
        self.assertEqual(instruction_set.qargs[1],
                         [self.qr[1], self.qr2[1], self.qr3[1]])
        self.assertEqual(instruction_set.instructions[2].params, [])

    def test_cswap_reg_reg_inv(self):
        instruction_set = self.circuit.cswap(self.qr, self.qr2, self.qr3).inverse()
        self.assertEqual(instruction_set.instructions[0].name, 'cswap')
        self.assertEqual(instruction_set.qargs[1],
                         [self.qr[1], self.qr2[1], self.qr3[1]])
        self.assertEqual(instruction_set.instructions[2].params, [])


class TestStandardMethods(QiskitTestCase):
    """Standard Extension Test."""

    def test_to_matrix(self):
        """test gates implementing to_matrix generate matrix which matches
        definition."""
        from qiskit.circuit.library.standard_gates.ms import MSGate

        params = [0.1 * (i + 1) for i in range(10)]
        gate_class_list = Gate.__subclasses__() + ControlledGate.__subclasses__()
        simulator = BasicAer.get_backend('unitary_simulator')
        for gate_class in gate_class_list:
            sig = signature(gate_class)
            if gate_class == MSGate:
                # due to the signature (num_qubits, theta, *, n_qubits=Noe) the signature detects
                # 3 arguments but really its only 2. This if can be removed once the deprecated
                # n_qubits argument is no longer supported.
                free_params = 2
            else:
                free_params = len(set(sig.parameters) - {'label'})
            try:
                gate = gate_class(*params[0:free_params])
            except (CircuitError, QiskitError, AttributeError):
                self.log.info(
                    'Cannot init gate with params only. Skipping %s',
                    gate_class)
                continue
            if gate.name in ['U', 'CX']:
                continue
            circ = QuantumCircuit(gate.num_qubits)
            circ.append(gate, range(gate.num_qubits))
            try:
                gate_matrix = gate.to_matrix()
            except CircuitError:
                # gate doesn't implement to_matrix method: skip
                self.log.info('to_matrix method FAILED for "%s" gate',
                              gate.name)
                continue
            definition_unitary = execute([circ], simulator).result().get_unitary()

            with self.subTest(gate_class):
                # TODO check for exact equality once BasicAer can handle global phase
                self.assertTrue(matrix_equal(definition_unitary, gate_matrix, ignore_phase=True))
                self.assertTrue(is_unitary_matrix(gate_matrix))

    def test_to_matrix_op(self):
        """test gates implementing to_matrix generate matrix which matches
        definition using Operator."""
        from qiskit.quantum_info import Operator
        from qiskit.circuit.library.standard_gates.ms import MSGate

        params = [0.1 * i for i in range(10)]
        gate_class_list = Gate.__subclasses__() + ControlledGate.__subclasses__()
        for gate_class in gate_class_list:
            sig = signature(gate_class)
            if gate_class == MSGate:
                # due to the signature (num_qubits, theta, *, n_qubits=Noe) the signature detects
                # 3 arguments but really its only 2. This if can be removed once the deprecated
                # n_qubits argument is no longer supported.
                free_params = 2
            else:
                free_params = len(set(sig.parameters) - {'label'})
            try:
                gate = gate_class(*params[0:free_params])
            except (CircuitError, QiskitError, AttributeError):
                self.log.info(
                    'Cannot init gate with params only. Skipping %s',
                    gate_class)
                continue
            if gate.name in ['U', 'CX']:
                continue
            try:
                gate_matrix = gate.to_matrix()
            except CircuitError:
                # gate doesn't implement to_matrix method: skip
                self.log.info('to_matrix method FAILED for "%s" gate',
                              gate.name)
                continue
            if not hasattr(gate, 'definition') or not gate.definition:
                continue
            definition_unitary = Operator(gate.definition).data
            self.assertTrue(matrix_equal(definition_unitary, gate_matrix))
            self.assertTrue(is_unitary_matrix(gate_matrix))


if __name__ == '__main__':
    unittest.main(verbosity=2)<|MERGE_RESOLUTION|>--- conflicted
+++ resolved
@@ -24,16 +24,6 @@
 from qiskit import BasicAer
 from qiskit.quantum_info.operators.predicates import matrix_equal, is_unitary_matrix
 
-<<<<<<< HEAD
-from qiskit.circuit.library import (
-    HGate, CHGate, IGate, RGate, RXGate, CRXGate, RYGate, CRYGate, RZGate,
-    CRZGate, SGate, SdgGate, CSwapGate, TGate, TdgGate, U1Gate, CU1Gate,
-    U2Gate, U3Gate, CU3Gate, XGate, CXGate, CCXGate, YGate, CYGate,
-    ZGate, CZGate, Barrier
-)
-
-=======
->>>>>>> 8ae355e8
 
 class TestStandard1Q(QiskitTestCase):
     """Standard Extension Test. Gates with a single Qubit"""
