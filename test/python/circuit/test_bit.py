--- conflicted
+++ resolved
@@ -16,13 +16,8 @@
 import copy
 from unittest import mock
 
-<<<<<<< HEAD
-from qiskit.circuit import bit, QuantumRegister
+from qiskit.circuit import bit
 from test.utils import QiskitTestCase  # pylint: disable=wrong-import-order
-=======
-from qiskit.test import QiskitTestCase
-from qiskit.circuit import bit
->>>>>>> 9c58064b
 
 
 class TestBitClass(QiskitTestCase):
