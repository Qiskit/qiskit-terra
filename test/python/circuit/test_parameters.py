# This code is part of Qiskit.
#
# (C) Copyright IBM 2017, 2023.
#
# This code is licensed under the Apache License, Version 2.0. You may
# obtain a copy of this license in the LICENSE.txt file in the root directory
# of this source tree or at http://www.apache.org/licenses/LICENSE-2.0.
#
# Any modifications or derivative works of this code must retain this
# copyright notice, and modified files need to carry a notice indicating
# that they have been altered from the originals.

"""Test circuits with variable parameters."""
import unittest
import cmath
import math
import copy
import pickle
from operator import add, mul, sub, truediv

from test import combine

import numpy
from ddt import data, ddt, named_data

import qiskit
import qiskit.circuit.library as circlib
from qiskit.circuit.library.standard_gates.rz import RZGate
from qiskit import BasicProvider, ClassicalRegister, QuantumCircuit, QuantumRegister
from qiskit.circuit import Gate, Instruction, Parameter, ParameterExpression, ParameterVector
from qiskit.circuit.parametertable import ParameterReferences, ParameterTable, ParameterView
from qiskit.circuit.exceptions import CircuitError
from qiskit.compiler import assemble, transpile
from qiskit.execute_function import execute
from qiskit import pulse
from qiskit.quantum_info import Operator
from qiskit.test import QiskitTestCase
from qiskit.providers.fake_provider import FakeOurense
from qiskit.tools import parallel_map


def raise_if_parameter_table_invalid(circuit):
    """Validates the internal consistency of a ParameterTable and its
    containing QuantumCircuit. Intended for use in testing.

    Raises:
       CircuitError: if QuantumCircuit and ParameterTable are inconsistent.
    """

    table = circuit._parameter_table

    # Assert parameters present in circuit match those in table.
    circuit_parameters = {
        parameter
        for instruction in circuit._data
        for param in instruction.operation.params
        for parameter in param.parameters
        if isinstance(param, ParameterExpression)
    }
    table_parameters = set(table._table.keys())

    if circuit_parameters != table_parameters:
        raise CircuitError(
            "Circuit/ParameterTable Parameter mismatch. "
            "Circuit parameters: {}. "
            "Table parameters: {}.".format(circuit_parameters, table_parameters)
        )

    # Assert parameter locations in table are present in circuit.
    circuit_instructions = [instr.operation for instr in circuit._data]

    for parameter, instr_list in table.items():
        for instr, param_index in instr_list:
            if instr not in circuit_instructions:
                raise CircuitError(f"ParameterTable instruction not present in circuit: {instr}.")

            if not isinstance(instr.params[param_index], ParameterExpression):
                raise CircuitError(
                    "ParameterTable instruction does not have a "
                    "ParameterExpression at param_index {}: {}."
                    "".format(param_index, instr)
                )

            if parameter not in instr.params[param_index].parameters:
                raise CircuitError(
                    "ParameterTable instruction parameters does "
                    "not match ParameterTable key. Instruction "
                    "parameters: {} ParameterTable key: {}."
                    "".format(instr.params[param_index].parameters, parameter)
                )

    # Assert circuit has no other parameter locations other than those in table.
    for instruction in circuit._data:
        for param_index, param in enumerate(instruction.operation.params):
            if isinstance(param, ParameterExpression):
                parameters = param.parameters

                for parameter in parameters:
                    if (instruction.operation, param_index) not in table[parameter]:
                        raise CircuitError(
                            "Found parameterized instruction not "
                            "present in table. Instruction: {} "
                            "param_index: {}".format(instruction.operation, param_index)
                        )


@ddt
class TestParameters(QiskitTestCase):
    """Test Parameters."""

    def test_gate(self):
        """Test instantiating gate with variable parameters"""
        theta = Parameter("θ")
        theta_gate = Gate("test", 1, params=[theta])
        self.assertEqual(theta_gate.name, "test")
        self.assertIsInstance(theta_gate.params[0], Parameter)

    def test_compile_quantum_circuit(self):
        """Test instantiating gate with variable parameters"""
        theta = Parameter("θ")
        qr = QuantumRegister(1)
        qc = QuantumCircuit(qr)
        qc.rx(theta, qr)
        backend = BasicProvider.get_backend("basic_simulator")
        qc_aer = transpile(qc, backend)
        self.assertIn(theta, qc_aer.parameters)

    def test_duplicate_name_on_append(self):
        """Test adding a second parameter object with the same name fails."""
        param_a = Parameter("a")
        param_a_again = Parameter("a")
        qc = QuantumCircuit(1)
        qc.rx(param_a, 0)
        self.assertRaises(CircuitError, qc.rx, param_a_again, 0)

    def test_get_parameters(self):
        """Test instantiating gate with variable parameters"""
        from qiskit.circuit.library.standard_gates.rx import RXGate

        theta = Parameter("θ")
        qr = QuantumRegister(1)
        qc = QuantumCircuit(qr)
        rxg = RXGate(theta)
        qc.append(rxg, [qr[0]], [])
        vparams = qc._parameter_table
        self.assertEqual(len(vparams), 1)
        self.assertIs(theta, next(iter(vparams)))
        self.assertEqual(rxg, next(iter(vparams[theta]))[0])

    def test_get_parameters_by_index(self):
        """Test getting parameters by index"""
        x = Parameter("x")
        y = Parameter("y")
        z = Parameter("z")
        v = ParameterVector("v", 3)
        qc = QuantumCircuit(1)
        qc.rx(x, 0)
        qc.rz(z, 0)
        qc.ry(y, 0)
        qc.u(*v, 0)
        self.assertEqual(x, qc.parameters[3])
        self.assertEqual(y, qc.parameters[4])
        self.assertEqual(z, qc.parameters[5])
        for i, vi in enumerate(v):
            self.assertEqual(vi, qc.parameters[i])

    def test_bind_parameters_anonymously(self):
        """Test setting parameters by insertion order anonymously"""
        phase = Parameter("phase")
        x = Parameter("x")
        y = Parameter("y")
        z = Parameter("z")
        v = ParameterVector("v", 3)
        qc = QuantumCircuit(1, global_phase=phase)
        qc.rx(x, 0)
        qc.rz(z, 0)
        qc.ry(y, 0)
        qc.u(*v, 0)
        params = [0.1 * i for i in range(len(qc.parameters))]

        order = [phase] + v[:] + [x, y, z]
        param_dict = dict(zip(order, params))
        bqc_anonymous = qc.assign_parameters(params)
        bqc_list = qc.assign_parameters(param_dict)
        self.assertEqual(bqc_anonymous, bqc_list)

    def test_bind_parameters_allow_unknown(self):
        """Test binding parameters allowing unknown parameters."""
        a = Parameter("a")
        b = Parameter("b")
        c = a.bind({a: 1, b: 1}, allow_unknown_parameters=True)
        self.assertEqual(c, a.bind({a: 1}))

    def test_bind_parameters_custom_definition_global_phase(self):
        """Test that a custom gate with a parametrised `global_phase` is assigned correctly."""
        x = Parameter("x")
        custom = QuantumCircuit(1, global_phase=x).to_gate()
        base = QuantumCircuit(1)
        base.append(custom, [0], [])

        test = Operator(base.assign_parameters({x: math.pi}))
        expected = Operator(numpy.array([[-1, 0], [0, -1]]))
        self.assertEqual(test, expected)

    def test_bind_half_single_precision(self):
        """Test binding with 16bit and 32bit floats."""
        phase = Parameter("phase")
        x = Parameter("x")
        y = Parameter("y")
        z = Parameter("z")
        v = ParameterVector("v", 3)
        for i in (numpy.float16, numpy.float32):
            with self.subTest(float_type=i):
                expr = (v[0] * (x + y + z) + phase) - (v[2] * v[1])
                params = numpy.array([0.1 * j for j in range(8)], dtype=i)
                order = [phase] + v[:] + [x, y, z]
                param_dict = dict(zip(order, params))
                bound_value = expr.bind(param_dict)
                self.assertAlmostEqual(float(bound_value), 0.09, delta=1e-4)

    def test_parameter_order(self):
        """Test the parameters are sorted by name but parameter vector order takes precedence.

        This means that the following set of parameters

            {a, z, x[0], x[1], x[2], x[3], x[10], x[11]}

        will be sorted as

            [a, x[0], x[1], x[2], x[3], x[10], x[11], z]

        """
        a, b, some_name, z = (Parameter(name) for name in ["a", "b", "some_name", "z"])
        x = ParameterVector("x", 12)
        a_vector = ParameterVector("a_vector", 15)

        qc = QuantumCircuit(2)
        qc.p(z, 0)
        for i, x_i in enumerate(reversed(x)):
            qc.rx(x_i, i % 2)
        qc.cry(a, 0, 1)
        qc.crz(some_name, 1, 0)
        for v_i in a_vector[::2]:
            qc.p(v_i, 0)
        for v_i in a_vector[1::2]:
            qc.p(v_i, 1)
        qc.p(b, 0)

        expected_order = [a] + a_vector[:] + [b, some_name] + x[:] + [z]
        actual_order = qc.parameters

        self.assertListEqual(expected_order, list(actual_order))

    @data(True, False)
    def test_parameter_order_compose(self, front):
        """Test the parameter order is correctly maintained upon composing circuits."""
        x = Parameter("x")
        y = Parameter("y")
        qc1 = QuantumCircuit(1)
        qc1.p(x, 0)
        qc2 = QuantumCircuit(1)
        qc2.rz(y, 0)

        order = [x, y]

        composed = qc1.compose(qc2, front=front)

        self.assertListEqual(list(composed.parameters), order)

    def test_parameter_order_append(self):
        """Test the parameter order is correctly maintained upon appending circuits."""
        x = Parameter("x")
        y = Parameter("y")
        qc1 = QuantumCircuit(1)
        qc1.p(x, 0)
        qc2 = QuantumCircuit(1)
        qc2.rz(y, 0)

        qc1.append(qc2, [0])

        self.assertListEqual(list(qc1.parameters), [x, y])

    def test_parameter_order_composing_nested_circuit(self):
        """Test the parameter order after nesting circuits and instructions."""
        x = ParameterVector("x", 5)
        inner = QuantumCircuit(1)
        inner.rx(x[0], [0])

        mid = QuantumCircuit(2)
        mid.p(x[1], 1)
        mid.append(inner, [0])
        mid.p(x[2], 0)
        mid.append(inner, [0])

        outer = QuantumCircuit(2)
        outer.compose(mid, inplace=True)
        outer.ryy(x[3], 0, 1)
        outer.compose(inner, inplace=True)
        outer.rz(x[4], 0)

        order = [x[0], x[1], x[2], x[3], x[4]]

        self.assertListEqual(list(outer.parameters), order)

    def test_is_parameterized(self):
        """Test checking if a gate is parameterized (bound/unbound)"""
        from qiskit.circuit.library.standard_gates.h import HGate
        from qiskit.circuit.library.standard_gates.rx import RXGate

        theta = Parameter("θ")
        rxg = RXGate(theta)
        self.assertTrue(rxg.is_parameterized())
        theta_bound = theta.bind({theta: 3.14})
        rxg = RXGate(theta_bound)
        self.assertFalse(rxg.is_parameterized())
        h_gate = HGate()
        self.assertFalse(h_gate.is_parameterized())

    def test_fix_variable(self):
        """Test setting a variable to a constant value"""
        theta = Parameter("θ")
        qr = QuantumRegister(1)
        qc = QuantumCircuit(qr)
        qc.rx(theta, qr)
        qc.u(0, theta, 0, qr)

        bqc = qc.assign_parameters({theta: 0.5})
        self.assertEqual(float(bqc.data[0].operation.params[0]), 0.5)
        self.assertEqual(float(bqc.data[1].operation.params[1]), 0.5)
        bqc = qc.assign_parameters({theta: 0.6})
        self.assertEqual(float(bqc.data[0].operation.params[0]), 0.6)
        self.assertEqual(float(bqc.data[1].operation.params[1]), 0.6)

    def test_multiple_parameters(self):
        """Test setting multiple parameters"""
        theta = Parameter("θ")
        x = Parameter("x")
        qr = QuantumRegister(1)
        qc = QuantumCircuit(qr)
        qc.rx(theta, qr)
        qc.u(0, theta, x, qr)
        self.assertEqual(qc.parameters, {theta, x})

    def test_multiple_named_parameters(self):
        """Test setting multiple named/keyword argument based parameters"""
        theta = Parameter(name="θ")
        x = Parameter(name="x")
        qr = QuantumRegister(1)
        qc = QuantumCircuit(qr)
        qc.rx(theta, qr)
        qc.u(0, theta, x, qr)
        self.assertEqual(theta.name, "θ")
        self.assertEqual(qc.parameters, {theta, x})

    @named_data(
        ["int", 2, int],
        ["float", 2.5, float],
        ["float16", numpy.float16(2.5), float],
        ["float32", numpy.float32(2.5), float],
        ["float64", numpy.float64(2.5), float],
    )
    def test_circuit_assignment_to_numeric(self, value, type_):
        """Test binding a numeric value to a circuit instruction"""
        x = Parameter("x")
        qc = QuantumCircuit(1)
        qc.append(Instruction("inst", 1, 0, [x]), (0,))
        qc.assign_parameters({x: value}, inplace=True)
        bound = qc.data[0].operation.params[0]
        self.assertIsInstance(bound, type_)
        self.assertEqual(bound, value)

    def test_partial_binding(self):
        """Test that binding a subset of circuit parameters returns a new parameterized circuit."""
        theta = Parameter("θ")
        x = Parameter("x")
        qr = QuantumRegister(1)
        qc = QuantumCircuit(qr)
        qc.rx(theta, qr)
        qc.u(0, theta, x, qr)

        pqc = qc.assign_parameters({theta: 2})

        self.assertEqual(pqc.parameters, {x})

        self.assertEqual(float(pqc.data[0].operation.params[0]), 2)
        self.assertEqual(float(pqc.data[1].operation.params[1]), 2)

    @data(True, False)
    def test_mixed_binding(self, inplace):
        """Test we can bind a mixed dict with Parameter objects and floats."""
        theta = Parameter("θ")
        x, new_x = Parameter("x"), Parameter("new_x")
        qr = QuantumRegister(1)
        qc = QuantumCircuit(qr)
        qc.rx(theta, qr)
        qc.u(0, theta, x, qr)

        pqc = qc.assign_parameters({theta: 2, x: new_x}, inplace=inplace)
        if inplace:
            self.assertEqual(qc.parameters, {new_x})
        else:
            self.assertEqual(pqc.parameters, {new_x})

    def test_expression_partial_binding(self):
        """Test that binding a subset of expression parameters returns a new
        parameterized circuit."""
        theta = Parameter("θ")
        phi = Parameter("phi")

        qr = QuantumRegister(1)
        qc = QuantumCircuit(qr)
        qc.rx(theta + phi, qr)

        pqc = qc.assign_parameters({theta: 2})

        self.assertEqual(pqc.parameters, {phi})

        self.assertTrue(isinstance(pqc.data[0].operation.params[0], ParameterExpression))
        self.assertEqual(str(pqc.data[0].operation.params[0]), "phi + 2")

        fbqc = pqc.assign_parameters({phi: 1.0})

        self.assertEqual(fbqc.parameters, set())
        self.assertIsInstance(fbqc.data[0].operation.params[0], float)
        self.assertEqual(float(fbqc.data[0].operation.params[0]), 3)

    def test_two_parameter_expression_binding(self):
        """Verify that for a circuit with parameters theta and phi that
        we can correctly assign theta to -phi.
        """
        theta = Parameter("theta")
        phi = Parameter("phi")

        qc = QuantumCircuit(1)
        qc.rx(theta, 0)
        qc.ry(phi, 0)

        self.assertEqual(len(qc._parameter_table[theta]), 1)
        self.assertEqual(len(qc._parameter_table[phi]), 1)

        qc.assign_parameters({theta: -phi}, inplace=True)

        self.assertEqual(len(qc._parameter_table[phi]), 2)

    def test_expression_partial_binding_zero(self):
        """Verify that binding remains possible even if a previous partial bind
        would reduce the expression to zero.
        """
        theta = Parameter("theta")
        phi = Parameter("phi")

        qc = QuantumCircuit(1)
        qc.p(theta * phi, 0)

        pqc = qc.assign_parameters({theta: 0})

        self.assertEqual(pqc.parameters, {phi})

        self.assertTrue(isinstance(pqc.data[0].operation.params[0], ParameterExpression))
        self.assertEqual(str(pqc.data[0].operation.params[0]), "0")

        fbqc = pqc.assign_parameters({phi: 1})

        self.assertEqual(fbqc.parameters, set())
        self.assertIsInstance(fbqc.data[0].operation.params[0], int)
        self.assertEqual(float(fbqc.data[0].operation.params[0]), 0)

    def test_raise_if_assigning_params_not_in_circuit(self):
        """Verify binding parameters which are not present in the circuit raises an error."""
        x = Parameter("x")
        y = Parameter("y")
        z = ParameterVector("z", 3)
        qr = QuantumRegister(1)

        qc = QuantumCircuit(qr)
        qc.p(0.1, qr[0])
        with self.assertRaises(CircuitError):
            qc.assign_parameters({x: 1})
        qc.p(x, qr[0])
        with self.assertRaises(CircuitError):
            qc.assign_parameters({x: 1, y: 2})
        qc.p(z[1], qr[0])
        with self.assertRaises(CircuitError):
            qc.assign_parameters({z: [3, 4, 5]})
        with self.assertRaises(CircuitError):
            qc.assign_parameters({"a_str": 6})
        with self.assertRaises(CircuitError):
            qc.assign_parameters({None: 7})

    def test_gate_multiplicity_binding(self):
        """Test binding when circuit contains multiple references to same gate"""

        qc = QuantumCircuit(1)
        theta = Parameter("theta")
        gate = RZGate(theta)
        qc.append(gate, [0], [])
        qc.append(gate, [0], [])
        qc2 = qc.assign_parameters({theta: 1.0})
        self.assertEqual(len(qc2._parameter_table), 0)
        for instruction in qc2.data:
            self.assertEqual(float(instruction.operation.params[0]), 1.0)

    def test_calibration_assignment(self):
        """That that calibration mapping and the schedules they map are assigned together."""
        theta = Parameter("theta")
        circ = QuantumCircuit(3, 3)
        circ.append(Gate("rxt", 1, [theta]), [0])
        circ.measure(0, 0)

        rxt_q0 = pulse.Schedule(
            pulse.Play(
                pulse.library.Gaussian(duration=128, sigma=16, amp=0.2 * theta / 3.14),
                pulse.DriveChannel(0),
            )
        )

        circ.add_calibration("rxt", [0], rxt_q0, [theta])
        circ = circ.assign_parameters({theta: 3.14})

        instruction = circ.data[0]
        cal_key = (
            tuple(circ.find_bit(q).index for q in instruction.qubits),
            tuple(instruction.operation.params),
        )
        self.assertEqual(cal_key, ((0,), (3.14,)))
        # Make sure that key from instruction data matches the calibrations dictionary
        self.assertIn(cal_key, circ.calibrations["rxt"])
        sched = circ.calibrations["rxt"][cal_key]
        self.assertEqual(sched.instructions[0][1].pulse.amp, 0.2)

    def test_calibration_assignment_doesnt_mutate(self):
        """That that assignment doesn't mutate the original circuit."""
        theta = Parameter("theta")
        circ = QuantumCircuit(3, 3)
        circ.append(Gate("rxt", 1, [theta]), [0])
        circ.measure(0, 0)

        rxt_q0 = pulse.Schedule(
            pulse.Play(
                pulse.library.Gaussian(duration=128, sigma=16, amp=0.2 * theta / 3.14),
                pulse.DriveChannel(0),
            )
        )

        circ.add_calibration("rxt", [0], rxt_q0, [theta])
        circ_copy = copy.deepcopy(circ)
        assigned_circ = circ.assign_parameters({theta: 3.14})

        self.assertEqual(circ.calibrations, circ_copy.calibrations)
        self.assertNotEqual(assigned_circ.calibrations, circ.calibrations)

    def test_calibration_assignment_w_expressions(self):
        """That calibrations with multiple parameters are assigned correctly"""
        theta = Parameter("theta")
        sigma = Parameter("sigma")
        circ = QuantumCircuit(3, 3)
        circ.append(Gate("rxt", 1, [theta / 2, sigma]), [0])
        circ.measure(0, 0)

        rxt_q0 = pulse.Schedule(
            pulse.Play(
                pulse.library.Gaussian(duration=128, sigma=4 * sigma, amp=0.2 * theta / 3.14),
                pulse.DriveChannel(0),
            )
        )

        circ.add_calibration("rxt", [0], rxt_q0, [theta / 2, sigma])
        circ = circ.assign_parameters({theta: 3.14, sigma: 4})

        instruction = circ.data[0]
        cal_key = (
            tuple(circ.find_bit(q).index for q in instruction.qubits),
            tuple(instruction.operation.params),
        )
        self.assertEqual(cal_key, ((0,), (3.14 / 2, 4)))
        # Make sure that key from instruction data matches the calibrations dictionary
        self.assertIn(cal_key, circ.calibrations["rxt"])
        sched = circ.calibrations["rxt"][cal_key]
        self.assertEqual(sched.instructions[0][1].pulse.amp, 0.2)
        self.assertEqual(sched.instructions[0][1].pulse.sigma, 16)

    def test_substitution(self):
        """Test Parameter substitution (vs bind)."""
        alpha = Parameter("⍺")
        beta = Parameter("beta")
        schedule = pulse.Schedule(pulse.ShiftPhase(alpha, pulse.DriveChannel(0)))

        circ = QuantumCircuit(3, 3)
        circ.append(Gate("my_rz", 1, [alpha]), [0])
        circ.add_calibration("my_rz", [0], schedule, [alpha])

        circ = circ.assign_parameters({alpha: 2 * beta})

        circ = circ.assign_parameters({beta: 1.57})
        cal_sched = circ.calibrations["my_rz"][((0,), (3.14,))]
        self.assertEqual(float(cal_sched.instructions[0][1].phase), 3.14)

    def test_partial_assignment(self):
        """Expressions of parameters with partial assignment."""
        alpha = Parameter("⍺")
        beta = Parameter("beta")
        gamma = Parameter("γ")
        phi = Parameter("ϕ")

        with pulse.build() as my_cal:
            pulse.set_frequency(alpha + beta, pulse.DriveChannel(0))
            pulse.shift_frequency(gamma + beta, pulse.DriveChannel(0))
            pulse.set_phase(phi, pulse.DriveChannel(1))

        circ = QuantumCircuit(2, 2)
        circ.append(Gate("custom", 2, [alpha, beta, gamma, phi]), [0, 1])
        circ.add_calibration("custom", [0, 1], my_cal, [alpha, beta, gamma, phi])

        # Partial bind
        delta = 1e9
        freq = 4.5e9
        shift = 0.5e9
        phase = 3.14 / 4

        circ = circ.assign_parameters({alpha: freq - delta})
        cal_sched = list(circ.calibrations["custom"].values())[0]
        self.assertEqual(cal_sched.instructions[0][1].frequency, freq - delta + beta)

        circ = circ.assign_parameters({beta: delta})
        cal_sched = list(circ.calibrations["custom"].values())[0]
        self.assertEqual(float(cal_sched.instructions[0][1].frequency), freq)
        self.assertEqual(cal_sched.instructions[1][1].frequency, gamma + delta)

        circ = circ.assign_parameters({gamma: shift - delta})
        cal_sched = list(circ.calibrations["custom"].values())[0]
        self.assertEqual(float(cal_sched.instructions[1][1].frequency), shift)

        self.assertEqual(cal_sched.instructions[2][1].phase, phi)
        circ = circ.assign_parameters({phi: phase})
        cal_sched = list(circ.calibrations["custom"].values())[0]
        self.assertEqual(float(cal_sched.instructions[2][1].phase), phase)

    def test_circuit_generation(self):
        """Test creating a series of circuits parametrically"""
        theta = Parameter("θ")
        qr = QuantumRegister(1)
        qc = QuantumCircuit(qr)
        qc.rx(theta, qr)
        backend = BasicProvider.get_backend("basic_simulator")
        qc_aer = transpile(qc, backend)

        # generate list of circuits
        circs = []
        theta_list = numpy.linspace(0, numpy.pi, 20)
        for theta_i in theta_list:
            circs.append(qc_aer.assign_parameters({theta: theta_i}))
        qobj = assemble(circs)
        for index, theta_i in enumerate(theta_list):
            res = float(qobj.experiments[index].instructions[0].params[0])
            self.assertTrue(math.isclose(res, theta_i), f"{res} != {theta_i}")

    def test_circuit_composition(self):
        """Test preservation of parameters when combining circuits."""
        theta = Parameter("θ")
        qr = QuantumRegister(1)
        cr = ClassicalRegister(1)
        qc1 = QuantumCircuit(qr, cr)
        qc1.rx(theta, qr)

        phi = Parameter("phi")
        qc2 = QuantumCircuit(qr, cr)
        qc2.ry(phi, qr)
        qc2.h(qr)
        qc2.measure(qr, cr)

        qc3 = qc1.compose(qc2)
        self.assertEqual(qc3.parameters, {theta, phi})

    def test_composite_instruction(self):
        """Test preservation of parameters via parameterized instructions."""
        theta = Parameter("θ")
        qr1 = QuantumRegister(1, name="qr1")
        qc1 = QuantumCircuit(qr1)
        qc1.rx(theta, qr1)
        qc1.rz(numpy.pi / 2, qr1)
        qc1.ry(theta, qr1)
        gate = qc1.to_instruction()
        self.assertEqual(gate.params, [theta])

        phi = Parameter("phi")
        qr2 = QuantumRegister(3, name="qr2")
        qc2 = QuantumCircuit(qr2)
        qc2.ry(phi, qr2[0])
        qc2.h(qr2)
        qc2.append(gate, qargs=[qr2[1]])
        self.assertEqual(qc2.parameters, {theta, phi})

    def test_parameter_name_conflicts_raises(self):
        """Verify attempting to add different parameters with matching names raises an error."""
        theta1 = Parameter("theta")
        theta2 = Parameter("theta")

        qr = QuantumRegister(1)
        qc = QuantumCircuit(qr)

        qc.p(theta1, 0)

        self.assertRaises(CircuitError, qc.p, theta2, 0)

    def test_bind_ryrz_vector(self):
        """Test binding a list of floats to a ParameterVector"""
        qc = QuantumCircuit(4)
        depth = 4
        theta = ParameterVector("θ", length=len(qc.qubits) * depth * 2)
        theta_iter = iter(theta)
        for _ in range(depth):
            for q in qc.qubits:
                qc.ry(next(theta_iter), q)
                qc.rz(next(theta_iter), q)
            for i, q in enumerate(qc.qubits[:-1]):
                qc.cx(qc.qubits[i], qc.qubits[i + 1])
            qc.barrier()
        theta_vals = numpy.linspace(0, 1, len(theta)) * numpy.pi
        self.assertEqual(set(qc.parameters), set(theta.params))
        bqc = qc.assign_parameters({theta: theta_vals})
        for instruction in bqc.data:
            if hasattr(instruction.operation, "params") and instruction.operation.params:
                self.assertIn(float(instruction.operation.params[0]), theta_vals)

    def test_compile_vector(self):
        """Test compiling a circuit with an unbound ParameterVector"""
        qc = QuantumCircuit(4)
        depth = 4
        theta = ParameterVector("θ", length=len(qc.qubits) * depth * 2)
        theta_iter = iter(theta)
        for _ in range(depth):
            for q in qc.qubits:
                qc.ry(next(theta_iter), q)
                qc.rz(next(theta_iter), q)
            for i, q in enumerate(qc.qubits[:-1]):
                qc.cx(qc.qubits[i], qc.qubits[i + 1])
            qc.barrier()
        backend = BasicProvider.get_backend("basic_simulator")
        qc_aer = transpile(qc, backend)
        for param in theta:
            self.assertIn(param, qc_aer.parameters)

    def test_instruction_ryrz_vector(self):
        """Test constructing a circuit from instructions with remapped ParameterVectors"""
        qubits = 5
        depth = 4
        ryrz = QuantumCircuit(qubits, name="ryrz")
        theta = ParameterVector("θ0", length=len(ryrz.qubits) * 2)
        theta_iter = iter(theta)
        for q in ryrz.qubits:
            ryrz.ry(next(theta_iter), q)
            ryrz.rz(next(theta_iter), q)

        cxs = QuantumCircuit(qubits - 1, name="cxs")
        for i, _ in enumerate(cxs.qubits[:-1:2]):
            cxs.cx(cxs.qubits[2 * i], cxs.qubits[2 * i + 1])

        paramvecs = []
        qc = QuantumCircuit(qubits)
        for i in range(depth):
            theta_l = ParameterVector(f"θ{i + 1}", length=len(ryrz.qubits) * 2)
            ryrz_inst = ryrz.to_instruction(parameter_map={theta: theta_l})
            paramvecs += [theta_l]
            qc.append(ryrz_inst, qargs=qc.qubits)
            qc.append(cxs, qargs=qc.qubits[1:])
            qc.append(cxs, qargs=qc.qubits[:-1])
            qc.barrier()

        backend = BasicProvider.get_backend("basic_simulator")
        qc_aer = transpile(qc, backend)
        for vec in paramvecs:
            for param in vec:
                self.assertIn(param, qc_aer.parameters)

    def test_parameter_equality_through_serialization(self):
        """Verify parameters maintain their equality after serialization."""

        x1 = Parameter("x")
        x2 = Parameter("x")

        x1_p = pickle.loads(pickle.dumps(x1))
        x2_p = pickle.loads(pickle.dumps(x2))

        self.assertEqual(x1, x1_p)
        self.assertEqual(x2, x2_p)

        self.assertNotEqual(x1, x2_p)
        self.assertNotEqual(x2, x1_p)

    def test_parameter_vector_equality_through_serialization(self):
        """Verify elements of parameter vectors maintain their equality after serialization."""

        x1 = ParameterVector("x", 2)
        x2 = ParameterVector("x", 2)

        x1_p = pickle.loads(pickle.dumps(x1))
        x2_p = pickle.loads(pickle.dumps(x2))

        self.assertEqual(x1[0], x1_p[0])
        self.assertEqual(x2[0], x2_p[0])

        self.assertNotEqual(x1[0], x2_p[0])
        self.assertNotEqual(x2[0], x1_p[0])

        self.assertIs(x1_p[0].vector, x1_p)
        self.assertIs(x2_p[0].vector, x2_p)
        self.assertEqual([p.index for p in x1_p], list(range(len(x1_p))))
        self.assertEqual([p.index for p in x2_p], list(range(len(x2_p))))

    @data("single", "vector")
    def test_parameter_equality_to_expression(self, ptype):
        """Verify that parameters compare equal to `ParameterExpression`s that represent the same
        thing."""

        if ptype == "single":
            x1 = Parameter("x")
            x2 = Parameter("x")
        else:
            x1 = ParameterVector("x", 2)[0]
            x2 = ParameterVector("x", 2)[0]

        x1_expr = x1 + 0
        # Smoke test: the test isn't valid if that above expression remains a `Parameter`; we need
        # it to have upcast to `ParameterExpression`.
        self.assertNotIsInstance(x1_expr, Parameter)
        x2_expr = x2 + 0
        self.assertNotIsInstance(x2_expr, Parameter)

        self.assertEqual(x1, x1_expr)
        self.assertEqual(x2, x2_expr)

        self.assertNotEqual(x1, x2_expr)
        self.assertNotEqual(x2, x1_expr)

        # Since these two pairs of objects compared equal, they must have the same hash as well.
        self.assertEqual(hash(x1), hash(x1_expr))
        self.assertEqual(hash(x2), hash(x2_expr))

    def test_binding_parameterized_circuits_built_in_multiproc(self):
        """Verify subcircuits built in a subprocess can still be bound."""
        # ref: https://github.com/Qiskit/qiskit-terra/issues/2429

        num_processes = 4

        qr = QuantumRegister(3)
        cr = ClassicalRegister(3)

        circuit = QuantumCircuit(qr, cr)
        parameters = [Parameter(f"x{i}") for i in range(num_processes)]

        results = parallel_map(
            _construct_circuit, parameters, task_args=(qr,), num_processes=num_processes
        )

        for qc in results:
            circuit.compose(qc, inplace=True)

        parameter_values = [{x: 1.0 for x in parameters}]

        qobj = assemble(
            circuit,
            backend=BasicProvider.get_backend("basic_simulator"),
            parameter_binds=parameter_values,
        )

        self.assertEqual(len(qobj.experiments), 1)
        self.assertEqual(len(qobj.experiments[0].instructions), 4)
        self.assertTrue(
            all(
                len(inst.params) == 1
                and isinstance(inst.params[0], float)
                and float(inst.params[0]) == 1
                for inst in qobj.experiments[0].instructions
            )
        )

    def test_transpiling_multiple_parameterized_circuits(self):
        """Verify several parameterized circuits can be transpiled at once."""
        # ref: https://github.com/Qiskit/qiskit-terra/issues/2864

        qr = QuantumRegister(1)
        qc1 = QuantumCircuit(qr)
        qc2 = QuantumCircuit(qr)

        theta = Parameter("theta")

        qc1.u(theta, 0, 0, qr[0])
        qc2.u(theta, 3.14, 0, qr[0])

        circuits = [qc1, qc2]

        job = execute(
            circuits,
            BasicProvider.get_backend("basic_simulator"),
            shots=512,
            parameter_binds=[{theta: 1}],
        )

        self.assertTrue(len(job.result().results), 2)

    @data(0, 1, 2, 3)
    def test_transpile_across_optimization_levels(self, opt_level):
        """Verify parameterized circuits can be transpiled with all default pass managers."""

        qc = QuantumCircuit(5, 5)

        theta = Parameter("theta")
        phi = Parameter("phi")

        qc.rx(theta, 0)
        qc.x(0)
        for i in range(5 - 1):
            qc.rxx(phi, i, i + 1)

        qc.measure(range(5 - 1), range(5 - 1))

        transpile(qc, FakeOurense(), optimization_level=opt_level)

    def test_repeated_gates_to_dag_and_back(self):
        """Verify circuits with repeated parameterized gates can be converted
        to DAG and back, maintaining consistency of circuit._parameter_table."""

        from qiskit.converters import circuit_to_dag, dag_to_circuit

        qr = QuantumRegister(1)
        qc = QuantumCircuit(qr)
        theta = Parameter("theta")

        qc.p(theta, qr[0])

        double_qc = qc.compose(qc)
        test_qc = dag_to_circuit(circuit_to_dag(double_qc))

        bound_test_qc = test_qc.assign_parameters({theta: 1})
        self.assertEqual(len(bound_test_qc.parameters), 0)

    def test_rebinding_instruction_copy(self):
        """Test rebinding a copied instruction does not modify the original."""

        theta = Parameter("th")

        qc = QuantumCircuit(1)
        qc.rx(theta, 0)
        instr = qc.to_instruction()

        qc1 = QuantumCircuit(1)
        qc1.append(instr, [0])

        output1 = qc1.assign_parameters({theta: 0.1}).decompose()
        output2 = qc1.assign_parameters({theta: 0.2}).decompose()

        expected1 = QuantumCircuit(1)
        expected1.rx(0.1, 0)

        expected2 = QuantumCircuit(1)
        expected2.rx(0.2, 0)

        self.assertEqual(expected1, output1)
        self.assertEqual(expected2, output2)

    def test_sign_of_parameter(self):
        """Test returning the sign of the value of the parameter"""

        b = Parameter("phi")
        sign_of_parameter = b.sign()
        self.assertEqual(sign_of_parameter.assign(b, -3), -1)
        self.assertEqual(sign_of_parameter.assign(b, 2), 1)
        self.assertEqual(sign_of_parameter.assign(b, 0), 0)

    @combine(target_type=["gate", "instruction"], parameter_type=["numbers", "parameters"])
    def test_decompose_propagates_bound_parameters(self, target_type, parameter_type):
        """Verify bind-before-decompose preserves bound values."""
        # ref: https://github.com/Qiskit/qiskit-terra/issues/2482
        theta = Parameter("th")
        qc = QuantumCircuit(1)
        qc.rx(theta, 0)

        if target_type == "gate":
            inst = qc.to_gate()
        elif target_type == "instruction":
            inst = qc.to_instruction()

        qc2 = QuantumCircuit(1)
        qc2.append(inst, [0])

        if parameter_type == "numbers":
            bound_qc2 = qc2.assign_parameters({theta: 0.5})
            expected_parameters = set()
            expected_qc2 = QuantumCircuit(1)
            expected_qc2.rx(0.5, 0)
        else:
            phi = Parameter("ph")
            bound_qc2 = qc2.assign_parameters({theta: phi})
            expected_parameters = {phi}
            expected_qc2 = QuantumCircuit(1)
            expected_qc2.rx(phi, 0)

        decomposed_qc2 = bound_qc2.decompose()

        with self.subTest(msg="testing parameters of initial circuit"):
            self.assertEqual(qc2.parameters, {theta})

        with self.subTest(msg="testing parameters of bound circuit"):
            self.assertEqual(bound_qc2.parameters, expected_parameters)

        with self.subTest(msg="testing parameters of deep decomposed bound circuit"):
            self.assertEqual(decomposed_qc2.parameters, expected_parameters)

        with self.subTest(msg="testing deep decomposed circuit"):
            self.assertEqual(decomposed_qc2, expected_qc2)

    @combine(target_type=["gate", "instruction"], parameter_type=["numbers", "parameters"])
    def test_decompose_propagates_deeply_bound_parameters(self, target_type, parameter_type):
        """Verify bind-before-decompose preserves deeply bound values."""
        theta = Parameter("th")
        qc1 = QuantumCircuit(1)
        qc1.rx(theta, 0)

        if target_type == "gate":
            inst = qc1.to_gate()
        elif target_type == "instruction":
            inst = qc1.to_instruction()

        qc2 = QuantumCircuit(1)
        qc2.append(inst, [0])

        if target_type == "gate":
            inst = qc2.to_gate()
        elif target_type == "instruction":
            inst = qc2.to_instruction()

        qc3 = QuantumCircuit(1)
        qc3.append(inst, [0])

        if parameter_type == "numbers":
            bound_qc3 = qc3.assign_parameters({theta: 0.5})
            expected_parameters = set()
            expected_qc3 = QuantumCircuit(1)
            expected_qc3.rx(0.5, 0)
        else:
            phi = Parameter("ph")
            bound_qc3 = qc3.assign_parameters({theta: phi})
            expected_parameters = {phi}
            expected_qc3 = QuantumCircuit(1)
            expected_qc3.rx(phi, 0)

        deep_decomposed_qc3 = bound_qc3.decompose().decompose()

        with self.subTest(msg="testing parameters of initial circuit"):
            self.assertEqual(qc3.parameters, {theta})

        with self.subTest(msg="testing parameters of bound circuit"):
            self.assertEqual(bound_qc3.parameters, expected_parameters)

        with self.subTest(msg="testing parameters of deep decomposed bound circuit"):
            self.assertEqual(deep_decomposed_qc3.parameters, expected_parameters)

        with self.subTest(msg="testing deep decomposed circuit"):
            self.assertEqual(deep_decomposed_qc3, expected_qc3)

    @data("gate", "instruction")
    def test_executing_parameterized_instruction_bound_early(self, target_type):
        """Verify bind-before-execute preserves bound values."""
        # ref: https://github.com/Qiskit/qiskit-terra/issues/2482

        theta = Parameter("theta")

        sub_qc = QuantumCircuit(2)
        sub_qc.h(0)
        sub_qc.cx(0, 1)
        sub_qc.rz(theta, [0, 1])
        sub_qc.cx(0, 1)
        sub_qc.h(0)

        if target_type == "gate":
            sub_inst = sub_qc.to_gate()
        elif target_type == "instruction":
            sub_inst = sub_qc.to_instruction()

        unbound_qc = QuantumCircuit(2, 1)
        unbound_qc.append(sub_inst, [0, 1], [])
        unbound_qc.measure(0, 0)

        bound_qc = unbound_qc.assign_parameters({theta: numpy.pi / 2})

<<<<<<< HEAD
                shots = 1024
                job = execute(
                    bound_qc, backend=BasicProvider.get_backend("basic_simulator"), shots=shots
                )
                self.assertDictAlmostEqual(job.result().get_counts(), {"1": shots}, 0.05 * shots)
=======
        shots = 1024
        job = execute(bound_qc, backend=BasicAer.get_backend("qasm_simulator"), shots=shots)
        self.assertDictAlmostEqual(job.result().get_counts(), {"1": shots}, 0.05 * shots)
>>>>>>> 733e2a33

    def test_num_parameters(self):
        """Test the num_parameters property."""
        with self.subTest(msg="standard case"):
            theta = Parameter("θ")
            x = Parameter("x")
            qc = QuantumCircuit(1)
            qc.rx(theta, 0)
            qc.u(0, theta, x, 0)
            self.assertEqual(qc.num_parameters, 2)

        with self.subTest(msg="parameter vector"):
            params = ParameterVector("x", length=3)
            qc = QuantumCircuit(4)
            qc.rx(params[0], 2)
            qc.ry(params[1], 1)
            qc.rz(params[2], 3)
            self.assertEqual(qc.num_parameters, 3)

        with self.subTest(msg="no params"):
            qc = QuantumCircuit(1)
            qc.x(0)
            self.assertEqual(qc.num_parameters, 0)

    def test_execute_result_names(self):
        """Test unique names for list of parameter binds."""
        theta = Parameter("θ")
        reps = 5
        qc = QuantumCircuit(1, 1)
        qc.rx(theta, 0)
        qc.measure(0, 0)

        plist = [{theta: i} for i in range(reps)]
        simulator = BasicProvider.get_backend("basic_simulator")
        result = execute(qc, backend=simulator, parameter_binds=plist).result()
        result_names = {res.name for res in result.results}
        self.assertEqual(reps, len(result_names))

    def test_to_instruction_after_inverse(self):
        """Verify converting an inverse generates a valid ParameterTable"""
        # ref: https://github.com/Qiskit/qiskit-terra/issues/4235
        qc = QuantumCircuit(1)
        theta = Parameter("theta")
        qc.rz(theta, 0)

        inv_instr = qc.inverse().to_instruction()
        self.assertIsInstance(inv_instr, Instruction)

    def test_repeated_circuit(self):
        """Test repeating a circuit maintains the parameters."""
        qc = QuantumCircuit(1)
        theta = Parameter("theta")
        qc.rz(theta, 0)
        rep = qc.repeat(3)

        self.assertEqual(rep.parameters, {theta})

    def test_copy_after_inverse(self):
        """Verify circuit.inverse generates a valid ParameterTable."""
        qc = QuantumCircuit(1)
        theta = Parameter("theta")
        qc.rz(theta, 0)

        inverse = qc.inverse()
        self.assertIn(theta, inverse.parameters)
        raise_if_parameter_table_invalid(inverse)

    def test_copy_after_reverse(self):
        """Verify circuit.reverse generates a valid ParameterTable."""
        qc = QuantumCircuit(1)
        theta = Parameter("theta")
        qc.rz(theta, 0)

        reverse = qc.reverse_ops()
        self.assertIn(theta, reverse.parameters)
        raise_if_parameter_table_invalid(reverse)

    def test_copy_after_dot_data_setter(self):
        """Verify setting circuit.data generates a valid ParameterTable."""
        qc = QuantumCircuit(1)
        theta = Parameter("theta")
        qc.rz(theta, 0)

        qc.data = []
        self.assertEqual(qc.parameters, set())
        raise_if_parameter_table_invalid(qc)

    def test_circuit_with_ufunc(self):
        """Test construction of circuit and binding of parameters
        after we apply universal functions."""
        from math import pi

        phi = Parameter(name="phi")
        theta = Parameter(name="theta")

        qc = QuantumCircuit(2)
        qc.p(numpy.abs(-phi), 0)
        qc.p(numpy.cos(phi), 0)
        qc.p(numpy.sin(phi), 0)
        qc.p(numpy.tan(phi), 0)
        qc.rz(numpy.arccos(theta), 1)
        qc.rz(numpy.arctan(theta), 1)
        qc.rz(numpy.arcsin(theta), 1)

        qc.assign_parameters({phi: pi, theta: 1}, inplace=True)

        qc_ref = QuantumCircuit(2)
        qc_ref.p(pi, 0)
        qc_ref.p(-1, 0)
        qc_ref.p(0, 0)
        qc_ref.p(0, 0)
        qc_ref.rz(0, 1)
        qc_ref.rz(pi / 4, 1)
        qc_ref.rz(pi / 2, 1)

        self.assertEqual(qc, qc_ref)

    def test_compile_with_ufunc(self):
        """Test compiling of circuit with unbound parameters
        after we apply universal functions."""
        from math import pi

        theta = ParameterVector("theta", length=7)

        qc = QuantumCircuit(7)
        qc.rx(numpy.abs(theta[0]), 0)
        qc.rx(numpy.cos(theta[1]), 1)
        qc.rx(numpy.sin(theta[2]), 2)
        qc.rx(numpy.tan(theta[3]), 3)
        qc.rx(numpy.arccos(theta[4]), 4)
        qc.rx(numpy.arctan(theta[5]), 5)
        qc.rx(numpy.arcsin(theta[6]), 6)

        # transpile to different basis
        transpiled = transpile(qc, basis_gates=["rz", "sx", "x", "cx"], optimization_level=0)

        for x in theta:
            self.assertIn(x, transpiled.parameters)

        bound = transpiled.assign_parameters({theta: [-1, pi, pi, pi, 1, 1, 1]})

        expected = QuantumCircuit(7)
        expected.rx(1.0, 0)
        expected.rx(-1.0, 1)
        expected.rx(0.0, 2)
        expected.rx(0.0, 3)
        expected.rx(0.0, 4)
        expected.rx(pi / 4, 5)
        expected.rx(pi / 2, 6)
        expected = transpile(expected, basis_gates=["rz", "sx", "x", "cx"], optimization_level=0)

        self.assertEqual(expected, bound)

    def test_parametervector_resize(self):
        """Test the resize method of the parameter vector."""

        vec = ParameterVector("x", 2)
        element = vec[1]  # store an entry for instancecheck later on

        with self.subTest("shorten"):
            vec.resize(1)
            self.assertEqual(len(vec), 1)
            self.assertListEqual([param.name for param in vec], _paramvec_names("x", 1))

        with self.subTest("enlargen"):
            vec.resize(3)
            self.assertEqual(len(vec), 3)
            # ensure we still have the same instance not a copy with the same name
            # this is crucial for adding parameters to circuits since we cannot use the same
            # name if the instance is not the same
            self.assertIs(element, vec[1])
            self.assertListEqual([param.name for param in vec], _paramvec_names("x", 3))

    def test_raise_if_sub_unknown_parameters(self):
        """Verify we raise if asked to sub a parameter not in self."""
        x = Parameter("x")

        y = Parameter("y")
        z = Parameter("z")

        with self.assertRaisesRegex(CircuitError, "not present"):
            x.subs({y: z})

    def test_sub_allow_unknown_parameters(self):
        """Verify we raise if asked to sub a parameter not in self."""
        x = Parameter("x")

        y = Parameter("y")
        z = Parameter("z")

        subbed = x.subs({y: z}, allow_unknown_parameters=True)
        self.assertEqual(subbed, x)


def _construct_circuit(param, qr):
    qc = QuantumCircuit(qr)
    qc.ry(param, qr[0])
    return qc


def _paramvec_names(prefix, length):
    return [f"{prefix}[{i}]" for i in range(length)]


@ddt
class TestParameterExpressions(QiskitTestCase):
    """Test expressions of Parameters."""

    # supported operations dictionary operation : accuracy (0=exact match)
    supported_operations = {
        add: 0,
        sub: 0,
        mul: 0,
        truediv: 0,
        pow: 1e-12,
    }

    def test_compare_to_value_when_bound(self):
        """Verify expression can be compared to a fixed value
        when fully bound."""

        x = Parameter("x")
        bound_expr = x.bind({x: 2.3})
        self.assertEqual(bound_expr, 2.3)

    def test_abs_function_when_bound(self):
        """Verify expression can be used with
        abs functions when bound."""

        x = Parameter("x")
        xb_1 = x.bind({x: 2.0})
        xb_2 = x.bind({x: 3.0 + 4.0j})

        self.assertEqual(abs(xb_1), 2.0)
        self.assertEqual(abs(-xb_1), 2.0)
        self.assertEqual(abs(xb_2), 5.0)

    def test_abs_function_when_not_bound(self):
        """Verify expression can be used with
        abs functions when not bound."""

        x = Parameter("x")
        y = Parameter("y")

        self.assertEqual(abs(x), abs(-x))
        self.assertEqual(abs(x) * abs(y), abs(x * y))
        self.assertEqual(abs(x) / abs(y), abs(x / y))

    def test_cast_to_complex_when_bound(self):
        """Verify that the cast to complex works for bound objects."""
        x = Parameter("x")
        y = Parameter("y")
        bound_expr = (x + y).bind({x: 1.0, y: 1j})
        self.assertEqual(complex(bound_expr), 1 + 1j)

    def test_raise_if_cast_to_complex_when_not_fully_bound(self):
        """Verify raises if casting to complex and not fully bound."""

        x = Parameter("x")
        y = Parameter("y")
        bound_expr = (x + y).bind({x: 1j})
        with self.assertRaisesRegex(TypeError, "unbound parameters"):
            complex(bound_expr)

    def test_cast_to_float_when_bound(self):
        """Verify expression can be cast to a float when fully bound."""

        x = Parameter("x")
        bound_expr = x.bind({x: 2.3})
        self.assertEqual(float(bound_expr), 2.3)

    def test_cast_to_float_when_underlying_expression_bound(self):
        """Verify expression can be cast to a float when it still contains unbound parameters, but
        the underlying symbolic expression has a knowable value."""
        x = Parameter("x")
        expr = x - x + 2.3
        self.assertEqual(float(expr), 2.3)

    def test_cast_to_float_intermediate_complex_value(self):
        """Verify expression can be cast to a float when it is fully bound, but an intermediate part
        of the expression evaluation involved complex types.  Sympy is generally more permissive
        than symengine here, and sympy's tends to be the expected behaviour for our users."""
        x = Parameter("x")
        bound_expr = (x + 1.0 + 1.0j).bind({x: -1.0j})
        self.assertEqual(float(bound_expr), 1.0)

    def test_cast_to_float_of_complex_fails(self):
        """Test that an attempt to produce a float from a complex value fails if there is an
        imaginary part, with a sensible error message."""
        x = Parameter("x")
        bound_expr = (x + 1.0j).bind({x: 1.0})
        with self.assertRaisesRegex(TypeError, "could not cast expression to float"):
            float(bound_expr)

    def test_raise_if_cast_to_float_when_not_fully_bound(self):
        """Verify raises if casting to float and not fully bound."""

        x = Parameter("x")
        y = Parameter("y")
        bound_expr = (x + y).bind({x: 2.3})
        with self.assertRaisesRegex(TypeError, "unbound parameters"):
            float(bound_expr)

    def test_cast_to_int_when_bound(self):
        """Verify expression can be cast to an int when fully bound."""

        x = Parameter("x")
        bound_expr = x.bind({x: 2.3})
        self.assertEqual(int(bound_expr), 2)

    def test_cast_to_int_when_bound_truncates_after_evaluation(self):
        """Verify expression can be cast to an int when fully bound, but
        truncated only after evaluation."""

        x = Parameter("x")
        y = Parameter("y")
        bound_expr = (x + y).bind({x: 2.3, y: 0.8})
        self.assertEqual(int(bound_expr), 3)

    def test_cast_to_int_when_underlying_expression_bound(self):
        """Verify expression can be cast to a int when it still contains unbound parameters, but the
        underlying symbolic expression has a knowable value."""
        x = Parameter("x")
        expr = x - x + 2.3
        self.assertEqual(int(expr), 2)

    def test_raise_if_cast_to_int_when_not_fully_bound(self):
        """Verify raises if casting to int and not fully bound."""

        x = Parameter("x")
        y = Parameter("y")
        bound_expr = (x + y).bind({x: 2.3})
        with self.assertRaisesRegex(TypeError, "unbound parameters"):
            int(bound_expr)

    def test_raise_if_sub_unknown_parameters(self):
        """Verify we raise if asked to sub a parameter not in self."""
        x = Parameter("x")
        expr = x + 2

        y = Parameter("y")
        z = Parameter("z")

        with self.assertRaisesRegex(CircuitError, "not present"):
            expr.subs({y: z})

    def test_sub_allow_unknown_parameters(self):
        """Verify we raise if asked to sub a parameter not in self."""
        x = Parameter("x")
        expr = x + 2

        y = Parameter("y")
        z = Parameter("z")

        subbed = expr.subs({y: z}, allow_unknown_parameters=True)
        self.assertEqual(subbed, expr)

    def test_raise_if_subbing_in_parameter_name_conflict(self):
        """Verify we raise if substituting in conflicting parameter names."""
        x = Parameter("x")
        y_first = Parameter("y")

        expr = x + y_first

        y_second = Parameter("y")

        # Replacing an existing name is okay.
        expr.subs({y_first: y_second})

        with self.assertRaisesRegex(CircuitError, "Name conflict"):
            expr.subs({x: y_second})

    def test_expressions_of_parameter_with_constant(self):
        """Verify operating on a Parameter with a constant."""

        good_constants = [2, 1.3, 0, -1, -1.0, numpy.pi, 1j]

        x = Parameter("x")

        for op, rel_tol in self.supported_operations.items():
            for const in good_constants:
                expr = op(const, x)
                bound_expr = expr.bind({x: 2.3})

                res = complex(bound_expr)
                expected = op(const, 2.3)
                if rel_tol > 0:
                    self.assertTrue(
                        cmath.isclose(res, expected, rel_tol=rel_tol), f"{res} != {expected}"
                    )
                else:
                    self.assertEqual(res, expected)

                # Division by zero will raise. Tested elsewhere.
                if const == 0 and op == truediv:
                    continue

                # Repeat above, swapping position of Parameter and constant.
                expr = op(x, const)
                bound_expr = expr.bind({x: 2.3})

                res = complex(bound_expr)
                expected = op(2.3, const)
                self.assertTrue(cmath.isclose(res, expected), f"{res} != {expected}")

    def test_complex_parameter_bound_to_real(self):
        """Test a complex parameter expression can be real if bound correctly."""

        x, y = Parameter("x"), Parameter("y")

        with self.subTest("simple 1j * x"):
            qc = QuantumCircuit(1)
            qc.rx(1j * x, 0)
            bound = qc.assign_parameters({x: 1j})
            ref = QuantumCircuit(1)
            ref.rx(-1, 0)
            self.assertEqual(bound, ref)

        with self.subTest("more complex expression"):
            qc = QuantumCircuit(1)
            qc.rx(0.5j * x - y * y + 2 * y, 0)
            bound = qc.assign_parameters({x: -4, y: 1j})
            ref = QuantumCircuit(1)
            ref.rx(1, 0)
            self.assertEqual(bound, ref)

    def test_complex_angle_raises_when_not_supported(self):
        """Test parameters are validated when fully bound and errors are raised accordingly."""
        x = Parameter("x")
        qc = QuantumCircuit(1)
        qc.r(x, 1j * x, 0)

        with self.subTest("binding x to 0 yields real parameters"):
            bound = qc.assign_parameters({x: 0})
            ref = QuantumCircuit(1)
            ref.r(0, 0, 0)
            self.assertEqual(bound, ref)

        with self.subTest("binding x to 1 yields complex parameters"):
            # RGate does not support complex parameters
            with self.assertRaises(CircuitError):
                bound = qc.assign_parameters({x: 1})

    def test_operating_on_a_parameter_with_a_non_float_will_raise(self):
        """Verify operations between a Parameter and a non-float will raise."""

        bad_constants = ["1", numpy.inf, numpy.nan, None, {}, []]

        x = Parameter("x")

        for op in self.supported_operations:
            for const in bad_constants:
                with self.subTest(op=op, const=const):
                    with self.assertRaises(TypeError):
                        _ = op(const, x)

                    with self.assertRaises(TypeError):
                        _ = op(x, const)

    def test_expressions_division_by_zero(self):
        """Verify dividing a Parameter by 0, or binding 0 as a denominator raises."""

        x = Parameter("x")

        with self.assertRaises(ZeroDivisionError):
            _ = x / 0

        with self.assertRaises(ZeroDivisionError):
            _ = x / 0.0

        expr = 2 / x

        with self.assertRaises(ZeroDivisionError):
            _ = expr.bind({x: 0})

        with self.assertRaises(ZeroDivisionError):
            _ = expr.bind({x: 0.0})

    def test_expressions_of_parameter_with_parameter(self):
        """Verify operating on two Parameters."""

        x = Parameter("x")
        y = Parameter("y")

        for op in self.supported_operations:
            expr = op(x, y)

            partially_bound_expr = expr.bind({x: 2.3})

            self.assertEqual(partially_bound_expr.parameters, {y})

            fully_bound_expr = partially_bound_expr.bind({y: -numpy.pi})

            self.assertEqual(fully_bound_expr.parameters, set())
            self.assertEqual(float(fully_bound_expr), op(2.3, -numpy.pi))

            bound_expr = expr.bind({x: 2.3, y: -numpy.pi})

            self.assertEqual(bound_expr.parameters, set())
            self.assertEqual(float(bound_expr), op(2.3, -numpy.pi))

    def test_expressions_operation_order(self):
        """Verify ParameterExpressions respect order of operations."""

        x = Parameter("x")
        y = Parameter("y")
        z = Parameter("z")

        # Parenthesis before multiplication/division
        expr = (x + y) * z
        bound_expr = expr.bind({x: 1, y: 2, z: 3})

        self.assertEqual(float(bound_expr), 9)

        expr = x * (y + z)
        bound_expr = expr.bind({x: 1, y: 2, z: 3})

        self.assertEqual(float(bound_expr), 5)

        # Multiplication/division before addition/subtraction
        expr = x + y * z
        bound_expr = expr.bind({x: 1, y: 2, z: 3})

        self.assertEqual(float(bound_expr), 7)

        expr = x * y + z
        bound_expr = expr.bind({x: 1, y: 2, z: 3})

        self.assertEqual(float(bound_expr), 5)

    def test_nested_expressions(self):
        """Verify ParameterExpressions can also be the target of operations."""

        x = Parameter("x")
        y = Parameter("y")
        z = Parameter("z")

        expr1 = x * y
        expr2 = expr1 + z
        bound_expr2 = expr2.bind({x: 1, y: 2, z: 3})

        self.assertEqual(float(bound_expr2), 5)

    def test_negated_expression(self):
        """Verify ParameterExpressions can be negated."""

        x = Parameter("x")
        y = Parameter("y")
        z = Parameter("z")

        expr1 = -x + y
        expr2 = -expr1 * (-z)
        bound_expr2 = expr2.bind({x: 1, y: 2, z: 3})

        self.assertEqual(float(bound_expr2), 3)

    def test_standard_cu3(self):
        """This tests parameter negation in standard extension gate cu3."""
        from qiskit.circuit.library import CU3Gate

        x = Parameter("x")
        y = Parameter("y")
        z = Parameter("z")
        qc = qiskit.QuantumCircuit(2)
        qc.append(CU3Gate(x, y, z), [0, 1])
        try:
            qc.decompose()
        except TypeError:
            self.fail("failed to decompose cu3 gate with negated parameter expression")

    def test_name_collision(self):
        """Verify Expressions of distinct Parameters of shared name raises."""

        x = Parameter("p")
        y = Parameter("p")

        # Expression of the same Parameter are valid.
        _ = x + x
        _ = x - x
        _ = x * x
        _ = x / x

        with self.assertRaises(CircuitError):
            _ = x + y
        with self.assertRaises(CircuitError):
            _ = x - y
        with self.assertRaises(CircuitError):
            _ = x * y
        with self.assertRaises(CircuitError):
            _ = x / y

    @combine(target_type=["gate", "instruction"], order=["bind-decompose", "decompose-bind"])
    def test_to_instruction_with_expression(self, target_type, order):
        """Test preservation of expressions via parameterized instructions.

                  ┌───────┐┌──────────┐┌───────────┐
        qr1_0: |0>┤ Rx(θ) ├┤ Rz(pi/2) ├┤ Ry(phi*θ) ├
                  └───────┘└──────────┘└───────────┘

                     ┌───────────┐
        qr2_0: |0>───┤ Ry(delta) ├───
                  ┌──┴───────────┴──┐
        qr2_1: |0>┤ Circuit0(phi,θ) ├
                  └─────────────────┘
        qr2_2: |0>───────────────────
        """

        theta = Parameter("θ")
        phi = Parameter("phi")
        qr1 = QuantumRegister(1, name="qr1")
        qc1 = QuantumCircuit(qr1)

        qc1.rx(theta, qr1)
        qc1.rz(numpy.pi / 2, qr1)
        qc1.ry(theta * phi, qr1)

        if target_type == "gate":
            gate = qc1.to_gate()
        elif target_type == "instruction":
            gate = qc1.to_instruction()

        self.assertEqual(gate.params, [phi, theta])

        delta = Parameter("delta")
        qr2 = QuantumRegister(3, name="qr2")
        qc2 = QuantumCircuit(qr2)
        qc2.ry(delta, qr2[0])
        qc2.append(gate, qargs=[qr2[1]])

        self.assertEqual(qc2.parameters, {delta, theta, phi})

        binds = {delta: 1, theta: 2, phi: 3}
        expected_qc = QuantumCircuit(qr2)
        expected_qc.rx(2, 1)
        expected_qc.rz(numpy.pi / 2, 1)
        expected_qc.ry(3 * 2, 1)
        expected_qc.r(1, numpy.pi / 2, 0)

        if order == "bind-decompose":
            decomp_bound_qc = qc2.assign_parameters(binds).decompose()
        elif order == "decompose-bind":
            decomp_bound_qc = qc2.decompose().assign_parameters(binds)

        self.assertEqual(decomp_bound_qc.parameters, set())
        self.assertEqual(decomp_bound_qc, expected_qc)

    @combine(target_type=["gate", "instruction"], order=["bind-decompose", "decompose-bind"])
    def test_to_instruction_expression_parameter_map(self, target_type, order):
        """Test preservation of expressions via instruction parameter_map."""

        theta = Parameter("θ")
        phi = Parameter("phi")
        qr1 = QuantumRegister(1, name="qr1")
        qc1 = QuantumCircuit(qr1)

        qc1.rx(theta, qr1)
        qc1.rz(numpy.pi / 2, qr1)
        qc1.ry(theta * phi, qr1)

        theta_p = Parameter("theta")
        phi_p = Parameter("phi")

        if target_type == "gate":
            gate = qc1.to_gate(parameter_map={theta: theta_p, phi: phi_p})
        elif target_type == "instruction":
            gate = qc1.to_instruction(parameter_map={theta: theta_p, phi: phi_p})

        self.assertListEqual(gate.params, [theta_p, phi_p])

        delta = Parameter("delta")
        qr2 = QuantumRegister(3, name="qr2")
        qc2 = QuantumCircuit(qr2)
        qc2.ry(delta, qr2[0])
        qc2.append(gate, qargs=[qr2[1]])

        self.assertListEqual(list(qc2.parameters), [delta, phi_p, theta_p])

        binds = {delta: 1, theta_p: 2, phi_p: 3}
        expected_qc = QuantumCircuit(qr2)
        expected_qc.rx(2, 1)
        expected_qc.rz(numpy.pi / 2, 1)
        expected_qc.ry(3 * 2, 1)
        expected_qc.r(1, numpy.pi / 2, 0)

        if order == "bind-decompose":
            decomp_bound_qc = qc2.assign_parameters(binds).decompose()
        elif order == "decompose-bind":
            decomp_bound_qc = qc2.decompose().assign_parameters(binds)

        self.assertEqual(decomp_bound_qc.parameters, set())
        self.assertEqual(decomp_bound_qc, expected_qc)

    def test_binding_across_broadcast_instruction(self):
        """Bind a parameter which was included via a broadcast instruction."""
        # ref: https://github.com/Qiskit/qiskit-terra/issues/3008

        theta = Parameter("θ")
        n = 5

        qc = QuantumCircuit(n, 1)

        qc.h(0)
        for i in range(n - 1):
            qc.cx(i, i + 1)

        qc.barrier()
        qc.rz(theta, range(n))
        qc.barrier()

        for i in reversed(range(n - 1)):
            qc.cx(i, i + 1)
        qc.h(0)
        qc.measure(0, 0)

        theta_range = numpy.linspace(0, 2 * numpy.pi, 128)
        circuits = [qc.assign_parameters({theta: theta_val}) for theta_val in theta_range]

        self.assertEqual(len(circuits), len(theta_range))
        for theta_val, bound_circ in zip(theta_range, circuits):
            rz_gates = [
                inst.operation for inst in bound_circ.data if isinstance(inst.operation, RZGate)
            ]

            self.assertEqual(len(rz_gates), n)
            self.assertTrue(all(float(gate.params[0]) == theta_val for gate in rz_gates))

    def test_substituting_parameter_with_simple_expression(self):
        """Substitute a simple parameter expression for a parameter."""
        x = Parameter("x")

        y = Parameter("y")
        sub_ = y / 2

        updated_expr = x.subs({x: sub_})

        expected = y / 2

        self.assertEqual(updated_expr, expected)

    def test_substituting_parameter_with_compound_expression(self):
        """Substitute a simple parameter expression for a parameter."""
        x = Parameter("x")

        y = Parameter("y")
        z = Parameter("z")
        sub_ = y * z

        updated_expr = x.subs({x: sub_})

        expected = y * z

        self.assertEqual(updated_expr, expected)

    def test_substituting_simple_with_simple_expression(self):
        """Substitute a simple parameter expression in a parameter expression."""
        x = Parameter("x")
        expr = x * x

        y = Parameter("y")
        sub_ = y / 2

        updated_expr = expr.subs({x: sub_})

        expected = y * y / 4

        self.assertEqual(updated_expr, expected)

    def test_substituting_compound_expression(self):
        """Substitute a compound parameter expression in a parameter expression."""
        x = Parameter("x")
        expr = x * x

        y = Parameter("y")
        z = Parameter("z")
        sub_ = y + z

        updated_expr = expr.subs({x: sub_})

        expected = (y + z) * (y + z)

        self.assertEqual(updated_expr, expected)

    def test_conjugate(self):
        """Test calling conjugate on a ParameterExpression."""
        x = Parameter("x")
        self.assertEqual((x.conjugate() + 1j), (x - 1j).conjugate())

    @data(
        circlib.RGate,
        circlib.RXGate,
        circlib.RYGate,
        circlib.RZGate,
        circlib.RXXGate,
        circlib.RYYGate,
        circlib.RZXGate,
        circlib.RZZGate,
        circlib.CRXGate,
        circlib.CRYGate,
        circlib.CRZGate,
        circlib.XXPlusYYGate,
    )
    def test_bound_gate_to_matrix(self, gate_class):
        """Test to_matrix works if previously free parameters are bound.

        The conversion might fail, if trigonometric functions such as cos are called on the
        parameters and the parameters are still of type ParameterExpression.
        """
        num_parameters = 2 if gate_class == circlib.RGate else 1
        params = list(range(1, 1 + num_parameters))
        free_params = ParameterVector("th", num_parameters)
        gate = gate_class(*params)
        num_qubits = gate.num_qubits

        circuit = QuantumCircuit(num_qubits)
        circuit.append(gate_class(*free_params), list(range(num_qubits)))
        bound_circuit = circuit.assign_parameters({free_params: params})

        numpy.testing.assert_array_almost_equal(Operator(bound_circuit).data, gate.to_matrix())

    def test_parameter_expression_grad(self):
        """Verify correctness of ParameterExpression gradients."""

        x = Parameter("x")
        y = Parameter("y")
        z = Parameter("z")

        with self.subTest(msg="first order gradient"):
            expr = (x + y) * z
            self.assertEqual(expr.gradient(x), z)
            self.assertEqual(expr.gradient(z), (x + y))

        with self.subTest(msg="second order gradient"):
            expr = x * x
            self.assertEqual(expr.gradient(x), 2 * x)
            self.assertEqual(expr.gradient(x).gradient(x), 2)

    def test_parameter_expression_exp_log_vs_pow(self):
        """Test exp, log, pow for ParameterExpressions by asserting x**y = exp(y log(x))."""

        x = Parameter("x")
        y = Parameter("y")
        pow1 = x**y
        pow2 = (y * x.log()).exp()
        for x_val in [2, 1.3, numpy.pi]:
            for y_val in [2, 1.3, 0, -1, -1.0, numpy.pi, 1j]:
                with self.subTest(msg="with x={x_val}, y={y_val}"):
                    vals = {x: x_val, y: y_val}
                    pow1_val = pow1.bind(vals)
                    pow2_val = pow2.bind(vals)
                    self.assertTrue(cmath.isclose(pow1_val, pow2_val), f"{pow1_val} != {pow2_val}")

    def test_bound_expression_is_real(self):
        """Test is_real on bound parameters."""
        x = Parameter("x")
        self.assertEqual(x.is_real(), None)
        self.assertEqual((1j * x).is_real(), None)

        expr = 1j * x
        bound = expr.bind({x: 2})
        self.assertEqual(bound.is_real(), False)

        bound = x.bind({x: 0 + 0j})
        self.assertEqual(bound.is_real(), True)

        bound = x.bind({x: 0 + 1j})
        self.assertEqual(bound.is_real(), False)

        bound = x.bind({x: 1 + 0j})
        self.assertEqual(bound.is_real(), True)

        bound = x.bind({x: 1 + 1j})
        self.assertEqual(bound.is_real(), False)

    def test_numeric(self):
        """Tests of the 'numeric' method."""
        a, b = Parameter("a"), Parameter("b")
        one_int = (1 + a).assign(a, 0)
        self.assertIsInstance(one_int.numeric(), int)
        self.assertEqual(one_int.numeric(), 1)
        one_float = (1.0 + a).assign(a, 0.0)
        self.assertIsInstance(one_float.numeric(), float)
        self.assertEqual(one_float.numeric(), 1.0)
        one_imaginary = (1j + a).assign(a, 0.0)
        self.assertIsInstance(one_imaginary.numeric(), complex)
        self.assertEqual(one_imaginary.numeric(), 1j)

        # This is one particular case where symengine 0.9.2 (and probably others) struggles when
        # evaluating in the complex domain, but gets the right answer if forced to the real domain.
        # It appears more commonly because `symengine.Basic.subs` does not simplify the expression
        # tree eagerly, so the `_symbol_expr` is `0.5 * (0.5)**2`.  Older symengines then introduce
        # a spurious small imaginary component when evaluating this `Mul(x, Pow(y, z))` pattern in
        # the complex domain.
        problem = (0.5 * a * b).assign(b, 0.5).assign(a, 0.5)
        self.assertIsInstance(problem.numeric(), float)
        self.assertEqual(problem.numeric(), 0.125)

        with self.assertRaisesRegex(TypeError, "unbound parameters"):
            (a + b).numeric()


class TestParameterEquality(QiskitTestCase):
    """Test equality of Parameters and ParameterExpressions."""

    def test_parameter_equal_self(self):
        """Verify a parameter is equal to it self."""
        theta = Parameter("theta")
        self.assertEqual(theta, theta)

    def test_parameter_not_equal_param_of_same_name(self):
        """Verify a parameter is not equal to a Parameter of the same name."""
        theta1 = Parameter("theta")
        theta2 = Parameter("theta")
        self.assertNotEqual(theta1, theta2)

    def test_parameter_expression_equal_to_self(self):
        """Verify an expression is equal to itself."""
        theta = Parameter("theta")
        expr = 2 * theta

        self.assertEqual(expr, expr)

    def test_parameter_expression_equal_to_identical(self):
        """Verify an expression is equal an identical expression."""
        theta = Parameter("theta")
        expr1 = 2 * theta
        expr2 = 2 * theta

        self.assertEqual(expr1, expr2)

    def test_parameter_expression_equal_floats_to_ints(self):
        """Verify an expression with float and int is identical."""
        theta = Parameter("theta")
        expr1 = 2.0 * theta
        expr2 = 2 * theta

        self.assertEqual(expr1, expr2)

    def test_parameter_expression_not_equal_if_params_differ(self):
        """Verify expressions not equal if parameters are different."""
        theta1 = Parameter("theta")
        theta2 = Parameter("theta")
        expr1 = 2 * theta1
        expr2 = 2 * theta2

        self.assertNotEqual(expr1, expr2)

    def test_parameter_equal_to_identical_expression(self):
        """Verify parameters and ParameterExpressions can be equal if identical."""
        theta = Parameter("theta")
        phi = Parameter("phi")

        expr = (theta + phi).bind({phi: 0})

        self.assertEqual(expr, theta)
        self.assertEqual(theta, expr)

    def test_parameter_symbol_equal_after_ufunc(self):
        """Verfiy ParameterExpression phi
        and ParameterExpression cos(phi) have the same symbol map"""
        phi = Parameter("phi")
        cos_phi = numpy.cos(phi)
        self.assertEqual(phi._parameter_symbols, cos_phi._parameter_symbols)


class TestParameterReferences(QiskitTestCase):
    """Test the ParameterReferences class."""

    def test_equal_inst_diff_instance(self):
        """Different value equal instructions are treated as distinct."""

        theta = Parameter("theta")
        gate1 = RZGate(theta)
        gate2 = RZGate(theta)

        self.assertIsNot(gate1, gate2)
        self.assertEqual(gate1, gate2)

        refs = ParameterReferences(((gate1, 0), (gate2, 0)))

        # test __contains__
        self.assertIn((gate1, 0), refs)
        self.assertIn((gate2, 0), refs)

        gate_ids = {id(gate1), id(gate2)}
        self.assertEqual(gate_ids, {id(gate) for gate, _ in refs})
        self.assertTrue(all(idx == 0 for _, idx in refs))

    def test_pickle_unpickle(self):
        """Membership testing after pickle/unpickle."""

        theta = Parameter("theta")
        gate1 = RZGate(theta)
        gate2 = RZGate(theta)

        self.assertIsNot(gate1, gate2)
        self.assertEqual(gate1, gate2)

        refs = ParameterReferences(((gate1, 0), (gate2, 0)))

        to_pickle = (gate1, refs)
        pickled = pickle.dumps(to_pickle)
        (gate1_new, refs_new) = pickle.loads(pickled)

        self.assertEqual(len(refs_new), len(refs))
        self.assertNotIn((gate1, 0), refs_new)
        self.assertIn((gate1_new, 0), refs_new)

    def test_equal_inst_same_instance(self):
        """Referentially equal instructions are treated as same."""

        theta = Parameter("theta")
        gate = RZGate(theta)

        refs = ParameterReferences(((gate, 0), (gate, 0)))

        self.assertIn((gate, 0), refs)
        self.assertEqual(len(refs), 1)
        self.assertIs(next(iter(refs))[0], gate)
        self.assertEqual(next(iter(refs))[1], 0)

    def test_extend_refs(self):
        """Extending references handles duplicates."""

        theta = Parameter("theta")
        ref0 = (RZGate(theta), 0)
        ref1 = (RZGate(theta), 0)
        ref2 = (RZGate(theta), 0)

        refs = ParameterReferences((ref0,))
        refs |= ParameterReferences((ref0, ref1, ref2, ref1, ref0))

        self.assertEqual(refs, ParameterReferences((ref0, ref1, ref2)))

    def test_copy_param_refs(self):
        """Copy of parameter references is a shallow copy."""

        theta = Parameter("theta")
        ref0 = (RZGate(theta), 0)
        ref1 = (RZGate(theta), 0)
        ref2 = (RZGate(theta), 0)
        ref3 = (RZGate(theta), 0)

        refs = ParameterReferences((ref0, ref1))
        refs_copy = refs.copy()

        # Check same gate instances in copy
        gate_ids = {id(ref0[0]), id(ref1[0])}
        self.assertEqual({id(gate) for gate, _ in refs_copy}, gate_ids)

        # add new ref to original and check copy not modified
        refs.add(ref2)
        self.assertNotIn(ref2, refs_copy)
        self.assertEqual(refs_copy, ParameterReferences((ref0, ref1)))

        # add new ref to copy and check original not modified
        refs_copy.add(ref3)
        self.assertNotIn(ref3, refs)
        self.assertEqual(refs, ParameterReferences((ref0, ref1, ref2)))


class TestParameterTable(QiskitTestCase):
    """Test the ParameterTable class."""

    def test_init_param_table(self):
        """Parameter table init from mapping."""

        p1 = Parameter("theta")
        p2 = Parameter("theta")

        ref0 = (RZGate(p1), 0)
        ref1 = (RZGate(p1), 0)
        ref2 = (RZGate(p2), 0)

        mapping = {p1: ParameterReferences((ref0, ref1)), p2: ParameterReferences((ref2,))}

        table = ParameterTable(mapping)

        # make sure editing mapping doesn't change `table`
        del mapping[p1]

        self.assertEqual(table[p1], ParameterReferences((ref0, ref1)))
        self.assertEqual(table[p2], ParameterReferences((ref2,)))

    def test_set_references(self):
        """References replacement by parameter key."""

        p1 = Parameter("theta")

        ref0 = (RZGate(p1), 0)
        ref1 = (RZGate(p1), 0)

        table = ParameterTable()
        table[p1] = ParameterReferences((ref0, ref1))
        self.assertEqual(table[p1], ParameterReferences((ref0, ref1)))

        table[p1] = ParameterReferences((ref1,))
        self.assertEqual(table[p1], ParameterReferences((ref1,)))

    def test_set_references_from_iterable(self):
        """Parameter table init from iterable."""

        p1 = Parameter("theta")

        ref0 = (RZGate(p1), 0)
        ref1 = (RZGate(p1), 0)
        ref2 = (RZGate(p1), 0)

        table = ParameterTable({p1: ParameterReferences((ref0, ref1))})
        table[p1] = (ref2, ref1, ref0)

        self.assertEqual(table[p1], ParameterReferences((ref2, ref1, ref0)))


class TestParameterView(QiskitTestCase):
    """Test the ParameterView object."""

    def setUp(self):
        super().setUp()
        x, y, z = Parameter("x"), Parameter("y"), Parameter("z")
        self.params = [x, y, z]
        self.view1 = ParameterView([x, y])
        self.view2 = ParameterView([y, z])
        self.view3 = ParameterView([x])

    def test_and(self):
        """Test __and__."""
        self.assertEqual(self.view1 & self.view2, {self.params[1]})

    def test_or(self):
        """Test __or__."""
        self.assertEqual(self.view1 | self.view2, set(self.params))

    def test_xor(self):
        """Test __xor__."""
        self.assertEqual(self.view1 ^ self.view2, {self.params[0], self.params[2]})

    def test_len(self):
        """Test __len__."""
        self.assertEqual(len(self.view1), 2)

    def test_le(self):
        """Test __le__."""
        self.assertTrue(self.view1 <= self.view1)
        self.assertFalse(self.view1 <= self.view3)

    def test_lt(self):
        """Test __lt__."""
        self.assertTrue(self.view3 < self.view1)

    def test_ge(self):
        """Test __ge__."""
        self.assertTrue(self.view1 >= self.view1)
        self.assertFalse(self.view3 >= self.view1)

    def test_gt(self):
        """Test __lt__."""
        self.assertTrue(self.view1 > self.view3)

    def test_eq(self):
        """Test __eq__."""
        self.assertTrue(self.view1 == self.view1)
        self.assertFalse(self.view3 == self.view1)

    def test_ne(self):
        """Test __eq__."""
        self.assertTrue(self.view1 != self.view2)
        self.assertFalse(self.view3 != self.view3)


if __name__ == "__main__":
    unittest.main()<|MERGE_RESOLUTION|>--- conflicted
+++ resolved
@@ -1083,17 +1083,11 @@
 
         bound_qc = unbound_qc.assign_parameters({theta: numpy.pi / 2})
 
-<<<<<<< HEAD
-                shots = 1024
-                job = execute(
-                    bound_qc, backend=BasicProvider.get_backend("basic_simulator"), shots=shots
-                )
-                self.assertDictAlmostEqual(job.result().get_counts(), {"1": shots}, 0.05 * shots)
-=======
         shots = 1024
-        job = execute(bound_qc, backend=BasicAer.get_backend("qasm_simulator"), shots=shots)
+        job = execute(
+            bound_qc, backend=BasicProvider.get_backend("basic_simulator"), shots=shots
+        )
         self.assertDictAlmostEqual(job.result().get_counts(), {"1": shots}, 0.05 * shots)
->>>>>>> 733e2a33
 
     def test_num_parameters(self):
         """Test the num_parameters property."""
