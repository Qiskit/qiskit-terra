--- conflicted
+++ resolved
@@ -16,21 +16,13 @@
 """
 
 import unittest
-
 from ddt import ddt
 from test import combine  # pylint: disable=wrong-import-order
-
 import numpy as np
 from scipy.linalg import block_diag
 
 from qiskit.circuit.library.generalized_gates import UCGate
-<<<<<<< HEAD
-from qiskit import QuantumCircuit, QuantumRegister, BasicAer, execute
-=======
-
 from qiskit import QuantumCircuit, QuantumRegister, BasicAer
-from qiskit.test import QiskitTestCase
->>>>>>> 9c58064b
 from qiskit.quantum_info.random import random_unitary
 from qiskit.compiler import transpile
 from qiskit.quantum_info.operators.predicates import matrix_equal
