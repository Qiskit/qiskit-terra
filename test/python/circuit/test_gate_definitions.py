--- conflicted
+++ resolved
@@ -294,11 +294,7 @@
         "_DefinedGate",
         "_SingletonGateOverrides",
         "_SingletonControlledGateOverrides",
-<<<<<<< HEAD
-        "QftGate",
-=======
         "QFTGate",
->>>>>>> 5a6312d7
     }
 
     # Amazingly, Python's scoping rules for class bodies means that this is the closest we can get
