# This code is part of Qiskit.
#
# (C) Copyright IBM 2017, 2020.
#
# This code is licensed under the Apache License, Version 2.0. You may
# obtain a copy of this license in the LICENSE.txt file in the root directory
# of this source tree or at http://www.apache.org/licenses/LICENSE-2.0.
#
# Any modifications or derivative works of this code must retain this
# copyright notice, and modified files need to carry a notice indicating
# that they have been altered from the originals.

"""Test library of Pauli feature map circuits."""

import unittest
from test import combine

import numpy as np

from ddt import ddt, data, unpack

from qiskit.test.base import QiskitTestCase
from qiskit.circuit import QuantumCircuit, Parameter, ParameterVector
from qiskit.circuit.library import PauliFeatureMap, ZFeatureMap, ZZFeatureMap, HGate
from qiskit.quantum_info import Operator


@ddt
class TestDataPreparation(QiskitTestCase):
    """Test the data encoding circuits."""

    def test_pauli_empty(self):
        """Test instantiating an empty Pauli expansion."""
        encoding = PauliFeatureMap()

        with self.subTest(msg="equal to empty circuit"):
            self.assertTrue(Operator(encoding).equiv(QuantumCircuit()))

        with self.subTest(msg="rotation blocks is H gate"):
            self.assertEqual(len(encoding.rotation_blocks), 1)
            self.assertIsInstance(encoding.rotation_blocks[0].data[0].operation, HGate)

    @data((2, 3, ["X", "YY"]), (5, 2, ["ZZZXZ", "XZ"]))
    @unpack
    def test_num_parameters(self, num_qubits, reps, pauli_strings):
        """Test the number of parameters equals the number of qubits, independent of reps."""
        encoding = PauliFeatureMap(num_qubits, paulis=pauli_strings, reps=reps)
        self.assertEqual(encoding.num_parameters, num_qubits)
        self.assertEqual(encoding.num_parameters_settable, num_qubits)

    def test_pauli_evolution(self):
        """Test the generation of Pauli blocks."""
        encoding = PauliFeatureMap()
        time = 1.4
        with self.subTest(pauli_string="ZZ"):
            evo = QuantumCircuit(2)
            evo.cx(0, 1)
            evo.p(2 * time, 1)
            evo.cx(0, 1)

            pauli = encoding.pauli_evolution("ZZ", time)
            self.assertTrue(Operator(pauli).equiv(evo))

        with self.subTest(pauli_string="XYZ"):
            # q_0: ─────────────■────────────────────────■──────────────
            #      ┌─────────┐┌─┴─┐                    ┌─┴─┐┌──────────┐
            # q_1: ┤ Rx(π/2) ├┤ X ├──■──────────────■──┤ X ├┤ Rx(-π/2) ├
            #      └──┬───┬──┘└───┘┌─┴─┐┌────────┐┌─┴─┐├───┤└──────────┘
            # q_2: ───┤ H ├────────┤ X ├┤ P(2.8) ├┤ X ├┤ H ├────────────
            #         └───┘        └───┘└────────┘└───┘└───┘
            evo = QuantumCircuit(3)
            # X on the most-significant, bottom qubit, Z on the top
            evo.h(2)
            evo.rx(np.pi / 2, 1)
            evo.cx(0, 1)
            evo.cx(1, 2)
            evo.p(2 * time, 2)
            evo.cx(1, 2)
            evo.cx(0, 1)
            evo.rx(-np.pi / 2, 1)
            evo.h(2)

            pauli = encoding.pauli_evolution("XYZ", time)
            self.assertTrue(Operator(pauli).equiv(evo))

        with self.subTest(pauli_string="I"):
            evo = QuantumCircuit(1)
            pauli = encoding.pauli_evolution("I", time)
            self.assertTrue(Operator(pauli).equiv(evo))

    def test_first_order_circuit(self):
        """Test a first order expansion circuit."""
        times = [0.2, 1, np.pi, -1.2]
        encoding = ZFeatureMap(4, reps=3).assign_parameters(times)

        #      ┌───┐ ┌────────┐┌───┐ ┌────────┐┌───┐ ┌────────┐
        # q_0: ┤ H ├─┤ P(0.4) ├┤ H ├─┤ P(0.4) ├┤ H ├─┤ P(0.4) ├
        #      ├───┤ └┬──────┬┘├───┤ └┬──────┬┘├───┤ └┬──────┬┘
        # q_1: ┤ H ├──┤ P(2) ├─┤ H ├──┤ P(2) ├─┤ H ├──┤ P(2) ├─
        #      ├───┤ ┌┴──────┤ ├───┤ ┌┴──────┤ ├───┤ ┌┴──────┤
        # q_2: ┤ H ├─┤ P(2π) ├─┤ H ├─┤ P(2π) ├─┤ H ├─┤ P(2π) ├─
        #      ├───┤┌┴───────┴┐├───┤┌┴───────┴┐├───┤┌┴───────┴┐
        # q_3: ┤ H ├┤ P(-2.4) ├┤ H ├┤ P(-2.4) ├┤ H ├┤ P(-2.4) ├
        #      └───┘└─────────┘└───┘└─────────┘└───┘└─────────┘
        ref = QuantumCircuit(4)
        for _ in range(3):
            ref.h([0, 1, 2, 3])
            for i in range(4):
                ref.p(2 * times[i], i)

        self.assertTrue(Operator(encoding).equiv(ref))

    def test_second_order_circuit(self):
        """Test a second order expansion circuit."""
        times = [0.2, 1, np.pi]
        encoding = ZZFeatureMap(3, reps=2).assign_parameters(times)

        def zz_evolution(circuit, qubit1, qubit2):
            time = (np.pi - times[qubit1]) * (np.pi - times[qubit2])
            circuit.cx(qubit1, qubit2)
            circuit.p(2 * time, qubit2)
            circuit.cx(qubit1, qubit2)

        #      ┌───┐┌────────┐                                         ┌───┐┌────────┐»
        # q_0: ┤ H ├┤ P(0.4) ├──■─────────────────■────■────────────■──┤ H ├┤ P(0.4) ├»
        #      ├───┤└┬──────┬┘┌─┴─┐┌───────────┐┌─┴─┐  │            │  └───┘└────────┘»
        # q_1: ┤ H ├─┤ P(2) ├─┤ X ├┤ P(12.599) ├┤ X ├──┼────────────┼────■────────────»
        #      ├───┤┌┴──────┤ └───┘└───────────┘└───┘┌─┴─┐┌──────┐┌─┴─┐┌─┴─┐ ┌──────┐ »
        # q_2: ┤ H ├┤ P(2π) ├────────────────────────┤ X ├┤ P(0) ├┤ X ├┤ X ├─┤ P(0) ├─»
        #      └───┘└───────┘                        └───┘└──────┘└───┘└───┘ └──────┘ »
        # «                                                                              »
        # «q_0: ─────────────────────■─────────────────■────■────────────■───────────────»
        # «          ┌───┐ ┌──────┐┌─┴─┐┌───────────┐┌─┴─┐  │            │               »
        # «q_1: ──■──┤ H ├─┤ P(2) ├┤ X ├┤ P(12.599) ├┤ X ├──┼────────────┼────■──────────»
        # «     ┌─┴─┐├───┤┌┴──────┤└───┘└───────────┘└───┘┌─┴─┐┌──────┐┌─┴─┐┌─┴─┐┌──────┐»
        # «q_2: ┤ X ├┤ H ├┤ P(2π) ├───────────────────────┤ X ├┤ P(0) ├┤ X ├┤ X ├┤ P(0) ├»
        # «     └───┘└───┘└───────┘                       └───┘└──────┘└───┘└───┘└──────┘»
        # «
        # «q_0: ─────
        # «
        # «q_1: ──■──
        # «     ┌─┴─┐
        # «q_2: ┤ X ├
        # «     └───┘
        ref = QuantumCircuit(3)
        for _ in range(2):
            ref.h([0, 1, 2])
            for i in range(3):
                ref.p(2 * times[i], i)
            zz_evolution(ref, 0, 1)
            zz_evolution(ref, 0, 2)
            zz_evolution(ref, 1, 2)

        self.assertTrue(Operator(encoding).equiv(ref))

<<<<<<< HEAD
    def test_zz_pairwise_entanglement(self):
        """Test the ZZ feature map works with pairwise entanglement."""
        num_qubits = 5
        encoding = ZZFeatureMap(num_qubits, entanglement="pairwise", reps=1)
=======
    @combine(entanglement=["linear", "reverse_linear", "pairwise"])
    def test_zz_entanglement(self, entanglement):
        """Test the ZZ feature map works with pairwise, linear and reverse_linear entanglement."""
        num_qubits = 5
        encoding = ZZFeatureMap(num_qubits, entanglement=entanglement, reps=1)
>>>>>>> fcb5ed46
        ops = encoding.decompose().count_ops()
        expected_ops = {"h": num_qubits, "p": 2 * num_qubits - 1, "cx": 2 * (num_qubits - 1)}
        self.assertEqual(ops, expected_ops)

    def test_pauli_alpha(self):
        """Test  Pauli rotation factor (getter, setter)."""
        encoding = PauliFeatureMap()
        self.assertEqual(encoding.alpha, 2.0)
        encoding.alpha = 1.4
        self.assertEqual(encoding.alpha, 1.4)

    def test_zzfeaturemap_raises_if_too_small(self):
        """Test the ``ZZFeatureMap`` raises an error if the number of qubits is smaller than 2."""
        with self.assertRaises(ValueError):
            _ = ZZFeatureMap(1)

    def test_parameter_prefix(self):
        """Test the Parameter prefix"""
        encoding_pauli = PauliFeatureMap(
            feature_dimension=2, reps=2, paulis=["ZY"], parameter_prefix="p"
        )
        encoding_z = ZFeatureMap(feature_dimension=2, reps=2, parameter_prefix="q")
        encoding_zz = ZZFeatureMap(feature_dimension=2, reps=2, parameter_prefix="r")
        x = ParameterVector("x", 2)
        y = Parameter("y")

        self.assertEqual(
            str(encoding_pauli.parameters),
            "ParameterView([ParameterVectorElement(p[0]), ParameterVectorElement(p[1])])",
        )
        self.assertEqual(
            str(encoding_z.parameters),
            "ParameterView([ParameterVectorElement(q[0]), ParameterVectorElement(q[1])])",
        )
        self.assertEqual(
            str(encoding_zz.parameters),
            "ParameterView([ParameterVectorElement(r[0]), ParameterVectorElement(r[1])])",
        )

        encoding_pauli_param_x = encoding_pauli.assign_parameters(x)
        encoding_z_param_x = encoding_z.assign_parameters(x)
        encoding_zz_param_x = encoding_zz.assign_parameters(x)

        self.assertEqual(
            str(encoding_pauli_param_x.parameters),
            "ParameterView([ParameterVectorElement(x[0]), ParameterVectorElement(x[1])])",
        )
        self.assertEqual(
            str(encoding_z_param_x.parameters),
            "ParameterView([ParameterVectorElement(x[0]), ParameterVectorElement(x[1])])",
        )
        self.assertEqual(
            str(encoding_zz_param_x.parameters),
            "ParameterView([ParameterVectorElement(x[0]), ParameterVectorElement(x[1])])",
        )

        encoding_pauli_param_y = encoding_pauli.assign_parameters({1, y})
        encoding_z_param_y = encoding_z.assign_parameters({1, y})
        encoding_zz_param_y = encoding_zz.assign_parameters({1, y})

        self.assertEqual(str(encoding_pauli_param_y.parameters), "ParameterView([Parameter(y)])")
        self.assertEqual(str(encoding_z_param_y.parameters), "ParameterView([Parameter(y)])")
        self.assertEqual(str(encoding_zz_param_y.parameters), "ParameterView([Parameter(y)])")


if __name__ == "__main__":
    unittest.main()<|MERGE_RESOLUTION|>--- conflicted
+++ resolved
@@ -153,18 +153,11 @@
 
         self.assertTrue(Operator(encoding).equiv(ref))
 
-<<<<<<< HEAD
-    def test_zz_pairwise_entanglement(self):
-        """Test the ZZ feature map works with pairwise entanglement."""
-        num_qubits = 5
-        encoding = ZZFeatureMap(num_qubits, entanglement="pairwise", reps=1)
-=======
     @combine(entanglement=["linear", "reverse_linear", "pairwise"])
     def test_zz_entanglement(self, entanglement):
         """Test the ZZ feature map works with pairwise, linear and reverse_linear entanglement."""
         num_qubits = 5
         encoding = ZZFeatureMap(num_qubits, entanglement=entanglement, reps=1)
->>>>>>> fcb5ed46
         ops = encoding.decompose().count_ops()
         expected_ops = {"h": num_qubits, "p": 2 * num_qubits - 1, "cx": 2 * (num_qubits - 1)}
         self.assertEqual(ops, expected_ops)
