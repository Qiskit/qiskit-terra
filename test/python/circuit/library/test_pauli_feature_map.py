# This code is part of Qiskit.
#
# (C) Copyright IBM 2017, 2020.
#
# This code is licensed under the Apache License, Version 2.0. You may
# obtain a copy of this license in the LICENSE.txt file in the root directory
# of this source tree or at http://www.apache.org/licenses/LICENSE-2.0.
#
# Any modifications or derivative works of this code must retain this
# copyright notice, and modified files need to carry a notice indicating
# that they have been altered from the originals.

"""Test library of Pauli feature map circuits."""

import unittest
from test import combine

import numpy as np
from ddt import ddt, data, unpack

from qiskit.circuit import QuantumCircuit, Parameter, ParameterVector
from qiskit.circuit.library import (
    PauliFeatureMap,
    ZFeatureMap,
    ZZFeatureMap,
    HGate,
    pauli_feature_map,
    z_feature_map,
    zz_feature_map,
)
from qiskit.exceptions import QiskitError
from qiskit.quantum_info import Operator
from test import QiskitTestCase  # pylint: disable=wrong-import-order


@ddt
class TestDataPreparation(QiskitTestCase):
    """Test the data encoding circuits."""

    def test_pauli_empty(self):
        """Test instantiating an empty Pauli expansion."""
        encoding = PauliFeatureMap()

        with self.subTest(msg="equal to empty circuit"):
            self.assertTrue(Operator(encoding).equiv(QuantumCircuit()))

        with self.subTest(msg="rotation blocks is H gate"):
            self.assertEqual(len(encoding.rotation_blocks), 1)
            self.assertIsInstance(encoding.rotation_blocks[0].data[0].operation, HGate)

    @data((2, 3, ["X", "YY"]), (5, 2, ["ZZZXZ", "XZ"]))
    @unpack
    def test_num_parameters(self, num_qubits, reps, pauli_strings):
        """Test the number of parameters equals the number of qubits, independent of reps."""
        encoding = PauliFeatureMap(num_qubits, paulis=pauli_strings, reps=reps)
        self.assertEqual(encoding.num_parameters, num_qubits)
        self.assertEqual(encoding.num_parameters_settable, num_qubits)

    def test_pauli_evolution(self):
        """Test the generation of Pauli blocks."""
        encoding = PauliFeatureMap()
        time = 1.4
        with self.subTest(pauli_string="ZZ"):
            evo = QuantumCircuit(2)
            evo.cx(0, 1)
            evo.p(2 * time, 1)
            evo.cx(0, 1)

            pauli = encoding.pauli_evolution("ZZ", time)
            self.assertTrue(Operator(pauli).equiv(evo))

        with self.subTest(pauli_string="XYZ"):
<<<<<<< HEAD
            # q_0: ──────────■────────────────────────■───────
            #      ┌──────┐┌─┴─┐                    ┌─┴─┐┌────┐
            # q_1: ┤ √Xdg ├┤ X ├──■──────────────■──┤ X ├┤ √X ├
            #      └─┬───┬┘└───┘┌─┴─┐┌────────┐┌─┴─┐├───┤└────┘
            # q_2: ──┤ H ├──────┤ X ├┤ P(2.8) ├┤ X ├┤ H ├──────
            #        └───┘      └───┘└────────┘└───┘└───┘
            evo = QuantumCircuit(3)
            # X on the most-significant, bottom qubit, Z on the top
            evo.h(2)
            evo.sxdg(1)
=======
            # q_0: ────────■────────────────────────■──────────
            #      ┌────┐┌─┴─┐                    ┌─┴─┐┌──────┐
            # q_1: ┤ √X ├┤ X ├──■──────────────■──┤ X ├┤ √Xdg ├
            #      └┬───┤└───┘┌─┴─┐┌────────┐┌─┴─┐├───┤└──────┘
            # q_2: ─┤ H ├─────┤ X ├┤ P(2.8) ├┤ X ├┤ H ├────────
            #       └───┘     └───┘└────────┘└───┘└───┘
            evo = QuantumCircuit(3)
            # X on the most-significant, bottom qubit, Z on the top
            evo.h(2)
            evo.sx(1)
>>>>>>> db043392
            evo.cx(0, 1)
            evo.cx(1, 2)
            evo.p(2 * time, 2)
            evo.cx(1, 2)
            evo.cx(0, 1)
<<<<<<< HEAD
            evo.sx(1)
=======
            evo.sxdg(1)
>>>>>>> db043392
            evo.h(2)

            print(evo.draw())

            pauli = encoding.pauli_evolution("XYZ", time)
            self.assertTrue(Operator(pauli).equiv(evo))

        with self.subTest(pauli_string="I"):
            evo = QuantumCircuit(1)
            pauli = encoding.pauli_evolution("I", time)
            self.assertTrue(Operator(pauli).equiv(evo))

    def test_first_order_circuit(self):
        """Test a first order expansion circuit."""
        times = [0.2, 1, np.pi, -1.2]
        encoding = ZFeatureMap(4, reps=3).assign_parameters(times)

        #      ┌───┐ ┌────────┐┌───┐ ┌────────┐┌───┐ ┌────────┐
        # q_0: ┤ H ├─┤ P(0.4) ├┤ H ├─┤ P(0.4) ├┤ H ├─┤ P(0.4) ├
        #      ├───┤ └┬──────┬┘├───┤ └┬──────┬┘├───┤ └┬──────┬┘
        # q_1: ┤ H ├──┤ P(2) ├─┤ H ├──┤ P(2) ├─┤ H ├──┤ P(2) ├─
        #      ├───┤ ┌┴──────┤ ├───┤ ┌┴──────┤ ├───┤ ┌┴──────┤
        # q_2: ┤ H ├─┤ P(2π) ├─┤ H ├─┤ P(2π) ├─┤ H ├─┤ P(2π) ├─
        #      ├───┤┌┴───────┴┐├───┤┌┴───────┴┐├───┤┌┴───────┴┐
        # q_3: ┤ H ├┤ P(-2.4) ├┤ H ├┤ P(-2.4) ├┤ H ├┤ P(-2.4) ├
        #      └───┘└─────────┘└───┘└─────────┘└───┘└─────────┘
        ref = QuantumCircuit(4)
        for _ in range(3):
            ref.h([0, 1, 2, 3])
            for i in range(4):
                ref.p(2 * times[i], i)

        self.assertTrue(Operator(encoding).equiv(ref))

    def test_second_order_circuit(self):
        """Test a second order expansion circuit."""
        times = [0.2, 1, np.pi]
        encoding = ZZFeatureMap(3, reps=2).assign_parameters(times)

        def zz_evolution(circuit, qubit1, qubit2):
            time = (np.pi - times[qubit1]) * (np.pi - times[qubit2])
            circuit.cx(qubit1, qubit2)
            circuit.p(2 * time, qubit2)
            circuit.cx(qubit1, qubit2)

        #      ┌───┐┌────────┐                                         ┌───┐┌────────┐»
        # q_0: ┤ H ├┤ P(0.4) ├──■─────────────────■────■────────────■──┤ H ├┤ P(0.4) ├»
        #      ├───┤└┬──────┬┘┌─┴─┐┌───────────┐┌─┴─┐  │            │  └───┘└────────┘»
        # q_1: ┤ H ├─┤ P(2) ├─┤ X ├┤ P(12.599) ├┤ X ├──┼────────────┼────■────────────»
        #      ├───┤┌┴──────┤ └───┘└───────────┘└───┘┌─┴─┐┌──────┐┌─┴─┐┌─┴─┐ ┌──────┐ »
        # q_2: ┤ H ├┤ P(2π) ├────────────────────────┤ X ├┤ P(0) ├┤ X ├┤ X ├─┤ P(0) ├─»
        #      └───┘└───────┘                        └───┘└──────┘└───┘└───┘ └──────┘ »
        # «                                                                              »
        # «q_0: ─────────────────────■─────────────────■────■────────────■───────────────»
        # «          ┌───┐ ┌──────┐┌─┴─┐┌───────────┐┌─┴─┐  │            │               »
        # «q_1: ──■──┤ H ├─┤ P(2) ├┤ X ├┤ P(12.599) ├┤ X ├──┼────────────┼────■──────────»
        # «     ┌─┴─┐├───┤┌┴──────┤└───┘└───────────┘└───┘┌─┴─┐┌──────┐┌─┴─┐┌─┴─┐┌──────┐»
        # «q_2: ┤ X ├┤ H ├┤ P(2π) ├───────────────────────┤ X ├┤ P(0) ├┤ X ├┤ X ├┤ P(0) ├»
        # «     └───┘└───┘└───────┘                       └───┘└──────┘└───┘└───┘└──────┘»
        # «
        # «q_0: ─────
        # «
        # «q_1: ──■──
        # «     ┌─┴─┐
        # «q_2: ┤ X ├
        # «     └───┘
        ref = QuantumCircuit(3)
        for _ in range(2):
            ref.h([0, 1, 2])
            for i in range(3):
                ref.p(2 * times[i], i)
            zz_evolution(ref, 0, 1)
            zz_evolution(ref, 0, 2)
            zz_evolution(ref, 1, 2)

        self.assertTrue(Operator(encoding).equiv(ref))

    @combine(entanglement=["linear", "reverse_linear", "pairwise"])
    def test_zz_entanglement(self, entanglement):
        """Test the ZZ feature map works with pairwise, linear and reverse_linear entanglement."""
        num_qubits = 5
        encoding = ZZFeatureMap(num_qubits, entanglement=entanglement, reps=1)
        ops = encoding.decompose().count_ops()
        expected_ops = {"h": num_qubits, "p": 2 * num_qubits - 1, "cx": 2 * (num_qubits - 1)}
        self.assertEqual(ops, expected_ops)

    def test_pauli_alpha(self):
        """Test  Pauli rotation factor (getter, setter)."""
        encoding = PauliFeatureMap()
        self.assertEqual(encoding.alpha, 2.0)
        encoding.alpha = 1.4
        self.assertEqual(encoding.alpha, 1.4)

    def test_zzfeaturemap_raises_if_too_small(self):
        """Test the ``ZZFeatureMap`` raises an error if the number of qubits is smaller than 2."""
        with self.assertRaises(ValueError):
            _ = ZZFeatureMap(1)

    def test_parameter_prefix(self):
        """Test the Parameter prefix"""
        encoding_pauli = PauliFeatureMap(
            feature_dimension=2, reps=2, paulis=["ZY"], parameter_prefix="p"
        )
        encoding_z = ZFeatureMap(feature_dimension=2, reps=2, parameter_prefix="q")
        encoding_zz = ZZFeatureMap(feature_dimension=2, reps=2, parameter_prefix="r")
        x = ParameterVector("x", 2)
        y = Parameter("y")

        self.assertEqual(
            str(encoding_pauli.parameters),
            "ParameterView([ParameterVectorElement(p[0]), ParameterVectorElement(p[1])])",
        )
        self.assertEqual(
            str(encoding_z.parameters),
            "ParameterView([ParameterVectorElement(q[0]), ParameterVectorElement(q[1])])",
        )
        self.assertEqual(
            str(encoding_zz.parameters),
            "ParameterView([ParameterVectorElement(r[0]), ParameterVectorElement(r[1])])",
        )

        encoding_pauli_param_x = encoding_pauli.assign_parameters(x)
        encoding_z_param_x = encoding_z.assign_parameters(x)
        encoding_zz_param_x = encoding_zz.assign_parameters(x)

        self.assertEqual(
            str(encoding_pauli_param_x.parameters),
            "ParameterView([ParameterVectorElement(x[0]), ParameterVectorElement(x[1])])",
        )
        self.assertEqual(
            str(encoding_z_param_x.parameters),
            "ParameterView([ParameterVectorElement(x[0]), ParameterVectorElement(x[1])])",
        )
        self.assertEqual(
            str(encoding_zz_param_x.parameters),
            "ParameterView([ParameterVectorElement(x[0]), ParameterVectorElement(x[1])])",
        )

        encoding_pauli_param_y = encoding_pauli.assign_parameters([1, y])
        encoding_z_param_y = encoding_z.assign_parameters([1, y])
        encoding_zz_param_y = encoding_zz.assign_parameters([1, y])

        self.assertEqual(str(encoding_pauli_param_y.parameters), "ParameterView([Parameter(y)])")
        self.assertEqual(str(encoding_z_param_y.parameters), "ParameterView([Parameter(y)])")
        self.assertEqual(str(encoding_zz_param_y.parameters), "ParameterView([Parameter(y)])")

    def test_entanglement_as_dictionary(self):
        """Test whether PauliFeatureMap accepts entanglement as a dictionary and generates
        correct feature map circuit"""
        n_qubits = 3
        entanglement = {
            1: [(0,), (2,)],
            2: [(0, 1), (1, 2)],
            3: [(0, 1, 2)],
        }
        params = [np.pi / 4, np.pi / 2, np.pi]

        def z_block(circuit, q1):
            circuit.p(2 * params[q1], q1)

        def zz_block(circuit, q1, q2):
            param = (np.pi - params[q1]) * (np.pi - params[q2])
            circuit.cx(q1, q2)
            circuit.p(2 * param, q2)
            circuit.cx(q1, q2)

        def zzz_block(circuit, q1, q2, q3):
            param = (np.pi - params[q1]) * (np.pi - params[q2]) * (np.pi - params[q3])
            circuit.cx(q1, q2)
            circuit.cx(q2, q3)
            circuit.p(2 * param, q3)
            circuit.cx(q2, q3)
            circuit.cx(q1, q2)

        feat_map = PauliFeatureMap(
            n_qubits, reps=2, paulis=["Z", "ZZ", "ZZZ"], entanglement=entanglement
        ).assign_parameters(params)

        qc = QuantumCircuit(n_qubits)
        for _ in range(2):
            qc.h([0, 1, 2])
            for e1 in entanglement[1]:
                z_block(qc, *e1)
            for e2 in entanglement[2]:
                zz_block(qc, *e2)
            for e3 in entanglement[3]:
                zzz_block(qc, *e3)

        self.assertTrue(Operator(feat_map).equiv(qc))

    def test_invalid_entanglement(self):
        """Test if a ValueError is raised when an invalid entanglement is passed"""
        n_qubits = 3
        entanglement = {
            1: [(0, 1), (2,)],
            2: [(0, 1), (1, 2)],
            3: [(0, 1, 2)],
        }

        with self.assertRaises(ValueError):
            feat_map = PauliFeatureMap(
                n_qubits, reps=2, paulis=["Z", "ZZ", "ZZZ"], entanglement=entanglement
            )
            feat_map.count_ops()

    def test_entanglement_not_specified(self):
        """Test if an error is raised when entanglement is not explicitly specified for
        all n-qubit pauli blocks"""
        n_qubits = 3
        entanglement = {
            1: [(0, 1), (2,)],
            3: [(0, 1, 2)],
        }
        with self.assertRaises(ValueError):
            feat_map = PauliFeatureMap(
                n_qubits, reps=2, paulis=["Z", "ZZ", "ZZZ"], entanglement=entanglement
            )
            feat_map.count_ops()


@ddt
class TestPauliFeatureMap(QiskitTestCase):
    """Test the Pauli feature map."""

    @data((2, 3, ["X", "YY"]), (5, 2, ["ZZZXZ", "XZ"]))
    @unpack
    def test_num_parameters(self, num_qubits, reps, pauli_strings):
        """Test the number of parameters equals the number of qubits, independent of reps."""
        encoding = pauli_feature_map(num_qubits, paulis=pauli_strings, reps=reps)
        self.assertEqual(encoding.num_parameters, num_qubits)

    def test_pauli_zz_with_barriers(self):
        """Test the generation of Pauli blocks."""
        encoding = QuantumCircuit(3)
        encoding.compose(pauli_feature_map(3, paulis=["zz"], insert_barriers=True), inplace=True)

        params = encoding.parameters

        def zz(circuit, i, j):
            circuit.cx(i, j)
            circuit.p(2 * (np.pi - params[i]) * (np.pi - params[j]), j)
            circuit.cx(i, j)

        ref = QuantumCircuit(3)
        for i in range(2):
            ref.h(range(3))
            ref.barrier()
            zz(ref, 0, 1)
            zz(ref, 0, 2)
            zz(ref, 1, 2)
            if i == 0:
                ref.barrier()

        self.assertEqual(ref, encoding)

    def test_pauli_xyz(self):
        """Test the generation of Pauli blocks."""
        encoding = QuantumCircuit(3)
        encoding.compose(pauli_feature_map(3, paulis=["xyz"], reps=1), inplace=True)
        # encoding = PauliFeatureMap(3, paulis=["XYZ"], reps=1).decompose()

        params = encoding.parameters

<<<<<<< HEAD
        # q_0: ──────────■────────────────────────■────────
        #      ┌──────┐┌─┴─┐                    ┌─┴─┐┌────┐
        # q_1: ┤ √Xdg ├┤ X ├──■──────────────■──┤ X ├┤ √X ├
        #      └─┬───┬┘└───┘┌─┴─┐┌────────┐┌─┴─┐├───┤└────┘
        # q_2: ──┤ H ├──────┤ X ├┤ P(2.8) ├┤ X ├┤ H ├──────
        #        └───┘      └───┘└────────┘└───┘└───┘
=======
        # q_0: ────────■────────────────────────■──────────
        #      ┌────┐┌─┴─┐                    ┌─┴─┐┌──────┐
        # q_1: ┤ √X ├┤ X ├──■──────────────■──┤ X ├┤ √Xdg ├
        #      └┬───┤└───┘┌─┴─┐┌────────┐┌─┴─┐├───┤└──────┘
        # q_2: ─┤ H ├─────┤ X ├┤ P(2.8) ├┤ X ├┤ H ├────────
        #       └───┘     └───┘└────────┘└───┘└───┘
>>>>>>> db043392
        # X on the most-significant, bottom qubit, Z on the top
        ref = QuantumCircuit(3)
        ref.h(range(3))
        ref.h(2)
<<<<<<< HEAD
        ref.sxdg(1)
=======
        ref.sx(1)
>>>>>>> db043392
        ref.cx(0, 1)
        ref.cx(1, 2)
        ref.p(2 * np.prod([np.pi - p for p in params]), 2)
        ref.cx(1, 2)
        ref.cx(0, 1)
<<<<<<< HEAD
        ref.sx(1)
=======
        ref.sxdg(1)
>>>>>>> db043392
        ref.h(2)

        self.assertEqual(ref, encoding)

    def test_first_order_circuit(self):
        """Test a first order expansion circuit."""
        times = [0.2, 1, np.pi, -1.2]
        encoding = z_feature_map(4, reps=3).assign_parameters(times)

        #      ┌───┐ ┌────────┐┌───┐ ┌────────┐┌───┐ ┌────────┐
        # q_0: ┤ H ├─┤ P(0.4) ├┤ H ├─┤ P(0.4) ├┤ H ├─┤ P(0.4) ├
        #      ├───┤ └┬──────┬┘├───┤ └┬──────┬┘├───┤ └┬──────┬┘
        # q_1: ┤ H ├──┤ P(2) ├─┤ H ├──┤ P(2) ├─┤ H ├──┤ P(2) ├─
        #      ├───┤ ┌┴──────┤ ├───┤ ┌┴──────┤ ├───┤ ┌┴──────┤
        # q_2: ┤ H ├─┤ P(2π) ├─┤ H ├─┤ P(2π) ├─┤ H ├─┤ P(2π) ├─
        #      ├───┤┌┴───────┴┐├───┤┌┴───────┴┐├───┤┌┴───────┴┐
        # q_3: ┤ H ├┤ P(-2.4) ├┤ H ├┤ P(-2.4) ├┤ H ├┤ P(-2.4) ├
        #      └───┘└─────────┘└───┘└─────────┘└───┘└─────────┘
        ref = QuantumCircuit(4)
        for _ in range(3):
            ref.h([0, 1, 2, 3])
            for i in range(4):
                ref.p(2 * times[i], i)

        self.assertTrue(Operator(encoding).equiv(ref))

    def test_second_order_circuit(self):
        """Test a second order expansion circuit."""
        times = [0.2, 1, np.pi]
        encoding = zz_feature_map(3, reps=2).assign_parameters(times)

        def zz_evolution(circuit, qubit1, qubit2):
            time = (np.pi - times[qubit1]) * (np.pi - times[qubit2])
            circuit.cx(qubit1, qubit2)
            circuit.p(2 * time, qubit2)
            circuit.cx(qubit1, qubit2)

        #      ┌───┐┌────────┐                                         ┌───┐┌────────┐»
        # q_0: ┤ H ├┤ P(0.4) ├──■─────────────────■────■────────────■──┤ H ├┤ P(0.4) ├»
        #      ├───┤└┬──────┬┘┌─┴─┐┌───────────┐┌─┴─┐  │            │  └───┘└────────┘»
        # q_1: ┤ H ├─┤ P(2) ├─┤ X ├┤ P(12.599) ├┤ X ├──┼────────────┼────■────────────»
        #      ├───┤┌┴──────┤ └───┘└───────────┘└───┘┌─┴─┐┌──────┐┌─┴─┐┌─┴─┐ ┌──────┐ »
        # q_2: ┤ H ├┤ P(2π) ├────────────────────────┤ X ├┤ P(0) ├┤ X ├┤ X ├─┤ P(0) ├─»
        #      └───┘└───────┘                        └───┘└──────┘└───┘└───┘ └──────┘ »
        # «                                                                              »
        # «q_0: ─────────────────────■─────────────────■────■────────────■───────────────»
        # «          ┌───┐ ┌──────┐┌─┴─┐┌───────────┐┌─┴─┐  │            │               »
        # «q_1: ──■──┤ H ├─┤ P(2) ├┤ X ├┤ P(12.599) ├┤ X ├──┼────────────┼────■──────────»
        # «     ┌─┴─┐├───┤┌┴──────┤└───┘└───────────┘└───┘┌─┴─┐┌──────┐┌─┴─┐┌─┴─┐┌──────┐»
        # «q_2: ┤ X ├┤ H ├┤ P(2π) ├───────────────────────┤ X ├┤ P(0) ├┤ X ├┤ X ├┤ P(0) ├»
        # «     └───┘└───┘└───────┘                       └───┘└──────┘└───┘└───┘└──────┘»
        # «
        # «q_0: ─────
        # «
        # «q_1: ──■──
        # «     ┌─┴─┐
        # «q_2: ┤ X ├
        # «     └───┘
        ref = QuantumCircuit(3)
        for _ in range(2):
            ref.h([0, 1, 2])
            for i in range(3):
                ref.p(2 * times[i], i)
            zz_evolution(ref, 0, 1)
            zz_evolution(ref, 0, 2)
            zz_evolution(ref, 1, 2)

        self.assertTrue(Operator(encoding).equiv(ref))

    @combine(entanglement=["linear", "reverse_linear", "pairwise"])
    def test_zz_entanglement(self, entanglement):
        """Test the ZZ feature map works with pairwise, linear and reverse_linear entanglement."""
        num_qubits = 5
        encoding = zz_feature_map(num_qubits, entanglement=entanglement, reps=1)
        ops = encoding.count_ops()
        expected_ops = {"h": num_qubits, "p": 2 * num_qubits - 1, "cx": 2 * (num_qubits - 1)}
        self.assertEqual(ops, expected_ops)

    def test_pauli_alpha(self):
        """Test  Pauli rotation factor (getter, setter)."""
        alpha = 1.234

        # this is needed as the outcoming Rust circuit has no qreg
        encoding = QuantumCircuit(1)
        encoding.compose(pauli_feature_map(1, alpha=alpha, paulis=["z"], reps=1), inplace=True)

        ref = QuantumCircuit(1)
        ref.h(0)
        ref.p(alpha * encoding.parameters[0], 0)

        self.assertEqual(ref, encoding)

    def test_zzfeaturemap_raises_if_too_small(self):
        """Test the ``ZZFeatureMap`` raises an error if the number of qubits is smaller than 2."""
        with self.assertRaises(QiskitError):
            _ = zz_feature_map(1)

    def test_dict_entanglement(self):
        """Test passing the entanglement as dictionary."""
        entanglement = {1: [(0,), (2,)], 2: [(1, 2)], 3: [(0, 1, 2)]}
        circuit = QuantumCircuit(3)
        circuit.compose(
            pauli_feature_map(3, reps=1, paulis=["z", "xx", "yyy"], entanglement=entanglement),
            inplace=True,
        )
        x = circuit.parameters

        ref = QuantumCircuit(3)
        ref.h(ref.qubits)

        ref.p(2 * x[0], 0)
        ref.p(2 * x[2], 2)

        ref.h([1, 2])
        ref.cx(1, 2)
        ref.p(2 * np.prod([np.pi - xi for xi in [x[1], x[2]]]), 2)
        ref.cx(1, 2)
        ref.h([1, 2])

<<<<<<< HEAD
        ref.sxdg(range(3))
=======
        ref.sx(range(3))
>>>>>>> db043392
        ref.cx(0, 1)
        ref.cx(1, 2)
        ref.p(2 * np.prod([np.pi - xi for xi in x]), 2)
        ref.cx(1, 2)
        ref.cx(0, 1)
<<<<<<< HEAD
        ref.sx(range(3))
=======
        ref.sxdg(range(3))
>>>>>>> db043392

        self.assertEqual(ref, circuit)

    def test_invalid_entanglement(self):
        """Test if a ValueError is raised when an invalid entanglement is passed"""
        n_qubits = 3
        entanglement = {
            1: [(0, 1), (2,)],
            2: [(0, 1), (1, 2)],
            3: [(0, 1, 2)],
        }

        with self.assertRaises(QiskitError):
            _ = pauli_feature_map(
                n_qubits, reps=2, paulis=["Z", "ZZ", "ZZZ"], entanglement=entanglement
            )

    def test_entanglement_not_specified(self):
        """Test if an error is raised when entanglement is not explicitly specified for
        all n-qubit pauli blocks"""
        n_qubits = 3
        entanglement = {
            1: [(0, 1), (2,)],
            3: [(0, 1, 2)],
        }
        with self.assertRaises(QiskitError):
            _ = pauli_feature_map(
                n_qubits, reps=2, paulis=["Z", "ZZ", "ZZZ"], entanglement=entanglement
            )

    def test_parameter_prefix(self):
        """Test the Parameter prefix"""
        encoding_pauli = pauli_feature_map(
            feature_dimension=2, reps=2, paulis=["ZY"], parameter_prefix="p"
        )
        encoding_z = z_feature_map(feature_dimension=2, reps=2, parameter_prefix="q")
        encoding_zz = zz_feature_map(feature_dimension=2, reps=2, parameter_prefix="r")
        x = ParameterVector("x", 2)
        y = Parameter("y")

        self.assertEqual(
            str(encoding_pauli.parameters),
            "ParameterView([ParameterVectorElement(p[0]), ParameterVectorElement(p[1])])",
        )
        self.assertEqual(
            str(encoding_z.parameters),
            "ParameterView([ParameterVectorElement(q[0]), ParameterVectorElement(q[1])])",
        )
        self.assertEqual(
            str(encoding_zz.parameters),
            "ParameterView([ParameterVectorElement(r[0]), ParameterVectorElement(r[1])])",
        )

        encoding_pauli_param_x = encoding_pauli.assign_parameters(x)
        encoding_z_param_x = encoding_z.assign_parameters(x)
        encoding_zz_param_x = encoding_zz.assign_parameters(x)

        self.assertEqual(
            str(encoding_pauli_param_x.parameters),
            "ParameterView([ParameterVectorElement(x[0]), ParameterVectorElement(x[1])])",
        )
        self.assertEqual(
            str(encoding_z_param_x.parameters),
            "ParameterView([ParameterVectorElement(x[0]), ParameterVectorElement(x[1])])",
        )
        self.assertEqual(
            str(encoding_zz_param_x.parameters),
            "ParameterView([ParameterVectorElement(x[0]), ParameterVectorElement(x[1])])",
        )

        encoding_pauli_param_y = encoding_pauli.assign_parameters([1, y])
        encoding_z_param_y = encoding_z.assign_parameters([1, y])
        encoding_zz_param_y = encoding_zz.assign_parameters([1, y])

        self.assertEqual(str(encoding_pauli_param_y.parameters), "ParameterView([Parameter(y)])")
        self.assertEqual(str(encoding_z_param_y.parameters), "ParameterView([Parameter(y)])")
        self.assertEqual(str(encoding_zz_param_y.parameters), "ParameterView([Parameter(y)])")

    def test_custom_data_mapping(self):
        """Test passing a custom data mapping function."""

        def my_mapping(x):
            return 42 if len(x) == 1 else np.sum(x)

        encoding = QuantumCircuit(2)
        encoding.compose(zz_feature_map(2, reps=1, data_map_func=my_mapping), inplace=True)

        params = encoding.parameters
        ref = QuantumCircuit(2)
        ref.h(range(2))
        ref.p(2 * 42, range(2))
        ref.cx(0, 1)
        ref.p(2 * (params[0] + params[1]), 1)
        ref.cx(0, 1)

        self.assertEqual(ref, encoding)


if __name__ == "__main__":
    unittest.main()<|MERGE_RESOLUTION|>--- conflicted
+++ resolved
@@ -70,18 +70,6 @@
             self.assertTrue(Operator(pauli).equiv(evo))
 
         with self.subTest(pauli_string="XYZ"):
-<<<<<<< HEAD
-            # q_0: ──────────■────────────────────────■───────
-            #      ┌──────┐┌─┴─┐                    ┌─┴─┐┌────┐
-            # q_1: ┤ √Xdg ├┤ X ├──■──────────────■──┤ X ├┤ √X ├
-            #      └─┬───┬┘└───┘┌─┴─┐┌────────┐┌─┴─┐├───┤└────┘
-            # q_2: ──┤ H ├──────┤ X ├┤ P(2.8) ├┤ X ├┤ H ├──────
-            #        └───┘      └───┘└────────┘└───┘└───┘
-            evo = QuantumCircuit(3)
-            # X on the most-significant, bottom qubit, Z on the top
-            evo.h(2)
-            evo.sxdg(1)
-=======
             # q_0: ────────■────────────────────────■──────────
             #      ┌────┐┌─┴─┐                    ┌─┴─┐┌──────┐
             # q_1: ┤ √X ├┤ X ├──■──────────────■──┤ X ├┤ √Xdg ├
@@ -92,17 +80,12 @@
             # X on the most-significant, bottom qubit, Z on the top
             evo.h(2)
             evo.sx(1)
->>>>>>> db043392
             evo.cx(0, 1)
             evo.cx(1, 2)
             evo.p(2 * time, 2)
             evo.cx(1, 2)
             evo.cx(0, 1)
-<<<<<<< HEAD
-            evo.sx(1)
-=======
             evo.sxdg(1)
->>>>>>> db043392
             evo.h(2)
 
             print(evo.draw())
@@ -366,40 +349,23 @@
 
         params = encoding.parameters
 
-<<<<<<< HEAD
-        # q_0: ──────────■────────────────────────■────────
-        #      ┌──────┐┌─┴─┐                    ┌─┴─┐┌────┐
-        # q_1: ┤ √Xdg ├┤ X ├──■──────────────■──┤ X ├┤ √X ├
-        #      └─┬───┬┘└───┘┌─┴─┐┌────────┐┌─┴─┐├───┤└────┘
-        # q_2: ──┤ H ├──────┤ X ├┤ P(2.8) ├┤ X ├┤ H ├──────
-        #        └───┘      └───┘└────────┘└───┘└───┘
-=======
         # q_0: ────────■────────────────────────■──────────
         #      ┌────┐┌─┴─┐                    ┌─┴─┐┌──────┐
         # q_1: ┤ √X ├┤ X ├──■──────────────■──┤ X ├┤ √Xdg ├
         #      └┬───┤└───┘┌─┴─┐┌────────┐┌─┴─┐├───┤└──────┘
         # q_2: ─┤ H ├─────┤ X ├┤ P(2.8) ├┤ X ├┤ H ├────────
         #       └───┘     └───┘└────────┘└───┘└───┘
->>>>>>> db043392
         # X on the most-significant, bottom qubit, Z on the top
         ref = QuantumCircuit(3)
         ref.h(range(3))
         ref.h(2)
-<<<<<<< HEAD
-        ref.sxdg(1)
-=======
         ref.sx(1)
->>>>>>> db043392
         ref.cx(0, 1)
         ref.cx(1, 2)
         ref.p(2 * np.prod([np.pi - p for p in params]), 2)
         ref.cx(1, 2)
         ref.cx(0, 1)
-<<<<<<< HEAD
-        ref.sx(1)
-=======
         ref.sxdg(1)
->>>>>>> db043392
         ref.h(2)
 
         self.assertEqual(ref, encoding)
@@ -519,21 +485,13 @@
         ref.cx(1, 2)
         ref.h([1, 2])
 
-<<<<<<< HEAD
-        ref.sxdg(range(3))
-=======
         ref.sx(range(3))
->>>>>>> db043392
         ref.cx(0, 1)
         ref.cx(1, 2)
         ref.p(2 * np.prod([np.pi - xi for xi in x]), 2)
         ref.cx(1, 2)
         ref.cx(0, 1)
-<<<<<<< HEAD
-        ref.sx(range(3))
-=======
         ref.sxdg(range(3))
->>>>>>> db043392
 
         self.assertEqual(ref, circuit)
 
