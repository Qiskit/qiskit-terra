--- conflicted
+++ resolved
@@ -19,7 +19,6 @@
 from qiskit.circuit import QuantumCircuit, Parameter
 from qiskit.circuit.library import HGate, RXGate, YGate, RYGate, RZGate
 from qiskit.circuit.library.n_local.qaoa_ansatz import QAOAAnsatz
-from qiskit.opflow import I, Y, Z
 from qiskit.quantum_info import Pauli, SparsePauliOp
 from qiskit.test import QiskitTestCase
 
@@ -30,14 +29,8 @@
 
     def test_default_qaoa(self):
         """Test construction of the default circuit."""
-        with warnings.catch_warnings(record=True) as caught_warnings:
-            warnings.filterwarnings(
-                "always",
-                category=DeprecationWarning,
-            )
-            circuit = QAOAAnsatz(I, 1)
-            parameters = circuit.parameters
-        self.assertTrue(len(caught_warnings) > 0)
+        circuit = QAOAAnsatz(Pauli("I"), 1)
+        parameters = circuit.parameters
 
         circuit = circuit.decompose()
         self.assertEqual(1, len(parameters))
@@ -48,14 +41,8 @@
         """Test circuit with a custom initial state."""
         initial_state = QuantumCircuit(1)
         initial_state.y(0)
-        with warnings.catch_warnings(record=True) as caught_warnings:
-            warnings.filterwarnings(
-                "always",
-                category=DeprecationWarning,
-            )
-            circuit = QAOAAnsatz(initial_state=initial_state, cost_operator=I, reps=1)
-            parameters = circuit.parameters
-        self.assertTrue(len(caught_warnings) > 0)
+        circuit = QAOAAnsatz(initial_state=initial_state, cost_operator=Pauli("I"), reps=1)
+        parameters = circuit.parameters
         circuit = circuit.decompose()
         self.assertEqual(1, len(parameters))
         self.assertIsInstance(circuit.data[0].operation, YGate)
@@ -63,40 +50,22 @@
 
     def test_invalid_reps(self):
         """Test negative reps."""
-        with warnings.catch_warnings(record=True) as caught_warnings:
-            warnings.filterwarnings(
-                "always",
-                category=DeprecationWarning,
-            )
-            with self.assertRaises(ValueError):
-                _ = QAOAAnsatz(I, reps=-1)
-        self.assertTrue(len(caught_warnings) > 0)
+        with self.assertRaises(ValueError):
+            _ = QAOAAnsatz(Pauli("I"), reps=-1)
 
     def test_zero_reps(self):
         """Test zero reps."""
-        with warnings.catch_warnings(record=True) as caught_warnings:
-            warnings.filterwarnings(
-                "always",
-                category=DeprecationWarning,
-            )
-            circuit = QAOAAnsatz(I ^ 4, reps=0)
-            reference = QuantumCircuit(4)
-            reference.h(range(4))
+        circuit = QAOAAnsatz(Pauli("IIII"), reps=0)
+        reference = QuantumCircuit(4)
+        reference.h(range(4))
 
-            self.assertEqual(circuit.decompose(), reference)
-        self.assertTrue(len(caught_warnings) > 0)
+        self.assertEqual(circuit.decompose(), reference)
 
     def test_custom_circuit_mixer(self):
         """Test circuit with a custom mixer as a circuit"""
         mixer = QuantumCircuit(1)
         mixer.ry(1, 0)
-        with warnings.catch_warnings(record=True) as caught_warnings:
-            warnings.filterwarnings(
-                "always",
-                category=DeprecationWarning,
-            )
-            circuit = QAOAAnsatz(cost_operator=I, reps=1, mixer_operator=mixer)
-        self.assertTrue(len(caught_warnings) > 0)
+        circuit = QAOAAnsatz(cost_operator=Pauli("I"), reps=1, mixer_operator=mixer)
 
         parameters = circuit.parameters
         circuit = circuit.decompose()
@@ -106,15 +75,10 @@
 
     def test_custom_operator_mixer(self):
         """Test circuit with a custom mixer as an operator."""
-        mixer = Y
-        with warnings.catch_warnings(record=True) as caught_warnings:
-            warnings.filterwarnings(
-                "always",
-                category=DeprecationWarning,
-            )
-            circuit = QAOAAnsatz(cost_operator=I, reps=1, mixer_operator=mixer)
-            parameters = circuit.parameters
-        self.assertTrue(len(caught_warnings) > 0)
+        mixer = Pauli("Y")
+
+        circuit = QAOAAnsatz(cost_operator=Pauli("I"), reps=1, mixer_operator=mixer)
+        parameters = circuit.parameters
         circuit = circuit.decompose()
         self.assertEqual(1, len(parameters))
         self.assertIsInstance(circuit.data[0].operation, HGate)
@@ -122,14 +86,9 @@
 
     def test_parameter_bounds(self):
         """Test the parameter bounds."""
-        with warnings.catch_warnings(record=True) as caught_warnings:
-            warnings.filterwarnings(
-                "always",
-                category=DeprecationWarning,
-            )
-            circuit = QAOAAnsatz(Z, reps=2)
-            bounds = circuit.parameter_bounds
-        self.assertTrue(len(caught_warnings) > 0)
+
+        circuit = QAOAAnsatz(Pauli("Z"), reps=2)
+        bounds = circuit.parameter_bounds
 
         for lower, upper in bounds[:2]:
             self.assertAlmostEqual(lower, 0)
@@ -143,18 +102,12 @@
         """Test circuit with all custom parameters."""
         initial_state = QuantumCircuit(1)
         initial_state.y(0)
-        mixer = Z
+        mixer = Pauli("Z")
 
-        with warnings.catch_warnings(record=True) as caught_warnings:
-            warnings.filterwarnings(
-                "always",
-                category=DeprecationWarning,
-            )
-            circuit = QAOAAnsatz(
-                cost_operator=I, reps=2, initial_state=initial_state, mixer_operator=mixer
-            )
-            parameters = circuit.parameters
-        self.assertTrue(len(caught_warnings) > 0)
+        circuit = QAOAAnsatz(
+            cost_operator=Pauli("I"), reps=2, initial_state=initial_state, mixer_operator=mixer
+        )
+        parameters = circuit.parameters
 
         circuit = circuit.decompose()
         self.assertEqual(2, len(parameters))
@@ -165,33 +118,22 @@
     def test_configuration(self):
         """Test configuration checks."""
         mixer = QuantumCircuit(2)
-        with warnings.catch_warnings(record=True) as caught_warnings:
-            warnings.filterwarnings(
-                "always",
-                category=DeprecationWarning,
-            )
-            circuit = QAOAAnsatz(cost_operator=I, reps=1, mixer_operator=mixer)
-        self.assertTrue(len(caught_warnings) > 0)
+        circuit = QAOAAnsatz(cost_operator=Pauli("I"), reps=1, mixer_operator=mixer)
 
         self.assertRaises(ValueError, lambda: circuit.parameters)
 
     def test_rebuild(self):
         """Test how a circuit can be rebuilt."""
-        with warnings.catch_warnings(record=True) as caught_warnings:
-            warnings.filterwarnings(
-                "always",
-                category=DeprecationWarning,
-            )
-            circuit = QAOAAnsatz(cost_operator=Z ^ I)  # circuit with 2 qubits
-            # force circuit to be built
-            _ = circuit.parameters
 
-            circuit.cost_operator = Z  # now it only has 1 qubit
-            circuit.reps = 5  # and now 5 repetitions
-            # rebuild the circuit
-            self.assertEqual(1, circuit.num_qubits)
-            self.assertEqual(10, circuit.num_parameters)
-        self.assertTrue(len(caught_warnings) > 0)
+        circuit = QAOAAnsatz(cost_operator=Pauli("IZ"))  # circuit with 2 qubits
+        # force circuit to be built
+        _ = circuit.parameters
+
+        circuit.cost_operator = Pauli("Z")  # now it only has 1 qubit
+        circuit.reps = 5  # and now 5 repetitions
+        # rebuild the circuit
+        self.assertEqual(1, circuit.num_qubits)
+        self.assertEqual(10, circuit.num_parameters)
 
     def test_circuit_mixer(self):
         """Test using a parameterized circuit as mixer."""
@@ -201,24 +143,12 @@
         mixer.ry(x2, 1)
 
         reps = 4
-        with warnings.catch_warnings(record=True) as caught_warnings:
-            warnings.filterwarnings(
-                "always",
-                category=DeprecationWarning,
-            )
-            circuit = QAOAAnsatz(cost_operator=Z ^ Z, mixer_operator=mixer, reps=reps)
-            self.assertEqual(circuit.num_parameters, 3 * reps)
-        self.assertTrue(len(caught_warnings) > 0)
+        circuit = QAOAAnsatz(cost_operator=Pauli("ZZ"), mixer_operator=mixer, reps=reps)
+        self.assertEqual(circuit.num_parameters, 3 * reps)
 
     def test_empty_op(self):
         """Test construction without cost operator"""
-        with warnings.catch_warnings(record=True) as caught_warnings:
-            warnings.filterwarnings(
-                "always",
-                category=DeprecationWarning,
-            )
-            circuit = QAOAAnsatz(reps=1)
-        self.assertTrue(len(caught_warnings) > 0)
+        circuit = QAOAAnsatz(reps=1)
         self.assertEqual(circuit.num_qubits, 0)
         with self.assertRaises(ValueError):
             circuit.decompose()
@@ -227,39 +157,13 @@
     def test_num_qubits(self, num_qubits):
         """Test num_qubits with {num_qubits} qubits"""
 
-<<<<<<< HEAD
-        with warnings.catch_warnings(record=True) as caught_warnings:
-            warnings.filterwarnings(
-                "always",
-                category=DeprecationWarning,
-            )
-            circuit = QAOAAnsatz(cost_operator=I ^ num_qubits, reps=5)
-        self.assertTrue(len(caught_warnings) > 0)
-=======
         circuit = QAOAAnsatz(cost_operator=Pauli("I" * num_qubits), reps=5)
->>>>>>> 714e521e
         self.assertEqual(circuit.num_qubits, num_qubits)
 
     def test_identity(self):
         """Test construction with identity"""
         reps = 4
         num_qubits = 3
-<<<<<<< HEAD
-        with warnings.catch_warnings(record=True) as caught_warnings:
-            warnings.filterwarnings(
-                "always",
-                category=DeprecationWarning,
-            )
-            pauli_sum_op = PauliSumOp.from_list([("I" * num_qubits, 1)])
-            pauli_op = I ^ num_qubits
-            for cost in [pauli_op, pauli_sum_op]:
-                for mixer in [None, pauli_op, pauli_sum_op]:
-                    with self.subTest(f"cost: {type(cost)}, mixer:{type(mixer)}"):
-                        circuit = QAOAAnsatz(cost_operator=cost, mixer_operator=mixer, reps=reps)
-                        target = reps if mixer is None else 0
-                        self.assertEqual(circuit.num_parameters, target)
-        self.assertTrue(len(caught_warnings) > 0)
-=======
         pauli_sum_op = SparsePauliOp.from_list([("I" * num_qubits, 1)])
         pauli_op = Pauli("I" * num_qubits)
         for cost in [pauli_op, pauli_sum_op]:
@@ -267,5 +171,4 @@
                 with self.subTest(f"cost: {type(cost)}, mixer:{type(mixer)}"):
                     circuit = QAOAAnsatz(cost_operator=cost, mixer_operator=mixer, reps=reps)
                     target = reps if mixer is None else 0
-                    self.assertEqual(circuit.num_parameters, target)
->>>>>>> 714e521e
+                    self.assertEqual(circuit.num_parameters, target)