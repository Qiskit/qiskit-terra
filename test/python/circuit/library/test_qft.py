--- conflicted
+++ resolved
@@ -23,12 +23,9 @@
 from qiskit.circuit import QuantumCircuit, QuantumRegister
 from qiskit.circuit.library import QFT, QftGate
 from qiskit.quantum_info import Operator
-<<<<<<< HEAD
 from qiskit.qpy import dump, load
 from qiskit.qasm2 import dumps
-=======
 from test import QiskitTestCase  # pylint: disable=wrong-import-order
->>>>>>> edbb3981
 
 
 @ddt
