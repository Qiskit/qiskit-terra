# This code is part of Qiskit.
#
# (C) Copyright IBM 2021.
#
# This code is licensed under the Apache License, Version 2.0. You may
# obtain a copy of this license in the LICENSE.txt file in the root directory
# of this source tree or at http://www.apache.org/licenses/LICENSE-2.0.
#
# Any modifications or derivative works of this code must retain this
# copyright notice, and modified files need to carry a notice indicating
# that they have been altered from the originals.

"""Test the evolution gate."""

import numpy as np
import scipy
from ddt import ddt, data, unpack

from qiskit.circuit import QuantumCircuit, Parameter
from qiskit.circuit.library import PauliEvolutionGate
from qiskit.synthesis import LieTrotter, SuzukiTrotter, MatrixExponential, QDrift
from qiskit.converters import circuit_to_dag
from qiskit.test import QiskitTestCase
from qiskit.opflow import I, X, Y, Z, PauliSumOp
from qiskit.quantum_info import Operator, SparsePauliOp, Pauli, Statevector
from qiskit.utils import algorithm_globals


@ddt
class TestEvolutionGate(QiskitTestCase):
    """Test the evolution gate."""

    def setUp(self):
        super().setUp()
        # fix random seed for reproducibility (used in QDrift)
        algorithm_globals.random_seed = 2

    def test_matrix_decomposition(self):
        """Test the default decomposition."""
        op = (X ^ 3) + (Y ^ 3) + (Z ^ 3)
        time = 0.123

        matrix = op.to_matrix()
        evolved = scipy.linalg.expm(-1j * time * matrix)

        evo_gate = PauliEvolutionGate(op, time, synthesis=MatrixExponential())

        self.assertTrue(Operator(evo_gate).equiv(evolved))

    def test_lie_trotter(self):
        """Test constructing the circuit with Lie Trotter decomposition."""
        op = (X ^ 3) + (Y ^ 3) + (Z ^ 3)
        time = 0.123
        reps = 4
        evo_gate = PauliEvolutionGate(op, time, synthesis=LieTrotter(reps=reps))
        decomposed = evo_gate.definition.decompose()
        self.assertEqual(decomposed.count_ops()["cx"], reps * 3 * 4)

    def test_rzx_order(self):
        """Test ZX and XZ is mapped onto the correct qubits."""
        for op, indices in zip([X ^ Z, Z ^ X], [(0, 1), (1, 0)]):
            with self.subTest(op=op, indices=indices):
                evo_gate = PauliEvolutionGate(op)
                decomposed = evo_gate.definition.decompose()

                ref = QuantumCircuit(2)
                ref.h(indices[1])
                ref.cx(indices[1], indices[0])
                ref.rz(2.0, indices[0])
                ref.cx(indices[1], indices[0])
                ref.h(indices[1])

                # don't use circuit equality since RZX here decomposes with RZ on the bottom
                self.assertTrue(Operator(decomposed).equiv(ref))

    def test_suzuki_trotter(self):
        """Test constructing the circuit with Lie Trotter decomposition."""
        op = (X ^ 3) + (Y ^ 3) + (Z ^ 3)
        time = 0.123
        reps = 4
        for order in [2, 4, 6]:
            if order == 2:
                expected_cx = reps * 5 * 4
            elif order % 2 == 0:
                # recurse (order - 2) / 2 times, base case has 5 blocks with 4 CX each
                expected_cx = reps * 5 ** ((order - 2) / 2) * 5 * 4
            else:
                # recurse (order - 1) / 2 times, base case has 3 blocks with 4 CX each
                expected_cx = reps * 5 ** ((order - 1) / 2) * 3 * 4

            with self.subTest(order=order):
                evo_gate = PauliEvolutionGate(
                    op, time, synthesis=SuzukiTrotter(order=order, reps=reps)
                )
                decomposed = evo_gate.definition.decompose()
                self.assertEqual(decomposed.count_ops()["cx"], expected_cx)

    def test_suzuki_trotter_manual(self):
        """Test the evolution circuit of Suzuki Trotter against a manually constructed circuit."""
        op = X + Y
        time = 0.1
        reps = 1
        evo_gate = PauliEvolutionGate(op, time, synthesis=SuzukiTrotter(order=4, reps=reps))

        # manually construct expected evolution
        expected = QuantumCircuit(1)
        p_4 = 1 / (4 - 4 ** (1 / 3))  # coefficient for reduced time from Suzuki paper
        for _ in range(2):
            # factor of 1/2 already included with factor 1/2 in rotation gate
            expected.rx(p_4 * time, 0)
            expected.ry(2 * p_4 * time, 0)
            expected.rx(p_4 * time, 0)

        expected.rx((1 - 4 * p_4) * time, 0)
        expected.ry(2 * (1 - 4 * p_4) * time, 0)
        expected.rx((1 - 4 * p_4) * time, 0)

        for _ in range(2):
            expected.rx(p_4 * time, 0)
            expected.ry(2 * p_4 * time, 0)
            expected.rx(p_4 * time, 0)

        self.assertEqual(evo_gate.definition.decompose(), expected)

    @data(
        (X + Y, 0.5, 1, [(Pauli("X"), 0.5), (Pauli("X"), 0.5)]),
        (X, 0.238, 2, [(Pauli("X"), 0.238)]),
    )
    @unpack
    def test_qdrift_manual(self, op, time, reps, sampled_ops):
        """Test the evolution circuit of Suzuki Trotter against a manually constructed circuit."""
        qdrift = QDrift(reps=reps)
        evo_gate = PauliEvolutionGate(op, time, synthesis=qdrift)
        evo_gate.definition.decompose()

        # manually construct expected evolution
        expected = QuantumCircuit(1)
        for pauli in sampled_ops:
            if pauli[0].to_label() == "X":
                expected.rx(2 * pauli[1], 0)
            elif pauli[0].to_label() == "Y":
                expected.ry(2 * pauli[1], 0)

        self.assertTrue(Operator(evo_gate.definition).equiv(expected))

    def test_qdrift_evolution(self):
        """Test QDrift on an example."""
        op = 0.1 * (Z ^ Z) + (X ^ I) + (I ^ X) + 0.2 * (X ^ X)
        reps = 20
        qdrift = PauliEvolutionGate(op, time=0.5 / reps, synthesis=QDrift(reps=reps)).definition
        exact = scipy.linalg.expm(-0.5j * op.to_matrix()).dot(np.eye(4)[0, :])

        def energy(evo):
            return Statevector(evo).expectation_value(op.to_matrix())

        self.assertAlmostEqual(energy(exact), energy(qdrift), places=2)

    def test_passing_grouped_paulis(self):
        """Test passing a list of already grouped Paulis."""
        grouped_ops = [(X ^ Y) + (Y ^ X), (Z ^ I) + (Z ^ Z) + (I ^ Z), (X ^ X)]
        evo_gate = PauliEvolutionGate(grouped_ops, time=0.12, synthesis=LieTrotter())
        decomposed = evo_gate.definition.decompose()
        self.assertEqual(decomposed.count_ops()["rz"], 4)
        self.assertEqual(decomposed.count_ops()["rzz"], 1)
        self.assertEqual(decomposed.count_ops()["rxx"], 1)

    def test_list_from_grouped_paulis(self):
        """Test getting a string representation from grouped Paulis."""
        grouped_ops = [(X ^ Y) + (Y ^ X), (Z ^ I) + (Z ^ Z) + (I ^ Z), (X ^ X)]
        evo_gate = PauliEvolutionGate(grouped_ops, time=0.12, synthesis=LieTrotter())

        pauli_strings = []
        for op in evo_gate.operator:
            if isinstance(op, SparsePauliOp):
                pauli_strings.append(op.to_list())
            else:
                pauli_strings.append([(str(op), 1 + 0j)])

        expected = [
            [("XY", 1 + 0j), ("YX", 1 + 0j)],
            [("ZI", 1 + 0j), ("ZZ", 1 + 0j), ("IZ", 1 + 0j)],
            [("XX", 1 + 0j)],
        ]
        self.assertListEqual(pauli_strings, expected)

    def test_dag_conversion(self):
        """Test constructing a circuit with evolutions yields a DAG with evolution blocks."""
        time = Parameter("t")
        evo = PauliEvolutionGate((Z ^ 2) + (X ^ 2), time=time)

        circuit = QuantumCircuit(2)
        circuit.h(circuit.qubits)
        circuit.append(evo, circuit.qubits)
        circuit.cx(0, 1)

        dag = circuit_to_dag(circuit)

        expected_ops = {"HGate", "CXGate", "PauliEvolutionGate"}
        ops = {node.op.__class__.__name__ for node in dag.op_nodes()}

        self.assertEqual(ops, expected_ops)

    @data("chain", "fountain")
    def test_cnot_chain_options(self, option):
        """Test selecting different kinds of CNOT chains."""

        op = Z ^ Z ^ Z
        synthesis = LieTrotter(reps=1, cx_structure=option)
        evo = PauliEvolutionGate(op, synthesis=synthesis)

        expected = QuantumCircuit(3)
        if option == "chain":
            expected.cx(2, 1)
            expected.cx(1, 0)
        else:
            expected.cx(1, 0)
            expected.cx(2, 0)

        expected.rz(2, 0)

        if option == "chain":
            expected.cx(1, 0)
            expected.cx(2, 1)
        else:
            expected.cx(2, 0)
            expected.cx(1, 0)

        self.assertEqual(expected, evo.definition)

    @data(
        Pauli("XI"),
        X ^ I,  # PauliOp
        SparsePauliOp(Pauli("XI")),
        PauliSumOp(SparsePauliOp("XI")),
    )
    def test_different_input_types(self, op):
        """Test all different supported input types and that they yield the same."""
        expected = QuantumCircuit(2)
        expected.rx(4, 1)

        with self.subTest(msg="plain"):
            evo = PauliEvolutionGate(op, time=2, synthesis=LieTrotter())
            self.assertEqual(evo.definition, expected)

        with self.subTest(msg="wrapped in list"):
            evo = PauliEvolutionGate([op], time=2, synthesis=LieTrotter())
            self.assertEqual(evo.definition, expected)

    def test_pauliop_coefficients_respected(self):
        """Test that global ``PauliOp`` coefficients are being taken care of."""
        evo = PauliEvolutionGate(5 * (Z ^ I), time=1, synthesis=LieTrotter())
        circuit = evo.definition.decompose()
        rz_angle = circuit.data[0][0].params[0]
        self.assertEqual(rz_angle, 10)

    def test_paulisumop_coefficients_respected(self):
        """Test that global ``PauliSumOp`` coefficients are being taken care of."""
        evo = PauliEvolutionGate(5 * (2 * X + 3 * Y - Z), time=1, synthesis=LieTrotter())
        circuit = evo.definition.decompose()
        rz_angles = [
            circuit.data[0][0].params[0],  # X
            circuit.data[1][0].params[0],  # Y
            circuit.data[2][0].params[0],  # Z
        ]
        self.assertListEqual(rz_angles, [20, 30, -10])

<<<<<<< HEAD
    def test_lie_trotter_two_qubit_correct_order(self):
        """Test that evolutions on two qubit operators are in the right order.

        Regression test of Qiskit/qiskit-terra#7544.
        """
        operator = I ^ Z ^ Z
        time = 0.5
        exact = scipy.linalg.expm(-1j * time * operator.to_matrix())
        lie_trotter = PauliEvolutionGate(operator, time, synthesis=LieTrotter())

        self.assertTrue(Operator(lie_trotter).equiv(exact))

    def test_complex_op_raises(self):
        """Test an operator with complex coefficient raises an error."""
        with self.assertRaises(ValueError):
            _ = PauliEvolutionGate(Pauli("iZ"))
=======
    @data(LieTrotter, MatrixExponential)
    def test_inverse(self, synth_cls):
        """Test calculating the inverse is correct."""
        evo = PauliEvolutionGate(X + Y, time=0.12, synthesis=synth_cls())

        circuit = QuantumCircuit(1)
        circuit.append(evo, circuit.qubits)
        circuit.append(evo.inverse(), circuit.qubits)

        self.assertTrue(Operator(circuit).equiv(np.identity(2 ** circuit.num_qubits)))
>>>>>>> 54299860
<|MERGE_RESOLUTION|>--- conflicted
+++ resolved
@@ -264,7 +264,6 @@
         ]
         self.assertListEqual(rz_angles, [20, 30, -10])
 
-<<<<<<< HEAD
     def test_lie_trotter_two_qubit_correct_order(self):
         """Test that evolutions on two qubit operators are in the right order.
 
@@ -281,7 +280,7 @@
         """Test an operator with complex coefficient raises an error."""
         with self.assertRaises(ValueError):
             _ = PauliEvolutionGate(Pauli("iZ"))
-=======
+
     @data(LieTrotter, MatrixExponential)
     def test_inverse(self, synth_cls):
         """Test calculating the inverse is correct."""
@@ -291,5 +290,4 @@
         circuit.append(evo, circuit.qubits)
         circuit.append(evo.inverse(), circuit.qubits)
 
-        self.assertTrue(Operator(circuit).equiv(np.identity(2 ** circuit.num_qubits)))
->>>>>>> 54299860
+        self.assertTrue(Operator(circuit).equiv(np.identity(2 ** circuit.num_qubits)))