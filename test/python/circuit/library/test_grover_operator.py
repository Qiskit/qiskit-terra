# This code is part of Qiskit.
#
# (C) Copyright IBM 2017, 2020.
#
# This code is licensed under the Apache License, Version 2.0. You may
# obtain a copy of this license in the LICENSE.txt file in the root directory
# of this source tree or at http://www.apache.org/licenses/LICENSE-2.0.
#
# Any modifications or derivative works of this code must retain this
# copyright notice, and modified files need to carry a notice indicating
# that they have been altered from the originals.

"""Test the grover operator."""

import unittest
import numpy as np

from qiskit.test.base import QiskitTestCase
from qiskit.circuit import QuantumCircuit
from qiskit.circuit.library import GroverOperator
from qiskit.converters import circuit_to_dag
from qiskit.quantum_info import Operator, Statevector, DensityMatrix


class TestGroverOperator(QiskitTestCase):
    """Test the Grover operator."""

    def assertGroverOperatorIsCorrect(self, grover_op, oracle, state_in=None, zero_reflection=None):
        """Test that ``grover_op`` implements the correct Grover operator."""

        oracle = Operator(oracle)

        if state_in is None:
            state_in = QuantumCircuit(oracle.num_qubits)
            state_in.h(state_in.qubits)
        state_in = Operator(state_in)

        if zero_reflection is None:
            zero_reflection = np.eye(2 ** oracle.num_qubits)
            zero_reflection[0][0] = -1
        zero_reflection = Operator(zero_reflection)

        expected = state_in.dot(zero_reflection).dot(state_in.adjoint()).dot(oracle)
        self.assertTrue(Operator(grover_op).equiv(expected))

    def test_grover_operator(self):
        """Test the base case for the Grover operator."""
        with self.subTest("single Z oracle"):
            oracle = QuantumCircuit(3)
            oracle.z(2)  # good state if last qubit is 1
            grover_op = GroverOperator(oracle)
            self.assertGroverOperatorIsCorrect(grover_op, oracle)

        with self.subTest("target state x0x1"):
            oracle = QuantumCircuit(4)
            oracle.x(1)
            oracle.z(1)
            oracle.x(1)
            oracle.z(3)
            grover_op = GroverOperator(oracle)
            self.assertGroverOperatorIsCorrect(grover_op, oracle)

    def test_quantum_info_input(self):
        """Test passing quantum_info.Operator and Statevector as input."""
        mark = Statevector.from_label("001")
        diffuse = 2 * DensityMatrix.from_label("000") - Operator.from_label("III")
        grover_op = GroverOperator(oracle=mark, zero_reflection=diffuse)
        self.assertGroverOperatorIsCorrect(
            grover_op, oracle=np.diag((-1) ** mark.data), zero_reflection=diffuse.data
        )

    def test_reflection_qubits(self):
        """Test setting idle qubits doesn't apply any operations on these qubits."""
        oracle = QuantumCircuit(4)
        oracle.z(3)
        grover_op = GroverOperator(oracle, reflection_qubits=[0, 3])
<<<<<<< HEAD
        dag = circuit_to_dag(grover_op.decompose())
        self.assertEqual(set(dag.idle_wires()),
                         {dag.qubits[1], dag.qubits[2]})
=======
        dag = circuit_to_dag(grover_op)
        self.assertEqual(set(dag.idle_wires()), {dag.qubits[1], dag.qubits[2]})
>>>>>>> 77da2b56

    def test_custom_state_in(self):
        """Test passing a custom state_in operator."""
        oracle = QuantumCircuit(1)
        oracle.z(0)

        bernoulli = QuantumCircuit(1)
        sampling_probability = 0.2
        bernoulli.ry(2 * np.arcsin(np.sqrt(sampling_probability)), 0)

        grover_op = GroverOperator(oracle, bernoulli)
        self.assertGroverOperatorIsCorrect(grover_op, oracle, bernoulli)

    def test_custom_zero_reflection(self):
        """Test passing in a custom zero reflection."""
        oracle = QuantumCircuit(1)
        oracle.z(0)

        zero_reflection = QuantumCircuit(1)
        zero_reflection.x(0)
        zero_reflection.rz(np.pi, 0)
        zero_reflection.x(0)

        grover_op = GroverOperator(oracle, zero_reflection=zero_reflection)

        with self.subTest("zero reflection up to phase works"):
            self.assertGroverOperatorIsCorrect(grover_op, oracle)

        with self.subTest("circuits match"):
            expected = QuantumCircuit(*grover_op.qregs, global_phase=np.pi)
            expected.compose(oracle, inplace=True)
            expected.h(0)  # state_in is H
            expected.compose(zero_reflection, inplace=True)
            expected.h(0)
            self.assertEqual(expected, grover_op.decompose())

    def test_num_mcx_ancillas(self):
        """Test the number of ancilla bits for the mcx gate in zero_reflection."""
        oracle = QuantumCircuit(7)
        oracle.x(6)
        oracle.h(6)
        oracle.ccx(0, 1, 4)
        oracle.ccx(2, 3, 5)
        oracle.ccx(4, 5, 6)
        oracle.h(6)
        oracle.x(6)
        grover_op = GroverOperator(oracle, reflection_qubits=[0, 1])
        self.assertEqual(grover_op.width(), 7)


if __name__ == "__main__":
    unittest.main()<|MERGE_RESOLUTION|>--- conflicted
+++ resolved
@@ -74,14 +74,9 @@
         oracle = QuantumCircuit(4)
         oracle.z(3)
         grover_op = GroverOperator(oracle, reflection_qubits=[0, 3])
-<<<<<<< HEAD
         dag = circuit_to_dag(grover_op.decompose())
         self.assertEqual(set(dag.idle_wires()),
                          {dag.qubits[1], dag.qubits[2]})
-=======
-        dag = circuit_to_dag(grover_op)
-        self.assertEqual(set(dag.idle_wires()), {dag.qubits[1], dag.qubits[2]})
->>>>>>> 77da2b56
 
     def test_custom_state_in(self):
         """Test passing a custom state_in operator."""
