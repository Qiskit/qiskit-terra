# This code is part of Qiskit.
#
# (C) Copyright IBM 2017, 2018.
#
# This code is licensed under the Apache License, Version 2.0. You may
# obtain a copy of this license in the LICENSE.txt file in the root directory
# of this source tree or at http://www.apache.org/licenses/LICENSE-2.0.
#
# Any modifications or derivative works of this code must retain this
# copyright notice, and modified files need to carry a notice indicating
# that they have been altered from the originals.

"""Test Qiskit's QuantumCircuit class."""

import numpy as np

from qiskit.circuit import (
    QuantumRegister,
    ClassicalRegister,
    AncillaRegister,
    QuantumCircuit,
    Qubit,
    Clbit,
    AncillaQubit,
    Gate,
)
from qiskit.circuit.exceptions import CircuitError
<<<<<<< HEAD
from test.utils import QiskitTestCase  # pylint: disable=wrong-import-order
=======
from qiskit.test import QiskitTestCase
from qiskit.qasm2 import dumps
>>>>>>> 35567401


class TestCircuitRegisters(QiskitTestCase):
    """QuantumCircuit Registers tests."""

    def test_qregs(self):
        """Test getting quantum registers from circuit."""
        qr1 = QuantumRegister(10, "q")
        self.assertEqual(qr1.name, "q")
        self.assertEqual(qr1.size, 10)
        self.assertEqual(type(qr1), QuantumRegister)

    def test_qregs_eq_invalid_type(self):
        """Test getting quantum registers from circuit."""
        qr1 = QuantumRegister(10, "q")
        self.assertNotEqual(qr1, 3.14)

    def test_cregs(self):
        """Test getting classical registers from circuit."""
        cr1 = ClassicalRegister(10, "c")
        self.assertEqual(cr1.name, "c")
        self.assertEqual(cr1.size, 10)
        self.assertEqual(type(cr1), ClassicalRegister)

    def test_aregs(self):
        """Test getting ancilla registers from circuit."""
        ar1 = AncillaRegister(10, "a")
        self.assertEqual(ar1.name, "a")
        self.assertEqual(ar1.size, 10)
        self.assertEqual(type(ar1), AncillaRegister)

    def test_qarg_negative_size(self):
        """Test attempt to create a negative size QuantumRegister."""
        self.assertRaises(CircuitError, QuantumRegister, -1)

    def test_qarg_string_size(self):
        """Test attempt to create a non-integer size QuantumRegister."""
        self.assertRaises(CircuitError, QuantumRegister, "string")

    def test_qarg_noninteger_float(self):
        """Test attempt to pass non-integer float to QuantumRegister."""
        self.assertRaises(CircuitError, QuantumRegister, 2.2)
        # but an integer float should pass
        qr = QuantumRegister(2.0)
        self.assertEqual(qr.size, 2)

    def test_qarg_numpy_int_size(self):
        """Test castable to integer size QuantumRegister."""
        np_int = np.dtype("int").type(10)
        qr1 = QuantumRegister(np_int, "q")
        self.assertEqual(qr1.name, "q")
        self.assertEqual(qr1.size, 10)
        self.assertEqual(type(qr1), QuantumRegister)

    def test_register_int_types(self):
        """Test attempt to pass different types of integer as indices
        of QuantumRegister and ClassicalRegister
        """
        ints = [int(2), np.int32(2), np.int64(2)]
        for index in ints:
            with self.subTest(index=index):
                qr = QuantumRegister(4)
                cr = ClassicalRegister(4)
                self.assertEqual(qr[index], qr[2])
                self.assertEqual(cr[index], cr[2])

    def test_numpy_array_of_registers(self):
        """Test numpy array of Registers .
        See https://github.com/Qiskit/qiskit-terra/issues/1898
        """
        qrs = [QuantumRegister(2, name="q%s" % i) for i in range(5)]
        qreg_array = np.array([], dtype=object, ndmin=1)
        qreg_array = np.append(qreg_array, qrs)

        expected = [
            qrs[0][0],
            qrs[0][1],
            qrs[1][0],
            qrs[1][1],
            qrs[2][0],
            qrs[2][1],
            qrs[3][0],
            qrs[3][1],
            qrs[4][0],
            qrs[4][1],
        ]

        self.assertEqual(len(qreg_array), 10)
        self.assertEqual(qreg_array.tolist(), expected)

    def test_negative_index(self):
        """Test indexing from the back"""
        qr1 = QuantumRegister(10, "q")
        cr1 = ClassicalRegister(10, "c")
        self.assertEqual(qr1[-1], qr1[9])
        self.assertEqual(qr1[-3:-1], [qr1[7], qr1[8]])
        self.assertEqual(len(cr1[0:-2]), 8)
        self.assertEqual(qr1[[-1, -3, -5]], [qr1[9], qr1[7], qr1[5]])

    def test_reg_equal(self):
        """Test getting quantum registers from circuit."""
        qr1 = QuantumRegister(1, "q")
        qr2 = QuantumRegister(2, "q")
        cr1 = ClassicalRegister(1, "q")

        self.assertEqual(qr1, qr1)
        self.assertNotEqual(qr1, qr2)
        self.assertNotEqual(qr1, cr1)

    def test_qubits(self):
        """Test qubits() method."""
        qr1 = QuantumRegister(1, "q1")
        cr1 = ClassicalRegister(3, "c1")
        qr2 = QuantumRegister(2, "q2")
        qc = QuantumCircuit(qr2, cr1, qr1)

        qubits = qc.qubits

        self.assertEqual(qubits[0], qr2[0])
        self.assertEqual(qubits[1], qr2[1])
        self.assertEqual(qubits[2], qr1[0])

    def test_circuit_without_classical_register(self):
        """Test QuantumCircuit constructor."""
        qc = QuantumCircuit(2, 0)
        self.assertEqual(qc.cregs, [])

    def test_circuit_without_quantum_register(self):
        """Test QuantumCircuit constructor."""
        qc = QuantumCircuit(0, 3)
        self.assertEqual(qc.qregs, [])
        self.assertEqual(len(qc.cregs), 1)
        self.assertEqual(qc.cregs[0].size, 3)

    def test_clbits(self):
        """Test clbits() method."""
        qr1 = QuantumRegister(1, "q1")
        cr1 = ClassicalRegister(2, "c1")
        qr2 = QuantumRegister(2, "q2")
        cr2 = ClassicalRegister(1, "c2")
        qc = QuantumCircuit(qr2, cr2, qr1, cr1)

        clbits = qc.clbits

        self.assertEqual(clbits[0], cr2[0])
        self.assertEqual(clbits[1], cr1[0])
        self.assertEqual(clbits[2], cr1[1])

    def test_ancillas(self):
        """Test ancillas() method."""
        qr1 = QuantumRegister(1, "q1")
        cr1 = ClassicalRegister(2, "c1")
        ar1 = AncillaRegister(2, "a1")
        qr2 = QuantumRegister(2, "q2")
        cr2 = ClassicalRegister(1, "c2")
        ar2 = AncillaRegister(1, "a2")
        qc = QuantumCircuit(qr2, cr2, ar2, qr1, cr1, ar1)

        ancillas = qc.ancillas

        self.assertEqual(qc.num_ancillas, 3)

        self.assertEqual(ancillas[0], ar2[0])
        self.assertEqual(ancillas[1], ar1[0])
        self.assertEqual(ancillas[2], ar1[1])

    def test_ancilla_qubit(self):
        """Test ancilla type and that it can be accessed as ordinary qubit."""
        qr, ar = QuantumRegister(2), AncillaRegister(2)
        qc = QuantumCircuit(qr, ar)

        with self.subTest("num ancillas and qubits"):
            self.assertEqual(qc.num_ancillas, 2)
            self.assertEqual(qc.num_qubits, 4)

        with self.subTest("ancilla is a qubit"):
            for ancilla in qc.ancillas:
                self.assertIsInstance(ancilla, AncillaQubit)
                self.assertIsInstance(ancilla, Qubit)

        with self.subTest("qubit is not an ancilla"):
            action_qubits = [qubit for qubit in qc.qubits if not isinstance(qubit, AncillaQubit)]
            self.assertEqual(len(action_qubits), 2)

    def test_decomposing_with_boxed_ancillas(self):
        """Test decomposing a circuit which contains an instruction with ancillas.

        This was a previous bug where the wire-map in the DAG raised an error upon mapping
        the Qubit type to the AncillaQubit type.
        """
        ar = AncillaRegister(1)
        qr = QuantumRegister(1)
        qc = QuantumCircuit(qr, ar)
        qc.cx(0, 1)
        qc.cx(0, 1)

        qc2 = QuantumCircuit(*qc.qregs)
        qc2.append(qc, [0, 1])
        decomposed = qc2.decompose()  # used to raise a DAGCircuitError

        self.assertEqual(decomposed, qc)

    def test_qregs_circuit(self):
        """Test getting quantum registers from circuit."""
        qr1 = QuantumRegister(1)
        qr2 = QuantumRegister(2)
        qc = QuantumCircuit(qr1, qr2)
        q_regs = qc.qregs
        self.assertEqual(len(q_regs), 2)
        self.assertEqual(q_regs[0], qr1)
        self.assertEqual(q_regs[1], qr2)

    def test_cregs_circuit(self):
        """Test getting classical registers from circuit."""
        cr1 = ClassicalRegister(1)
        cr2 = ClassicalRegister(2)
        cr3 = ClassicalRegister(3)
        qc = QuantumCircuit(cr1, cr2, cr3)
        c_regs = qc.cregs
        self.assertEqual(len(c_regs), 3)
        self.assertEqual(c_regs[0], cr1)
        self.assertEqual(c_regs[1], cr2)

    def test_basic_slice(self):
        """simple slice test"""
        qr = QuantumRegister(5)
        cr = ClassicalRegister(5)
        self.assertEqual(len(qr[0:3]), 3)
        self.assertEqual(len(cr[0:3]), 3)

    def test_apply_gate_to_slice(self):
        """test applying gate to register slice"""
        sli = slice(0, 9, 2)
        qr = QuantumRegister(10)
        cr = ClassicalRegister(10)
        qc = QuantumCircuit(qr, cr)
        qc.h(qr[0:9:2])
        for i, index in enumerate(range(*sli.indices(sli.stop))):
            self.assertEqual(qc.data[i].qubits[0], qr[index])

    def test_apply_barrier_to_slice(self):
        """test applying barrier to register slice"""
        num_qubits = 10
        qr = QuantumRegister(num_qubits)
        cr = ClassicalRegister(num_qubits)
        qc = QuantumCircuit(qr, cr)
        qc.barrier(qr)
        # barrier works a little different than normal gates for expansion
        # test full register
        self.assertEqual(len(qc.data), 1)
        self.assertEqual(qc.data[0].operation.name, "barrier")
        self.assertEqual(len(qc.data[0].qubits), num_qubits)
        for i, bit in enumerate(qc.data[0].qubits):
            self.assertEqual(bit, qr[i])
        # test slice
        num_qubits = 2
        qc = QuantumCircuit(qr, cr)
        qc.barrier(qr[0:num_qubits])
        self.log.info(dumps(qc))
        self.assertEqual(len(qc.data), 1)
        self.assertEqual(qc.data[0].operation.name, "barrier")
        self.assertEqual(len(qc.data[0].qubits), num_qubits)
        for i in range(num_qubits):
            self.assertEqual(qc.data[0].qubits[i], qr[i])

    def test_apply_ccx_to_slice(self):
        """test applying ccx to register slice"""
        qcontrol = QuantumRegister(10)
        qcontrol2 = QuantumRegister(10)
        qtarget = QuantumRegister(5)
        qtarget2 = QuantumRegister(10)
        qc = QuantumCircuit(qcontrol, qtarget)
        # test slice with skip and full register target
        qc.ccx(qcontrol[1::2], qcontrol[0::2], qtarget)
        self.assertEqual(len(qc.data), 5)
        for i, ictl, instruction in zip(range(len(qc.data)), range(0, 10, 2), qc.data):
            self.assertEqual(instruction.operation.name, "ccx")
            self.assertEqual(len(instruction.qubits), 3)
            self.assertEqual(
                {instruction.qubits[0], instruction.qubits[1]}, {qcontrol[ictl], qcontrol[ictl + 1]}
            )
            self.assertEqual(instruction.qubits[2], qtarget[i])
        # test decrementing slice
        qc = QuantumCircuit(qcontrol, qtarget)
        qc.ccx(qcontrol[2:0:-1], qcontrol[4:6], qtarget[0:2])
        self.assertEqual(len(qc.data), 2)
        for instruction, ictl1, ictl2, itgt in zip(
            qc.data, range(2, 0, -1), range(4, 6), range(0, 2)
        ):
            self.assertEqual(instruction.operation.name, "ccx")
            self.assertEqual(len(instruction.qubits), 3)
            self.assertEqual(instruction.qubits[0], qcontrol[ictl1])
            self.assertEqual(instruction.qubits[1], qcontrol[ictl2])
            self.assertEqual(instruction.qubits[2], qtarget[itgt])
        # test register expansion in ccx
        qc = QuantumCircuit(qcontrol, qcontrol2, qtarget2)
        qc.ccx(qcontrol, qcontrol2, qtarget2)
        for i, instruction in enumerate(qc.data):
            self.assertEqual(instruction.operation.name, "ccx")
            self.assertEqual(len(instruction.qubits), 3)
            self.assertEqual(instruction.qubits[0], qcontrol[i])
            self.assertEqual(instruction.qubits[1], qcontrol2[i])
            self.assertEqual(instruction.qubits[2], qtarget2[i])

    def test_cswap_on_slice(self):
        """test applying cswap to register slice"""
        qr1 = QuantumRegister(10)
        qr2 = QuantumRegister(5)
        qc = QuantumCircuit(qr1, qr2)
        qc.cswap(qr2[3::-1], qr1[1:9:2], qr1[2:9:2])
        qc.cswap(qr2[0], qr1[1], qr1[2])
        qc.cswap([qr2[0]], [qr1[1]], [qr1[2]])
        self.assertRaises(CircuitError, qc.cswap, qr2[4::-1], qr1[1:9:2], qr1[2:9:2])

    def test_apply_ccx_to_empty_slice(self):
        """test applying ccx to non-register raises"""
        qr = QuantumRegister(10)
        cr = ClassicalRegister(10)
        qc = QuantumCircuit(qr, cr)
        self.assertRaises(CircuitError, qc.ccx, qr[2:0], qr[4:2], qr[7:5])

    def test_apply_cx_to_non_register(self):
        """test applying ccx to non-register raises"""
        qr = QuantumRegister(10)
        cr = ClassicalRegister(10)
        qc = QuantumCircuit(qr, cr)
        self.assertRaises(CircuitError, qc.cx, qc[0:2], qc[2:4])

    def test_apply_ch_to_slice(self):
        """test applying ch to slice"""
        qr = QuantumRegister(10)
        cr = ClassicalRegister(10)
        # test slice
        qc = QuantumCircuit(qr, cr)
        ctl_slice = slice(0, 2)
        tgt_slice = slice(2, 4)
        qc.ch(qr[ctl_slice], qr[tgt_slice])
        for instruction, ictrl, itgt in zip(qc.data, range(0, 2), range(2, 4)):
            self.assertEqual(instruction.operation.name, "ch")
            self.assertEqual(len(instruction.qubits), 2)
            self.assertEqual(instruction.qubits[0], qr[ictrl])
            self.assertEqual(instruction.qubits[1], qr[itgt])
        # test single qubit args
        qc = QuantumCircuit(qr, cr)
        qc.ch(qr[0], qr[1])
        self.assertEqual(len(qc.data), 1)
        instruction = qc.data[0]
        self.assertEqual(instruction.operation.name, "ch")
        self.assertEqual(instruction.qubits[0], qr[0])
        self.assertEqual(instruction.qubits[1], qr[1])

    def test_measure_slice(self):
        """test measure slice"""
        qr = QuantumRegister(10)
        cr = ClassicalRegister(10)
        cr2 = ClassicalRegister(5)
        qc = QuantumCircuit(qr, cr)
        qc.measure(qr[0:2], cr[2:4])
        for instruction, ictrl, itgt in zip(qc.data, range(0, 2), range(2, 4)):
            self.assertEqual(instruction.operation.name, "measure")
            self.assertEqual(len(instruction.qubits), 1)
            self.assertEqual(len(instruction.clbits), 1)
            self.assertEqual(instruction.qubits[0], qr[ictrl])
            self.assertEqual(instruction.clbits[0], cr[itgt])
        # test single element slice
        qc = QuantumCircuit(qr, cr)
        qc.measure(qr[0:1], cr[2:3])
        for instruction, ictrl, itgt in zip(qc.data, range(0, 1), range(2, 3)):
            self.assertEqual(instruction.operation.name, "measure")
            self.assertEqual(len(instruction.qubits), 1)
            self.assertEqual(len(instruction.clbits), 1)
            self.assertEqual(instruction.qubits[0], qr[ictrl])
            self.assertEqual(instruction.clbits[0], cr[itgt])
        # test tuple
        qc = QuantumCircuit(qr, cr)
        qc.measure(qr[0], cr[2])
        self.assertEqual(len(qc.data), 1)
        instruction = qc.data[0]
        self.assertEqual(instruction.operation.name, "measure")
        self.assertEqual(len(instruction.qubits), 1)
        self.assertEqual(len(instruction.clbits), 1)
        self.assertTrue(isinstance(instruction.qubits[0], Qubit))
        self.assertTrue(isinstance(instruction.clbits[0], Clbit))
        self.assertEqual(instruction.qubits[0], qr[0])
        self.assertEqual(instruction.clbits[0], cr[2])
        # test full register
        qc = QuantumCircuit(qr, cr)
        qc.measure(qr, cr)
        for instruction, ictrl, itgt in zip(qc.data, range(len(qr)), range(len(cr))):
            self.assertEqual(instruction.operation.name, "measure")
            self.assertEqual(len(instruction.qubits), 1)
            self.assertEqual(len(instruction.clbits), 1)
            self.assertEqual(instruction.qubits[0], qr[ictrl])
            self.assertEqual(instruction.clbits[0], cr[itgt])
        # test mix slice full register
        qc = QuantumCircuit(qr, cr2)
        qc.measure(qr[::2], cr2)
        for instruction, ictrl, itgt in zip(qc.data, range(0, 10, 2), range(len(cr2))):
            self.assertEqual(instruction.operation.name, "measure")
            self.assertEqual(len(instruction.qubits), 1)
            self.assertEqual(len(instruction.clbits), 1)
            self.assertEqual(instruction.qubits[0], qr[ictrl])
            self.assertEqual(instruction.clbits[0], cr2[itgt])

    def test_measure_slice_raises(self):
        """test raising exception for strange measures"""
        qr = QuantumRegister(10)
        cr = ClassicalRegister(10)
        qc = QuantumCircuit(qr, cr)
        with self.assertRaises(CircuitError):
            qc.measure(qr[0:2], cr[2])
        # this is ok
        qc.measure(qr[0], cr[0:2])

    def test_list_indexing(self):
        """test list indexing"""
        qr = QuantumRegister(10)
        cr = QuantumRegister(10)
        qc = QuantumCircuit(qr, cr)
        ind = [0, 1, 8, 9]
        qc.h(qr[ind])
        self.assertEqual(len(qc.data), len(ind))
        for instruction, index in zip(qc.data, ind):
            self.assertEqual(instruction.operation.name, "h")
            self.assertEqual(len(instruction.qubits), 1)
            self.assertEqual(instruction.qubits[0], qr[index])
        qc = QuantumCircuit(qr, cr)
        ind = [0, 1, 8, 9]
        qc.cx(qr[ind], qr[2:6])
        for instruction, ind1, ind2 in zip(qc.data, ind, range(2, 6)):
            self.assertEqual(instruction.operation.name, "cx")
            self.assertEqual(len(instruction.qubits), 2)
            self.assertEqual(instruction.qubits[0], qr[ind1])
            self.assertEqual(instruction.qubits[1], qr[ind2])

    def test_bit_index_mix_list(self):
        """Test mix of bit and index in list indexing"""
        qr = QuantumRegister(2)
        qc = QuantumCircuit(qr)

        expected = QuantumCircuit(qr)
        expected.h([qr[0], qr[1]])

        qc.h([qr[0], 1])
        self.assertEqual(qc, expected)

    def test_4_args_custom_gate_trivial_expansion(self):
        """test 'expansion' of 4 args in custom gate.
        See https://github.com/Qiskit/qiskit-terra/issues/2508"""
        qr = QuantumRegister(4)
        circ = QuantumCircuit(qr)
        circ.append(Gate("mcx", 4, []), [qr[0], qr[1], qr[2], qr[3]])

        self.assertEqual(len(circ.data), 1)
        self.assertEqual(circ.data[0].operation.name, "mcx")
        self.assertEqual(len(circ.data[0].qubits), 4)

    def test_4_args_unitary_trivial_expansion(self):
        """test 'expansion' of 4 args in unitary gate.
        See https://github.com/Qiskit/qiskit-terra/issues/2508"""
        qr = QuantumRegister(4)
        circ = QuantumCircuit(qr)
        circ.unitary(np.eye(2**4), [qr[0], qr[1], qr[2], qr[3]])

        self.assertEqual(len(circ.data), 1)
        self.assertEqual(circ.data[0].operation.name, "unitary")
        self.assertEqual(len(circ.data[0].qubits), 4)

    def test_4_args_unitary_zip_expansion(self):
        """test zip expansion of 4 args in unitary gate.
        See https://github.com/Qiskit/qiskit-terra/issues/2508"""
        qr1 = QuantumRegister(4)
        qr2 = QuantumRegister(4)
        qr3 = QuantumRegister(4)
        qr4 = QuantumRegister(4)

        circ = QuantumCircuit(qr1, qr2, qr3, qr4)
        circ.unitary(np.eye(2**4), [qr1, qr2, qr3, qr4])

        self.assertEqual(len(circ.data), 4)
        for instruction in circ.data:
            self.assertEqual(instruction.operation.name, "unitary")
            self.assertEqual(len(instruction.qubits), 4)<|MERGE_RESOLUTION|>--- conflicted
+++ resolved
@@ -25,12 +25,8 @@
     Gate,
 )
 from qiskit.circuit.exceptions import CircuitError
-<<<<<<< HEAD
+from qiskit.qasm2 import dumps
 from test.utils import QiskitTestCase  # pylint: disable=wrong-import-order
-=======
-from qiskit.test import QiskitTestCase
-from qiskit.qasm2 import dumps
->>>>>>> 35567401
 
 
 class TestCircuitRegisters(QiskitTestCase):
