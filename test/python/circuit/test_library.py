# -*- coding: utf-8 -*-

# This code is part of Qiskit.
#
# (C) Copyright IBM 2017, 2020.
#
# This code is licensed under the Apache License, Version 2.0. You may
# obtain a copy of this license in the LICENSE.txt file in the root directory
# of this source tree or at http://www.apache.org/licenses/LICENSE-2.0.
#
# Any modifications or derivative works of this code must retain this
# copyright notice, and modified files need to carry a notice indicating
# that they have been altered from the originals.

"""Test library of quantum circuits."""

import unittest
from collections import defaultdict
from ddt import ddt, data, unpack
import numpy as np

from qiskit.test.base import QiskitTestCase
from qiskit import BasicAer, execute, transpile
from qiskit.circuit import (QuantumCircuit, QuantumRegister, Parameter, ParameterExpression,
                            ParameterVector)
from qiskit.circuit.exceptions import CircuitError
from qiskit.circuit.library import (BlueprintCircuit, Permutation, QuantumVolume, XOR,
                                    InnerProduct, OR, AND, QFT,
                                    LinearPauliRotations, PolynomialPauliRotations,
                                    IntegerComparator, PiecewiseLinearPauliRotations,
<<<<<<< HEAD
                                    WeightedAdder, Diagonal, NLocal, TwoLocal, RY, RYRZ,
                                    SwapRZ, PauliFeatureMap, ZFeatureMap,
                                    ZZFeatureMap, MCMT, MCMTVChain)
=======
                                    WeightedAdder, Diagonal, NLocal, TwoLocal, RealAmplitudes, EfficientSU2,
                                    ExcitationPreserving, PauliExpansion, FirstOrderExpansion,
                                    SecondOrderExpansion, MCMT, MCMTVChain)
>>>>>>> 9e8cdc56
from qiskit.circuit.random.utils import random_circuit
from qiskit.converters.circuit_to_dag import circuit_to_dag
from qiskit.exceptions import QiskitError
from qiskit.extensions.standard import (XGate, RXGate, RYGate, RZGate, CRXGate, CCXGate, SwapGate,
                                        RXXGate, RYYGate, HGate, ZGate, CXGate, CZGate, CHGate)
from qiskit.quantum_info import Statevector, Operator
from qiskit.quantum_info.random import random_unitary
from qiskit.quantum_info.states import state_fidelity


class MockBlueprint(BlueprintCircuit):
    """A mock blueprint class."""

    def __init__(self, num_qubits):
        super().__init__(name='mock')
        self.num_qubits = num_qubits

    @property
    def num_qubits(self):
        return self._num_qubits

    @num_qubits.setter
    def num_qubits(self, num_qubits):
        self._invalidate()
        self._num_qubits = num_qubits
        self.qregs = [QuantumRegister(self.num_qubits, name='q')]

    def _check_configuration(self, raise_on_failure=True):
        valid = True
        if self.num_qubits is None:
            valid = False
            if raise_on_failure:
                raise AttributeError('The number of qubits was not set.')

        if self.num_qubits < 1:
            valid = False
            if raise_on_failure:
                raise ValueError('The number of qubits must at least be 1.')

        return valid

    def _build(self):
        super()._build()

        # pylint: disable=no-member
        self.rx(Parameter('angle'), 0)
        self.h(self.qubits)


class TestBlueprintCircuit(QiskitTestCase):
    """Test the blueprint circuit."""

    def test_invalidate_rebuild(self):
        """Test that invalidate and build reset and set _data and _parameter_table."""
        mock = MockBlueprint(5)
        mock._build()

        with self.subTest(msg='after building'):
            self.assertGreater(len(mock._data), 0)
            self.assertEqual(len(mock._parameter_table), 1)

        mock._invalidate()
        with self.subTest(msg='after invalidating'):
            self.assertTrue(mock._data is None)
            self.assertEqual(len(mock._parameter_table), 0)

        mock._build()
        with self.subTest(msg='after re-building'):
            self.assertGreater(len(mock._data), 0)
            self.assertEqual(len(mock._parameter_table), 1)

    def test_calling_attributes_works(self):
        """Test that the circuit is constructed when attributes are called."""
        properties = ['data']
        for prop in properties:
            with self.subTest(prop=prop):
                circuit = MockBlueprint(3)
                getattr(circuit, prop)
                self.assertGreater(len(circuit._data), 0)

        methods = ['qasm', 'count_ops', 'num_connected_components', 'num_nonlocal_gates',
                   'depth', '__len__', 'copy']
        for method in methods:
            with self.subTest(method=method):
                circuit = MockBlueprint(3)
                getattr(circuit, method)()
                self.assertGreater(len(circuit._data), 0)

        with self.subTest(method='__get__[0]'):
            circuit = MockBlueprint(3)
            _ = circuit[2]
            self.assertGreater(len(circuit._data), 0)


@ddt
class TestPermutationLibrary(QiskitTestCase):
    """Test library of permutation logic quantum circuits."""

    def test_permutation(self):
        """Test permutation circuit."""
        circuit = Permutation(num_qubits=4, pattern=[1, 0, 3, 2])
        expected = QuantumCircuit(4)
        expected.swap(0, 1)
        expected.swap(2, 3)
        expected = Operator(expected)
        simulated = Operator(circuit)
        self.assertTrue(expected.equiv(simulated))

    def test_permutation_bad(self):
        """Test that [0,..,n-1] permutation is required (no -1 for last element)."""
        self.assertRaises(CircuitError, Permutation, 4, [1, 0, -1, 2])


@ddt
class TestQuantumVolumeLibrary(QiskitTestCase):
    """Test library of quantum volume quantum circuits."""

    def test_qv(self):
        """Test qv circuit."""
        circuit = QuantumVolume(2, 2, seed=2, classical_permutation=False)
        expected = QuantumCircuit(2)
        expected.swap(0, 1)
        expected.append(random_unitary(4, seed=837), [0, 1])
        expected.append(random_unitary(4, seed=262), [0, 1])
        expected = Operator(expected)
        simulated = Operator(circuit)
        self.assertTrue(expected.equiv(simulated))


@ddt
class TestBooleanLogicLibrary(QiskitTestCase):
    """Test library of boolean logic quantum circuits."""

    def assertBooleanFunctionIsCorrect(self, boolean_circuit, reference):
        """Assert that ``boolean_circuit`` implements the reference boolean function correctly."""
        circuit = QuantumCircuit(boolean_circuit.num_qubits)
        circuit.h(list(range(boolean_circuit.num_variable_qubits)))
        circuit.append(boolean_circuit.to_instruction(), list(range(boolean_circuit.num_qubits)))

        # compute the statevector of the circuit
        statevector = Statevector.from_label('0' * circuit.num_qubits)
        statevector = statevector.evolve(circuit)

        # trace out ancillas
        probabilities = statevector.probabilities(
            qargs=list(range(boolean_circuit.num_variable_qubits + 1))
        )

        # compute the expected outcome by computing the entries of the statevector that should
        # have a 1 / sqrt(2**n) factor
        expectations = np.zeros_like(probabilities)
        for x in range(2 ** boolean_circuit.num_variable_qubits):
            bits = np.array(list(bin(x)[2:].zfill(boolean_circuit.num_variable_qubits)), dtype=int)
            result = reference(bits[::-1])

            entry = int(str(int(result)) + bin(x)[2:].zfill(boolean_circuit.num_variable_qubits), 2)
            expectations[entry] = 1 / 2 ** boolean_circuit.num_variable_qubits

        np.testing.assert_array_almost_equal(probabilities, expectations)

    def test_xor(self):
        """Test xor circuit.

        TODO add a test using assertBooleanFunctionIsCorrect
        """
        circuit = XOR(num_qubits=3, amount=4)
        expected = QuantumCircuit(3)
        expected.x(2)
        self.assertEqual(circuit, expected)

    def test_inner_product(self):
        """Test inner product circuit.

        TODO add a test using assertBooleanFunctionIsCorrect
        """
        circuit = InnerProduct(num_qubits=3)
        expected = QuantumCircuit(*circuit.qregs)
        expected.cz(0, 3)
        expected.cz(1, 4)
        expected.cz(2, 5)
        self.assertEqual(circuit, expected)

    @data(
        (2, None, 'noancilla'),
        (5, None, 'noancilla'),
        (2, [-1, 1], 'v-chain'),
        (2, [-1, 1], 'noancilla'),
        (5, [0, 0, -1, 1, -1], 'noancilla'),
        (5, [-1, 0, 0, 1, 1], 'v-chain'),
    )
    @unpack
    def test_or(self, num_variables, flags, mcx_mode):
        """Test the or circuit."""
        or_circuit = OR(num_variables, flags, mcx_mode=mcx_mode)
        flags = flags or [1] * num_variables

        def reference(bits):
            flagged = []
            for flag, bit in zip(flags, bits):
                if flag < 0:
                    flagged += [1 - bit]
                elif flag > 0:
                    flagged += [bit]
            return np.any(flagged)

        self.assertBooleanFunctionIsCorrect(or_circuit, reference)

    @data(
        (2, None, 'noancilla'),
        (2, [-1, 1], 'v-chain'),
        (5, [0, 0, -1, 1, -1], 'noancilla'),
        (5, [-1, 0, 0, 1, 1], 'v-chain'),
    )
    @unpack
    def test_and(self, num_variables, flags, mcx_mode):
        """Test the and circuit."""
        and_circuit = AND(num_variables, flags, mcx_mode=mcx_mode)
        flags = flags or [1] * num_variables

        def reference(bits):
            flagged = []
            for flag, bit in zip(flags, bits):
                if flag < 0:
                    flagged += [1 - bit]
                elif flag > 0:
                    flagged += [bit]
            return np.all(flagged)

        self.assertBooleanFunctionIsCorrect(and_circuit, reference)


@ddt
class TestBasisChanges(QiskitTestCase):
    """Test the basis changes."""

    def assertQFTIsCorrect(self, qft, num_qubits=None, inverse=False, add_swaps_at_end=False):
        """Assert that the QFT circuit produces the correct matrix.

        Can be provided with an explicit number of qubits, if None is provided the number
        of qubits is set to ``qft.num_qubits``.
        """
        if add_swaps_at_end:
            circuit = QuantumCircuit(*qft.qregs)
            for i in range(circuit.num_qubits // 2):
                circuit.swap(i, circuit.num_qubits - i - 1)

            qft = qft + circuit

        simulated = Operator(qft)

        num_qubits = num_qubits or qft.num_qubits
        expected = np.empty((2 ** num_qubits, 2 ** num_qubits), dtype=complex)
        for i in range(2 ** num_qubits):
            i_qiskit = int(bin(i)[2:].zfill(num_qubits)[::-1], 2)
            for j in range(i, 2 ** num_qubits):
                entry = np.exp(2 * np.pi * 1j * i * j / 2 ** num_qubits) / 2 ** (num_qubits / 2)
                j_qiskit = int(bin(j)[2:].zfill(num_qubits)[::-1], 2)
                expected[i_qiskit, j_qiskit] = entry
                if i != j:
                    expected[j_qiskit, i_qiskit] = entry

        if inverse:
            expected = np.conj(expected)

        expected = Operator(expected)

        self.assertTrue(expected.equiv(simulated))

    @data(True, False)
    def test_qft_matrix(self, inverse):
        """Test the matrix representation of the QFT."""
        num_qubits = 5
        qft = QFT(num_qubits)
        if inverse:
            qft = qft.inverse()
        self.assertQFTIsCorrect(qft, inverse=inverse)

    def test_qft_is_inverse(self):
        """Test the is_inverse() method."""
        qft = QFT(2)

        with self.subTest(msg='initial object is not inverse'):
            self.assertFalse(qft.is_inverse())

        qft = qft.inverse()
        with self.subTest(msg='inverted'):
            self.assertTrue(qft.is_inverse())

        qft = qft.inverse()
        with self.subTest(msg='re-inverted'):
            self.assertFalse(qft.is_inverse())

    def test_qft_mutability(self):
        """Test the mutability of the QFT circuit."""
        qft = QFT()

        with self.subTest(msg='empty initialization'):
            self.assertEqual(qft.num_qubits, 0)
            self.assertEqual(qft.data, [])

        with self.subTest(msg='changing number of qubits'):
            qft.num_qubits = 3
            self.assertQFTIsCorrect(qft, num_qubits=3)

        with self.subTest(msg='test diminishing the number of qubits'):
            qft.num_qubits = 1
            self.assertQFTIsCorrect(qft, num_qubits=1)

        with self.subTest(msg='test with swaps'):
            qft.num_qubits = 4
            qft.do_swaps = False
            self.assertQFTIsCorrect(qft, add_swaps_at_end=True)

        with self.subTest(msg='inverse'):
            qft = qft.inverse()
            qft.do_swaps = True
            self.assertQFTIsCorrect(qft, inverse=True)

        with self.subTest(msg='double inverse'):
            qft = qft.inverse()
            self.assertQFTIsCorrect(qft)

        with self.subTest(msg='set approximation'):
            qft.approximation_degree = 2
            qft.do_swaps = True
            with self.assertRaises(AssertionError):
                self.assertQFTIsCorrect(qft)

    @data(
        (4, 0, False),
        (3, 0, True),
        (6, 2, False),
        (4, 5, True),
    )
    @unpack
    def test_qft_num_gates(self, num_qubits, approximation_degree, insert_barriers):
        """Test the number of gates in the QFT and the approximated QFT."""
        basis_gates = ['h', 'swap', 'cu1']

        qft = QFT(num_qubits, approximation_degree=approximation_degree,
                  insert_barriers=insert_barriers)
        ops = transpile(qft, basis_gates=basis_gates).count_ops()

        with self.subTest(msg='assert H count'):
            self.assertEqual(ops['h'], num_qubits)

        with self.subTest(msg='assert swap count'):
            self.assertEqual(ops['swap'], num_qubits // 2)

        with self.subTest(msg='assert CU1 count'):
            expected = sum(max(0, min(num_qubits - 1 - k, num_qubits - 1 - approximation_degree))
                           for k in range(num_qubits))
            self.assertEqual(ops.get('cu1', 0), expected)

        with self.subTest(msg='assert barrier count'):
            expected = qft.num_qubits if insert_barriers else 0
            self.assertEqual(ops.get('barrier', 0), expected)


@ddt
class TestFunctionalPauliRotations(QiskitTestCase):
    """Test the functional Pauli rotations."""

    def assertFunctionIsCorrect(self, function_circuit, reference):
        """Assert that ``function_circuit`` implements the reference function ``reference``."""
        num_state_qubits = function_circuit.num_state_qubits
        num_ancilla_qubits = function_circuit.num_ancilla_qubits
        circuit = QuantumCircuit(num_state_qubits + 1 + num_ancilla_qubits)
        circuit.h(list(range(num_state_qubits)))
        circuit.append(function_circuit.to_instruction(), list(range(circuit.num_qubits)))

        backend = BasicAer.get_backend('statevector_simulator')
        statevector = execute(circuit, backend).result().get_statevector()

        probabilities = defaultdict(float)
        for i, statevector_amplitude in enumerate(statevector):
            i = bin(i)[2:].zfill(circuit.num_qubits)[num_ancilla_qubits:]
            probabilities[i] += np.real(np.abs(statevector_amplitude) ** 2)

        unrolled_probabilities = []
        unrolled_expectations = []
        for i, probability in probabilities.items():
            x, last_qubit = int(i[1:], 2), i[0]
            if last_qubit == '0':
                expected_amplitude = np.cos(reference(x)) / np.sqrt(2**num_state_qubits)
            else:
                expected_amplitude = np.sin(reference(x)) / np.sqrt(2**num_state_qubits)

            unrolled_probabilities += [probability]
            unrolled_expectations += [np.real(np.abs(expected_amplitude) ** 2)]

        np.testing.assert_almost_equal(unrolled_probabilities, unrolled_expectations)

    @data(
        ([1, 0.1], 3),
        ([0, 0.4, 2], 2),
    )
    @unpack
    def test_polynomial_function(self, coeffs, num_state_qubits):
        """Test the polynomial rotation."""
        def poly(x):
            res = sum(coeff * x**i for i, coeff in enumerate(coeffs))
            return res

        polynome = PolynomialPauliRotations(num_state_qubits, [2 * coeff for coeff in coeffs])
        self.assertFunctionIsCorrect(polynome, poly)

    def test_polynomial_rotations_mutability(self):
        """Test the mutability of the linear rotations circuit."""

        polynomial_rotations = PolynomialPauliRotations()

        with self.subTest(msg='missing number of state qubits'):
            with self.assertRaises(AttributeError):  # no state qubits set
                print(polynomial_rotations.draw())

        with self.subTest(msg='default setup, just setting number of state qubits'):
            polynomial_rotations.num_state_qubits = 2
            self.assertFunctionIsCorrect(polynomial_rotations, lambda x: x / 2)

        with self.subTest(msg='setting non-default values'):
            polynomial_rotations.coeffs = [0, 1.2 * 2, 0.4 * 2]
            self.assertFunctionIsCorrect(polynomial_rotations, lambda x: 1.2 * x + 0.4 * x ** 2)

        with self.subTest(msg='changing of all values'):
            polynomial_rotations.num_state_qubits = 4
            polynomial_rotations.coeffs = [1 * 2, 0, 0, -0.5 * 2]
            self.assertFunctionIsCorrect(polynomial_rotations, lambda x: 1 - 0.5 * x**3)

    @data(
        (2, 0.1, 0),
        (4, -2, 2),
        (1, 0, 0)
    )
    @unpack
    def test_linear_function(self, num_state_qubits, slope, offset):
        """Test the linear rotation arithmetic circuit."""
        def linear(x):
            return offset + slope * x

        linear_rotation = LinearPauliRotations(num_state_qubits, slope * 2, offset * 2)
        self.assertFunctionIsCorrect(linear_rotation, linear)

    def test_linear_rotations_mutability(self):
        """Test the mutability of the linear rotations circuit."""

        linear_rotation = LinearPauliRotations()

        with self.subTest(msg='missing number of state qubits'):
            with self.assertRaises(AttributeError):  # no state qubits set
                print(linear_rotation.draw())

        with self.subTest(msg='default setup, just setting number of state qubits'):
            linear_rotation.num_state_qubits = 2
            self.assertFunctionIsCorrect(linear_rotation, lambda x: x / 2)

        with self.subTest(msg='setting non-default values'):
            linear_rotation.slope = -2.3 * 2
            linear_rotation.offset = 1 * 2
            self.assertFunctionIsCorrect(linear_rotation, lambda x: 1 - 2.3 * x)

        with self.subTest(msg='changing all values'):
            linear_rotation.num_state_qubits = 4
            linear_rotation.slope = 0.2 * 2
            linear_rotation.offset = 0.1 * 2
            self.assertFunctionIsCorrect(linear_rotation, lambda x: 0.1 + 0.2 * x)

    @data(
        (1, [0], [1], [0]),
        (2, [0, 2], [-0.5, 1], [2, 1]),
        (3, [0, 2, 5], [1, 0, -1], [0, 2, 2]),
        (2, [1, 2], [1, -1], [2, 1]),
        (3, [0, 1], [1, 0], [0, 1])
    )
    @unpack
    def test_piecewise_linear_function(self, num_state_qubits, breakpoints, slopes, offsets):
        """Test the piecewise linear rotations."""
        def pw_linear(x):
            for i, point in enumerate(reversed(breakpoints)):
                if x >= point:
                    return offsets[-(i + 1)] + slopes[-(i + 1)] * (x - point)
            return 0

        pw_linear_rotations = PiecewiseLinearPauliRotations(num_state_qubits, breakpoints,
                                                            [2 * slope for slope in slopes],
                                                            [2 * offset for offset in offsets])

        self.assertFunctionIsCorrect(pw_linear_rotations, pw_linear)

    def test_piecewise_linear_rotations_mutability(self):
        """Test the mutability of the linear rotations circuit."""

        pw_linear_rotations = PiecewiseLinearPauliRotations()

        with self.subTest(msg='missing number of state qubits'):
            with self.assertRaises(AttributeError):  # no state qubits set
                print(pw_linear_rotations.draw())

        with self.subTest(msg='default setup, just setting number of state qubits'):
            pw_linear_rotations.num_state_qubits = 2
            self.assertFunctionIsCorrect(pw_linear_rotations, lambda x: x / 2)

        with self.subTest(msg='setting non-default values'):
            pw_linear_rotations.breakpoints = [0, 2]
            pw_linear_rotations.slopes = [-1 * 2, 1 * 2]
            pw_linear_rotations.offsets = [0, -1.2 * 2]
            self.assertFunctionIsCorrect(pw_linear_rotations,
                                         lambda x: -1.2 + (x - 2) if x >= 2 else -x)

        with self.subTest(msg='changing all values'):
            pw_linear_rotations.num_state_qubits = 4
            pw_linear_rotations.breakpoints = [1, 3, 6]
            pw_linear_rotations.slopes = [-1 * 2, 1 * 2, -0.2 * 2]
            pw_linear_rotations.offsets = [0, -1.2 * 2, 2 * 2]

            def pw_linear(x):
                if x >= 6:
                    return 2 - 0.2 * (x - 6)
                if x >= 3:
                    return -1.2 + (x - 3)
                if x >= 1:
                    return -(x - 1)
                return 0

            self.assertFunctionIsCorrect(pw_linear_rotations, pw_linear)


@ddt
class TestIntegerComparator(QiskitTestCase):
    """Text Fixed Value Comparator"""

    def assertComparisonIsCorrect(self, comp, num_state_qubits, value, geq):
        """Assert that the comparator output is correct."""
        qc = QuantumCircuit(comp.num_qubits)  # initialize circuit
        qc.h(list(range(num_state_qubits)))  # set equal superposition state
        qc.append(comp, list(range(comp.num_qubits)))  # add comparator

        # run simulation
        backend = BasicAer.get_backend('statevector_simulator')
        statevector = execute(qc, backend).result().get_statevector()
        for i, amplitude in enumerate(statevector):
            prob = np.abs(amplitude)**2
            if prob > 1e-6:
                # equal superposition
                self.assertEqual(True, np.isclose(1.0, prob * 2.0**num_state_qubits))
                b_value = '{0:b}'.format(i).rjust(qc.width(), '0')
                x = int(b_value[(-num_state_qubits):], 2)
                comp_result = int(b_value[-num_state_qubits-1], 2)
                if geq:
                    self.assertEqual(x >= value, comp_result == 1)
                else:
                    self.assertEqual(x < value, comp_result == 1)

    @data(
        # n, value, geq
        [1, 0, True],
        [1, 1, True],
        [2, -1, True],
        [3, 5, True],
        [3, 2, True],
        [3, 2, False],
        [4, 6, False]
    )
    @unpack
    def test_fixed_value_comparator(self, num_state_qubits, value, geq):
        """Test the fixed value comparator circuit."""
        # build the circuit with the comparator
        comp = IntegerComparator(num_state_qubits, value, geq=geq)
        self.assertComparisonIsCorrect(comp, num_state_qubits, value, geq)

    def test_mutability(self):
        """Test changing the arguments of the comparator."""

        comp = IntegerComparator()

        with self.subTest(msg='missing num state qubits and value'):
            with self.assertRaises(AttributeError):
                print(comp.draw())

        comp.num_state_qubits = 2

        with self.subTest(msg='missing value'):
            with self.assertRaises(AttributeError):
                print(comp.draw())

        comp.value = 0
        comp.geq = True

        with self.subTest(msg='updating num state qubits'):
            comp.num_state_qubits = 1
            self.assertComparisonIsCorrect(comp, 1, 0, True)

        with self.subTest(msg='updating the value'):
            comp.num_state_qubits = 3
            comp.value = 2
            self.assertComparisonIsCorrect(comp, 3, 2, True)

        with self.subTest(msg='updating geq'):
            comp.geq = False
            self.assertComparisonIsCorrect(comp, 3, 2, False)


class TestAquaApplications(QiskitTestCase):
    """Test applications of the arithmetic library in Aqua use-cases."""

    def test_asian_barrier_spread(self):
        """Test the asian barrier spread model."""
        try:
            from qiskit.aqua.circuits import WeightedSumOperator, FixedValueComparator as Comparator
            from qiskit.aqua.components.uncertainty_problems import (
                UnivariatePiecewiseLinearObjective as PwlObjective,
                MultivariateProblem
            )
            from qiskit.aqua.components.uncertainty_models import MultivariateLogNormalDistribution
        except ImportError:
            import warnings
            warnings.warn('Qiskit Aqua is not installed, skipping the application test.')
            return

        # number of qubits per dimension to represent the uncertainty
        num_uncertainty_qubits = 2

        # parameters for considered random distribution
        spot_price = 2.0  # initial spot price
        volatility = 0.4  # volatility of 40%
        interest_rate = 0.05  # annual interest rate of 5%
        time_to_maturity = 40 / 365  # 40 days to maturity

        # resulting parameters for log-normal distribution
        # pylint: disable=invalid-name
        mu = ((interest_rate - 0.5 * volatility**2) * time_to_maturity + np.log(spot_price))
        sigma = volatility * np.sqrt(time_to_maturity)
        mean = np.exp(mu + sigma**2/2)
        variance = (np.exp(sigma**2) - 1) * np.exp(2*mu + sigma**2)
        stddev = np.sqrt(variance)

        # lowest and highest value considered for the spot price; in between,
        # an equidistant discretization is considered.
        low = np.maximum(0, mean - 3*stddev)
        high = mean + 3*stddev

        # map to higher dimensional distribution
        # for simplicity assuming dimensions are independent and identically distributed)
        dimension = 2
        num_qubits = [num_uncertainty_qubits]*dimension
        low = low * np.ones(dimension)
        high = high * np.ones(dimension)
        mu = mu * np.ones(dimension)
        cov = sigma ** 2 * np.eye(dimension)

        # construct circuit factory
        distribution = MultivariateLogNormalDistribution(num_qubits=num_qubits,
                                                         low=low,
                                                         high=high,
                                                         mu=mu,
                                                         cov=cov)

        # determine number of qubits required to represent total loss
        weights = []
        for n in num_qubits:
            for i in range(n):
                weights += [2**i]

        num_sum_qubits = WeightedSumOperator.get_required_sum_qubits(weights)

        # create circuit factoy
        agg = WeightedSumOperator(sum(num_qubits), weights)

        # set the strike price (should be within the low and the high value of the uncertainty)
        strike_price_1 = 3
        strike_price_2 = 4

        # set the barrier threshold
        barrier = 2.5

        # map strike prices and barrier threshold from [low, high] to {0, ..., 2^n-1}
        max_value = 2**num_sum_qubits - 1
        low_ = low[0]
        high_ = high[0]

        mapped_strike_price_1 = (strike_price_1 - dimension*low_) / \
            (high_ - low_) * (2**num_uncertainty_qubits - 1)
        mapped_strike_price_2 = (strike_price_2 - dimension*low_) / \
            (high_ - low_) * (2**num_uncertainty_qubits - 1)
        mapped_barrier = (barrier - low) / (high - low) * (2**num_uncertainty_qubits - 1)

        conditions = []
        for i in range(dimension):
            # target dimension of random distribution and corresponding condition
            conditions += [(i, Comparator(num_qubits[i], mapped_barrier[i] + 1, geq=False))]

        # set the approximation scaling for the payoff function
        c_approx = 0.25

        # setup piecewise linear objective fcuntion
        breakpoints = [0, mapped_strike_price_1, mapped_strike_price_2]
        slopes = [0, 1, 0]
        offsets = [0, 0, mapped_strike_price_2 - mapped_strike_price_1]
        f_min = 0
        f_max = mapped_strike_price_2 - mapped_strike_price_1
        bull_spread_objective = PwlObjective(
            num_sum_qubits, 0, max_value, breakpoints, slopes, offsets, f_min, f_max, c_approx)

        # define overall multivariate problem
        asian_barrier_spread = MultivariateProblem(
            distribution, agg, bull_spread_objective, conditions=conditions)

        num_req_qubits = asian_barrier_spread.num_target_qubits
        num_req_ancillas = asian_barrier_spread.required_ancillas()

        qr = QuantumRegister(num_req_qubits, name='q')
        qr_ancilla = QuantumRegister(num_req_ancillas, name='q_a')
        qc = QuantumCircuit(qr, qr_ancilla)

        asian_barrier_spread.build(qc, qr, qr_ancilla)
        job = execute(qc, backend=BasicAer.get_backend('statevector_simulator'))

        # evaluate resulting statevector
        value = 0
        for i, amplitude in enumerate(job.result().get_statevector()):
            b = ('{0:0%sb}' % asian_barrier_spread.num_target_qubits).format(
                i)[-asian_barrier_spread.num_target_qubits:]
            prob = np.abs(amplitude)**2
            if prob > 1e-4 and b[0] == '1':
                value += prob
                # all other states should have zero probability due to ancilla qubits
                if i > 2**num_req_qubits:
                    break

        # map value to original range
        mapped_value = asian_barrier_spread.value_to_estimation(
            value) / (2**num_uncertainty_qubits - 1) * (high_ - low_)
        expected = 0.83188
        self.assertAlmostEqual(mapped_value, expected, places=5)


@ddt
class TestWeightedAdder(QiskitTestCase):
    """Test the weighted adder circuit."""

    def assertSummationIsCorrect(self, adder):
        """Assert that ``adder`` correctly implements the summation w.r.t. its set weights."""

        circuit = QuantumCircuit(adder.num_qubits)
        circuit.h(list(range(adder.num_state_qubits)))
        circuit.append(adder.to_instruction(), list(range(adder.num_qubits)))

        backend = BasicAer.get_backend('statevector_simulator')
        statevector = execute(circuit, backend).result().get_statevector()

        probabilities = defaultdict(float)
        for i, statevector_amplitude in enumerate(statevector):
            i = bin(i)[2:].zfill(circuit.num_qubits)[adder.num_ancilla_qubits:]
            probabilities[i] += np.real(np.abs(statevector_amplitude) ** 2)

        expectations = defaultdict(float)
        for x in range(2**adder.num_state_qubits):
            bits = np.array(list(bin(x)[2:].zfill(adder.num_state_qubits)), dtype=int)
            summation = bits.dot(adder.weights[::-1])

            entry = bin(summation)[2:].zfill(adder.num_sum_qubits) \
                + bin(x)[2:].zfill(adder.num_state_qubits)
            expectations[entry] = 1 / 2 ** adder.num_state_qubits

        for state, probability in probabilities.items():
            self.assertAlmostEqual(probability, expectations[state])

    @data(
        [0],
        [1, 2, 1],
        [4],
    )
    def test_summation(self, weights):
        """Test the weighted adder on some examples."""
        adder = WeightedAdder(len(weights), weights)
        self.assertSummationIsCorrect(adder)

    def test_mutability(self):
        """Test the mutability of the weighted adder."""
        adder = WeightedAdder()

        with self.subTest(msg='missing number of state qubits'):
            with self.assertRaises(AttributeError):
                print(adder.draw())

        with self.subTest(msg='default weights'):
            adder.num_state_qubits = 3
            default_weights = 3 * [1]
            self.assertListEqual(adder.weights, default_weights)

        with self.subTest(msg='specify weights'):
            adder.weights = [3, 2, 1]
            self.assertSummationIsCorrect(adder)

        with self.subTest(msg='mismatching number of state qubits and weights'):
            with self.assertRaises(ValueError):
                adder.weights = [0, 1, 2, 3]
                print(adder.draw())

        with self.subTest(msg='change all attributes'):
            adder.num_state_qubits = 4
            adder.weights = [2, 0, 1, 1]
            self.assertSummationIsCorrect(adder)


@ddt
class TestMCMT(QiskitTestCase):
    """Test the multi-controlled multi-target circuit."""

    @data(MCMT, MCMTVChain)
    def test_mcmt_as_normal_control(self, mcmt_class):
        """Test that the MCMT can act as normal control gate."""
        qc = QuantumCircuit(2)
        mcmt = mcmt_class(gate=CHGate(), num_ctrl_qubits=1, num_target_qubits=1)
        qc = qc.compose(mcmt, [0, 1])

        ref = QuantumCircuit(2)
        ref.ch(0, 1)

        self.assertEqual(qc, ref)

    def test_missing_qubits(self):
        """Test that an error is raised if qubits are missing."""
        with self.subTest(msg='no control qubits'):
            with self.assertRaises(AttributeError):
                _ = MCMT(XGate(), num_ctrl_qubits=0, num_target_qubits=1)

        with self.subTest(msg='no target qubits'):
            with self.assertRaises(AttributeError):
                _ = MCMT(ZGate(), num_ctrl_qubits=4, num_target_qubits=0)

    def test_different_gate_types(self):
        """Test the different supported input types for the target gate."""
        x_circ = QuantumCircuit(1)
        x_circ.x(0)
        for input_gate in [x_circ, QuantumCircuit.cx, QuantumCircuit.x, 'cx', 'x', CXGate()]:
            with self.subTest(input_gate=input_gate):
                mcmt = MCMT(input_gate, 2, 2)
                if isinstance(input_gate, QuantumCircuit):
                    self.assertEqual(mcmt.gate.definition[0][0], XGate())
                    self.assertEqual(len(mcmt.gate.definition), 1)
                else:
                    self.assertEqual(mcmt.gate, XGate())

    def test_mcmt_v_chain_ancilla_test(self):
        """Test too few and too many ancillas for the MCMT V-chain mode."""
        with self.subTest(msg='insufficient number of ancillas on gate'):
            qc = QuantumCircuit(5)
            mcmt = MCMTVChain(ZGate(), 3, 1)
            with self.assertRaises(QiskitError):
                qc.append(mcmt, [0, 1, 2, 3, 4])

        with self.subTest(msg='insufficient number of ancillas on method'):
            qc = QuantumCircuit(5)
            mcmt = MCMTVChain(ZGate(), 3, 1)
            with self.assertRaises(QiskitError):
                qc.append(mcmt, [0, 1, 2, 3, 4], [])

        with self.subTest(msg='too many ancillas works on method'):
            qc = QuantumCircuit(8)
            qc.mcmt(CZGate(), [0, 1, 2], 3, [4, 5, 6, 7])

    @data(
        [CZGate(), 1, 1], [CHGate(), 1, 1],
        [CZGate(), 3, 3], [CHGate(), 3, 3],
        [CZGate(), 1, 5], [CHGate(), 1, 5],
        [CZGate(), 5, 1], [CHGate(), 5, 1],
    )
    @unpack
    def test_mcmt_v_chain_simulation(self, cgate, num_controls, num_targets):
        """Test the MCMT V-chain implementation test on a simulation."""
        controls = QuantumRegister(num_controls)
        targets = QuantumRegister(num_targets)

        subsets = [tuple(range(i)) for i in range(num_controls + 1)]
        for subset in subsets:
            qc = QuantumCircuit(targets, controls)
            # Initialize all targets to 1, just to be sure that
            # the generic gate has some effect (f.e. Z gate has no effect
            # on a 0 state)
            qc.x(targets)

            num_ancillas = max(0, num_controls - 1)

            if num_ancillas > 0:
                ancillas = QuantumRegister(num_ancillas)
                qc.add_register(ancillas)
                qubits = controls[:] + targets[:] + ancillas[:]
            else:
                qubits = controls[:] + targets[:]

            for i in subset:
                qc.x(controls[i])

            mcmt = MCMTVChain(cgate, num_controls, num_targets)
            qc.compose(mcmt, qubits, inplace=True)

            for i in subset:
                qc.x(controls[i])

            vec = Statevector.from_label('0' * qc.num_qubits).evolve(qc)

            # target register is initially |11...1>, with length equal to 2**(n_targets)
            vec_exp = np.array([0] * (2**(num_targets) - 1) + [1])

            if isinstance(cgate, CZGate):
                # Z gate flips the last qubit only if it's applied an odd number of times
                if len(subset) == num_controls and (num_controls % 2) == 1:
                    vec_exp[-1] = -1
            elif isinstance(cgate, CHGate):
                # if all the control qubits have been activated,
                # we repeatedly apply the kronecker product of the Hadamard
                # with itself and then multiply the results for the original
                # state of the target qubits
                if len(subset) == num_controls:
                    h_i = 1 / np.sqrt(2) * np.array([[1, 1], [1, -1]])
                    h_tot = np.array([1])
                    for _ in range(num_targets):
                        h_tot = np.kron(h_tot, h_i)
                    vec_exp = np.dot(h_tot, vec_exp)
            else:
                raise ValueError('Test not implement for gate: {}'.format(cgate))

            # append the remaining part of the state
            vec_exp = np.concatenate(
                (vec_exp,
                 [0] * (2**(num_controls + num_ancillas + num_targets) - vec_exp.size))
            )
            f_i = state_fidelity(vec, vec_exp)
            self.assertAlmostEqual(f_i, 1)


@ddt
class TestNLocal(QiskitTestCase):
    """Test the n-local circuit class."""

    def assertCircuitEqual(self, qc1, qc2, visual=False, transpiled=True):
        """An equality test specialized to circuits."""
        if transpiled:
            basis_gates = ['id', 'u1', 'u3', 'cx']
            qc1_transpiled = transpile(qc1, basis_gates=basis_gates)
            qc2_transpiled = transpile(qc2, basis_gates=basis_gates)
            qc1, qc2 = qc1_transpiled, qc2_transpiled

        if visual:
            self.assertEqual(qc1.draw(), qc2.draw())
        else:
            self.assertEqual(qc1, qc2)

    def test_empty_nlocal(self):
        """Test the creation of an empty NLocal."""
        nlocal = NLocal()
        self.assertEqual(nlocal.num_qubits, 0)
        self.assertEqual(nlocal.num_parameters_settable, 0)
        self.assertEqual(nlocal.reps, 1)

        self.assertEqual(nlocal, QuantumCircuit())

        for attribute in [nlocal.rotation_blocks, nlocal.entanglement_blocks]:
            self.assertEqual(len(attribute), 0)

    @data(
        (XGate(), [[0], [2], [1]]),
        (XGate(), [[0]]),
        (CRXGate(-0.2), [[2, 0], [1, 3]]),
    )
    @unpack
    def test_add_layer_to_empty_nlocal(self, block, entangler_map):
        """Test appending gates to an empty nlocal."""
        nlocal = NLocal()
        nlocal.add_layer(block, entangler_map)

        max_num_qubits = max(max(indices) for indices in entangler_map)
        reference = QuantumCircuit(max_num_qubits + 1)
        for indices in entangler_map:
            reference.append(block, indices)

        self.assertCircuitEqual(nlocal, reference)

    @data(
        [5, 3], [1, 5], [1, 1], [1, 2, 3, 10],
    )
    def test_append_circuit(self, num_qubits):
        """Test appending circuits to an nlocal works normally."""
        # fixed depth of 3 gates per circuit
        depth = 3

        # keep track of a reference circuit
        reference = QuantumCircuit(max(num_qubits))

        # construct the NLocal from the first circuit
        first_circuit = random_circuit(num_qubits[0], depth)
        # TODO Terra bug: if this is to_gate it fails, since the QC adds an instruction not gate
        nlocal = NLocal(max(num_qubits), entanglement_blocks=first_circuit.to_instruction(), reps=1)
        reference.append(first_circuit, list(range(num_qubits[0])))

        # append the rest
        for num in num_qubits[1:]:
            circuit = random_circuit(num, depth)
            nlocal.append(circuit, list(range(num)))
            reference.append(circuit, list(range(num)))

        self.assertCircuitEqual(nlocal, reference)

    @data(
        [5, 3], [1, 5], [1, 1], [1, 2, 3, 10],
    )
    def test_add_nlocal(self, num_qubits):
        """Test adding an nlocal to an nlocal (using add_layer)."""
        # fixed depth of 3 gates per circuit
        depth = 3

        # keep track of a reference circuit
        reference = QuantumCircuit(max(num_qubits))

        # construct the NLocal from the first circuit
        first_circuit = random_circuit(num_qubits[0], depth)
        # TODO Terra bug: if this is to_gate it fails, since the QC adds an instruction not gate
        nlocal = NLocal(max(num_qubits), entanglement_blocks=first_circuit.to_instruction(), reps=1)
        reference.append(first_circuit, list(range(num_qubits[0])))

        # append the rest
        for num in num_qubits[1:]:
            circuit = random_circuit(num, depth)
            nlocal.add_layer(NLocal(num, entanglement_blocks=circuit, reps=1))
            reference.append(circuit, list(range(num)))

        self.assertCircuitEqual(nlocal, reference)

    @unittest.skip('Feature missing')
    def test_iadd_overload(self):
        """Test the overloaded + operator."""
        num_qubits, depth = 2, 2

        # construct two circuits for adding
        first_circuit = random_circuit(num_qubits, depth)
        circuit = random_circuit(num_qubits, depth)

        # get a reference
        reference = first_circuit + circuit

        # convert the object to be appended to different types
        others = [circuit, circuit.to_instruction(), circuit.to_gate(), NLocal(circuit)]

        # try adding each type
        for other in others:
            nlocal = NLocal(num_qubits, entanglement_blocks=first_circuit, reps=1)
            nlocal += other
            with self.subTest(msg='type: {}'.format(type(other))):
                self.assertCircuitEqual(nlocal, reference)

    def test_parameter_getter_from_automatic_repetition(self):
        """Test getting and setting of the nlocal parameters."""
        circuit = QuantumCircuit(2)
        circuit.ry(Parameter('a'), 0)
        circuit.crx(Parameter('b'), 0, 1)

        # repeat circuit and check that parameters are duplicated
        reps = 3
        nlocal = NLocal(2, entanglement_blocks=circuit, reps=reps)
        self.assertTrue(nlocal.num_parameters, 6)
        self.assertTrue(len(nlocal.parameters), 6)

    @data(list(range(6)), ParameterVector('θ', length=6), [0, 1, Parameter('theta'), 3, 4, 5])
    def test_parameter_setter_from_automatic_repetition(self, params):
        """Test getting and setting of the nlocal parameters."""
        circuit = QuantumCircuit(2)
        circuit.ry(Parameter('a'), 0)
        circuit.crx(Parameter('b'), 0, 1)

        # repeat circuit and check that parameters are duplicated
        reps = 3
        nlocal = NLocal(2, entanglement_blocks=circuit, reps=reps)
        nlocal.assign_parameters(params, inplace=True)

        param_set = set(p for p in params if isinstance(p, ParameterExpression))
        with self.subTest(msg='Test the parameters of the non-transpiled circuit'):
            # check the parameters of the final circuit
            self.assertEqual(nlocal.parameters, param_set)

        with self.subTest(msg='Test the parameters of the transpiled circuit'):
            basis_gates = ['id', 'u1', 'u2', 'u3', 'cx']
            transpiled_circuit = transpile(nlocal, basis_gates=basis_gates)
            self.assertEqual(transpiled_circuit.parameters, param_set)

    @data(list(range(6)), ParameterVector('θ', length=6), [0, 1, Parameter('theta'), 3, 4, 5])
    def test_parameters_setter(self, params):
        """Test setting the parameters via list."""
        # construct circuit with some parameters
        initial_params = ParameterVector('p', length=6)
        circuit = QuantumCircuit(1)
        for i, initial_param in enumerate(initial_params):
            circuit.ry(i * initial_param, 0)

        # create an NLocal from the circuit and set the new parameters
        nlocal = NLocal(1, entanglement_blocks=circuit, reps=1)
        nlocal.assign_parameters(params, inplace=True)

        param_set = set(p for p in params if isinstance(p, ParameterExpression))
        with self.subTest(msg='Test the parameters of the non-transpiled circuit'):
            # check the parameters of the final circuit
            self.assertEqual(nlocal.parameters, param_set)

        with self.subTest(msg='Test the parameters of the transpiled circuit'):
            basis_gates = ['id', 'u1', 'u2', 'u3', 'cx']
            transpiled_circuit = transpile(nlocal, basis_gates=basis_gates)
            self.assertEqual(transpiled_circuit.parameters, param_set)

    def test_repetetive_parameter_setting(self):
        """Test alternate setting of parameters and circuit construction."""
        x = Parameter('x')
        circuit = QuantumCircuit(1)
        circuit.rx(x, 0)

        nlocal = NLocal(1, entanglement_blocks=circuit, reps=3, insert_barriers=True)
        with self.subTest(msg='immediately after initialization'):
            self.assertEqual(len(nlocal.parameters), 3)

        with self.subTest(msg='after circuit construction'):
            self.assertEqual(len(nlocal.parameters), 3)

        q = Parameter('q')
        nlocal.assign_parameters([x, q, q], inplace=True)
        with self.subTest(msg='setting parameter to Parameter objects'):
            self.assertEqual(nlocal.parameters, set({x, q}))

        nlocal.assign_parameters([0, -1], inplace=True)
        with self.subTest(msg='setting parameter to numbers'):
            self.assertEqual(nlocal.parameters, set())

    def test_skip_unentangled_qubits(self):
        """Test skipping the unentangled qubits."""
        num_qubits = 6
        entanglement_1 = [[0, 1, 3], [1, 3, 5], [0, 1, 5]]
        skipped_1 = [2, 4]

        entanglement_2 = [
            entanglement_1,
            [[0, 1, 2], [2, 3, 5]]
        ]
        skipped_2 = [4]

        for entanglement, skipped in zip([entanglement_1, entanglement_2], [skipped_1, skipped_2]):
            with self.subTest(entanglement=entanglement, skipped=skipped):
                nlocal = NLocal(num_qubits, rotation_blocks=XGate(), entanglement_blocks=CCXGate(),
                                entanglement=entanglement, reps=3, skip_unentangled_qubits=True)

                skipped_set = set(nlocal.qubits[i] for i in skipped)
                dag = circuit_to_dag(nlocal)
                idle = set(dag.idle_wires())
                self.assertEqual(skipped_set, idle)

    @data('linear', 'full', 'circular', 'sca',
          ['linear', 'full'],
          ['circular', 'linear', 'sca']
          )
    def test_entanglement_by_str(self, entanglement):
        """Test setting the entanglement of the layers by str."""
        reps = 3
        nlocal = NLocal(5, rotation_blocks=XGate(), entanglement_blocks=CCXGate(),
                        entanglement=entanglement, reps=reps)

        def get_expected_entangler_map(rep_num, mode):
            if mode == 'linear':
                return [(0, 1, 2), (1, 2, 3), (2, 3, 4)]
            elif mode == 'full':
                return [(0, 1, 2), (0, 1, 3), (0, 1, 4), (0, 2, 3), (0, 2, 4), (0, 3, 4),
                        (1, 2, 3), (1, 2, 4), (1, 3, 4),
                        (2, 3, 4)]
            else:
                circular = [(3, 4, 0), (0, 1, 2), (1, 2, 3), (2, 3, 4)]
                if mode == 'circular':
                    return circular
                sca = circular[-rep_num:] + circular[:-rep_num]
                if rep_num % 2 == 1:
                    sca = [tuple(reversed(indices)) for indices in sca]
                return sca

        for rep_num in range(reps):
            entangler_map = nlocal.get_entangler_map(rep_num, 0, 3)
            if isinstance(entanglement, list):
                mode = entanglement[rep_num % len(entanglement)]
            else:
                mode = entanglement
            expected = get_expected_entangler_map(rep_num, mode)

            with self.subTest(rep_num=rep_num):
                # using a set here since the order does not matter
                self.assertEqual(set(entangler_map), set(expected))

    def test_entanglement_by_list(self):
        """Test setting the entanglement by list.

        This is the circuit we test (times 2, with final X layer)
                ┌───┐                ┌───┐┌───┐                  ┌───┐
        q_0: |0>┤ X ├──■────■───X────┤ X ├┤ X ├──■───X─────── .. ┤ X ├
                ├───┤  │    │   │    ├───┤└─┬─┘  │   │           ├───┤
        q_1: |0>┤ X ├──■────┼───┼──X─┤ X ├──■────┼───X──X──── .. ┤ X ├
                ├───┤┌─┴─┐  │   │  │ ├───┤  │    │      │     x2 ├───┤
        q_2: |0>┤ X ├┤ X ├──■───┼──X─┤ X ├──■────■──────X──X─ .. ┤ X ├
                ├───┤└───┘┌─┴─┐ │    ├───┤     ┌─┴─┐       │     ├───┤
        q_3: |0>┤ X ├─────┤ X ├─X────┤ X ├─────┤ X ├───────X─ .. ┤ X ├
                └───┘     └───┘      └───┘     └───┘             └───┘
        """
        circuit = QuantumCircuit(4)
        for _ in range(2):
            circuit.x([0, 1, 2, 3])
            circuit.barrier()
            circuit.ccx(0, 1, 2)
            circuit.ccx(0, 2, 3)
            circuit.swap(0, 3)
            circuit.swap(1, 2)
            circuit.barrier()
            circuit.x([0, 1, 2, 3])
            circuit.barrier()
            circuit.ccx(2, 1, 0)
            circuit.ccx(0, 2, 3)
            circuit.swap(0, 1)
            circuit.swap(1, 2)
            circuit.swap(2, 3)
            circuit.barrier()
        circuit.x([0, 1, 2, 3])

        layer_1_ccx = [(0, 1, 2), (0, 2, 3)]
        layer_1_swap = [(0, 3), (1, 2)]
        layer_1 = [layer_1_ccx, layer_1_swap]

        layer_2_ccx = [(2, 1, 0), (0, 2, 3)]
        layer_2_swap = [(0, 1), (1, 2), (2, 3)]
        layer_2 = [layer_2_ccx, layer_2_swap]

        entanglement = [layer_1, layer_2]

        nlocal = NLocal(4, rotation_blocks=XGate(), entanglement_blocks=[CCXGate(), SwapGate()],
                        reps=4, entanglement=entanglement, insert_barriers=True)

        self.assertCircuitEqual(nlocal, circuit)


@ddt
class TestTwoLocal(QiskitTestCase):
    """Tests for the TwoLocal circuit."""

    def assertCircuitEqual(self, qc1, qc2, visual=False, transpiled=True):
        """An equality test specialized to circuits."""
        if transpiled:
            basis_gates = ['id', 'u1', 'u3', 'cx']
            qc1_transpiled = transpile(qc1, basis_gates=basis_gates)
            qc2_transpiled = transpile(qc2, basis_gates=basis_gates)
            qc1, qc2 = qc1_transpiled, qc2_transpiled

        if visual:
            self.assertEqual(qc1.draw(), qc2.draw())
        else:
            self.assertEqual(qc1, qc2)

    def test_skip_final_rotation_layer(self):
        """Test skipping the final rotation layer works."""
        two = TwoLocal(3, ['ry', 'h'], ['cz', 'cx'], reps=2, skip_final_rotation_layer=True)
        self.assertEqual(two.num_parameters, 6)  # would be 9 with a final rotation layer

    @data(
        (5, 'rx', 'cx', 'full', 2, 15),
        (3, 'x', 'z', 'linear', 1, 0),
        (3, ['rx', 'ry'], ['cry', 'cx'], 'circular', 2, 24)
    )
    @unpack
    def test_num_parameters(self, num_qubits, rot, ent, ent_mode, reps, expected):
        """Test the number of parameters."""
        two = TwoLocal(num_qubits, rotation_blocks=rot, entanglement_blocks=ent,
                       entanglement=ent_mode, reps=reps)

        with self.subTest(msg='num_parameters_settable'):
            self.assertEqual(two.num_parameters_settable, expected)

        with self.subTest(msg='num_parameters'):
            self.assertEqual(two.num_parameters, expected)

    def test_empty_two_local(self):
        """Test the setup of an empty two-local circuit."""
        two = TwoLocal()

        with self.subTest(msg='0 qubits'):
            self.assertEqual(two.num_qubits, 0)

        with self.subTest(msg='no blocks are set'):
            self.assertListEqual(two.rotation_blocks, [])
            self.assertListEqual(two.entanglement_blocks, [])

        with self.subTest(msg='equal to empty circuit'):
            self.assertEqual(two, QuantumCircuit())

    @data('rx', RXGate(Parameter('p')), RXGate, 'circuit')
    def test_various_block_types(self, rot):
        """Test setting the rotation blocks to various type and assert the output type is RX."""
        if rot == 'circuit':
            rot = QuantumCircuit(1)
            rot.rx(Parameter('angle'), 0)

        two = TwoLocal(3, rot, 'cz', reps=1)
        self.assertEqual(len(two.rotation_blocks), 1)
        rotation = two.rotation_blocks[0]

        # decompose
        self.assertIsInstance(rotation.data[0][0], RXGate)

    def test_parameter_setters(self):
        """Test different possibilities to set parameters."""
        two = TwoLocal(3, rotation_blocks='rx', entanglement='cz', reps=2)
        params = [0, 1, 2, Parameter('x'), Parameter('y'), Parameter('z'), 6, 7, 0]
        params_set = set(param for param in params if isinstance(param, Parameter))

        with self.subTest(msg='dict assign and copy'):
            ordered = two.ordered_parameters
            bound = two.assign_parameters(dict(zip(ordered, params)), inplace=False)
            self.assertEqual(bound.parameters, params_set)
            self.assertEqual(two.num_parameters, 9)

        with self.subTest(msg='list assign and copy'):
            ordered = two.ordered_parameters
            bound = two.assign_parameters(params, inplace=False)
            self.assertEqual(bound.parameters, params_set)
            self.assertEqual(two.num_parameters, 9)

        with self.subTest(msg='list assign inplace'):
            ordered = two.ordered_parameters
            two.assign_parameters(params, inplace=True)
            self.assertEqual(two.parameters, params_set)
            self.assertEqual(two.num_parameters, 3)
            self.assertEqual(two.num_parameters_settable, 9)

    def test_parameters_settable_is_constant(self):
        """Test the attribute num_parameters_settable does not change on parameter change."""
        two = TwoLocal(3, rotation_blocks='rx', entanglement='cz', reps=2)
        ordered_params = two.ordered_parameters

        x = Parameter('x')
        two.assign_parameters(dict(zip(ordered_params, [x] * two.num_parameters)), inplace=True)

        with self.subTest(msg='num_parameters collapsed to 1'):
            self.assertEqual(two.num_parameters, 1)

        with self.subTest(msg='num_parameters_settable remained constant'):
            self.assertEqual(two.num_parameters_settable, len(ordered_params))

    def test_iadd_to_circuit(self):
        """Test adding a two-local to an existing circuit."""
        two = TwoLocal(3, ['ry', 'rz'], 'cz', 'full', reps=1, insert_barriers=True)
        circuit = QuantumCircuit(3)
        circuit += two

        reference = QuantumCircuit(3)
        param_iter = iter(two.ordered_parameters)
        for i in range(3):
            reference.ry(next(param_iter), i)
        for i in range(3):
            reference.rz(next(param_iter), i)
        reference.barrier()
        reference.cz(0, 1)
        reference.cz(0, 2)
        reference.cz(1, 2)
        reference.barrier()
        for i in range(3):
            reference.ry(next(param_iter), i)
        for i in range(3):
            reference.rz(next(param_iter), i)

        self.assertCircuitEqual(circuit, reference)

    def test_adding_two(self):
        """Test adding two two-local circuits."""
        entangler_map = [[0, 3], [0, 2]]
        two = TwoLocal(4, [], 'cry', entangler_map, reps=1)
        circuit = two + two

        reference = QuantumCircuit(4)
        params = two.ordered_parameters
        for _ in range(2):
            reference.cry(params[0], 0, 3)
            reference.cry(params[1], 0, 2)

        self.assertCircuitEqual(reference, circuit)

    def test_ry_blocks(self):
        """Test that the RealAmplitudes circuit is instantiated correctly."""
        two = RealAmplitudes(4)
        with self.subTest(msg='test rotation gate'):
            self.assertEqual(len(two.rotation_blocks), 1)
            self.assertIsInstance(two.rotation_blocks[0].data[0][0], RYGate)

        with self.subTest(msg='test parameter bounds'):
            expected = [(-np.pi, np.pi)] * two.num_parameters
            np.testing.assert_almost_equal(two.parameter_bounds, expected)

    def test_ry_circuit(self):
        """Test an RealAmplitudes circuit."""
        num_qubits = 3
        reps = 2
        entanglement = 'full'
        parameters = ParameterVector('theta', num_qubits * (reps + 1))
        param_iter = iter(parameters)

        expected = QuantumCircuit(3)
        for _ in range(reps):
            for i in range(num_qubits):
                expected.ry(next(param_iter), i)
            expected.cx(0, 1)
            expected.cx(0, 2)
            expected.cx(1, 2)
        for i in range(num_qubits):
            expected.ry(next(param_iter), i)

        library = RealAmplitudes(num_qubits, reps=reps,
                                 entanglement=entanglement).assign_parameters(parameters)

        self.assertCircuitEqual(library, expected)

    def test_ryrz_blocks(self):
        """Test that the EfficientSU2 circuit is instantiated correctly."""
        two = EfficientSU2(3)
        with self.subTest(msg='test rotation gate'):
            self.assertEqual(len(two.rotation_blocks), 2)
            self.assertIsInstance(two.rotation_blocks[0].data[0][0], RYGate)
            self.assertIsInstance(two.rotation_blocks[1].data[0][0], RZGate)

        with self.subTest(msg='test parameter bounds'):
            expected = [(-np.pi, np.pi)] * two.num_parameters
            np.testing.assert_almost_equal(two.parameter_bounds, expected)

    def test_ryrz_circuit(self):
        """Test an EfficientSU2 circuit."""
        num_qubits = 3
        reps = 2
        entanglement = 'circular'
        parameters = ParameterVector('theta', 2 * num_qubits * (reps + 1))
        param_iter = iter(parameters)

        expected = QuantumCircuit(3)
        for _ in range(reps):
            for i in range(num_qubits):
                expected.ry(next(param_iter), i)
            for i in range(num_qubits):
                expected.rz(next(param_iter), i)
            expected.cx(2, 0)
            expected.cx(0, 1)
            expected.cx(1, 2)
        for i in range(num_qubits):
            expected.ry(next(param_iter), i)
        for i in range(num_qubits):
            expected.rz(next(param_iter), i)

        library = EfficientSU2(num_qubits, reps=reps, entanglement=entanglement).assign_parameters(
            parameters
        )

        self.assertCircuitEqual(library, expected)

    def test_swaprz_blocks(self):
        """Test that the ExcitationPreserving circuit is instantiated correctly."""
        two = ExcitationPreserving(5)
        with self.subTest(msg='test rotation gate'):
            self.assertEqual(len(two.rotation_blocks), 1)
            self.assertIsInstance(two.rotation_blocks[0].data[0][0], RZGate)

        with self.subTest(msg='test entanglement gate'):
            self.assertEqual(len(two.entanglement_blocks), 1)
            block = two.entanglement_blocks[0]
            self.assertEqual(len(block.data), 2)
            self.assertIsInstance(block.data[0][0], RXXGate)
            self.assertIsInstance(block.data[1][0], RYYGate)

        with self.subTest(msg='test parameter bounds'):
            expected = [(-np.pi, np.pi)] * two.num_parameters
            np.testing.assert_almost_equal(two.parameter_bounds, expected)

    def test_swaprz_circuit(self):
        """Test a ExcitationPreserving circuit in iswap mode."""
        num_qubits = 3
        reps = 2
        entanglement = 'linear'
        parameters = ParameterVector('theta', num_qubits * (reps + 1) + reps * (num_qubits - 1))
        param_iter = iter(parameters)

        expected = QuantumCircuit(3)
        for _ in range(reps):
            for i in range(num_qubits):
                expected.rz(next(param_iter), i)
            shared_param = next(param_iter)
            expected.rxx(shared_param, 0, 1)
            expected.ryy(shared_param, 0, 1)
            shared_param = next(param_iter)
            expected.rxx(shared_param, 1, 2)
            expected.ryy(shared_param, 1, 2)
        for i in range(num_qubits):
            expected.rz(next(param_iter), i)

        library = ExcitationPreserving(num_qubits, reps=reps,
                                       entanglement=entanglement).assign_parameters(parameters)

        self.assertCircuitEqual(library, expected)

    def test_fsim_circuit(self):
        """Test a ExcitationPreserving circuit in fsim mode."""
        num_qubits = 3
        reps = 2
        entanglement = 'linear'
        parameters = ParameterVector('theta', num_qubits * (reps + 1) + reps * (1 + num_qubits))
        param_iter = iter(parameters)

        expected = QuantumCircuit(3)
        for _ in range(reps):
            for i in range(num_qubits):
                expected.rz(next(param_iter), i)
            shared_param = next(param_iter)
            expected.rxx(shared_param, 0, 1)
            expected.ryy(shared_param, 0, 1)
            expected.cu1(next(param_iter), 0, 1)
            shared_param = next(param_iter)
            expected.rxx(shared_param, 1, 2)
            expected.ryy(shared_param, 1, 2)
            expected.cu1(next(param_iter), 1, 2)
        for i in range(num_qubits):
            expected.rz(next(param_iter), i)

        library = ExcitationPreserving(num_qubits, reps=reps, mode='fsim',
                                       entanglement=entanglement).assign_parameters(parameters)

        self.assertCircuitEqual(library, expected)


@ddt
class TestDataEncoding(QiskitTestCase):
    """Test the data encoding circuits."""

    def test_pauli_empty(self):
        """Test instantiating an empty Pauli expansion."""
        encoding = PauliFeatureMap()

        with self.subTest(msg='equal to empty circuit'):
            self.assertTrue(Operator(encoding).equiv(QuantumCircuit()))

        with self.subTest(msg='rotation blocks is H gate'):
            self.assertEqual(len(encoding.rotation_blocks), 1)
            self.assertIsInstance(encoding.rotation_blocks[0].data[0][0], HGate)

    @data((2, 3, ['X', 'YY']), (5, 2, ['ZZZXZ', 'XZ']))
    @unpack
    def test_num_parameters(self, num_qubits, reps, pauli_strings):
        """Test the number of parameters equals the number of qubits, independent of reps."""
        encoding = PauliFeatureMap(num_qubits, paulis=pauli_strings, reps=reps)
        self.assertEqual(encoding.num_parameters, num_qubits)
        self.assertEqual(encoding.num_parameters_settable, num_qubits)

    def test_pauli_evolution(self):
        """Test the generation of Pauli blocks."""
        encoding = PauliFeatureMap()
        time = 1.4
        with self.subTest(pauli_string='ZZ'):
            evo = QuantumCircuit(2)
            evo.cx(0, 1)
            evo.u1(2 * time, 1)
            evo.cx(0, 1)

            pauli = encoding.pauli_evolution('ZZ', time)
            self.assertTrue(Operator(pauli).equiv(evo))

        with self.subTest(pauli_string='XYZ'):
            evo = QuantumCircuit(3)
            # X on the most-significant, bottom qubit, Z on the top
            evo.h(2)
            evo.rx(np.pi / 2, 1)
            evo.cx(0, 1)
            evo.cx(1, 2)
            evo.u1(2 * time, 2)
            evo.cx(1, 2)
            evo.cx(0, 1)
            evo.rx(-np.pi / 2, 1)
            evo.h(2)

            pauli = encoding.pauli_evolution('XYZ', time)
            self.assertTrue(Operator(pauli).equiv(evo))

        with self.subTest(pauli_string='I'):
            evo = QuantumCircuit(1)
            pauli = encoding.pauli_evolution('I', time)
            self.assertTrue(Operator(pauli).equiv(evo))

    def test_first_order_circuit(self):
        """Test a first order expansion circuit."""
        times = [0.2, 1, np.pi, -1.2]
        encoding = ZFeatureMap(4, reps=3).assign_parameters(times)

        ref = QuantumCircuit(4)
        for _ in range(3):
            ref.h([0, 1, 2, 3])
            for i in range(4):
                ref.u1(2 * times[i], i)

        self.assertTrue(Operator(encoding).equiv(ref))

    def test_second_order_circuit(self):
        """Test a second order expansion circuit."""
        times = [0.2, 1, np.pi]
        encoding = ZZFeatureMap(3, reps=2).assign_parameters(times)

        def zz_evolution(circuit, qubit1, qubit2):
            time = (np.pi - times[qubit1]) * (np.pi - times[qubit2])
            circuit.cx(qubit1, qubit2)
            circuit.u1(2 * time, qubit2)
            circuit.cx(qubit1, qubit2)

        ref = QuantumCircuit(3)
        for _ in range(2):
            ref.h([0, 1, 2])
            for i in range(3):
                ref.u1(2 * times[i], i)
            zz_evolution(ref, 0, 1)
            zz_evolution(ref, 0, 2)
            zz_evolution(ref, 1, 2)

        self.assertTrue(Operator(encoding).equiv(ref))


@ddt
class TestDiagonalGate(QiskitTestCase):
    """Test diagonal circuit."""

    @data(
        [0, 0],
        [0, 0.8],
        [0, 0, 1, 1],
        [0, 1, 0.5, 1],
        (2 * np.pi * np.random.rand(2 ** 3)),
        (2 * np.pi * np.random.rand(2 ** 4)),
        (2 * np.pi * np.random.rand(2 ** 5))
    )
    def test_diag_gate(self, phases):
        """Test correctness of diagonal decomposition."""
        diag = [np.exp(1j * ph) for ph in phases]
        qc = Diagonal(diag)
        simulated_diag = Statevector(Operator(qc).data.diagonal())
        ref_diag = Statevector(diag)

        self.assertTrue(simulated_diag.equiv(ref_diag))


if __name__ == '__main__':
    unittest.main()<|MERGE_RESOLUTION|>--- conflicted
+++ resolved
@@ -28,15 +28,9 @@
                                     InnerProduct, OR, AND, QFT,
                                     LinearPauliRotations, PolynomialPauliRotations,
                                     IntegerComparator, PiecewiseLinearPauliRotations,
-<<<<<<< HEAD
-                                    WeightedAdder, Diagonal, NLocal, TwoLocal, RY, RYRZ,
-                                    SwapRZ, PauliFeatureMap, ZFeatureMap,
-                                    ZZFeatureMap, MCMT, MCMTVChain)
-=======
-                                    WeightedAdder, Diagonal, NLocal, TwoLocal, RealAmplitudes, EfficientSU2,
-                                    ExcitationPreserving, PauliExpansion, FirstOrderExpansion,
-                                    SecondOrderExpansion, MCMT, MCMTVChain)
->>>>>>> 9e8cdc56
+                                    WeightedAdder, Diagonal, NLocal, TwoLocal, RealAmplitudes,
+                                    EfficientSU2, ExcitationPreserving, PauliFeatureMap,
+                                    ZFeatureMap, ZZFeatureMap, MCMT, MCMTVChain)
 from qiskit.circuit.random.utils import random_circuit
 from qiskit.converters.circuit_to_dag import circuit_to_dag
 from qiskit.exceptions import QiskitError
