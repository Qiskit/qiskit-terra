--- conflicted
+++ resolved
@@ -31,11 +31,8 @@
                                     WeightedAdder, Diagonal, NLocal, TwoLocal, RealAmplitudes,
                                     EfficientSU2, ExcitationPreserving, PauliFeatureMap,
                                     ZFeatureMap, ZZFeatureMap, MCMT, MCMTVChain, GMS,
-<<<<<<< HEAD
-                                    HiddenLinearFunction, GraphState, FourierChecking)
-=======
-                                    HiddenLinearFunction, GraphState, PhaseEstimation)
->>>>>>> 1a99fe7f
+                                    HiddenLinearFunction, GraphState, PhaseEstimation,
+                                    FourierChecking)
 from qiskit.circuit.random.utils import random_circuit
 from qiskit.converters.circuit_to_dag import circuit_to_dag
 from qiskit.exceptions import QiskitError
