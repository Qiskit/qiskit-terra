# This code is part of Qiskit.
#
# (C) Copyright IBM 2019.
#
# This code is licensed under the Apache License, Version 2.0. You may
# obtain a copy of this license in the LICENSE.txt file in the root directory
# of this source tree or at http://www.apache.org/licenses/LICENSE-2.0.
#
# Any modifications or derivative works of this code must retain this
# copyright notice, and modified files need to carry a notice indicating
# that they have been altered from the originals.

"""Tests for uniformly controlled Rx,Ry and Rz gates"""

import itertools
import unittest
<<<<<<< HEAD
from ddt import ddt, data
import numpy as np
from scipy.linalg import block_diag

from qiskit import BasicAer, QuantumCircuit, QuantumRegister, execute
=======

import numpy as np
from scipy.linalg import block_diag

from qiskit import BasicAer, QuantumCircuit, QuantumRegister
from qiskit.test import QiskitTestCase

>>>>>>> 9c58064b
from qiskit.quantum_info.operators.predicates import matrix_equal
from qiskit.compiler import transpile
from qiskit.circuit.library import UCRXGate, UCRYGate, UCRZGate
from test.utils import QiskitTestCase  # pylint: disable=wrong-import-order

angles_list = [
    [0],
    [0.4],
    [0, 0],
    [0, 0.8],
    [0, 0, 1, 1],
    [0, 1, 0.5, 1],
    (2 * np.pi * np.random.rand(2**3)).tolist(),
    (2 * np.pi * np.random.rand(2**4)).tolist(),
    (2 * np.pi * np.random.rand(2**5)).tolist(),
]

rot_axis_list = ["X", "Y", "Z"]


class TestUCRXYZ(QiskitTestCase):
    """Qiskit tests for UCRXGate, UCRYGate and UCRZGate rotations gates."""

    def test_ucy(self):
        """Test the decomposition of uniformly controlled rotations."""
        gates = {"X": UCRXGate, "Y": UCRYGate, "Z": UCRZGate}

        for angles, rot_axis in itertools.product(angles_list, rot_axis_list):
            with self.subTest(angles=angles, rot_axis=rot_axis):
                num_contr = int(np.log2(len(angles)))
                q = QuantumRegister(num_contr + 1)
                qc = QuantumCircuit(q)
                gate = gates[rot_axis](angles)
                qc.append(gate, q)

                # Decompose the gate
                qc = transpile(qc, basis_gates=["u1", "u3", "u2", "cx", "id"])
                # Simulate the decomposed gate
                simulator = BasicAer.get_backend("unitary_simulator")
                result = simulator.run(qc).result()
                unitary = result.get_unitary(qc)
                unitary_desired = _get_ucr_matrix(angles, rot_axis)
                self.assertTrue(matrix_equal(unitary_desired, unitary, ignore_phase=True))


def _get_ucr_matrix(angles, rot_axis):
    if rot_axis == "X":
        gates = [
            np.array(
                [
                    [np.cos(angle / 2), -1j * np.sin(angle / 2)],
                    [-1j * np.sin(angle / 2), np.cos(angle / 2)],
                ]
            )
            for angle in angles
        ]
    elif rot_axis == "Y":
        gates = [
            np.array(
                [[np.cos(angle / 2), -np.sin(angle / 2)], [np.sin(angle / 2), np.cos(angle / 2)]]
            )
            for angle in angles
        ]
    else:
        gates = [
            np.array([[np.exp(-1.0j * angle / 2), 0], [0, np.exp(1.0j * angle / 2)]])
            for angle in angles
        ]
    return block_diag(*gates)


if __name__ == "__main__":
    unittest.main()<|MERGE_RESOLUTION|>--- conflicted
+++ resolved
@@ -14,21 +14,10 @@
 
 import itertools
 import unittest
-<<<<<<< HEAD
-from ddt import ddt, data
-import numpy as np
-from scipy.linalg import block_diag
-
-from qiskit import BasicAer, QuantumCircuit, QuantumRegister, execute
-=======
-
 import numpy as np
 from scipy.linalg import block_diag
 
 from qiskit import BasicAer, QuantumCircuit, QuantumRegister
-from qiskit.test import QiskitTestCase
-
->>>>>>> 9c58064b
 from qiskit.quantum_info.operators.predicates import matrix_equal
 from qiskit.compiler import transpile
 from qiskit.circuit.library import UCRXGate, UCRYGate, UCRZGate
