--- conflicted
+++ resolved
@@ -704,18 +704,6 @@
         """
         params = [0.1 * i for i in range(10)]
         for gate_class in ControlledGate.__subclasses__():
-<<<<<<< HEAD
-            with self.subTest(i=gate_class):
-                sig = signature(gate_class.__init__)
-                numargs = len([param for param in sig.parameters.values()
-                               if param.kind == param.POSITIONAL_ONLY or
-                               (param.kind == param.POSITIONAL_OR_KEYWORD and
-                                param.default is param.empty and
-                                param.name is not 'self')])
-                base_gate = gate_class(*params[0:numargs])
-                cgate = base_gate.control()
-                self.assertEqual(base_gate.base_gate, cgate.base_gate)
-=======
             num_free_params = len(_get_free_params(gate_class.__init__, ignore=['self']))
             free_params = params[:num_free_params]
             if gate_class in [allGates.MCU1Gate]:
@@ -723,7 +711,6 @@
             base_gate = gate_class(*free_params)
             cgate = base_gate.control()
             self.assertEqual(base_gate.base_gate, cgate.base_gate)
->>>>>>> 71817990
 
     def test_all_inverses(self):
         """
@@ -758,18 +745,14 @@
         ctrl_state_zeros = 0
         ctrl_state_mixed = ctrl_state_ones >> int(num_ctrl_qubits / 2)
         for cls in gate_classes:
-<<<<<<< HEAD
-            sig = signature(cls)
-            numargs = len([param for param in sig.parameters.values()
-                           if param.kind == param.POSITIONAL_ONLY or
-                           (param.kind == param.POSITIONAL_OR_KEYWORD and
-                            param.default is param.empty)])
+            numargs = len(_get_free_params(cls))
             args = [theta] * numargs
             if cls in [MSGate, Barrier]:
                 args[0] = 2
+            elif cls in [allGates.MCU1Gate]:
+                args[1] = 2
+
             gate = cls(*args)
-            circ = QuantumCircuit(gate.num_qubits)
-            circ.append(gate, range(gate.num_qubits))
             for ctrl_state in {ctrl_state_ones, ctrl_state_zeros, ctrl_state_mixed}:
                 with self.subTest(i='{0}, ctrl_state={1}'.format(cls.__name__,
                                                                  ctrl_state)):
@@ -790,31 +773,6 @@
                                                          ctrl_state=ctrl_state)
                     self.assertTrue(matrix_equal(Operator(cgate).data,
                                                  target_mat, ignore_phase=True))
-=======
-            with self.subTest(i=cls):
-                numargs = len(_get_free_params(cls))
-                args = [theta] * numargs
-                if cls in [MSGate, Barrier]:
-                    args[0] = 2
-                elif cls in [allGates.MCU1Gate]:
-                    args[1] = 2
-
-                gate = cls(*args)
-                try:
-                    cgate = gate.control(num_ctrl_qubits)
-                except (AttributeError, QiskitError):
-                    # 'object has no attribute "control"'
-                    # skipping Id and Barrier
-                    continue
-                if gate.name == 'rz':
-                    iden = Operator.from_label('I')
-                    zgen = Operator.from_label('Z')
-                    base_mat = (np.cos(0.5 * theta) * iden - 1j * np.sin(0.5 * theta) * zgen).data
-                else:
-                    base_mat = Operator(gate).data
-                target_mat = _compute_control_matrix(base_mat, num_ctrl_qubits)
-                self.assertTrue(matrix_equal(Operator(cgate).data, target_mat, ignore_phase=True))
->>>>>>> 71817990
 
     @data(2, 3)
     def test_relative_phase_toffoli_gates(self, num_ctrl_qubits):
