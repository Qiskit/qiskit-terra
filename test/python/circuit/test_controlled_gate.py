--- conflicted
+++ resolved
@@ -39,14 +39,9 @@
                                         CCXGate, HGate, RZGate, RXGate,
                                         RYGate, CRYGate, CRXGate, CSwapGate,
                                         U3Gate, CHGate, CRZGate, CU3Gate,
-<<<<<<< HEAD
-                                        MSGate, Barrier, RCCXGate, RCCCXGate,
-                                        MCMTGate)
-=======
                                         MSGate, Barrier, RCCXGate, RC3XGate,
                                         MCU1Gate, MCXGate, MCXGrayCode, MCXRecursive,
-                                        MCXVChain)
->>>>>>> 5cdd387d
+                                        MCXVChain, MCMTGate)
 from qiskit.extensions.unitary import _compute_control_matrix
 import qiskit.extensions.standard as allGates
 
@@ -612,7 +607,6 @@
             with self.subTest(msg='control state = {}'.format(ctrl_state)):
                 self.assertTrue(matrix_equal(simulated, expected))
 
-<<<<<<< HEAD
     @data('no-ancilla', 'v-chain')
     def test_multi_control_multi_target_edge_cases(self, mode):
         """Test the MCMT edge cases."""
@@ -729,7 +723,7 @@
             )
             f_i = state_fidelity(vec, vec_exp)
             self.assertAlmostEqual(f_i, 1)
-=======
+
     @data(0, 1, 2)
     def test_mcx_gates_yield_explicit_gates(self, num_ctrl_qubits):
         """Test the creating a MCX gate yields the explicit definition if we know it."""
@@ -765,7 +759,6 @@
                     statevector = corrected
 
                 np.testing.assert_array_almost_equal(statevector.real, reference)
->>>>>>> 5cdd387d
 
     @data(1, 2, 3, 4)
     def test_inverse_x(self, num_ctrl_qubits):
