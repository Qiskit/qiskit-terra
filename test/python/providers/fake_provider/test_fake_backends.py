--- conflicted
+++ resolved
@@ -45,38 +45,6 @@
         qc.measure_all()
 
         trans_qc = transpile(qc, backend)
-
-        raw_counts = backend.run(trans_qc, shots=1000).result().get_counts()
-
-        self.assertEqual(sum(raw_counts.values()), 1000)
-
-    @unittest.skipUnless(optionals.HAS_AER, "qiskit-aer is required to run this test")
-    def test_fake_backends_get_kwargs(self):
-        """Fake backends honor kwargs passed."""
-        backend = GenericBackendV2(
-            num_qubits=5,
-            coupling_map=[
-                [0, 1],
-                [1, 0],
-                [1, 2],
-                [2, 1],
-                [0, 2],
-                [2, 0],
-                [2, 3],
-                [3, 2],
-                [3, 4],
-                [4, 3],
-                [2, 4],
-                [4, 2],
-            ],
-            seed=42,
-        )
-
-        qc = QuantumCircuit(2)
-        qc.x(range(0, 2))
-        qc.measure_all()
-
-        trans_qc = transpile(qc, backend)
         raw_counts = backend.run(trans_qc, shots=1000).result().get_counts()
 
         self.assertEqual(sum(raw_counts.values()), 1000)
@@ -89,10 +57,7 @@
         qc = QuantumCircuit(1)
         qc.x(0)
         qc.measure_all()
-<<<<<<< HEAD
 
-=======
->>>>>>> c1c3b32c
         res = backend.run(qc, shots=1000).result().get_counts()
         # Assert noise was present and result wasn't ideal
         self.assertNotEqual(res, {"1": 1000})