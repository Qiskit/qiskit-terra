# This code is part of Qiskit.
#
# (C) Copyright IBM 2020, 2024.
#
# This code is licensed under the Apache License, Version 2.0. You may
# obtain a copy of this license in the LICENSE.txt file in the root directory
# of this source tree or at http://www.apache.org/licenses/LICENSE-2.0.
#
# Any modifications or derivative works of this code must retain this
# copyright notice, and modified files need to carry a notice indicating
# that they have been altered from the originals.

# pylint: disable=missing-class-docstring,missing-function-docstring
# pylint: disable=missing-module-docstring

import datetime
import itertools
import operator
import unittest
import warnings

from test import combine
from ddt import ddt, data

from qiskit.circuit import QuantumCircuit
from qiskit.compiler import assemble
from qiskit.compiler import transpile
from qiskit.exceptions import QiskitError
from qiskit.providers.fake_provider import (
    Fake5QV1,
    Fake20QV1,
    Fake7QPulseV1,
    Fake27QPulseV1,
    Fake127QPulseV1,
    FakeOpenPulse2Q,
    GenericBackendV2,
)
from qiskit.providers.backend_compat import BackendV2Converter, convert_to_target
from qiskit.providers.models.backendproperties import BackendProperties
from qiskit.providers.backend import BackendV2
from qiskit.providers.models import GateConfig
from qiskit.utils import optionals
from qiskit.circuit.library import (
    SXGate,
    MCPhaseGate,
    MCXGate,
    RZGate,
    RXGate,
    U2Gate,
    U1Gate,
    U3Gate,
    YGate,
    ZGate,
    PauliGate,
    SwapGate,
    RGate,
    MCXGrayCode,
    RYGate,
    CZGate,
    ECRGate,
    UnitaryGate,
    UCGate,
    Initialize,
    DiagonalGate,
)
from qiskit.circuit import ControlledGate, Parameter
from qiskit.quantum_info.operators.channel.quantum_channel import QuantumChannel
from qiskit.quantum_info.operators.channel.kraus import Kraus
from qiskit.quantum_info.operators.channel import SuperOp
from qiskit.circuit.controlflow import (
    IfElseOp,
    WhileLoopOp,
    ForLoopOp,
    ContinueLoopOp,
    BreakLoopOp,
    SwitchCaseOp,
)
from qiskit.transpiler.coupling import CouplingMap
from test.utils.base import QiskitTestCase  # pylint: disable=wrong-import-order

with warnings.catch_warnings():
    BACKENDS = [Fake5QV1(), Fake20QV1(), Fake7QPulseV1(), Fake27QPulseV1(), Fake127QPulseV1()]

BACKENDS_V2 = []
for n in [5, 7, 16, 20, 27, 65, 127]:
    cmap = CouplingMap.from_ring(n)
    BACKENDS_V2.append(GenericBackendV2(num_qubits=n, coupling_map=cmap, seed=42))


@ddt
class TestFakeBackends(QiskitTestCase):
    @classmethod
    def setUpClass(cls):
        super().setUpClass()
        cls.circuit = QuantumCircuit(2)
        cls.circuit.h(0)
        cls.circuit.h(1)
        cls.circuit.h(0)
        cls.circuit.h(1)
        cls.circuit.x(0)
        cls.circuit.x(1)
        cls.circuit.measure_all()

    @combine(
        backend=BACKENDS_V2,
        optimization_level=[0, 1, 2, 3],
    )
    def test_circuit_on_fake_backend_v2(self, backend, optimization_level):
        if not optionals.HAS_AER and backend.num_qubits > 20:
            self.skipTest(f"Unable to run fake_backend {backend.name} without qiskit-aer")
        job = backend.run(
            transpile(
                self.circuit, backend, seed_transpiler=42, optimization_level=optimization_level
            ),
            seed_simulator=42,
        )
        result = job.result()
        counts = result.get_counts()
        max_count = max(counts.items(), key=operator.itemgetter(1))[0]
        self.assertEqual(max_count, "11")

    @combine(
        backend=BACKENDS,
        optimization_level=[0, 1, 2, 3],
        dsc="Test execution path on {backend} with optimization level {optimization_level}",
        name="{backend}_opt_level_{optimization_level}",
    )
    def test_circuit_on_fake_backend(self, backend, optimization_level):
        if not optionals.HAS_AER and backend.configuration().num_qubits > 20:
            self.skipTest(
                f"Unable to run fake_backend {backend.configuration().backend_name} without qiskit-aer"
            )
        job = backend.run(
            transpile(
                self.circuit, backend, seed_transpiler=42, optimization_level=optimization_level
            ),
            seed_simulator=42,
        )
        result = job.result()
        counts = result.get_counts()
        max_count = max(counts.items(), key=operator.itemgetter(1))[0]
        self.assertEqual(max_count, "11")

    def test_qobj_failure(self):
        backend = BACKENDS[-1]
<<<<<<< HEAD
        with self.assertWarns(DeprecationWarning):
            tqc = transpile(self.circuit, backend)
=======
        tqc = transpile(self.circuit, backend)
        with self.assertWarns(DeprecationWarning):
>>>>>>> 889173bc
            qobj = assemble(tqc, backend)
        with self.assertRaises(QiskitError):
            backend.run(qobj)

    @data(*BACKENDS)
    def test_to_dict_properties(self, backend):
        with warnings.catch_warnings():
            # The class QobjExperimentHeader is deprecated
            warnings.filterwarnings("ignore", category=DeprecationWarning, module="qiskit")
            properties = backend.properties()
        if properties:
            self.assertIsInstance(backend.properties().to_dict(), dict)
        else:
            self.assertTrue(backend.configuration().simulator)

    @data(*BACKENDS_V2)
    def test_convert_to_target(self, backend):
        target = backend.target
        if target.dt is not None:
            self.assertLess(target.dt, 1e-6)

    @data(*BACKENDS_V2)
    def test_backend_v2_dtm(self, backend):
        if backend.dtm:
            self.assertLess(backend.dtm, 1e-6)

    @data(*BACKENDS)
    def test_to_dict_configuration(self, backend):
        configuration = backend.configuration()
        if configuration.open_pulse:
            self.assertLess(configuration.dt, 1e-6)
            self.assertLess(configuration.dtm, 1e-6)
            for i in configuration.qubit_lo_range:
                self.assertGreater(i[0], 1e6)
                self.assertGreater(i[1], 1e6)
                self.assertLess(i[0], i[1])

            for i in configuration.meas_lo_range:
                self.assertGreater(i[0], 1e6)
                self.assertGreater(i[0], 1e6)
                self.assertLess(i[0], i[1])

            for i in configuration.rep_times:
                self.assertGreater(i, 0)
                self.assertLess(i, 1)

        self.assertIsInstance(configuration.to_dict(), dict)

    @data(*BACKENDS)
    def test_defaults_to_dict(self, backend):
        if hasattr(backend, "defaults"):
            defaults = backend.defaults()
            self.assertIsInstance(defaults.to_dict(), dict)

            for i in defaults.qubit_freq_est:
                self.assertGreater(i, 1e6)
                self.assertGreater(i, 1e6)

            for i in defaults.meas_freq_est:
                self.assertGreater(i, 1e6)
                self.assertGreater(i, 1e6)
        else:
            self.skipTest(f"Backend {backend} does not have defaults")

    def test_delay_circuit(self):
        with self.assertWarns(DeprecationWarning):
            backend = Fake27QPulseV1()
        backend.configuration().timing_constraints = {
            "acquire_alignment": 1,
            "granularity": 1,
            "min_length": 1,
            "pulse_alignment": 1,
        }
        qc = QuantumCircuit(2)
        qc.delay(502, 0, unit="ns")
        qc.x(1)
        qc.delay(250, 1, unit="ns")
        qc.measure_all()
        res = transpile(qc, backend)
        self.assertIn("delay", res.count_ops())

    @data(0, 1, 2, 3)
    def test_converter(self, opt_level):
        with self.assertWarns(DeprecationWarning):
            backend = Fake5QV1()
        backend_v2 = BackendV2Converter(backend)
        self.assertIsInstance(backend_v2, BackendV2)
        res = transpile(self.circuit, backend_v2, optimization_level=opt_level)
        job = backend_v2.run(res)
        with warnings.catch_warnings():
            # TODO remove this catch once Aer stops using QobjDictField
            warnings.filterwarnings("ignore", category=DeprecationWarning, module="qiskit")
            result = job.result()
        counts = result.get_counts()
        max_count = max(counts.items(), key=operator.itemgetter(1))[0]
        self.assertEqual(max_count, "11")

    def test_converter_delay_circuit(self):
        with self.assertWarns(DeprecationWarning):
            backend = Fake27QPulseV1()
        backend.configuration().timing_constraints = {
            "acquire_alignment": 1,
            "granularity": 1,
            "min_length": 1,
            "pulse_alignment": 1,
        }
        backend_v2 = BackendV2Converter(backend, add_delay=True)
        self.assertIsInstance(backend_v2, BackendV2)
        qc = QuantumCircuit(2)
        qc.delay(502, 0, unit="ns")
        qc.x(1)
        qc.delay(250, 1, unit="ns")
        qc.measure_all()
        res = transpile(qc, backend_v2)
        self.assertIn("delay", res.count_ops())

    def test_converter_with_missing_gate_property(self):
        """Test converting to V2 model with irregular backend data."""
        with self.assertWarns(DeprecationWarning):
            backend = FakeOpenPulse2Q()
        # The backend includes pulse calibration definition for U2, but its property is gone.
        # Note that u2 is a basis gate of this device.
        # Since gate property is not provided, the gate broadcasts to all qubits as ideal instruction.
        del backend._properties._gates["u2"]

        # This should not raise error
        backend_v2 = BackendV2Converter(backend, add_delay=True)
        self.assertDictEqual(backend_v2.target["u2"], {None: None})

    def test_non_cx_tests(self):
        backend = GenericBackendV2(num_qubits=5, basis_gates=["cz", "x", "sx", "id", "rz"], seed=42)
        self.assertIsInstance(backend.target.operation_from_name("cz"), CZGate)
        backend = GenericBackendV2(
            num_qubits=5, basis_gates=["ecr", "x", "sx", "id", "rz"], seed=42
        )
        self.assertIsInstance(backend.target.operation_from_name("ecr"), ECRGate)

    @unittest.skipUnless(optionals.HAS_AER, "Aer required for this test")
    def test_converter_simulator(self):
        class MCSXGate(ControlledGate):
            def __init__(self, num_ctrl_qubits, ctrl_state=None):
                super().__init__(
                    "mcsx",
                    1 + num_ctrl_qubits,
                    [],
                    None,
                    num_ctrl_qubits,
                    ctrl_state=ctrl_state,
                    base_gate=SXGate(),
                )

        class MCYGate(ControlledGate):
            def __init__(self, num_ctrl_qubits, ctrl_state=None):
                super().__init__(
                    "mcy",
                    1 + num_ctrl_qubits,
                    [],
                    None,
                    num_ctrl_qubits,
                    ctrl_state=ctrl_state,
                    base_gate=YGate(),
                )

        class MCZGate(ControlledGate):
            def __init__(self, num_ctrl_qubits, ctrl_state=None):
                super().__init__(
                    "mcz",
                    1 + num_ctrl_qubits,
                    [],
                    None,
                    num_ctrl_qubits,
                    ctrl_state=ctrl_state,
                    base_gate=ZGate(),
                )

        class MCRXGate(ControlledGate):
            def __init__(self, theta, num_ctrl_qubits, ctrl_state=None):
                super().__init__(
                    "mcrx",
                    1 + num_ctrl_qubits,
                    [theta],
                    None,
                    num_ctrl_qubits,
                    ctrl_state=ctrl_state,
                    base_gate=RXGate(theta),
                )

        class MCRYGate(ControlledGate):
            def __init__(self, theta, num_ctrl_qubits, ctrl_state=None):
                super().__init__(
                    "mcry",
                    1 + num_ctrl_qubits,
                    [theta],
                    None,
                    num_ctrl_qubits,
                    ctrl_state=ctrl_state,
                    base_gate=RYGate(theta),
                )

        class MCRZGate(ControlledGate):
            def __init__(self, theta, num_ctrl_qubits, ctrl_state=None):
                super().__init__(
                    "mcrz",
                    1 + num_ctrl_qubits,
                    [theta],
                    None,
                    num_ctrl_qubits,
                    ctrl_state=ctrl_state,
                    base_gate=RZGate(theta),
                )

        class MCRGate(ControlledGate):
            def __init__(self, theta, phi, num_ctrl_qubits, ctrl_state=None):
                super().__init__(
                    "mcr",
                    1 + num_ctrl_qubits,
                    [theta, phi],
                    None,
                    num_ctrl_qubits,
                    ctrl_state=ctrl_state,
                    base_gate=RGate(theta, phi),
                )

        class MCU1Gate(ControlledGate):
            def __init__(self, theta, num_ctrl_qubits, ctrl_state=None):
                super().__init__(
                    "mcu1",
                    1 + num_ctrl_qubits,
                    [theta],
                    None,
                    num_ctrl_qubits,
                    ctrl_state=ctrl_state,
                    base_gate=U1Gate(theta),
                )

        class MCU2Gate(ControlledGate):
            def __init__(self, theta, lam, num_ctrl_qubits, ctrl_state=None):
                super().__init__(
                    "mcu2",
                    1 + num_ctrl_qubits,
                    [theta, lam],
                    None,
                    num_ctrl_qubits,
                    ctrl_state=ctrl_state,
                    base_gate=U2Gate(theta, lam),
                )

        class MCU3Gate(ControlledGate):
            def __init__(self, theta, lam, phi, num_ctrl_qubits, ctrl_state=None):
                super().__init__(
                    "mcu3",
                    1 + num_ctrl_qubits,
                    [theta, phi, lam],
                    None,
                    num_ctrl_qubits,
                    ctrl_state=ctrl_state,
                    base_gate=U3Gate(theta, phi, lam),
                )

        class MCUGate(ControlledGate):
            def __init__(self, theta, lam, phi, num_ctrl_qubits, ctrl_state=None):
                super().__init__(
                    "mcu",
                    1 + num_ctrl_qubits,
                    [theta, phi, lam],
                    None,
                    num_ctrl_qubits,
                    ctrl_state=ctrl_state,
                    base_gate=U3Gate(theta, phi, lam),
                )

        class MCSwapGate(ControlledGate):
            def __init__(self, num_ctrl_qubits, ctrl_state=None):
                super().__init__(
                    "mcswap",
                    2 + num_ctrl_qubits,
                    [],
                    None,
                    num_ctrl_qubits,
                    ctrl_state=ctrl_state,
                    base_gate=SwapGate(),
                )

        from qiskit_aer import AerSimulator
        from qiskit_aer.library import (
            SaveExpectationValue,
            SaveAmplitudes,
            SaveStatevectorDict,
            SaveSuperOp,
            SaveClifford,
            SaveMatrixProductState,
            SaveDensityMatrix,
            SaveProbabilities,
            SaveStatevector,
            SetDensityMatrix,
            SetUnitary,
            SaveState,
            SetMatrixProductState,
            SaveUnitary,
            SetSuperOp,
            SaveExpectationValueVariance,
            SaveStabilizer,
            SetStatevector,
            SetStabilizer,
            SaveAmplitudesSquared,
            SaveProbabilitiesDict,
        )
        from qiskit_aer.noise.errors import ReadoutError
        from qiskit_aer.noise.noise_model import QuantumErrorLocation

        sim = AerSimulator()
        # test only if simulator's backend is V1
        if sim.version > 1:
            return
        phi = Parameter("phi")
        lam = Parameter("lam")
        backend = BackendV2Converter(
            sim,
            name_mapping={
                "mcsx": MCSXGate,
                "mcp": MCPhaseGate,
                "mcphase": MCPhaseGate,
                "quantum_channel": QuantumChannel,
                "initialize": Initialize,
                "save_expval": SaveExpectationValue,
                "diagonal": DiagonalGate,
                "save_amplitudes": SaveAmplitudes,
                "roerror": ReadoutError,
                "mcrx": MCRXGate,
                "kraus": Kraus,
                "save_statevector_dict": SaveStatevectorDict,
                "mcx": MCXGate,
                "mcu1": MCU1Gate,
                "mcu2": MCU2Gate,
                "mcu3": MCU3Gate,
                "save_superop": SaveSuperOp,
                "multiplexer": UCGate,
                "mcy": MCYGate,
                "superop": SuperOp,
                "save_clifford": SaveClifford,
                "save_matrix_product_state": SaveMatrixProductState,
                "save_density_matrix": SaveDensityMatrix,
                "save_probabilities": SaveProbabilities,
                "if_else": IfElseOp,
                "while_loop": WhileLoopOp,
                "for_loop": ForLoopOp,
                "switch_case": SwitchCaseOp,
                "break_loop": BreakLoopOp,
                "continue_loop": ContinueLoopOp,
                "save_statevector": SaveStatevector,
                "mcu": MCUGate,
                "set_density_matrix": SetDensityMatrix,
                "qerror_loc": QuantumErrorLocation,
                "unitary": UnitaryGate,
                "mcz": MCZGate,
                "pauli": PauliGate,
                "set_unitary": SetUnitary,
                "save_state": SaveState,
                "mcswap": MCSwapGate,
                "set_matrix_product_state": SetMatrixProductState,
                "save_unitary": SaveUnitary,
                "mcr": MCRGate,
                "mcx_gray": MCXGrayCode,
                "mcrz": MCRZGate,
                "set_superop": SetSuperOp,
                "save_expval_var": SaveExpectationValueVariance,
                "save_stabilizer": SaveStabilizer,
                "set_statevector": SetStatevector,
                "mcry": MCRYGate,
                "set_stabilizer": SetStabilizer,
                "save_amplitudes_sq": SaveAmplitudesSquared,
                "save_probabilities_dict": SaveProbabilitiesDict,
                "cu2": U2Gate(phi, lam).control(),
            },
        )
        self.assertIsInstance(backend, BackendV2)
        res = transpile(self.circuit, backend)
        job = backend.run(res)
        result = job.result()
        counts = result.get_counts()
        max_count = max(counts.items(), key=operator.itemgetter(1))[0]
        self.assertEqual(max_count, "11")

    def test_filter_faulty_qubits_backend_v2_converter(self):
        """Test faulty qubits in v2 conversion."""
        with self.assertWarns(DeprecationWarning):
            backend = Fake127QPulseV1()
<<<<<<< HEAD
            # Get properties dict to make it easier to work with the properties API
            # is difficult to edit because of the multiple layers of nesting and
            # different object types
            props_dict = backend.properties().to_dict()
=======
        # Get properties dict to make it easier to work with the properties API
        # is difficult to edit because of the multiple layers of nesting and
        # different object types
        props_dict = backend.properties().to_dict()
>>>>>>> 889173bc
        for i in range(62, 67):
            non_operational = {
                "date": datetime.datetime.now(datetime.timezone.utc),
                "name": "operational",
                "unit": "",
                "value": 0,
            }
            props_dict["qubits"][i].append(non_operational)
        with self.assertWarns(DeprecationWarning):
            backend._properties = BackendProperties.from_dict(props_dict)
        v2_backend = BackendV2Converter(backend, filter_faulty=True)
        for i in range(62, 67):
            for qarg in v2_backend.target.qargs:
                self.assertNotIn(i, qarg)

    def test_filter_faulty_qubits_backend_v2_converter_with_delay(self):
        """Test faulty qubits in v2 conversion."""
        with self.assertWarns(DeprecationWarning):
            backend = Fake127QPulseV1()
<<<<<<< HEAD
            # Get properties dict to make it easier to work with the properties API
            # is difficult to edit because of the multiple layers of nesting and
            # different object types
            props_dict = backend.properties().to_dict()
=======
        # Get properties dict to make it easier to work with the properties API
        # is difficult to edit because of the multiple layers of nesting and
        # different object types
        props_dict = backend.properties().to_dict()
>>>>>>> 889173bc
        for i in range(62, 67):
            non_operational = {
                "date": datetime.datetime.now(datetime.timezone.utc),
                "name": "operational",
                "unit": "",
                "value": 0,
            }
            props_dict["qubits"][i].append(non_operational)
        with self.assertWarns(DeprecationWarning):
            backend._properties = BackendProperties.from_dict(props_dict)
        v2_backend = BackendV2Converter(backend, filter_faulty=True, add_delay=True)
        for i in range(62, 67):
            for qarg in v2_backend.target.qargs:
                self.assertNotIn(i, qarg)

    def test_backend_v2_converter_without_delay(self):
        """Test setting :code:`add_delay`argument of :func:`.BackendV2Converter`
        to :code:`False`."""

        expected = {
            (0,),
            (0, 1),
            (0, 2),
            (1,),
            (1, 0),
            (1, 2),
            (2,),
            (2, 0),
            (2, 1),
            (2, 3),
            (2, 4),
            (3,),
            (3, 2),
            (3, 4),
            (4,),
            (4, 2),
            (4, 3),
        }
        with self.assertWarns(DeprecationWarning):
            backend = Fake5QV1()
        backend = BackendV2Converter(backend=backend, filter_faulty=True, add_delay=False)

        self.assertEqual(backend.target.qargs, expected)

    def test_backend_v2_converter_with_meaningless_gate_config(self):
        """Test backend with broken gate config can be converted only with properties data."""
        with self.assertWarns(DeprecationWarning):
            backend_v1 = Fake5QV1()
<<<<<<< HEAD
            backend_v1.configuration().gates = [
                GateConfig(name="NotValidGate", parameters=[], qasm_def="not_valid_gate")
            ]
=======
        backend_v1.configuration().gates = [
            GateConfig(name="NotValidGate", parameters=[], qasm_def="not_valid_gate")
        ]
>>>>>>> 889173bc
        backend_v2 = BackendV2Converter(
            backend=backend_v1,
            filter_faulty=True,
            add_delay=False,
        )
        ops_with_measure = backend_v2.target.operation_names
        self.assertCountEqual(
            ops_with_measure,
            backend_v1.configuration().basis_gates + ["measure"],
        )

    def test_filter_faulty_qubits_and_gates_backend_v2_converter(self):
        """Test faulty gates and qubits."""
        with self.assertWarns(DeprecationWarning):
            backend = Fake127QPulseV1()
<<<<<<< HEAD
            # Get properties dict to make it easier to work with the properties API
            # is difficult to edit because of the multiple layers of nesting and
            # different object types
            props_dict = backend.properties().to_dict()
=======
        # Get properties dict to make it easier to work with the properties API
        # is difficult to edit because of the multiple layers of nesting and
        # different object types
        props_dict = backend.properties().to_dict()
>>>>>>> 889173bc
        for i in range(62, 67):
            non_operational = {
                "date": datetime.datetime.now(datetime.timezone.utc),
                "name": "operational",
                "unit": "",
                "value": 0,
            }
            props_dict["qubits"][i].append(non_operational)
        invalid_cx_edges = {
            (113, 114),
            (114, 113),
            (96, 100),
            (100, 96),
            (114, 109),
            (109, 114),
            (24, 34),
            (34, 24),
        }
        non_operational_gate = {
            "date": datetime.datetime.now(datetime.timezone.utc),
            "name": "operational",
            "unit": "",
            "value": 0,
        }
        for gate in props_dict["gates"]:
            if tuple(gate["qubits"]) in invalid_cx_edges:
                gate["parameters"].append(non_operational_gate)

        with self.assertWarns(DeprecationWarning):
            backend._properties = BackendProperties.from_dict(props_dict)
        v2_backend = BackendV2Converter(backend, filter_faulty=True)
        for i in range(62, 67):
            for qarg in v2_backend.target.qargs:
                self.assertNotIn(i, qarg)
        for edge in invalid_cx_edges:
            self.assertNotIn(edge, v2_backend.target["cx"])

    def test_filter_faulty_gates_v2_converter(self):
        """Test just faulty gates in conversion."""
        with self.assertWarns(DeprecationWarning):
            backend = Fake127QPulseV1()
        # Get properties dict to make it easier to work with the properties API
        # is difficult to edit because of the multiple layers of nesting and
        # different object types
        props_dict = backend.properties().to_dict()
        invalid_cx_edges = {
            (113, 114),
            (114, 113),
            (96, 100),
            (100, 96),
            (114, 109),
            (109, 114),
            (24, 34),
            (34, 24),
        }
        non_operational_gate = {
            "date": datetime.datetime.now(datetime.timezone.utc),
            "name": "operational",
            "unit": "",
            "value": 0,
        }
        for gate in props_dict["gates"]:
            if tuple(gate["qubits"]) in invalid_cx_edges:
                gate["parameters"].append(non_operational_gate)

        with self.assertWarns(DeprecationWarning):
            backend._properties = BackendProperties.from_dict(props_dict)
        v2_backend = BackendV2Converter(backend, filter_faulty=True)
        for i in range(62, 67):
            self.assertIn((i,), v2_backend.target.qargs)
        for edge in invalid_cx_edges:
            self.assertNotIn(edge, v2_backend.target["cx"])

    def test_filter_faulty_no_faults_v2_converter(self):
        """Test that faulty qubit filtering does nothing with all operational qubits and gates."""
        with self.assertWarns(DeprecationWarning):
            backend = Fake127QPulseV1()
<<<<<<< HEAD
            v2_backend = BackendV2Converter(backend, filter_faulty=True)
=======
        v2_backend = BackendV2Converter(backend, filter_faulty=True)
>>>>>>> 889173bc
        for i in range(v2_backend.num_qubits):
            self.assertIn((i,), v2_backend.target.qargs)

    @data(0, 1, 2, 3)
    def test_faulty_full_path_transpile_connected_cmap(self, opt_level):
        with self.assertWarns(DeprecationWarning):
            backend = Fake5QV1()
<<<<<<< HEAD
            props = backend.properties().to_dict()

=======
>>>>>>> 889173bc
        non_operational_gate = {
            "date": datetime.datetime.now(datetime.timezone.utc),
            "name": "operational",
            "unit": "",
            "value": 0,
        }
        for gate in props["gates"]:
            if tuple(sorted(gate["qubits"])) == (0, 1):
                gate["parameters"].append(non_operational_gate)
        with self.assertWarns(DeprecationWarning):
            backend._properties = BackendProperties.from_dict(props)
        v2_backend = BackendV2Converter(backend, filter_faulty=True)
        qc = QuantumCircuit(5)
        for x, y in itertools.product(range(5), range(5)):
            if x == y:
                continue
            qc.cx(x, y)
        tqc = transpile(qc, v2_backend, seed_transpiler=433, optimization_level=opt_level)
        connections = [tuple(sorted(tqc.find_bit(q).index for q in x.qubits)) for x in tqc.data]
        self.assertNotIn((0, 1), connections)

    def test_convert_to_target_control_flow(self):
        with self.assertWarns(DeprecationWarning):
            backend = Fake27QPulseV1()
        properties = backend.properties()
        configuration = backend.configuration()
        configuration.supported_instructions = [
            "cx",
            "id",
            "delay",
            "measure",
            "reset",
            "rz",
            "sx",
            "x",
            "if_else",
            "for_loop",
            "switch_case",
        ]
        defaults = backend.defaults()
        target = convert_to_target(configuration, properties, defaults)
        self.assertTrue(target.instruction_supported("if_else", ()))
        self.assertFalse(target.instruction_supported("while_loop", ()))
        self.assertTrue(target.instruction_supported("for_loop", ()))
        self.assertTrue(target.instruction_supported("switch_case", ()))

    def test_convert_unrelated_supported_instructions(self):
        with self.assertWarns(DeprecationWarning):
            backend = Fake27QPulseV1()
        properties = backend.properties()
        configuration = backend.configuration()
        configuration.supported_instructions = [
            "cx",
            "id",
            "delay",
            "measure",
            "reset",
            "rz",
            "sx",
            "x",
            "play",
            "u2",
            "u3",
            "u1",
            "shiftf",
            "acquire",
            "setf",
            "if_else",
            "for_loop",
            "switch_case",
        ]
        defaults = backend.defaults()
        target = convert_to_target(configuration, properties, defaults)
        self.assertTrue(target.instruction_supported("if_else", ()))
        self.assertFalse(target.instruction_supported("while_loop", ()))
        self.assertTrue(target.instruction_supported("for_loop", ()))
        self.assertTrue(target.instruction_supported("switch_case", ()))
        self.assertFalse(target.instruction_supported("u3", (0,)))<|MERGE_RESOLUTION|>--- conflicted
+++ resolved
@@ -143,13 +143,8 @@
 
     def test_qobj_failure(self):
         backend = BACKENDS[-1]
-<<<<<<< HEAD
         with self.assertWarns(DeprecationWarning):
             tqc = transpile(self.circuit, backend)
-=======
-        tqc = transpile(self.circuit, backend)
-        with self.assertWarns(DeprecationWarning):
->>>>>>> 889173bc
             qobj = assemble(tqc, backend)
         with self.assertRaises(QiskitError):
             backend.run(qobj)
@@ -537,17 +532,10 @@
         """Test faulty qubits in v2 conversion."""
         with self.assertWarns(DeprecationWarning):
             backend = Fake127QPulseV1()
-<<<<<<< HEAD
             # Get properties dict to make it easier to work with the properties API
             # is difficult to edit because of the multiple layers of nesting and
             # different object types
             props_dict = backend.properties().to_dict()
-=======
-        # Get properties dict to make it easier to work with the properties API
-        # is difficult to edit because of the multiple layers of nesting and
-        # different object types
-        props_dict = backend.properties().to_dict()
->>>>>>> 889173bc
         for i in range(62, 67):
             non_operational = {
                 "date": datetime.datetime.now(datetime.timezone.utc),
@@ -567,17 +555,10 @@
         """Test faulty qubits in v2 conversion."""
         with self.assertWarns(DeprecationWarning):
             backend = Fake127QPulseV1()
-<<<<<<< HEAD
             # Get properties dict to make it easier to work with the properties API
             # is difficult to edit because of the multiple layers of nesting and
             # different object types
             props_dict = backend.properties().to_dict()
-=======
-        # Get properties dict to make it easier to work with the properties API
-        # is difficult to edit because of the multiple layers of nesting and
-        # different object types
-        props_dict = backend.properties().to_dict()
->>>>>>> 889173bc
         for i in range(62, 67):
             non_operational = {
                 "date": datetime.datetime.now(datetime.timezone.utc),
@@ -626,15 +607,9 @@
         """Test backend with broken gate config can be converted only with properties data."""
         with self.assertWarns(DeprecationWarning):
             backend_v1 = Fake5QV1()
-<<<<<<< HEAD
             backend_v1.configuration().gates = [
                 GateConfig(name="NotValidGate", parameters=[], qasm_def="not_valid_gate")
             ]
-=======
-        backend_v1.configuration().gates = [
-            GateConfig(name="NotValidGate", parameters=[], qasm_def="not_valid_gate")
-        ]
->>>>>>> 889173bc
         backend_v2 = BackendV2Converter(
             backend=backend_v1,
             filter_faulty=True,
@@ -650,17 +625,10 @@
         """Test faulty gates and qubits."""
         with self.assertWarns(DeprecationWarning):
             backend = Fake127QPulseV1()
-<<<<<<< HEAD
             # Get properties dict to make it easier to work with the properties API
             # is difficult to edit because of the multiple layers of nesting and
             # different object types
             props_dict = backend.properties().to_dict()
-=======
-        # Get properties dict to make it easier to work with the properties API
-        # is difficult to edit because of the multiple layers of nesting and
-        # different object types
-        props_dict = backend.properties().to_dict()
->>>>>>> 889173bc
         for i in range(62, 67):
             non_operational = {
                 "date": datetime.datetime.now(datetime.timezone.utc),
@@ -738,11 +706,7 @@
         """Test that faulty qubit filtering does nothing with all operational qubits and gates."""
         with self.assertWarns(DeprecationWarning):
             backend = Fake127QPulseV1()
-<<<<<<< HEAD
             v2_backend = BackendV2Converter(backend, filter_faulty=True)
-=======
-        v2_backend = BackendV2Converter(backend, filter_faulty=True)
->>>>>>> 889173bc
         for i in range(v2_backend.num_qubits):
             self.assertIn((i,), v2_backend.target.qargs)
 
@@ -750,11 +714,8 @@
     def test_faulty_full_path_transpile_connected_cmap(self, opt_level):
         with self.assertWarns(DeprecationWarning):
             backend = Fake5QV1()
-<<<<<<< HEAD
             props = backend.properties().to_dict()
 
-=======
->>>>>>> 889173bc
         non_operational_gate = {
             "date": datetime.datetime.now(datetime.timezone.utc),
             "name": "operational",
