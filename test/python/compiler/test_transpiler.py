--- conflicted
+++ resolved
@@ -51,24 +51,20 @@
 from qiskit.circuit.library import (
     CXGate,
     CZGate,
+    ECRGate,
     HGate,
     RXGate,
     RYGate,
     RZGate,
+    SGate,
     SXGate,
     SXdgGate,
-    SGate,
     SdgGate,
     U1Gate,
     U2Gate,
     UGate,
     XGate,
-<<<<<<< HEAD
     ZGate,
-    ECRGate,
-=======
-    SGate,
->>>>>>> fc74ab96
 )
 from qiskit.circuit.measure import Measure
 from qiskit.compiler import transpile
