--- conflicted
+++ resolved
@@ -51,10 +51,6 @@
 
     def test_instruction_map_and_backend_defaults_unavailable(self):
         """Test backend defaults unavailable when backend is provided, but instruction map is not."""
-<<<<<<< HEAD
-        # TODO remove the test once BackendV1 is removed, since BackendV2 does not have defaults
-=======
->>>>>>> 889173bc
         with self.assertWarns(DeprecationWarning):
             self.backend = FakeOpenPulse3Q()
         self.backend._defaults = None
