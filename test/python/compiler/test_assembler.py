# -*- coding: utf-8 -*-

# This code is part of Qiskit.
#
# (C) Copyright IBM 2017, 2019.
#
# This code is licensed under the Apache License, Version 2.0. You may
# obtain a copy of this license in the LICENSE.txt file in the root directory
# of this source tree or at http://www.apache.org/licenses/LICENSE-2.0.
#
# Any modifications or derivative works of this code must retain this
# copyright notice, and modified files need to carry a notice indicating
# that they have been altered from the originals.

"""Assembler Test."""

import unittest

import numpy as np

import qiskit.pulse as pulse
from qiskit.circuit import Instruction, Parameter
from qiskit.circuit import QuantumRegister, ClassicalRegister, QuantumCircuit
from qiskit.compiler.assemble import assemble
from qiskit.exceptions import QiskitError
from qiskit.pulse import Schedule
from qiskit.pulse.channels import MemorySlot, AcquireChannel
from qiskit.qobj import QasmQobj, validate_qobj_against_schema
from qiskit.qobj.utils import MeasLevel, MeasReturnType
from qiskit.test import QiskitTestCase
from qiskit.test.mock import FakeOpenPulse2Q


class TestCircuitAssembler(QiskitTestCase):
    """Tests for assembling circuits to qobj."""

    def test_assemble_single_circuit(self):
        """Test assembling a single circuit.
        """
        qr = QuantumRegister(2, name='q')
        cr = ClassicalRegister(2, name='c')
        circ = QuantumCircuit(qr, cr, name='circ')
        circ.h(qr[0])
        circ.cx(qr[0], qr[1])
        circ.measure(qr, cr)

        qobj = assemble(circ, shots=2000, memory=True)
        validate_qobj_against_schema(qobj)

        self.assertIsInstance(qobj, QasmQobj)
        self.assertEqual(qobj.config.shots, 2000)
        self.assertEqual(qobj.config.memory, True)
        self.assertEqual(len(qobj.experiments), 1)
        self.assertEqual(qobj.experiments[0].instructions[1].name, 'cx')

    def test_assemble_multiple_circuits(self):
        """Test assembling multiple circuits, all should have the same config.
        """
        qr0 = QuantumRegister(2, name='q0')
        qc0 = ClassicalRegister(2, name='c0')
        circ0 = QuantumCircuit(qr0, qc0, name='circ0')
        circ0.h(qr0[0])
        circ0.cx(qr0[0], qr0[1])
        circ0.measure(qr0, qc0)

        qr1 = QuantumRegister(3, name='q1')
        qc1 = ClassicalRegister(3, name='c1')
        circ1 = QuantumCircuit(qr1, qc1, name='circ0')
        circ1.h(qr1[0])
        circ1.cx(qr1[0], qr1[1])
        circ1.cx(qr1[0], qr1[2])
        circ1.measure(qr1, qc1)

        qobj = assemble([circ0, circ1], shots=100, memory=False, seed_simulator=6)
        validate_qobj_against_schema(qobj)

        self.assertIsInstance(qobj, QasmQobj)
        self.assertEqual(qobj.config.seed_simulator, 6)
        self.assertEqual(len(qobj.experiments), 2)
        self.assertEqual(qobj.experiments[1].config.n_qubits, 3)
        self.assertEqual(len(qobj.experiments), 2)
        self.assertEqual(len(qobj.experiments[1].instructions), 6)

    def test_assemble_no_run_config(self):
        """Test assembling with no run_config, relying on default.
        """
        qr = QuantumRegister(2, name='q')
        qc = ClassicalRegister(2, name='c')
        circ = QuantumCircuit(qr, qc, name='circ')
        circ.h(qr[0])
        circ.cx(qr[0], qr[1])
        circ.measure(qr, qc)

        qobj = assemble(circ)
        validate_qobj_against_schema(qobj)

        self.assertIsInstance(qobj, QasmQobj)
        self.assertEqual(qobj.config.shots, 1024)

    def test_assemble_initialize(self):
        """Test assembling a circuit with an initialize.
        """
        q = QuantumRegister(2, name='q')
        circ = QuantumCircuit(q, name='circ')
        circ.initialize([1/np.sqrt(2), 0, 0, 1/np.sqrt(2)], q[:])

        qobj = assemble(circ)
        validate_qobj_against_schema(qobj)

        self.assertIsInstance(qobj, QasmQobj)
        self.assertEqual(qobj.experiments[0].instructions[0].name, 'initialize')
        np.testing.assert_almost_equal(qobj.experiments[0].instructions[0].params,
                                       [0.7071067811865, 0, 0, 0.707106781186])

    def test_assemble_opaque_inst(self):
        """Test opaque instruction is assembled as-is"""
        opaque_inst = Instruction(name='my_inst', num_qubits=4,
                                  num_clbits=2, params=[0.5, 0.4])
        q = QuantumRegister(6, name='q')
        c = ClassicalRegister(4, name='c')
        circ = QuantumCircuit(q, c, name='circ')
        circ.append(opaque_inst, [q[0], q[2], q[5], q[3]], [c[3], c[0]])

        qobj = assemble(circ)
        validate_qobj_against_schema(qobj)

        self.assertIsInstance(qobj, QasmQobj)
        self.assertEqual(len(qobj.experiments[0].instructions), 1)
        self.assertEqual(qobj.experiments[0].instructions[0].name, 'my_inst')
        self.assertEqual(qobj.experiments[0].instructions[0].qubits, [0, 2, 5, 3])
        self.assertEqual(qobj.experiments[0].instructions[0].memory, [3, 0])
        self.assertEqual(qobj.experiments[0].instructions[0].params, [0.5, 0.4])

    def test_measure_to_registers_when_conditionals(self):
        """Verify assemble_circuits maps all measure ops on to a register slot
        for a circuit containing conditionals."""
        qr = QuantumRegister(2)
        cr1 = ClassicalRegister(1)
        cr2 = ClassicalRegister(2)
        qc = QuantumCircuit(qr, cr1, cr2)

        qc.measure(qr[0], cr1)  # Measure not required for a later conditional
        qc.measure(qr[1], cr2[1])  # Measure required for a later conditional
        qc.h(qr[1]).c_if(cr2, 3)

        qobj = assemble(qc)
        validate_qobj_against_schema(qobj)

        first_measure, second_measure = [op for op in qobj.experiments[0].instructions
                                         if op.name == 'measure']

        self.assertTrue(hasattr(first_measure, 'register'))
        self.assertEqual(first_measure.register, first_measure.memory)
        self.assertTrue(hasattr(second_measure, 'register'))
        self.assertEqual(second_measure.register, second_measure.memory)

    def test_convert_to_bfunc_plus_conditional(self):
        """Verify assemble_circuits converts conditionals from QASM to Qobj."""
        qr = QuantumRegister(1)
        cr = ClassicalRegister(1)
        qc = QuantumCircuit(qr, cr)

        qc.h(qr[0]).c_if(cr, 1)

        qobj = assemble(qc)
        validate_qobj_against_schema(qobj)

        bfunc_op, h_op = qobj.experiments[0].instructions

        self.assertEqual(bfunc_op.name, 'bfunc')
        self.assertEqual(bfunc_op.mask, '0x1')
        self.assertEqual(bfunc_op.val, '0x1')
        self.assertEqual(bfunc_op.relation, '==')

        self.assertTrue(hasattr(h_op, 'conditional'))
        self.assertEqual(bfunc_op.register, h_op.conditional)

    def test_resize_value_to_register(self):
        """Verify assemble_circuits converts the value provided on the classical
        creg to its mapped location on the device register."""
        qr = QuantumRegister(1)
        cr1 = ClassicalRegister(2)
        cr2 = ClassicalRegister(2)
        cr3 = ClassicalRegister(1)
        qc = QuantumCircuit(qr, cr1, cr2, cr3)

        qc.h(qr[0]).c_if(cr2, 2)

        qobj = assemble(qc)
        validate_qobj_against_schema(qobj)

        bfunc_op, h_op = qobj.experiments[0].instructions

        self.assertEqual(bfunc_op.name, 'bfunc')
        self.assertEqual(bfunc_op.mask, '0xC')
        self.assertEqual(bfunc_op.val, '0x8')
        self.assertEqual(bfunc_op.relation, '==')

        self.assertTrue(hasattr(h_op, 'conditional'))
        self.assertEqual(bfunc_op.register, h_op.conditional)

    def test_assemble_circuits_raises_for_bind_circuit_mismatch(self):
        """Verify assemble_circuits raises error for parameterized circuits without matching
        binds."""
        qr = QuantumRegister(2)
        x = Parameter('x')
        y = Parameter('y')

        full_bound_circ = QuantumCircuit(qr)
        full_param_circ = QuantumCircuit(qr)
        partial_param_circ = QuantumCircuit(qr)

        partial_param_circ.u1(x, qr[0])

        full_param_circ.u1(x, qr[0])
        full_param_circ.u1(y, qr[1])

        partial_bind_args = {'parameter_binds': [{x: 1}, {x: 0}]}
        full_bind_args = {'parameter_binds': [{x: 1, y: 1}, {x: 0, y: 0}]}
        inconsistent_bind_args = {'parameter_binds': [{x: 1}, {x: 0, y: 0}]}

        # Raise when parameters passed for non-parametric circuit
        self.assertRaises(QiskitError, assemble,
                          full_bound_circ, **partial_bind_args)

        # Raise when no parameters passed for parametric circuit
        self.assertRaises(QiskitError, assemble, partial_param_circ)
        self.assertRaises(QiskitError, assemble, full_param_circ)

        # Raise when circuit has more parameters than run_config
        self.assertRaises(QiskitError, assemble,
                          full_param_circ, **partial_bind_args)

        # Raise when not all circuits have all parameters
        self.assertRaises(QiskitError, assemble,
                          [full_param_circ, partial_param_circ], **full_bind_args)

        # Raise when not all binds have all circuit params
        self.assertRaises(QiskitError, assemble,
                          full_param_circ, **inconsistent_bind_args)

    def test_assemble_circuits_rases_for_bind_mismatch_over_expressions(self):
        """Verify assemble_circuits raises for invalid binds for circuit including
        ParameterExpressions.
        """
        qr = QuantumRegister(1)
        x = Parameter('x')
        y = Parameter('y')

        expr_circ = QuantumCircuit(qr)

        expr_circ.u1(x+y, qr[0])

        partial_bind_args = {'parameter_binds': [{x: 1}, {x: 0}]}

        # Raise when no parameters passed for parametric circuit
        self.assertRaises(QiskitError, assemble, expr_circ)

        # Raise when circuit has more parameters than run_config
        self.assertRaises(QiskitError, assemble,
                          expr_circ, **partial_bind_args)

    def test_assemble_circuits_binds_parameters(self):
        """Verify assemble_circuits applies parameter bindings and output circuits are bound."""
        qr = QuantumRegister(1)
        qc1 = QuantumCircuit(qr)
        qc2 = QuantumCircuit(qr)
        qc3 = QuantumCircuit(qr)

        x = Parameter('x')
        y = Parameter('y')
        sum_ = x + y
        product_ = x * y

        qc1.u2(x, y, qr[0])

        qc2.rz(x, qr[0])
        qc2.rz(y, qr[0])

        qc3.u2(sum_, product_, qr[0])

        bind_args = {'parameter_binds': [{x: 0, y: 0},
                                         {x: 1, y: 0},
                                         {x: 1, y: 1}]}

        qobj = assemble([qc1, qc2, qc3], **bind_args)
        validate_qobj_against_schema(qobj)

        self.assertEqual(len(qobj.experiments), 9)
        self.assertEqual([len(expt.instructions) for expt in qobj.experiments],
                         [1, 1, 1, 2, 2, 2, 1, 1, 1])

        def _qobj_inst_params(expt_no, inst_no):
            expt = qobj.experiments[expt_no]
            inst = expt.instructions[inst_no]
            return [float(p) for p in inst.params]

        self.assertEqual(_qobj_inst_params(0, 0), [0, 0])
        self.assertEqual(_qobj_inst_params(1, 0), [1, 0])
        self.assertEqual(_qobj_inst_params(2, 0), [1, 1])

        self.assertEqual(_qobj_inst_params(3, 0), [0])
        self.assertEqual(_qobj_inst_params(3, 1), [0])
        self.assertEqual(_qobj_inst_params(4, 0), [1])
        self.assertEqual(_qobj_inst_params(4, 1), [0])
        self.assertEqual(_qobj_inst_params(5, 0), [1])
        self.assertEqual(_qobj_inst_params(5, 1), [1])

        self.assertEqual(_qobj_inst_params(6, 0), [0, 0])
        self.assertEqual(_qobj_inst_params(7, 0), [1, 0])
        self.assertEqual(_qobj_inst_params(8, 0), [2, 1])


class TestPulseAssembler(QiskitTestCase):
    """Tests for assembling schedules to qobj."""

    def setUp(self):
        self.backend_config = FakeOpenPulse2Q().configuration()

        test_pulse = pulse.SamplePulse(
            samples=np.array([0.02739068, 0.05, 0.05, 0.05, 0.02739068], dtype=np.complex128),
            name='pulse0'
        )
        acquire = pulse.Acquire(5)

        self.schedule = pulse.Schedule(name='fake_experiment')
        self.schedule = self.schedule.insert(0, test_pulse(self.backend_config.drive(0)))
        # self.schedule = self.schedule.insert(5, acquire(
        #     [self.backend_config.acquire(i) for i in range(self.backend_config.n_qubits)],
        #     [MemorySlot(i) for i in range(self.backend_config.n_qubits)]))
        for i in range(self.backend_config.n_qubits):
            self.schedule = self.schedule.insert(5, acquire(self.backend_config.acquire(i), MemorySlot(i)))

        self.user_lo_config_dict = {self.backend_config.drive(0): 4.91}
        self.user_lo_config = pulse.LoConfig(self.user_lo_config_dict)

        self.default_qubit_lo_freq = [4.9, 5.0]
        self.default_meas_lo_freq = [6.5, 6.6]

        self.config = {
            'meas_level': 1,
            'memory_slot_size': 100,
            'meas_return': 'avg',
            'rep_time': 100
        }

        self.header = {
            'backend_name': 'FakeOpenPulse2Q',
            'backend_version': '0.0.0'
        }

    def test_assemble_single_schedule_without_lo_config(self):
        """Test assembling a single schedule, no lo config."""
        qobj = assemble(self.schedule,
                        qobj_header=self.header,
                        qubit_lo_freq=self.default_qubit_lo_freq,
                        meas_lo_freq=self.default_meas_lo_freq,
                        schedule_los=[],
                        **self.config)
        validate_qobj_against_schema(qobj)

        test_dict = qobj.to_dict()
        self.assertListEqual(test_dict['config']['qubit_lo_freq'], [4.9, 5.0])
        self.assertEqual(len(test_dict['experiments']), 1)
        self.assertEqual(len(test_dict['experiments'][0]['instructions']), 3)

    def test_assemble_multi_schedules_without_lo_config(self):
        """Test assembling schedules, no lo config."""
        qobj = assemble([self.schedule, self.schedule],
                        qobj_header=self.header,
                        qubit_lo_freq=self.default_qubit_lo_freq,
                        meas_lo_freq=self.default_meas_lo_freq,
                        **self.config)
        validate_qobj_against_schema(qobj)

        test_dict = qobj.to_dict()
        self.assertListEqual(test_dict['config']['qubit_lo_freq'], [4.9, 5.0])
        self.assertEqual(len(test_dict['experiments']), 2)
        self.assertEqual(len(test_dict['experiments'][0]['instructions']), 3)

    def test_assemble_single_schedule_with_lo_config(self):
        """Test assembling a single schedule, with a single lo config."""
        qobj = assemble(self.schedule,
                        qobj_header=self.header,
                        qubit_lo_freq=self.default_qubit_lo_freq,
                        meas_lo_freq=self.default_meas_lo_freq,
                        schedule_los=self.user_lo_config,
                        **self.config)
        validate_qobj_against_schema(qobj)

        test_dict = qobj.to_dict()
        self.assertListEqual(test_dict['config']['qubit_lo_freq'], [4.91, 5.0])
        self.assertEqual(len(test_dict['experiments']), 1)
        self.assertEqual(len(test_dict['experiments'][0]['instructions']), 3)

    def test_assemble_single_schedule_with_lo_config_dict(self):
        """Test assembling a single schedule, with a single lo config supplied as dictionary."""
        qobj = assemble(self.schedule,
                        qobj_header=self.header,
                        qubit_lo_freq=self.default_qubit_lo_freq,
                        meas_lo_freq=self.default_meas_lo_freq,
                        schedule_los=self.user_lo_config_dict,
                        **self.config)
        validate_qobj_against_schema(qobj)

        test_dict = qobj.to_dict()
        self.assertListEqual(test_dict['config']['qubit_lo_freq'], [4.91, 5.0])
        self.assertEqual(len(test_dict['experiments']), 1)
        self.assertEqual(len(test_dict['experiments'][0]['instructions']), 3)

    def test_assemble_single_schedule_with_multi_lo_configs(self):
        """Test assembling a single schedule, with lo configs (frequency sweep)."""
        qobj = assemble(self.schedule,
                        qobj_header=self.header,
                        qubit_lo_freq=self.default_qubit_lo_freq,
                        meas_lo_freq=self.default_meas_lo_freq,
                        schedule_los=[self.user_lo_config, self.user_lo_config],
                        **self.config)
        test_dict = qobj.to_dict()

        self.assertListEqual(test_dict['config']['qubit_lo_freq'], [4.9, 5.0])
        self.assertEqual(len(test_dict['experiments']), 2)
        self.assertEqual(len(test_dict['experiments'][0]['instructions']), 3)
        self.assertDictEqual(test_dict['experiments'][0]['config'],
                             {'qubit_lo_freq': [4.91, 5.0]})

    def test_assemble_multi_schedules_with_multi_lo_configs(self):
        """Test assembling schedules, with the same number of lo configs (n:n setup)."""
        qobj = assemble([self.schedule, self.schedule],
                        qobj_header=self.header,
                        qubit_lo_freq=self.default_qubit_lo_freq,
                        meas_lo_freq=self.default_meas_lo_freq,
                        schedule_los=[self.user_lo_config, self.user_lo_config],
                        **self.config)
        validate_qobj_against_schema(qobj)

        test_dict = qobj.to_dict()
        self.assertListEqual(test_dict['config']['qubit_lo_freq'], [4.9, 5.0])
        self.assertEqual(len(test_dict['experiments']), 2)
        self.assertEqual(len(test_dict['experiments'][0]['instructions']), 3)
        self.assertDictEqual(test_dict['experiments'][0]['config'],
                             {'qubit_lo_freq': [4.91, 5.0]})

    def test_assemble_multi_schedules_with_wrong_number_of_multi_lo_configs(self):
        """Test assembling schedules, with a different number of lo configs (n:m setup)."""
        with self.assertRaises(QiskitError):
            assemble([self.schedule, self.schedule, self.schedule],
                     qobj_header=self.header,
                     qubit_lo_freq=self.default_qubit_lo_freq,
                     meas_lo_freq=self.default_meas_lo_freq,
                     schedule_los=[self.user_lo_config, self.user_lo_config],
                     **self.config)

    def test_assemble_meas_map(self):
        """Test assembling a single schedule, no lo config."""
        acquire = pulse.Acquire(5)
<<<<<<< HEAD
        schedule = Schedule(name='fake_experiment')
        schedule = schedule.insert(5, acquire(AcquireChannel(0), MemorySlot(0)))
        schedule = schedule.insert(5, acquire(AcquireChannel(1), MemorySlot(1)))

        assemble(schedule,
                 qubit_lo_freq=self.default_qubit_lo_freq,
                 meas_lo_freq=self.default_meas_lo_freq,
                 meas_map=[[0], [1]])
=======
        schedule = acquire([AcquireChannel(0), AcquireChannel(1)],
                           [MemorySlot(0), MemorySlot(1)])
        qobj = assemble(schedule,
                        qubit_lo_freq=self.default_qubit_lo_freq,
                        meas_lo_freq=self.default_meas_lo_freq,
                        meas_map=[[0], [1]])
        validate_qobj_against_schema(qobj)
>>>>>>> 9c140b48

        with self.assertRaises(QiskitError):
            assemble(schedule,
                     qubit_lo_freq=self.default_qubit_lo_freq,
                     meas_lo_freq=self.default_meas_lo_freq,
                     meas_map=[[0, 1, 2]])

    def test_assemble_memory_slots(self):
        """Test assembling a schedule and inferring number of memoryslots."""
        acquire = pulse.Acquire(5)
        n_memoryslots = 10

        # single acquisition
        schedule = acquire(self.backend_config.acquire(0),
                           mem_slot=pulse.MemorySlot(n_memoryslots-1))

        qobj = assemble(schedule,
                        qubit_lo_freq=self.default_qubit_lo_freq,
                        meas_lo_freq=self.default_meas_lo_freq,
                        meas_map=[[0], [1]])
        validate_qobj_against_schema(qobj)

        self.assertEqual(qobj.config.memory_slots, n_memoryslots)
        # this should be in experimental header as well
        self.assertEqual(qobj.experiments[0].header.memory_slots, n_memoryslots)

        # multiple acquisition
        schedule = acquire(self.backend_config.acquire(0),
                           mem_slot=pulse.MemorySlot(n_memoryslots-1))
        schedule = schedule.insert(10, acquire(self.backend_config.acquire(0),
                                               mem_slot=pulse.MemorySlot(n_memoryslots-1)))

        qobj = assemble(schedule,
                        qubit_lo_freq=self.default_qubit_lo_freq,
                        meas_lo_freq=self.default_meas_lo_freq,
                        meas_map=[[0], [1]])
        validate_qobj_against_schema(qobj)

        self.assertEqual(qobj.config.memory_slots, n_memoryslots)
        # this should be in experimental header as well
        self.assertEqual(qobj.experiments[0].header.memory_slots, n_memoryslots)

    def test_assemble_memory_slots_for_schedules(self):
        """Test assembling schedules with different memory slots."""
        acquire = pulse.Acquire(5)
        n_memoryslots = [10, 5, 7]

        schedules = []
        for n_memoryslot in n_memoryslots:
            schedule = acquire(self.backend_config.acquire(0),
                               mem_slot=pulse.MemorySlot(n_memoryslot-1))
            schedules.append(schedule)

        qobj = assemble(schedules,
                        qubit_lo_freq=self.default_qubit_lo_freq,
                        meas_lo_freq=self.default_meas_lo_freq,
                        meas_map=[[0], [1]])
        validate_qobj_against_schema(qobj)

        self.assertEqual(qobj.config.memory_slots, max(n_memoryslots))
        self.assertEqual(qobj.experiments[0].header.memory_slots, n_memoryslots[0])
        self.assertEqual(qobj.experiments[1].header.memory_slots, n_memoryslots[1])
        self.assertEqual(qobj.experiments[2].header.memory_slots, n_memoryslots[2])

    def test_pulse_name_conflicts(self):
        """Test that pulse name conflicts can be resolved."""
        name_conflict_pulse = pulse.SamplePulse(
            samples=np.array([0.02, 0.05, 0.05, 0.05, 0.02], dtype=np.complex128),
            name='pulse0'
        )
        self.schedule = self.schedule.insert(1, name_conflict_pulse(self.backend_config.drive(1)))
        qobj = assemble(self.schedule,
                        qobj_header=self.header,
                        qubit_lo_freq=self.default_qubit_lo_freq,
                        meas_lo_freq=self.default_meas_lo_freq,
                        schedule_los=[],
                        **self.config)
        validate_qobj_against_schema(qobj)

        self.assertNotEqual(qobj.config.pulse_library[1], 'pulse0')
        self.assertEqual(qobj.experiments[0].instructions[0].name, 'pulse0')
        self.assertNotEqual(qobj.experiments[0].instructions[1].name, 'pulse0')

    def test_assemble_with_delay(self):
        """Test that delay instruction is ignored in assembly."""
        backend = FakeOpenPulse2Q()

        orig_schedule = self.schedule
        delay_schedule = orig_schedule + pulse.Delay(10)(self.backend_config.drive(0))

        orig_qobj = assemble(orig_schedule, backend)
        validate_qobj_against_schema(orig_qobj)
        delay_qobj = assemble(delay_schedule, backend)
        validate_qobj_against_schema(delay_qobj)

        self.assertEqual(orig_qobj.experiments[0].to_dict(),
                         delay_qobj.experiments[0].to_dict())

    def test_assemble_schedule_enum(self):
        """Test assembling a schedule with enum input values to assemble."""
        qobj = assemble(self.schedule,
                        qobj_header=self.header,
                        qubit_lo_freq=self.default_qubit_lo_freq,
                        meas_lo_freq=self.default_meas_lo_freq,
                        schedule_los=[],
                        meas_level=MeasLevel.CLASSIFIED,
                        meas_return=MeasReturnType.AVERAGE)
        validate_qobj_against_schema(qobj)

        test_dict = qobj.to_dict()
        self.assertEqual(test_dict['config']['meas_return'], 'avg')
        self.assertEqual(test_dict['config']['meas_level'], 2)


class TestPulseAssemblerMissingKwargs(QiskitTestCase):
    """Verify that errors are raised in case backend is not provided and kwargs are missing."""

    def setUp(self):
        self.schedule = pulse.Schedule(name='fake_experiment')
        self.schedule += pulse.FrameChange(0.)(pulse.DriveChannel(0))

        self.backend = FakeOpenPulse2Q()
        self.config = self.backend.configuration()
        self.defaults = self.backend.defaults()
        self.qubit_lo_freq = [freq / 1e9 for freq in self.defaults.qubit_freq_est]
        self.meas_lo_freq = [freq / 1e9 for freq in self.defaults.meas_freq_est]
        self.qubit_lo_range = self.config.qubit_lo_range
        self.meas_lo_range = self.config.meas_lo_range
        self.schedule_los = {pulse.DriveChannel(0): self.qubit_lo_freq[0],
                             pulse.DriveChannel(1): self.qubit_lo_freq[1],
                             pulse.MeasureChannel(0): self.meas_lo_freq[0],
                             pulse.MeasureChannel(1): self.meas_lo_freq[1]}
        self.meas_map = self.config.meas_map
        self.memory_slots = self.config.n_qubits
        self.rep_time = self.config.rep_times[0]

    def test_defaults(self):
        """Test defaults work."""
        qobj = assemble(self.schedule,
                        qubit_lo_freq=self.qubit_lo_freq,
                        meas_lo_freq=self.meas_lo_freq,
                        qubit_lo_range=self.qubit_lo_range,
                        meas_lo_range=self.meas_lo_range,
                        schedule_los=self.schedule_los,
                        meas_map=self.meas_map,
                        memory_slots=self.memory_slots,
                        rep_time=self.rep_time)
        validate_qobj_against_schema(qobj)

    def test_missing_qubit_lo_freq(self):
        """Test error raised if qubit_lo_freq missing."""

        with self.assertRaises(QiskitError):
            assemble(self.schedule,
                     qubit_lo_freq=None,
                     meas_lo_freq=self.meas_lo_freq,
                     qubit_lo_range=self.qubit_lo_range,
                     meas_lo_range=self.meas_lo_range,
                     meas_map=self.meas_map,
                     memory_slots=self.memory_slots,
                     rep_time=self.rep_time)

    def test_missing_meas_lo_freq(self):
        """Test error raised if meas_lo_freq missing."""

        with self.assertRaises(QiskitError):
            assemble(self.schedule,
                     qubit_lo_freq=self.qubit_lo_freq,
                     meas_lo_freq=None,
                     qubit_lo_range=self.qubit_lo_range,
                     meas_lo_range=self.meas_lo_range,
                     meas_map=self.meas_map,
                     memory_slots=self.memory_slots,
                     rep_time=self.rep_time)

    def test_missing_memory_slots(self):
        """Test error is not raised if memory_slots are missing."""
        qobj = assemble(self.schedule,
                        qubit_lo_freq=self.qubit_lo_freq,
                        meas_lo_freq=self.meas_lo_freq,
                        qubit_lo_range=self.qubit_lo_range,
                        meas_lo_range=self.meas_lo_range,
                        schedule_los=self.schedule_los,
                        meas_map=self.meas_map,
                        memory_slots=None,
                        rep_time=self.rep_time)
        validate_qobj_against_schema(qobj)

    def test_missing_rep_time(self):
        """Test that assembly still works if rep_time is missing.

        The case of no rep_time will exist for a simulator.
        """
        qobj = assemble(self.schedule,
                        qubit_lo_freq=self.qubit_lo_freq,
                        meas_lo_freq=self.meas_lo_freq,
                        qubit_lo_range=self.qubit_lo_range,
                        meas_lo_range=self.meas_lo_range,
                        schedule_los=self.schedule_los,
                        meas_map=self.meas_map,
                        memory_slots=self.memory_slots,
                        rep_time=None)
        validate_qobj_against_schema(qobj)

    def test_missing_meas_map(self):
        """Test that assembly still works if meas_map is missing."""
        qobj = assemble(self.schedule,
                        qubit_lo_freq=self.qubit_lo_freq,
                        meas_lo_freq=self.meas_lo_freq,
                        qubit_lo_range=self.qubit_lo_range,
                        meas_lo_range=self.meas_lo_range,
                        schedule_los=self.schedule_los,
                        meas_map=None,
                        memory_slots=self.memory_slots,
                        rep_time=self.rep_time)
        validate_qobj_against_schema(qobj)

    def test_missing_lo_ranges(self):
        """Test that assembly still works if lo_ranges are missing."""
        qobj = assemble(self.schedule,
                        qubit_lo_freq=self.qubit_lo_freq,
                        meas_lo_freq=self.meas_lo_freq,
                        qubit_lo_range=None,
                        meas_lo_range=None,
                        schedule_los=self.schedule_los,
                        meas_map=self.meas_map,
                        memory_slots=self.memory_slots,
                        rep_time=self.rep_time)
        validate_qobj_against_schema(qobj)


if __name__ == '__main__':
    unittest.main(verbosity=2)<|MERGE_RESOLUTION|>--- conflicted
+++ resolved
@@ -454,24 +454,15 @@
     def test_assemble_meas_map(self):
         """Test assembling a single schedule, no lo config."""
         acquire = pulse.Acquire(5)
-<<<<<<< HEAD
         schedule = Schedule(name='fake_experiment')
         schedule = schedule.insert(5, acquire(AcquireChannel(0), MemorySlot(0)))
         schedule = schedule.insert(5, acquire(AcquireChannel(1), MemorySlot(1)))
 
-        assemble(schedule,
-                 qubit_lo_freq=self.default_qubit_lo_freq,
-                 meas_lo_freq=self.default_meas_lo_freq,
-                 meas_map=[[0], [1]])
-=======
-        schedule = acquire([AcquireChannel(0), AcquireChannel(1)],
-                           [MemorySlot(0), MemorySlot(1)])
         qobj = assemble(schedule,
                         qubit_lo_freq=self.default_qubit_lo_freq,
                         meas_lo_freq=self.default_meas_lo_freq,
                         meas_map=[[0], [1]])
         validate_qobj_against_schema(qobj)
->>>>>>> 9c140b48
 
         with self.assertRaises(QiskitError):
             assemble(schedule,
