# This code is part of Qiskit.
#
# (C) Copyright IBM 2017, 2019.
#
# This code is licensed under the Apache License, Version 2.0. You may
# obtain a copy of this license in the LICENSE.txt file in the root directory
# of this source tree or at http://www.apache.org/licenses/LICENSE-2.0.
#
# Any modifications or derivative works of this code must retain this
# copyright notice, and modified files need to carry a notice indicating
# that they have been altered from the originals.

"""Assembler Test."""

import unittest
import io
from logging import StreamHandler, getLogger
import sys
import copy

import numpy as np
import qiskit.pulse as pulse
from qiskit.circuit import Instruction, Gate, Parameter, ParameterVector
from qiskit.circuit import QuantumRegister, ClassicalRegister, QuantumCircuit
from qiskit.compiler.assembler import assemble
from qiskit.exceptions import QiskitError
from qiskit.pulse import Schedule, Acquire, Play
from qiskit.pulse.channels import MemorySlot, AcquireChannel, DriveChannel, MeasureChannel
from qiskit.pulse.configuration import Kernel, Discriminator
from qiskit.pulse.library import gaussian
from qiskit.qobj import QasmQobj, validate_qobj_against_schema
from qiskit.qobj.utils import MeasLevel, MeasReturnType
from qiskit.pulse.macros import measure
from qiskit.test import QiskitTestCase
from qiskit.test.mock import FakeOpenPulse2Q, FakeOpenPulse3Q, FakeYorktown, FakeAlmaden
from qiskit.validation.jsonschema import SchemaValidationError


class RxGate(Gate):
    """Used to test custom gate assembly.

    Useful for testing pulse gates with parameters, as well.
    Note: Parallel maps (e.g., in assemble_circuits) pickle their input,
          so circuit features have to be defined top level.
    """

    def __init__(self, theta):
        super().__init__("rxtheta", 1, [theta])


class TestCircuitAssembler(QiskitTestCase):
    """Tests for assembling circuits to qobj."""

    def setUp(self):
        super().setUp()
        qr = QuantumRegister(2, name="q")
        cr = ClassicalRegister(2, name="c")
        self.circ = QuantumCircuit(qr, cr, name="circ")
        self.circ.h(qr[0])
        self.circ.cx(qr[0], qr[1])
        self.circ.measure(qr, cr)

        self.backend = FakeYorktown()
        self.backend_config = self.backend.configuration()
        self.num_qubits = self.backend_config.n_qubits

        # lo test values
        self.default_qubit_lo_freq = [5e9 for _ in range(self.num_qubits)]
        self.default_meas_lo_freq = [6.7e9 for _ in range(self.num_qubits)]
        self.user_lo_config_dict = {pulse.DriveChannel(0): 5.55e9, pulse.MeasureChannel(0): 6.64e9,
                                    pulse.DriveChannel(3): 4.91e9, pulse.MeasureChannel(4): 6.1e9}
        self.user_lo_config = pulse.LoConfig(self.user_lo_config_dict)

    def test_assemble_single_circuit(self):
        """Test assembling a single circuit."""
        qobj = assemble(self.circ, shots=2000, memory=True)
        validate_qobj_against_schema(qobj)

        self.assertIsInstance(qobj, QasmQobj)
        self.assertEqual(qobj.config.shots, 2000)
        self.assertEqual(qobj.config.memory, True)
        self.assertEqual(len(qobj.experiments), 1)
        self.assertEqual(qobj.experiments[0].instructions[1].name, "cx")

    def test_assemble_multiple_circuits(self):
        """Test assembling multiple circuits, all should have the same config."""
        qr0 = QuantumRegister(2, name="q0")
        qc0 = ClassicalRegister(2, name="c0")
        circ0 = QuantumCircuit(qr0, qc0, name="circ0")
        circ0.h(qr0[0])
        circ0.cx(qr0[0], qr0[1])
        circ0.measure(qr0, qc0)

        qr1 = QuantumRegister(3, name="q1")
        qc1 = ClassicalRegister(3, name="c1")
        circ1 = QuantumCircuit(qr1, qc1, name="circ0")
        circ1.h(qr1[0])
        circ1.cx(qr1[0], qr1[1])
        circ1.cx(qr1[0], qr1[2])
        circ1.measure(qr1, qc1)

        qobj = assemble([circ0, circ1], shots=100, memory=False, seed_simulator=6)
        validate_qobj_against_schema(qobj)

        self.assertIsInstance(qobj, QasmQobj)
        self.assertEqual(qobj.config.seed_simulator, 6)
        self.assertEqual(len(qobj.experiments), 2)
        self.assertEqual(qobj.experiments[1].config.n_qubits, 3)
        self.assertEqual(len(qobj.experiments), 2)
        self.assertEqual(len(qobj.experiments[1].instructions), 6)

    def test_assemble_no_run_config(self):
        """Test assembling with no run_config, relying on default."""
        qobj = assemble(self.circ)
        validate_qobj_against_schema(qobj)

        self.assertIsInstance(qobj, QasmQobj)
        self.assertEqual(qobj.config.shots, 1024)

    def test_shots_greater_than_max_shots(self):
        """Test assembling with shots greater than max shots"""
        self.assertRaises(QiskitError, assemble, self.backend, shots=1024000)

    def test_shots_not_of_type_int(self):
        """Test assembling with shots having type other than int"""
        self.assertRaises(QiskitError, assemble, self.backend, shots="1024")

    def test_default_shots_greater_than_max_shots(self):
        """Test assembling with default shots greater than max shots"""
        self.backend_config.max_shots = 5

        qobj = assemble(self.circ, self.backend)

        validate_qobj_against_schema(qobj)

        self.assertIsInstance(qobj, QasmQobj)
        self.assertEqual(qobj.config.shots, 5)

    def test_assemble_initialize(self):
        """Test assembling a circuit with an initialize."""
        q = QuantumRegister(2, name="q")
        circ = QuantumCircuit(q, name="circ")
        circ.initialize([1 / np.sqrt(2), 0, 0, 1 / np.sqrt(2)], q[:])

        qobj = assemble(circ)
        validate_qobj_against_schema(qobj)

        self.assertIsInstance(qobj, QasmQobj)
        self.assertEqual(qobj.experiments[0].instructions[0].name, "initialize")
        np.testing.assert_almost_equal(
            qobj.experiments[0].instructions[0].params, [0.7071067811865, 0, 0, 0.707106781186]
        )

    def test_assemble_meas_level_meas_return(self):
        """Test assembling a circuit schedule with `meas_level`."""
        qobj = assemble(self.circ, meas_level=1, meas_return="single")
        validate_qobj_against_schema(qobj)

        self.assertIsInstance(qobj, QasmQobj)
        self.assertEqual(qobj.config.meas_level, 1)
        self.assertEqual(qobj.config.meas_return, "single")

        # no meas_level set
        qobj = assemble(self.circ)
        validate_qobj_against_schema(qobj)

        self.assertIsInstance(qobj, QasmQobj)
        self.assertEqual(qobj.config.meas_level, 2)
        self.assertEqual(hasattr(qobj.config, "meas_return"), False)

    def test_assemble_backend_rep_delays(self):
        """Check that rep_delay is properly set from backend values."""
        rep_delay_range = [2.5e-3, 4.5e-3]  # sec
        default_rep_delay = 3.0e-3
<<<<<<< HEAD
        setattr(self.backend_config, 'rep_delay_range', rep_delay_range)
        setattr(self.backend_config, 'default_rep_delay', default_rep_delay)

        # dynamic rep rates off
        setattr(self.backend_config, 'dynamic_reprate_enabled', False)
        qobj = assemble(self.circ, self.backend)
        self.assertEqual(hasattr(qobj.config, 'rep_delay'), False)

        # dynamic rep rates on
        setattr(self.backend_config, 'dynamic_reprate_enabled', True)
        qobj = assemble(self.circ, self.backend)
        self.assertEqual(qobj.config.rep_delay, default_rep_delay*1e6)
=======
        setattr(backend_config, "rep_delay_range", rep_delay_range)
        setattr(backend_config, "default_rep_delay", default_rep_delay)

        # dynamic rep rates off
        setattr(backend_config, "dynamic_reprate_enabled", False)
        qobj = assemble(self.circ, backend)
        self.assertEqual(hasattr(qobj.config, "rep_delay"), False)

        # dynamic rep rates on
        setattr(backend_config, "dynamic_reprate_enabled", True)
        qobj = assemble(self.circ, backend)
        self.assertEqual(qobj.config.rep_delay, default_rep_delay * 1e6)
>>>>>>> 65656458

    def test_assemble_user_rep_time_delay(self):
        """Check that user runtime config rep_delay works."""
        # set custom rep_delay in runtime config
        rep_delay = 2.2e-6
        rep_delay_range = [0, 3e-6]  # sec
<<<<<<< HEAD
        setattr(self.backend_config, 'rep_delay_range', rep_delay_range)

        # dynamic rep rates off (no default so shouldn't be in qobj config)
        setattr(self.backend_config, 'dynamic_reprate_enabled', False)
        qobj = assemble(self.circ, self.backend, rep_delay=rep_delay)
        self.assertEqual(hasattr(qobj.config, 'rep_delay'), False)

        # turn on dynamic rep rates, rep_delay should be set
        setattr(self.backend_config, 'dynamic_reprate_enabled', True)
        qobj = assemble(self.circ, self.backend, rep_delay=rep_delay)
=======
        setattr(backend_config, "rep_delay_range", rep_delay_range)

        # dynamic rep rates off (no default so shouldn't be in qobj config)
        setattr(backend_config, "dynamic_reprate_enabled", False)
        qobj = assemble(self.circ, backend, rep_delay=rep_delay)
        self.assertEqual(hasattr(qobj.config, "rep_delay"), False)

        # turn on dynamic rep rates, rep_delay should be set
        setattr(backend_config, "dynamic_reprate_enabled", True)
        qobj = assemble(self.circ, backend, rep_delay=rep_delay)
>>>>>>> 65656458
        self.assertEqual(qobj.config.rep_delay, 2.2)

        # test ``rep_delay=0``
        qobj = assemble(self.circ, self.backend, rep_delay=0)
        self.assertEqual(qobj.config.rep_delay, 0)

        # use ``rep_delay`` outside of ``rep_delay_range```
        rep_delay_large = 5.0e-6
        with self.assertRaises(SchemaValidationError):
            assemble(self.circ, self.backend, rep_delay=rep_delay_large)

    def test_assemble_opaque_inst(self):
        """Test opaque instruction is assembled as-is"""
        opaque_inst = Instruction(name="my_inst", num_qubits=4, num_clbits=2, params=[0.5, 0.4])
        q = QuantumRegister(6, name="q")
        c = ClassicalRegister(4, name="c")
        circ = QuantumCircuit(q, c, name="circ")
        circ.append(opaque_inst, [q[0], q[2], q[5], q[3]], [c[3], c[0]])

        qobj = assemble(circ)
        validate_qobj_against_schema(qobj)

        self.assertIsInstance(qobj, QasmQobj)
        self.assertEqual(len(qobj.experiments[0].instructions), 1)
        self.assertEqual(qobj.experiments[0].instructions[0].name, "my_inst")
        self.assertEqual(qobj.experiments[0].instructions[0].qubits, [0, 2, 5, 3])
        self.assertEqual(qobj.experiments[0].instructions[0].memory, [3, 0])
        self.assertEqual(qobj.experiments[0].instructions[0].params, [0.5, 0.4])

    def test_assemble_unroll_parametervector(self):
        """Verfiy that assemble unrolls parametervectors ref #5467"""
        pv1 = ParameterVector("pv1", 3)
        pv2 = ParameterVector("pv2", 3)
        qc = QuantumCircuit(2, 2)
        for i in range(3):
            qc.rx(pv1[i], 0)
            qc.ry(pv2[i], 1)
        qc.barrier()
        qc.measure([0, 1], [0, 1])

        qc.bind_parameters({pv1: [0.1, 0.2, 0.3], pv2: [0.4, 0.5, 0.6]})

        qobj = assemble(qc, parameter_binds=[{pv1: [0.1, 0.2, 0.3], pv2: [0.4, 0.5, 0.6]}])
        validate_qobj_against_schema(qobj)

        self.assertIsInstance(qobj, QasmQobj)
        self.assertEqual(qobj.experiments[0].instructions[0].params[0], 0.100000000000000)
        self.assertEqual(qobj.experiments[0].instructions[1].params[0], 0.400000000000000)
        self.assertEqual(qobj.experiments[0].instructions[2].params[0], 0.200000000000000)
        self.assertEqual(qobj.experiments[0].instructions[3].params[0], 0.500000000000000)
        self.assertEqual(qobj.experiments[0].instructions[4].params[0], 0.300000000000000)
        self.assertEqual(qobj.experiments[0].instructions[5].params[0], 0.600000000000000)

    def test_measure_to_registers_when_conditionals(self):
        """Verify assemble_circuits maps all measure ops on to a register slot
        for a circuit containing conditionals."""
        qr = QuantumRegister(2)
        cr1 = ClassicalRegister(1)
        cr2 = ClassicalRegister(2)
        qc = QuantumCircuit(qr, cr1, cr2)

        qc.measure(qr[0], cr1)  # Measure not required for a later conditional
        qc.measure(qr[1], cr2[1])  # Measure required for a later conditional
        qc.h(qr[1]).c_if(cr2, 3)

        qobj = assemble(qc)
        validate_qobj_against_schema(qobj)

        first_measure, second_measure = [
            op for op in qobj.experiments[0].instructions if op.name == "measure"
        ]

        self.assertTrue(hasattr(first_measure, "register"))
        self.assertEqual(first_measure.register, first_measure.memory)
        self.assertTrue(hasattr(second_measure, "register"))
        self.assertEqual(second_measure.register, second_measure.memory)

    def test_convert_to_bfunc_plus_conditional(self):
        """Verify assemble_circuits converts conditionals from QASM to Qobj."""
        qr = QuantumRegister(1)
        cr = ClassicalRegister(1)
        qc = QuantumCircuit(qr, cr)

        qc.h(qr[0]).c_if(cr, 1)

        qobj = assemble(qc)
        validate_qobj_against_schema(qobj)

        bfunc_op, h_op = qobj.experiments[0].instructions

        self.assertEqual(bfunc_op.name, "bfunc")
        self.assertEqual(bfunc_op.mask, "0x1")
        self.assertEqual(bfunc_op.val, "0x1")
        self.assertEqual(bfunc_op.relation, "==")

        self.assertTrue(hasattr(h_op, "conditional"))
        self.assertEqual(bfunc_op.register, h_op.conditional)

    def test_resize_value_to_register(self):
        """Verify assemble_circuits converts the value provided on the classical
        creg to its mapped location on the device register."""
        qr = QuantumRegister(1)
        cr1 = ClassicalRegister(2)
        cr2 = ClassicalRegister(2)
        cr3 = ClassicalRegister(1)
        qc = QuantumCircuit(qr, cr1, cr2, cr3)

        qc.h(qr[0]).c_if(cr2, 2)

        qobj = assemble(qc)
        validate_qobj_against_schema(qobj)

        bfunc_op, h_op = qobj.experiments[0].instructions

        self.assertEqual(bfunc_op.name, "bfunc")
        self.assertEqual(bfunc_op.mask, "0xC")
        self.assertEqual(bfunc_op.val, "0x8")
        self.assertEqual(bfunc_op.relation, "==")

        self.assertTrue(hasattr(h_op, "conditional"))
        self.assertEqual(bfunc_op.register, h_op.conditional)

    def test_assemble_circuits_raises_for_bind_circuit_mismatch(self):
        """Verify assemble_circuits raises error for parameterized circuits without matching
        binds."""
        qr = QuantumRegister(2)
        x = Parameter("x")
        y = Parameter("y")

        full_bound_circ = QuantumCircuit(qr)
        full_param_circ = QuantumCircuit(qr)
        partial_param_circ = QuantumCircuit(qr)

        partial_param_circ.p(x, qr[0])

        full_param_circ.p(x, qr[0])
        full_param_circ.p(y, qr[1])

        partial_bind_args = {"parameter_binds": [{x: 1}, {x: 0}]}
        full_bind_args = {"parameter_binds": [{x: 1, y: 1}, {x: 0, y: 0}]}
        inconsistent_bind_args = {"parameter_binds": [{x: 1}, {x: 0, y: 0}]}

        # Raise when parameters passed for non-parametric circuit
        self.assertRaises(QiskitError, assemble, full_bound_circ, **partial_bind_args)

        # Raise when no parameters passed for parametric circuit
        self.assertRaises(QiskitError, assemble, partial_param_circ)
        self.assertRaises(QiskitError, assemble, full_param_circ)

        # Raise when circuit has more parameters than run_config
        self.assertRaises(QiskitError, assemble, full_param_circ, **partial_bind_args)

        # Raise when not all circuits have all parameters
        self.assertRaises(
            QiskitError, assemble, [full_param_circ, partial_param_circ], **full_bind_args
        )

        # Raise when not all binds have all circuit params
        self.assertRaises(QiskitError, assemble, full_param_circ, **inconsistent_bind_args)

    def test_assemble_circuits_rases_for_bind_mismatch_over_expressions(self):
        """Verify assemble_circuits raises for invalid binds for circuit including
        ParameterExpressions.
        """
        qr = QuantumRegister(1)
        x = Parameter("x")
        y = Parameter("y")

        expr_circ = QuantumCircuit(qr)

        expr_circ.p(x + y, qr[0])

        partial_bind_args = {"parameter_binds": [{x: 1}, {x: 0}]}

        # Raise when no parameters passed for parametric circuit
        self.assertRaises(QiskitError, assemble, expr_circ)

        # Raise when circuit has more parameters than run_config
        self.assertRaises(QiskitError, assemble, expr_circ, **partial_bind_args)

    def test_assemble_circuits_binds_parameters(self):
        """Verify assemble_circuits applies parameter bindings and output circuits are bound."""
        qr = QuantumRegister(1)
        qc1 = QuantumCircuit(qr)
        qc2 = QuantumCircuit(qr)
        qc3 = QuantumCircuit(qr)

        x = Parameter("x")
        y = Parameter("y")
        sum_ = x + y
        product_ = x * y

        qc1.u(x, y, 0, qr[0])

        qc2.rz(x, qr[0])
        qc2.rz(y, qr[0])

        qc3.u(sum_, product_, 0, qr[0])

        bind_args = {"parameter_binds": [{x: 0, y: 0}, {x: 1, y: 0}, {x: 1, y: 1}]}

        qobj = assemble([qc1, qc2, qc3], **bind_args)
        validate_qobj_against_schema(qobj)

        self.assertEqual(len(qobj.experiments), 9)
        self.assertEqual(
            [len(expt.instructions) for expt in qobj.experiments], [1, 1, 1, 2, 2, 2, 1, 1, 1]
        )

        def _qobj_inst_params(expt_no, inst_no):
            expt = qobj.experiments[expt_no]
            inst = expt.instructions[inst_no]
            return [float(p) for p in inst.params]

        self.assertEqual(_qobj_inst_params(0, 0), [0, 0, 0])
        self.assertEqual(_qobj_inst_params(1, 0), [1, 0, 0])
        self.assertEqual(_qobj_inst_params(2, 0), [1, 1, 0])

        self.assertEqual(_qobj_inst_params(3, 0), [0])
        self.assertEqual(_qobj_inst_params(3, 1), [0])
        self.assertEqual(_qobj_inst_params(4, 0), [1])
        self.assertEqual(_qobj_inst_params(4, 1), [0])
        self.assertEqual(_qobj_inst_params(5, 0), [1])
        self.assertEqual(_qobj_inst_params(5, 1), [1])

        self.assertEqual(_qobj_inst_params(6, 0), [0, 0, 0])
        self.assertEqual(_qobj_inst_params(7, 0), [1, 0, 0])
        self.assertEqual(_qobj_inst_params(8, 0), [2, 1, 0])

    def test_init_qubits_default(self):
        """Check that the init_qubits=None assemble option is passed on to the qobj."""
        qobj = assemble(self.circ)
        self.assertEqual(qobj.config.init_qubits, True)

    def test_init_qubits_true(self):
        """Check that the init_qubits=True assemble option is passed on to the qobj."""
        qobj = assemble(self.circ, init_qubits=True)
        self.assertEqual(qobj.config.init_qubits, True)

    def test_init_qubits_false(self):
        """Check that the init_qubits=False assemble option is passed on to the qobj."""
        qobj = assemble(self.circ, init_qubits=False)
        self.assertEqual(qobj.config.init_qubits, False)

    def test_circuit_with_global_phase(self):
        """Test that global phase for a circuit is handled correctly."""
        circ = QuantumCircuit(2)
        circ.h(0)
        circ.cx(0, 1)
        circ.measure_all()
        circ.global_phase = 0.3 * np.pi
        qobj = assemble([circ, self.circ])
        self.assertEqual(getattr(qobj.experiments[1].header, "global_phase"), 0)
        self.assertEqual(getattr(qobj.experiments[0].header, "global_phase"), 0.3 * np.pi)

    def test_circuit_global_phase_gate_definitions(self):
        """Test circuit with global phase on gate definitions."""

        class TestGate(Gate):
            """dummy gate"""

            def __init__(self):
                super().__init__("test_gate", 1, [])

            def _define(self):
                circ_def = QuantumCircuit(1)
                circ_def.x(0)
                circ_def.global_phase = np.pi
                self._definition = circ_def

        gate = TestGate()
        circ = QuantumCircuit(1)
        circ.append(gate, [0])
        qobj = assemble([circ])
        self.assertEqual(getattr(qobj.experiments[0].header, "global_phase"), 0)
        circ.global_phase = np.pi / 2
        qobj = assemble([circ])
        self.assertEqual(getattr(qobj.experiments[0].header, "global_phase"), np.pi / 2)

    def test_pulse_gates_single_circ(self):
        """Test that we can add calibrations to circuits."""
        theta = Parameter("theta")
        circ = QuantumCircuit(2)
        circ.h(0)
        circ.append(RxGate(3.14), [0])
        circ.append(RxGate(theta), [1])
        circ = circ.assign_parameters({theta: 3.14})

        with pulse.build() as custom_h_schedule:
            pulse.play(pulse.library.Drag(50, 0.15, 4, 2), pulse.DriveChannel(0))

        with pulse.build() as x180:
            pulse.play(pulse.library.Gaussian(50, 0.2, 5), pulse.DriveChannel(1))

        circ.add_calibration("h", [0], custom_h_schedule)
        circ.add_calibration(RxGate(3.14), [0], x180)
        circ.add_calibration(RxGate(3.14), [1], x180)

        qobj = assemble(circ, FakeOpenPulse2Q())
        # Only one circuit, so everything is stored at the job level
        cals = qobj.config.calibrations
        lib = qobj.config.pulse_library
        self.assertFalse(hasattr(qobj.experiments[0].config, "calibrations"))
        self.assertEqual([gate.name == "rxtheta" for gate in cals.gates].count(True), 2)
        self.assertEqual([gate.name == "h" for gate in cals.gates].count(True), 1)
        self.assertEqual(len(lib), 2)
        self.assertTrue(all(len(item.samples) == 50 for item in lib))

    def test_pulse_gates_with_parameteric_pulses(self):
        """Test that pulse gates are assembled efficiently for backends that enable
        parametric pulses.
        """
        with pulse.build() as custom_h_schedule:
            pulse.play(pulse.library.Drag(50, 0.15, 4, 2), pulse.DriveChannel(0))

        circ = QuantumCircuit(2)
        circ.h(0)
        circ.add_calibration("h", [0], custom_h_schedule)

        backend = FakeOpenPulse2Q()
        backend.configuration().parametric_pulses = ["drag"]
        qobj = assemble(circ, backend)
        self.assertFalse(hasattr(qobj.config, "pulse_library"))
        self.assertTrue(hasattr(qobj.config, "calibrations"))

    def test_pulse_gates_multiple_circuits(self):
        """Test one circuit with cals and another without."""
        with pulse.build() as dummy_sched:
            pulse.play(pulse.library.Drag(50, 0.15, 4, 2), pulse.DriveChannel(0))

        circ = QuantumCircuit(2)
        circ.h(0)
        circ.append(RxGate(3.14), [1])
        circ.add_calibration("h", [0], dummy_sched)
        circ.add_calibration(RxGate(3.14), [1], dummy_sched)

        circ2 = QuantumCircuit(2)
        circ2.h(0)

        qobj = assemble([circ, circ2], FakeOpenPulse2Q())
        self.assertEqual(len(qobj.config.pulse_library), 1)
        self.assertEqual(len(qobj.experiments[0].config.calibrations.gates), 2)
        self.assertFalse(hasattr(qobj.config, "calibrations"))
        self.assertFalse(hasattr(qobj.experiments[1].config, "calibrations"))

    def test_pulse_gates_common_cals(self):
        """Test that common calibrations are added at the top level."""
        with pulse.build() as dummy_sched:
            pulse.play(pulse.library.Drag(50, 0.15, 4, 2), pulse.DriveChannel(0))

        circ = QuantumCircuit(2)
        circ.h(0)
        circ.append(RxGate(3.14), [1])
        circ.add_calibration("h", [0], dummy_sched)
        circ.add_calibration(RxGate(3.14), [1], dummy_sched)

        circ2 = QuantumCircuit(2)
        circ2.h(0)
        circ2.add_calibration(RxGate(3.14), [1], dummy_sched)

        qobj = assemble([circ, circ2], FakeOpenPulse2Q())
        # Identical pulses are only added once
        self.assertEqual(len(qobj.config.pulse_library), 1)
        # Identical calibrations are only added once
        self.assertEqual(qobj.config.calibrations.gates[0].name, "rxtheta")
        self.assertEqual(qobj.config.calibrations.gates[0].params, [3.14])
        self.assertEqual(qobj.config.calibrations.gates[0].qubits, [1])
        self.assertEqual(len(qobj.experiments[0].config.calibrations.gates), 1)
        self.assertFalse(hasattr(qobj.experiments[1].config, "calibrations"))

    def test_assemble_adds_circuit_metadata_to_experiment_header(self):
        """Verify that any circuit metadata is added to the exeriment header."""
        circ = QuantumCircuit(2, metadata=dict(experiment_type="gst", execution_number="1234"))
        qobj = assemble(circ, shots=100, memory=False, seed_simulator=6)
        self.assertEqual(
            qobj.experiments[0].header.metadata,
            {"experiment_type": "gst", "execution_number": "1234"},
        )

    def test_pulse_gates_delay_only(self):
        """Test that a single delay gate is translated to an instruction."""
        circ = QuantumCircuit(2)
        circ.append(Gate("test", 1, []), [0])
        test_sched = pulse.Delay(64, DriveChannel(0)) + pulse.Delay(160, DriveChannel(0))
        circ.add_calibration("test", [0], test_sched)
        qobj = assemble(circ, FakeOpenPulse2Q())
        self.assertEqual(len(qobj.config.calibrations.gates[0].instructions), 2)
        self.assertEqual(
            qobj.config.calibrations.gates[0].instructions[1].to_dict(),
            {"name": "delay", "t0": 64, "ch": "d0", "duration": 160},
        )

    def test_job_qubit_meas_los_no_range(self):
        """Test that adding job qubit/meas lo freq lists are assembled into the qobj.config, w/ out
        any lo range."""
        qobj = assemble(
            self.circ,
            backend=self.backend,
            qubit_lo_freq=self.default_qubit_lo_freq,
            meas_lo_freq=self.default_meas_lo_freq,
        )
        validate_qobj_against_schema(qobj)

        # convert to ghz
        qubit_lo_freq_ghz = [freq / 1e9 for freq in self.default_qubit_lo_freq]
        meas_lo_freq_ghz = [freq / 1e9 for freq in self.default_meas_lo_freq]
        self.assertEqual(qobj.config.qubit_lo_freq, qubit_lo_freq_ghz)
        self.assertEqual(qobj.config.meas_lo_freq, meas_lo_freq_ghz)

    def test_job_lo_errors(self):
        """Test that job lo's are checked against the lo ranges and that errors are thrown if either
        quantity has an incorrect length or type."""
        qubit_lo_range = [[freq - 5e6, freq + 5e6] for freq in self.default_qubit_lo_freq]
        meas_lo_range = [[freq - 5e6, freq + 5e6] for freq in self.default_meas_lo_freq]

        # lo range not a nested list
        with self.assertRaises(QiskitError):
            assemble(
                self.circ,
                backend=self.backend,
                qubit_lo_freq=self.default_qubit_lo_freq,
                meas_lo_freq=self.default_meas_lo_freq,
                qubit_lo_range=[4.995e9 for i in range(self.num_qubits)],
                meas_lo_range=meas_lo_range,
            )

        # qubit lo range inner list not 2d
        with self.assertRaises(QiskitError):
            assemble(
                self.circ,
                backend=self.backend,
                qubit_lo_freq=self.default_qubit_lo_freq,
                meas_lo_freq=self.default_meas_lo_freq,
                qubit_lo_range=qubit_lo_range,
                meas_lo_range=[[6.695e9] for i in range(self.num_qubits)],
            )

        # meas lo range inner list not 2d
        with self.assertRaises(QiskitError):
            assemble(
                self.circ,
                backend=self.backend,
                qubit_lo_freq=self.default_qubit_lo_freq,
                meas_lo_freq=self.default_meas_lo_freq,
                qubit_lo_range=qubit_lo_range,
                meas_lo_range=[[6.695e9] for i in range(self.num_qubits)],
            )

        # qubit lo out of range
        with self.assertRaises(QiskitError):
            assemble(
                self.circ,
                backend=self.backend,
                qubit_lo_freq=self.default_qubit_lo_freq,
                meas_lo_freq=self.default_meas_lo_freq,
                qubit_lo_range=[[5.005e9, 5.010e9] for i in range(self.num_qubits)],
                meas_lo_range=meas_lo_range,
            )

        # meas lo out of range
        with self.assertRaises(QiskitError):
            assemble(
                self.circ,
                backend=self.backend,
                qubit_lo_freq=self.default_qubit_lo_freq,
                meas_lo_freq=self.default_meas_lo_freq,
                qubit_lo_range=qubit_lo_range,
                meas_lo_range=[[6.705e9, 6.710e9] for i in range(self.num_qubits)],
            )

    def test_job_qubit_meas_los_w_range(self):
        """Test that adding job qubit/meas lo freq lists are assembled into the qobj.config, w/ lo
        ranges input. Verify that lo ranges do not enter into the config."""
        qubit_lo_range = [[freq - 5e6, freq + 5e6] for freq in self.default_qubit_lo_freq]
        meas_lo_range = [[freq - 5e6, freq + 5e6] for freq in self.default_meas_lo_freq]
        qobj = assemble(
            self.circ,
            backend=self.backend,
            qubit_lo_freq=self.default_qubit_lo_freq,
            meas_lo_freq=self.default_meas_lo_freq,
            qubit_lo_range=qubit_lo_range,
            meas_lo_range=meas_lo_range,
        )
        validate_qobj_against_schema(qobj)

        # convert to ghz
        qubit_lo_freq_ghz = [freq / 1e9 for freq in self.default_qubit_lo_freq]
        meas_lo_freq_ghz = [freq / 1e9 for freq in self.default_meas_lo_freq]
        self.assertEqual(qobj.config.qubit_lo_freq, qubit_lo_freq_ghz)
        self.assertEqual(qobj.config.meas_lo_freq, meas_lo_freq_ghz)
        self.assertNotIn("qubit_lo_range", qobj.config.to_dict())
        self.assertNotIn("meas_lo_range", qobj.config.to_dict())

    def test_assemble_single_circ_single_lo_config(self):
        """Test assembling a single circuit, with a single experiment level lo config."""
        qobj = assemble(
            self.circ,
            self.backend,
            qubit_lo_freq=self.default_qubit_lo_freq,
            meas_lo_freq=self.default_meas_lo_freq,
            schedule_los=self.user_lo_config,
        )
        validate_qobj_against_schema(qobj)

        self.assertListEqual(qobj.config.qubit_lo_freq, [5.55, 5, 5, 4.91, 5])
        self.assertListEqual(qobj.config.meas_lo_freq, [6.64, 6.7, 6.7, 6.7, 6.1])
        self.assertEqual(len(qobj.experiments), 1)

    def test_assemble_single_circ_single_lo_config_dict(self):
        """Test assembling a single circuit, with a single experiment level lo config supplied as
        dictionary."""
        qobj = assemble(
            self.circ,
            self.backend,
            qubit_lo_freq=self.default_qubit_lo_freq,
            meas_lo_freq=self.default_meas_lo_freq,
            schedule_los=self.user_lo_config_dict,
        )
        validate_qobj_against_schema(qobj)

        self.assertListEqual(qobj.config.qubit_lo_freq, [5.55, 5, 5, 4.91, 5])
        self.assertListEqual(qobj.config.meas_lo_freq, [6.64, 6.7, 6.7, 6.7, 6.1])
        self.assertEqual(len(qobj.experiments), 1)

    def test_assemble_single_circ_multi_lo_config(self):
        """Test assembling a single circuit, with multiple experiment level lo configs (frequency
        sweep).
        """
        user_lo_config_dict2 = {
            pulse.DriveChannel(1): 5.55e9,
            pulse.MeasureChannel(1): 6.64e9,
            pulse.DriveChannel(4): 4.91e9,
            pulse.MeasureChannel(3): 6.1e9,
        }
        user_lo_config2 = pulse.LoConfig(user_lo_config_dict2)
        qobj = assemble(
            self.circ,
            self.backend,
            qubit_lo_freq=self.default_qubit_lo_freq,
            meas_lo_freq=self.default_meas_lo_freq,
            schedule_los=[self.user_lo_config, user_lo_config2],
        )
        validate_qobj_against_schema(qobj)

        qubit_lo_freq_ghz = [freq / 1e9 for freq in self.default_qubit_lo_freq]
        meas_lo_freq_ghz = [freq / 1e9 for freq in self.default_meas_lo_freq]
        self.assertListEqual(qobj.config.qubit_lo_freq, qubit_lo_freq_ghz)
        self.assertListEqual(qobj.config.meas_lo_freq, meas_lo_freq_ghz)
        self.assertEqual(len(qobj.experiments), 2)

        # experiment 0 los
        self.assertEqual(qobj.experiments[0].config.qubit_lo_freq, [5.55, 5, 5, 4.91, 5])
        self.assertEqual(
            qobj.experiments[0].config.meas_lo_freq, [6.64, 6.7, 6.7, 6.7, 6.1]
        )
        # experiment 1 los
        self.assertEqual(qobj.experiments[1].config.qubit_lo_freq, [5, 5.55, 5, 5, 4.91])
        self.assertEqual(
            qobj.experiments[1].config.meas_lo_freq, [6.7, 6.64, 6.7, 6.1, 6.7]
        )

    def test_assemble_multi_circ_multi_lo_config(self):
        """Test assembling circuits, with the same number of experiment level lo configs (n:n
        setup)."""
        user_lo_config_dict2 = {
            pulse.DriveChannel(1): 5.55e9,
            pulse.MeasureChannel(1): 6.64e9,
            pulse.DriveChannel(4): 4.91e9,
            pulse.MeasureChannel(3): 6.1e9,
        }
        user_lo_config2 = pulse.LoConfig(user_lo_config_dict2)
        qobj = assemble(
            [self.circ, self.circ],
            self.backend,
            qubit_lo_freq=self.default_qubit_lo_freq,
            meas_lo_freq=self.default_meas_lo_freq,
            schedule_los=[self.user_lo_config, user_lo_config2],
        )
        validate_qobj_against_schema(qobj)

        qubit_lo_freq_ghz = [freq / 1e9 for freq in self.default_qubit_lo_freq]
        meas_lo_freq_ghz = [freq / 1e9 for freq in self.default_meas_lo_freq]
        self.assertListEqual(qobj.config.qubit_lo_freq, qubit_lo_freq_ghz)
        self.assertListEqual(qobj.config.meas_lo_freq, meas_lo_freq_ghz)
        self.assertEqual(len(qobj.experiments), 2)

        # experiment 0 los
        self.assertEqual(qobj.experiments[0].config.qubit_lo_freq, [5.55, 5, 5, 4.91, 5])
        self.assertEqual(
            qobj.experiments[0].config.meas_lo_freq, [6.64, 6.7, 6.7, 6.7, 6.1]
        )
        # experiment 1 los
        self.assertEqual(qobj.experiments[1].config.qubit_lo_freq, [5, 5.55, 5, 5, 4.91])
        self.assertEqual(
            qobj.experiments[1].config.meas_lo_freq, [6.7, 6.64, 6.7, 6.1, 6.7]
        )

    def test_assemble_multi_circ_single_lo_config(self):
        """Test assembling multiple circuits, with a single experiment level lo config (should
        override job level)."""
        qobj = assemble(
            [self.circ, self.circ],
            self.backend,
            qubit_lo_freq=self.default_qubit_lo_freq,
            meas_lo_freq=self.default_meas_lo_freq,
            schedule_los=self.user_lo_config,
        )
        validate_qobj_against_schema(qobj)

        self.assertListEqual(qobj.config.qubit_lo_freq, [5.55, 5, 5, 4.91, 5])
        self.assertListEqual(qobj.config.meas_lo_freq, [6.64, 6.7, 6.7, 6.7, 6.1])
        self.assertEqual(len(qobj.experiments), 2)

    def test_assemble_multi_circ_wrong_number_of_multi_lo_configs(self):
        """Test assembling circuits, with a different number of experiment level lo configs (n:m
        setup).
        """
        with self.assertRaises(QiskitError):
            assemble(
                [self.circ, self.circ, self.circ],
                self.backend,
                qubit_lo_freq=self.default_qubit_lo_freq,
                meas_lo_freq=self.default_meas_lo_freq,
                schedule_los=[self.user_lo_config, self.user_lo_config],
            )

    def test_assemble_circ_lo_config_errors(self):
        """Test that lo config errors are raised properly if experiment level los are provided and
        some are missing or if default values are not provided. Also check that experiment level lo
        range is validated."""
        # no defaults, but have drive/meas experiment level los for each qubit (no error)
        full_lo_config_dict = {
            pulse.DriveChannel(0): 4.85e9,
            pulse.DriveChannel(1): 4.9e9,
            pulse.DriveChannel(2): 4.95e9,
            pulse.DriveChannel(3): 5e9,
            pulse.DriveChannel(4): 5.05e9,
            pulse.MeasureChannel(0): 6.8e9,
            pulse.MeasureChannel(1): 6.85e9,
            pulse.MeasureChannel(2): 6.9e9,
            pulse.MeasureChannel(3): 6.95e9,
            pulse.MeasureChannel(4): 7e9,
        }

        qobj = assemble(self.circ, self.backend, schedule_los=full_lo_config_dict)
        validate_qobj_against_schema(qobj)

        self.assertListEqual(qobj.config.qubit_lo_freq, [4.85, 4.9, 4.95, 5, 5.05])
        self.assertListEqual(qobj.config.meas_lo_freq, [6.8, 6.85, 6.9, 6.95, 7])
        self.assertEqual(len(qobj.experiments), 1)

        # no defaults and missing experiment level drive lo raises
        missing_drive_lo_config_dict = copy.deepcopy(full_lo_config_dict)
        missing_drive_lo_config_dict.pop(pulse.DriveChannel(0))
        with self.assertRaises(QiskitError):
            qobj = assemble(
                self.circ, self.backend, schedule_los=missing_drive_lo_config_dict
            )

        # no defaults and missing experiment level meas lo raises
        missing_meas_lo_config_dict = copy.deepcopy(full_lo_config_dict)
        missing_meas_lo_config_dict.pop(pulse.MeasureChannel(0))
        with self.assertRaises(QiskitError):
            qobj = assemble(
                self.circ, self.backend, schedule_los=missing_meas_lo_config_dict
            )

        # verify lo ranges are checked at experiment level
        lo_values = list(full_lo_config_dict.values())
        qubit_lo_range = [[freq - 5e6, freq + 5e6] for freq in lo_values[:5]]
        meas_lo_range = [[freq - 5e6, freq + 5e6] for freq in lo_values[5:]]

        # out of range drive lo
        full_lo_config_dict[pulse.DriveChannel(0)] -= 5.5e6
        with self.assertRaises(QiskitError):
            qobj = assemble(
                self.circ,
                self.backend,
                qubit_lo_range=qubit_lo_range,
                schedule_los=full_lo_config_dict
            )
        full_lo_config_dict[pulse.DriveChannel(0)] += 5.5e6  # reset drive value

        # out of range meas lo
        full_lo_config_dict[pulse.MeasureChannel(0)] += 5.5e6
        with self.assertRaises(QiskitError):
            qobj = assemble(
                self.circ,
                self.backend,
                meas_lo_range=meas_lo_range,
                schedule_los=full_lo_config_dict
            )


class TestPulseAssembler(QiskitTestCase):
    """Tests for assembling schedules to qobj."""

    def setUp(self):
        super().setUp()
        self.backend = FakeOpenPulse2Q()
        self.backend_config = self.backend.configuration()

        test_pulse = pulse.Waveform(
            samples=np.array([0.02739068, 0.05, 0.05, 0.05, 0.02739068], dtype=np.complex128),
            name="pulse0",
        )

        self.schedule = pulse.Schedule(name="fake_experiment")
        self.schedule = self.schedule.insert(0, Play(test_pulse, self.backend_config.drive(0)))
        for i in range(self.backend_config.n_qubits):
            self.schedule = self.schedule.insert(
                5, Acquire(5, self.backend_config.acquire(i), MemorySlot(i))
            )

        self.user_lo_config_dict = {self.backend_config.drive(0): 4.91e9}
        self.user_lo_config = pulse.LoConfig(self.user_lo_config_dict)

        self.default_qubit_lo_freq = [4.9e9, 5.0e9]
        self.default_meas_lo_freq = [6.5e9, 6.6e9]

        self.config = {"meas_level": 1, "memory_slot_size": 100, "meas_return": "avg"}

        self.header = {"backend_name": "FakeOpenPulse2Q", "backend_version": "0.0.0"}

    def test_assemble_adds_schedule_metadata_to_experiment_header(self):
        """Verify that any circuit metadata is added to the exeriment header."""
        self.schedule.metadata = {"experiment_type": "gst", "execution_number": "1234"}
        qobj = assemble(
            self.schedule,
            shots=100,
            qubit_lo_freq=self.default_qubit_lo_freq,
            meas_lo_freq=self.default_meas_lo_freq,
            schedule_los=[],
        )
        self.assertEqual(
            qobj.experiments[0].header.metadata,
            {"experiment_type": "gst", "execution_number": "1234"},
        )

    def test_assemble_sample_pulse(self):
        """Test that the pulse lib and qobj instruction can be paired up."""
        schedule = pulse.Schedule()
        schedule += pulse.Play(
            pulse.Waveform([0.1] * 16, name="test0"), pulse.DriveChannel(0), name="test1"
        )
        schedule += pulse.Play(
            pulse.Waveform([0.1] * 16, name="test1"), pulse.DriveChannel(0), name="test2"
        )
        schedule += pulse.Play(
            pulse.Waveform([0.5] * 16, name="test0"), pulse.DriveChannel(0), name="test1"
        )
        qobj = assemble(
            schedule,
            qobj_header=self.header,
            qubit_lo_freq=self.default_qubit_lo_freq,
            meas_lo_freq=self.default_meas_lo_freq,
            schedule_los=[],
            **self.config,
        )
        validate_qobj_against_schema(qobj)

        test_dict = qobj.to_dict()
        experiment = test_dict["experiments"][0]
        inst0_name = experiment["instructions"][0]["name"]
        inst1_name = experiment["instructions"][1]["name"]
        inst2_name = experiment["instructions"][2]["name"]
        pulses = {}
        for item in test_dict["config"]["pulse_library"]:
            pulses[item["name"]] = item["samples"]
        self.assertTrue(all(name in pulses for name in [inst0_name, inst1_name, inst2_name]))
        # Their pulses are the same
        self.assertEqual(inst0_name, inst1_name)
        self.assertTrue(np.allclose(pulses[inst0_name], [0.1] * 16))
        self.assertTrue(np.allclose(pulses[inst2_name], [0.5] * 16))

    def test_assemble_single_schedule_without_lo_config(self):
        """Test assembling a single schedule, no lo config."""
        qobj = assemble(
            self.schedule,
            qobj_header=self.header,
            qubit_lo_freq=self.default_qubit_lo_freq,
            meas_lo_freq=self.default_meas_lo_freq,
            schedule_los=[],
            **self.config,
        )
        validate_qobj_against_schema(qobj)

        test_dict = qobj.to_dict()
        self.assertListEqual(test_dict["config"]["qubit_lo_freq"], [4.9, 5.0])
        self.assertEqual(len(test_dict["experiments"]), 1)
        self.assertEqual(len(test_dict["experiments"][0]["instructions"]), 2)

    def test_assemble_multi_schedules_without_lo_config(self):
        """Test assembling schedules, no lo config."""
        qobj = assemble(
            [self.schedule, self.schedule],
            qobj_header=self.header,
            qubit_lo_freq=self.default_qubit_lo_freq,
            meas_lo_freq=self.default_meas_lo_freq,
            **self.config,
        )
        validate_qobj_against_schema(qobj)

        test_dict = qobj.to_dict()
        self.assertListEqual(test_dict["config"]["qubit_lo_freq"], [4.9, 5.0])
        self.assertEqual(len(test_dict["experiments"]), 2)
        self.assertEqual(len(test_dict["experiments"][0]["instructions"]), 2)

    def test_assemble_single_schedule_with_lo_config(self):
        """Test assembling a single schedule, with a single lo config."""
        qobj = assemble(
            self.schedule,
            qobj_header=self.header,
            qubit_lo_freq=self.default_qubit_lo_freq,
            meas_lo_freq=self.default_meas_lo_freq,
            schedule_los=self.user_lo_config,
            **self.config,
        )
        validate_qobj_against_schema(qobj)

        test_dict = qobj.to_dict()
        self.assertListEqual(test_dict["config"]["qubit_lo_freq"], [4.91, 5.0])
        self.assertEqual(len(test_dict["experiments"]), 1)
        self.assertEqual(len(test_dict["experiments"][0]["instructions"]), 2)

    def test_assemble_single_schedule_with_lo_config_dict(self):
        """Test assembling a single schedule, with a single lo config supplied as dictionary."""
        qobj = assemble(
            self.schedule,
            qobj_header=self.header,
            qubit_lo_freq=self.default_qubit_lo_freq,
            meas_lo_freq=self.default_meas_lo_freq,
            schedule_los=self.user_lo_config_dict,
            **self.config,
        )
        validate_qobj_against_schema(qobj)

        test_dict = qobj.to_dict()
        self.assertListEqual(test_dict["config"]["qubit_lo_freq"], [4.91, 5.0])
        self.assertEqual(len(test_dict["experiments"]), 1)
        self.assertEqual(len(test_dict["experiments"][0]["instructions"]), 2)

    def test_assemble_single_schedule_with_multi_lo_configs(self):
<<<<<<< HEAD
        """Test assembling a single schedule, with multiple lo configs (frequency sweep)."""
        qobj = assemble(self.schedule,
                        qobj_header=self.header,
                        qubit_lo_freq=self.default_qubit_lo_freq,
                        meas_lo_freq=self.default_meas_lo_freq,
                        schedule_los=[self.user_lo_config, self.user_lo_config],
                        **self.config)
=======
        """Test assembling a single schedule, with lo configs (frequency sweep)."""
        qobj = assemble(
            self.schedule,
            qobj_header=self.header,
            qubit_lo_freq=self.default_qubit_lo_freq,
            meas_lo_freq=self.default_meas_lo_freq,
            schedule_los=[self.user_lo_config, self.user_lo_config],
            **self.config,
        )
>>>>>>> 65656458
        test_dict = qobj.to_dict()

        self.assertListEqual(test_dict["config"]["qubit_lo_freq"], [4.9, 5.0])
        self.assertEqual(len(test_dict["experiments"]), 2)
        self.assertEqual(len(test_dict["experiments"][0]["instructions"]), 2)
        self.assertDictEqual(test_dict["experiments"][0]["config"], {"qubit_lo_freq": [4.91, 5.0]})

    def test_assemble_multi_schedules_with_multi_lo_configs(self):
        """Test assembling schedules, with the same number of lo configs (n:n setup)."""
        qobj = assemble(
            [self.schedule, self.schedule],
            qobj_header=self.header,
            qubit_lo_freq=self.default_qubit_lo_freq,
            meas_lo_freq=self.default_meas_lo_freq,
            schedule_los=[self.user_lo_config, self.user_lo_config],
            **self.config,
        )
        validate_qobj_against_schema(qobj)

        test_dict = qobj.to_dict()
        self.assertListEqual(test_dict["config"]["qubit_lo_freq"], [4.9, 5.0])
        self.assertEqual(len(test_dict["experiments"]), 2)
        self.assertEqual(len(test_dict["experiments"][0]["instructions"]), 2)
        self.assertDictEqual(test_dict["experiments"][0]["config"], {"qubit_lo_freq": [4.91, 5.0]})

    def test_assemble_multi_schedules_with_wrong_number_of_multi_lo_configs(self):
        """Test assembling schedules, with a different number of lo configs (n:m setup)."""
        with self.assertRaises(QiskitError):
            assemble(
                [self.schedule, self.schedule, self.schedule],
                qobj_header=self.header,
                qubit_lo_freq=self.default_qubit_lo_freq,
                meas_lo_freq=self.default_meas_lo_freq,
                schedule_los=[self.user_lo_config, self.user_lo_config],
                **self.config,
            )

    def test_assemble_meas_map(self):
        """Test assembling a single schedule, no lo config."""
        schedule = Schedule(name="fake_experiment")
        schedule = schedule.insert(5, Acquire(5, AcquireChannel(0), MemorySlot(0)))
        schedule = schedule.insert(5, Acquire(5, AcquireChannel(1), MemorySlot(1)))

        qobj = assemble(
            schedule,
            qubit_lo_freq=self.default_qubit_lo_freq,
            meas_lo_freq=self.default_meas_lo_freq,
            meas_map=[[0], [1]],
        )
        validate_qobj_against_schema(qobj)

        assemble(
            schedule,
            qubit_lo_freq=self.default_qubit_lo_freq,
            meas_lo_freq=self.default_meas_lo_freq,
            meas_map=[[0, 1, 2]],
        )
        validate_qobj_against_schema(qobj)

    def test_assemble_memory_slots(self):
        """Test assembling a schedule and inferring number of memoryslots."""
        n_memoryslots = 10

        # single acquisition
        schedule = Acquire(
            5, self.backend_config.acquire(0), mem_slot=pulse.MemorySlot(n_memoryslots - 1)
        )

        qobj = assemble(
            schedule,
            qubit_lo_freq=self.default_qubit_lo_freq,
            meas_lo_freq=self.default_meas_lo_freq,
            meas_map=[[0], [1]],
        )
        validate_qobj_against_schema(qobj)

        self.assertEqual(qobj.config.memory_slots, n_memoryslots)
        # this should be in experimental header as well
        self.assertEqual(qobj.experiments[0].header.memory_slots, n_memoryslots)

        # multiple acquisition
        schedule = Acquire(
            5, self.backend_config.acquire(0), mem_slot=pulse.MemorySlot(n_memoryslots - 1)
        )
        schedule = schedule.insert(
            10,
            Acquire(
                5, self.backend_config.acquire(0), mem_slot=pulse.MemorySlot(n_memoryslots - 1)
            ),
        )

        qobj = assemble(
            schedule,
            qubit_lo_freq=self.default_qubit_lo_freq,
            meas_lo_freq=self.default_meas_lo_freq,
            meas_map=[[0], [1]],
        )
        validate_qobj_against_schema(qobj)

        self.assertEqual(qobj.config.memory_slots, n_memoryslots)
        # this should be in experimental header as well
        self.assertEqual(qobj.experiments[0].header.memory_slots, n_memoryslots)

    def test_assemble_memory_slots_for_schedules(self):
        """Test assembling schedules with different memory slots."""
        n_memoryslots = [10, 5, 7]

        schedules = []
        for n_memoryslot in n_memoryslots:
            schedule = Acquire(
                5, self.backend_config.acquire(0), mem_slot=pulse.MemorySlot(n_memoryslot - 1)
            )
            schedules.append(schedule)

        qobj = assemble(
            schedules,
            qubit_lo_freq=self.default_qubit_lo_freq,
            meas_lo_freq=self.default_meas_lo_freq,
            meas_map=[[0], [1]],
        )
        validate_qobj_against_schema(qobj)

        self.assertEqual(qobj.config.memory_slots, max(n_memoryslots))
        self.assertEqual(qobj.experiments[0].header.memory_slots, n_memoryslots[0])
        self.assertEqual(qobj.experiments[1].header.memory_slots, n_memoryslots[1])
        self.assertEqual(qobj.experiments[2].header.memory_slots, n_memoryslots[2])

    def test_pulse_name_conflicts(self):
        """Test that pulse name conflicts can be resolved."""
        name_conflict_pulse = pulse.Waveform(
            samples=np.array([0.02, 0.05, 0.05, 0.05, 0.02], dtype=np.complex128), name="pulse0"
        )

        self.schedule = self.schedule.insert(
            1, Play(name_conflict_pulse, self.backend_config.drive(1))
        )

        qobj = assemble(
            self.schedule,
            qobj_header=self.header,
            qubit_lo_freq=self.default_qubit_lo_freq,
            meas_lo_freq=self.default_meas_lo_freq,
            schedule_los=[],
            **self.config,
        )
        validate_qobj_against_schema(qobj)

        self.assertNotEqual(qobj.config.pulse_library[0].name, qobj.config.pulse_library[1].name)

    def test_pulse_name_conflicts_in_other_schedule(self):
        """Test two pulses with the same name in different schedule can be resolved."""
        backend = FakeAlmaden()

        schedules = []
        ch_d0 = pulse.DriveChannel(0)
        for amp in (0.1, 0.2):
            sched = Schedule()
            sched += Play(gaussian(duration=100, amp=amp, sigma=30, name="my_pulse"), ch_d0)
            sched += measure(qubits=[0], backend=backend) << 100
            schedules.append(sched)

        qobj = assemble(schedules, backend)

        # two user pulses and one measurement pulse should be contained
        self.assertEqual(len(qobj.config.pulse_library), 3)

    def test_assemble_with_delay(self):
        """Test that delay instruction is not ignored in assembly."""
        delay_schedule = pulse.Delay(10, self.backend_config.drive(0))
        delay_schedule += self.schedule
        delay_qobj = assemble(delay_schedule, self.backend)

        validate_qobj_against_schema(delay_qobj)
        self.assertEqual(delay_qobj.experiments[0].instructions[0].name, "delay")
        self.assertEqual(delay_qobj.experiments[0].instructions[0].duration, 10)
        self.assertEqual(delay_qobj.experiments[0].instructions[0].t0, 0)

    def test_delay_removed_on_acq_ch(self):
        """Test that delay instructions on acquire channels are skipped on assembly with times
        shifted properly.
        """
        delay0 = pulse.Delay(5, self.backend_config.acquire(0))
        delay1 = pulse.Delay(7, self.backend_config.acquire(1))

        sched0 = delay0
        sched0 += self.schedule  # includes ``Acquire`` instr
        sched0 += delay1

        sched1 = self.schedule  # includes ``Acquire`` instr
        sched1 += delay0
        sched1 += delay1

        sched2 = delay0
        sched2 += delay1
        sched2 += self.schedule  # includes ``Acquire`` instr

        delay_qobj = assemble([sched0, sched1, sched2], self.backend)
        validate_qobj_against_schema(delay_qobj)

        # check that no delay instrs occur on acquire channels
        is_acq_delay = False
        for exp in delay_qobj.experiments:
            for instr in exp.instructions:
                if instr.name == "delay" and "a" in instr.ch:
                    is_acq_delay = True

        self.assertFalse(is_acq_delay)

        # check that acquire instr are shifted from ``t0=5`` as needed
        self.assertEqual(delay_qobj.experiments[0].instructions[1].t0, 10)
        self.assertEqual(delay_qobj.experiments[0].instructions[1].name, "acquire")
        self.assertEqual(delay_qobj.experiments[1].instructions[1].t0, 5)
        self.assertEqual(delay_qobj.experiments[1].instructions[1].name, "acquire")
        self.assertEqual(delay_qobj.experiments[2].instructions[1].t0, 12)
        self.assertEqual(delay_qobj.experiments[2].instructions[1].name, "acquire")

    def test_assemble_schedule_enum(self):
        """Test assembling a schedule with enum input values to assemble."""
        qobj = assemble(
            self.schedule,
            qobj_header=self.header,
            qubit_lo_freq=self.default_qubit_lo_freq,
            meas_lo_freq=self.default_meas_lo_freq,
            schedule_los=[],
            meas_level=MeasLevel.CLASSIFIED,
            meas_return=MeasReturnType.AVERAGE,
        )
        validate_qobj_against_schema(qobj)

        test_dict = qobj.to_dict()
        self.assertEqual(test_dict["config"]["meas_return"], "avg")
        self.assertEqual(test_dict["config"]["meas_level"], 2)

    def test_assemble_parametric(self):
        """Test that parametric pulses can be assembled properly into a PulseQobj."""
        sched = pulse.Schedule(name="test_parametric")
        sched += Play(pulse.Gaussian(duration=25, sigma=4, amp=0.5j), DriveChannel(0))
        sched += Play(pulse.Drag(duration=25, amp=0.2 + 0.3j, sigma=7.8, beta=4), DriveChannel(1))
        sched += Play(pulse.Constant(duration=25, amp=1), DriveChannel(2))
        sched += (
            Play(pulse.GaussianSquare(duration=150, amp=0.2, sigma=8, width=140), MeasureChannel(0))
            << sched.duration
        )
        backend = FakeOpenPulse3Q()
        backend.configuration().parametric_pulses = [
            "gaussian",
            "drag",
            "gaussian_square",
            "constant",
        ]
        qobj = assemble(sched, backend)

        self.assertEqual(qobj.config.pulse_library, [])
        qobj_insts = qobj.experiments[0].instructions
        self.assertTrue(all(inst.name == "parametric_pulse" for inst in qobj_insts))
        self.assertEqual(qobj_insts[0].pulse_shape, "gaussian")
        self.assertEqual(qobj_insts[1].pulse_shape, "drag")
        self.assertEqual(qobj_insts[2].pulse_shape, "constant")
        self.assertEqual(qobj_insts[3].pulse_shape, "gaussian_square")
        self.assertDictEqual(qobj_insts[0].parameters, {"duration": 25, "sigma": 4, "amp": 0.5j})
        self.assertDictEqual(
            qobj_insts[1].parameters, {"duration": 25, "sigma": 7.8, "amp": 0.2 + 0.3j, "beta": 4}
        )
        self.assertDictEqual(qobj_insts[2].parameters, {"duration": 25, "amp": 1})
        self.assertDictEqual(
            qobj_insts[3].parameters, {"duration": 150, "sigma": 8, "amp": 0.2, "width": 140}
        )
        self.assertEqual(
            qobj.to_dict()["experiments"][0]["instructions"][0]["parameters"]["amp"], 0.5j
        )

    def test_assemble_parametric_unsupported(self):
        """Test that parametric pulses are translated to Waveform if they're not supported
        by the backend during assemble time.
        """
        sched = pulse.Schedule(name="test_parametric_to_sample_pulse")
        sched += Play(pulse.Drag(duration=25, amp=0.2 + 0.3j, sigma=7.8, beta=4), DriveChannel(1))
        sched += Play(pulse.Constant(duration=25, amp=1), DriveChannel(2))

        backend = FakeOpenPulse3Q()
        backend.configuration().parametric_pulses = ["something_extra"]

        qobj = assemble(sched, backend)

        self.assertNotEqual(qobj.config.pulse_library, [])
        qobj_insts = qobj.experiments[0].instructions
        self.assertFalse(hasattr(qobj_insts[0], "pulse_shape"))

    def test_init_qubits_default(self):
        """Check that the init_qubits=None assemble option is passed on to the qobj."""
        qobj = assemble(self.schedule, self.backend)
        self.assertEqual(qobj.config.init_qubits, True)

    def test_init_qubits_true(self):
        """Check that the init_qubits=True assemble option is passed on to the qobj."""
        qobj = assemble(self.schedule, self.backend, init_qubits=True)
        self.assertEqual(qobj.config.init_qubits, True)

    def test_init_qubits_false(self):
        """Check that the init_qubits=False assemble option is passed on to the qobj."""
        qobj = assemble(self.schedule, self.backend, init_qubits=False)
        self.assertEqual(qobj.config.init_qubits, False)

    def test_assemble_backend_rep_times_delays(self):
        """Check that rep_time and rep_delay are properly set from backend values."""
        # use first entry from allowed backend values
        rep_times = [2.0, 3.0, 4.0]  # sec
        rep_delay_range = [2.5e-3, 4.5e-3]
        default_rep_delay = 3.0e-3
        self.backend_config.rep_times = rep_times
        setattr(self.backend_config, "rep_delay_range", rep_delay_range)
        setattr(self.backend_config, "default_rep_delay", default_rep_delay)

        # dynamic rep rates off
        qobj = assemble(self.schedule, self.backend)
        self.assertEqual(qobj.config.rep_time, int(rep_times[0] * 1e6))
        self.assertEqual(hasattr(qobj.config, "rep_delay"), False)

        # dynamic rep rates on
        setattr(self.backend_config, "dynamic_reprate_enabled", True)
        # RuntimeWarning bc ``rep_time`` is specified`` when dynamic rep rates not enabled
        with self.assertWarns(RuntimeWarning):
            qobj = assemble(self.schedule, self.backend)
        self.assertEqual(qobj.config.rep_time, int(rep_times[0] * 1e6))
        self.assertEqual(qobj.config.rep_delay, default_rep_delay * 1e6)

    def test_assemble_user_rep_time_delay(self):
        """Check that user runtime config rep_time and rep_delay work."""
        # set custom rep_time and rep_delay in runtime config
        rep_time = 200.0e-6
        rep_delay = 2.5e-6
        self.config["rep_time"] = rep_time
        self.config["rep_delay"] = rep_delay

        # dynamic rep rates off
        # RuntimeWarning bc using ``rep_delay`` when dynamic rep rates off
        with self.assertWarns(RuntimeWarning):
            qobj = assemble(self.schedule, self.backend, **self.config)
        self.assertEqual(qobj.config.rep_time, int(rep_time * 1e6))
        self.assertEqual(hasattr(qobj.config, "rep_delay"), False)

        # now remove rep_delay and enable dynamic rep rates
        # RuntimeWarning bc using ``rep_time`` when dynamic rep rates are enabled
        del self.config["rep_delay"]
        setattr(self.backend_config, "dynamic_reprate_enabled", True)
        with self.assertWarns(RuntimeWarning):
            qobj = assemble(self.schedule, self.backend, **self.config)
        self.assertEqual(qobj.config.rep_time, int(rep_time * 1e6))
        self.assertEqual(hasattr(qobj.config, "rep_delay"), False)

        # use ``default_rep_delay``
        # ``rep_time`` comes from allowed backend rep_times
        rep_times = [0.5, 1.0, 1.5]  # sec
        self.backend_config.rep_times = rep_times
        setattr(self.backend_config, "rep_delay_range", [0, 3.0e-6])
        setattr(self.backend_config, "default_rep_delay", 2.2e-6)
        del self.config["rep_time"]
        qobj = assemble(self.schedule, self.backend, **self.config)
        self.assertEqual(qobj.config.rep_time, int(rep_times[0] * 1e6))
        self.assertEqual(qobj.config.rep_delay, 2.2)

        # use qobj ``default_rep_delay``
        self.config["rep_delay"] = 1.5e-6
        qobj = assemble(self.schedule, self.backend, **self.config)
        self.assertEqual(qobj.config.rep_time, int(rep_times[0] * 1e6))
        self.assertEqual(qobj.config.rep_delay, 1.5)

        # use ``rep_delay`` outside of ``rep_delay_range
        self.config["rep_delay"] = 5.0e-6
        with self.assertRaises(SchemaValidationError):
            assemble(self.schedule, self.backend, **self.config)

    def test_assemble_with_individual_discriminators(self):
        """Test that assembly works with individual discriminators."""
        disc_one = Discriminator("disc_one", test_params=True)
        disc_two = Discriminator("disc_two", test_params=False)

        schedule = Schedule()
        schedule = schedule.append(
            Acquire(5, AcquireChannel(0), MemorySlot(0), discriminator=disc_one),
        )
        schedule = schedule.append(
            Acquire(5, AcquireChannel(1), MemorySlot(1), discriminator=disc_two),
        )

        qobj = assemble(
            schedule,
            qubit_lo_freq=self.default_qubit_lo_freq,
            meas_lo_freq=self.default_meas_lo_freq,
            meas_map=[[0, 1]],
        )
        validate_qobj_against_schema(qobj)

        qobj_discriminators = qobj.experiments[0].instructions[0].discriminators
        self.assertEqual(len(qobj_discriminators), 2)
        self.assertEqual(qobj_discriminators[0].name, "disc_one")
        self.assertEqual(qobj_discriminators[0].params["test_params"], True)
        self.assertEqual(qobj_discriminators[1].name, "disc_two")
        self.assertEqual(qobj_discriminators[1].params["test_params"], False)

    def test_assemble_with_single_discriminators(self):
        """Test that assembly works with both a single discriminator."""
        disc_one = Discriminator("disc_one", test_params=True)

        schedule = Schedule()
        schedule = schedule.append(
            Acquire(5, AcquireChannel(0), MemorySlot(0), discriminator=disc_one),
        )
        schedule = schedule.append(
            Acquire(5, AcquireChannel(1), MemorySlot(1)),
        )

        qobj = assemble(
            schedule,
            qubit_lo_freq=self.default_qubit_lo_freq,
            meas_lo_freq=self.default_meas_lo_freq,
            meas_map=[[0, 1]],
        )
        validate_qobj_against_schema(qobj)

        qobj_discriminators = qobj.experiments[0].instructions[0].discriminators
        self.assertEqual(len(qobj_discriminators), 1)
        self.assertEqual(qobj_discriminators[0].name, "disc_one")
        self.assertEqual(qobj_discriminators[0].params["test_params"], True)

    def test_assemble_with_unequal_discriminators(self):
        """Test that assembly works with incorrect number of discriminators for
        number of qubits."""
        disc_one = Discriminator("disc_one", test_params=True)
        disc_two = Discriminator("disc_two", test_params=False)

        schedule = Schedule()
        schedule += Acquire(5, AcquireChannel(0), MemorySlot(0), discriminator=disc_one)
        schedule += Acquire(5, AcquireChannel(1), MemorySlot(1), discriminator=disc_two)
        schedule += Acquire(5, AcquireChannel(2), MemorySlot(2))

        with self.assertRaises(QiskitError):
            assemble(
                schedule,
                qubit_lo_freq=self.default_qubit_lo_freq,
                meas_lo_freq=self.default_meas_lo_freq,
                meas_map=[[0, 1, 2]],
            )

    def test_assemble_with_individual_kernels(self):
        """Test that assembly works with individual kernels."""
        disc_one = Kernel("disc_one", test_params=True)
        disc_two = Kernel("disc_two", test_params=False)

        schedule = Schedule()
        schedule = schedule.append(
            Acquire(5, AcquireChannel(0), MemorySlot(0), kernel=disc_one),
        )
        schedule = schedule.append(
            Acquire(5, AcquireChannel(1), MemorySlot(1), kernel=disc_two),
        )

        qobj = assemble(
            schedule,
            qubit_lo_freq=self.default_qubit_lo_freq,
            meas_lo_freq=self.default_meas_lo_freq,
            meas_map=[[0, 1]],
        )
        validate_qobj_against_schema(qobj)

        qobj_kernels = qobj.experiments[0].instructions[0].kernels
        self.assertEqual(len(qobj_kernels), 2)
        self.assertEqual(qobj_kernels[0].name, "disc_one")
        self.assertEqual(qobj_kernels[0].params["test_params"], True)
        self.assertEqual(qobj_kernels[1].name, "disc_two")
        self.assertEqual(qobj_kernels[1].params["test_params"], False)

    def test_assemble_with_single_kernels(self):
        """Test that assembly works with both a single kernel."""
        disc_one = Kernel("disc_one", test_params=True)

        schedule = Schedule()
        schedule = schedule.append(
            Acquire(5, AcquireChannel(0), MemorySlot(0), kernel=disc_one),
        )
        schedule = schedule.append(
            Acquire(5, AcquireChannel(1), MemorySlot(1)),
        )

        qobj = assemble(
            schedule,
            qubit_lo_freq=self.default_qubit_lo_freq,
            meas_lo_freq=self.default_meas_lo_freq,
            meas_map=[[0, 1]],
        )
        validate_qobj_against_schema(qobj)

        qobj_kernels = qobj.experiments[0].instructions[0].kernels
        self.assertEqual(len(qobj_kernels), 1)
        self.assertEqual(qobj_kernels[0].name, "disc_one")
        self.assertEqual(qobj_kernels[0].params["test_params"], True)

    def test_assemble_with_unequal_kernels(self):
        """Test that assembly works with incorrect number of discriminators for
        number of qubits."""
        disc_one = Kernel("disc_one", test_params=True)
        disc_two = Kernel("disc_two", test_params=False)

        schedule = Schedule()
        schedule += Acquire(5, AcquireChannel(0), MemorySlot(0), kernel=disc_one)
        schedule += Acquire(5, AcquireChannel(1), MemorySlot(1), kernel=disc_two)
        schedule += Acquire(5, AcquireChannel(2), MemorySlot(2))

        with self.assertRaises(QiskitError):
            assemble(
                schedule,
                qubit_lo_freq=self.default_qubit_lo_freq,
                meas_lo_freq=self.default_meas_lo_freq,
                meas_map=[[0, 1, 2]],
            )

    def test_assemble_single_instruction(self):
        """Test assembling schedules, no lo config."""
        inst = pulse.Play(pulse.Constant(100, 1.0), pulse.DriveChannel(0))
        qobj = assemble(inst, self.backend)
        validate_qobj_against_schema(qobj)

    def test_assemble_overlapping_time(self):
        """Test that assembly errors when qubits are measured in overlapping time."""
        schedule = Schedule()
        schedule = schedule.append(
            Acquire(5, AcquireChannel(0), MemorySlot(0)),
        )
        schedule = schedule.append(
            Acquire(5, AcquireChannel(1), MemorySlot(1)) << 1,
        )
        with self.assertRaises(QiskitError):
            assemble(
                schedule,
                qubit_lo_freq=self.default_qubit_lo_freq,
                meas_lo_freq=self.default_meas_lo_freq,
                meas_map=[[0, 1]],
            )

    def test_assemble_meas_map_vs_insts(self):
        """Test that assembly errors when the qubits are measured in overlapping time
        and qubits are not in the first meas_map list."""
        schedule = Schedule()
        schedule += Acquire(5, AcquireChannel(0), MemorySlot(0))
        schedule += Acquire(5, AcquireChannel(1), MemorySlot(1))
        schedule += Acquire(5, AcquireChannel(2), MemorySlot(2)) << 2
        schedule += Acquire(5, AcquireChannel(3), MemorySlot(3)) << 2

        with self.assertRaises(QiskitError):
            assemble(
                schedule,
                qubit_lo_freq=self.default_qubit_lo_freq,
                meas_lo_freq=self.default_meas_lo_freq,
                meas_map=[[0], [1, 2], [3]],
            )

    def test_assemble_non_overlapping_time_single_meas_map(self):
        """Test that assembly works when qubits are measured in non-overlapping
        time within the same measurement map list."""
        schedule = Schedule()
        schedule = schedule.append(
            Acquire(5, AcquireChannel(0), MemorySlot(0)),
        )
        schedule = schedule.append(
            Acquire(5, AcquireChannel(1), MemorySlot(1)) << 5,
        )
        qobj = assemble(
            schedule,
            qubit_lo_freq=self.default_qubit_lo_freq,
            meas_lo_freq=self.default_meas_lo_freq,
            meas_map=[[0, 1]],
        )
        validate_qobj_against_schema(qobj)

    def test_assemble_disjoint_time(self):
        """Test that assembly works when qubits are in disjoint meas map sets."""
        schedule = Schedule()
        schedule = schedule.append(
            Acquire(5, AcquireChannel(0), MemorySlot(0)),
        )
        schedule = schedule.append(
            Acquire(5, AcquireChannel(1), MemorySlot(1)) << 1,
        )
        qobj = assemble(
            schedule,
            qubit_lo_freq=self.default_qubit_lo_freq,
            meas_lo_freq=self.default_meas_lo_freq,
            meas_map=[[0, 2], [1, 3]],
        )
        validate_qobj_against_schema(qobj)

    def test_assemble_valid_qubits(self):
        """Test that assembly works when qubits that are in the measurement map
        is measured."""
        schedule = Schedule()
        schedule = schedule.append(
            Acquire(5, AcquireChannel(1), MemorySlot(1)),
        )
        schedule = schedule.append(
            Acquire(5, AcquireChannel(2), MemorySlot(2)),
        )
        schedule = schedule.append(
            Acquire(5, AcquireChannel(3), MemorySlot(3)),
        )
        qobj = assemble(
            schedule,
            qubit_lo_freq=self.default_qubit_lo_freq,
            meas_lo_freq=self.default_meas_lo_freq,
            meas_map=[[0, 1, 2], [3]],
        )
        validate_qobj_against_schema(qobj)


class TestPulseAssemblerMissingKwargs(QiskitTestCase):
    """Verify that errors are raised in case backend is not provided and kwargs are missing."""

    def setUp(self):
        super().setUp()
        self.schedule = pulse.Schedule(name="fake_experiment")

        self.backend = FakeOpenPulse2Q()
        self.config = self.backend.configuration()
        self.defaults = self.backend.defaults()
        self.qubit_lo_freq = list(self.defaults.qubit_freq_est)
        self.meas_lo_freq = list(self.defaults.meas_freq_est)
        self.qubit_lo_range = self.config.qubit_lo_range
        self.meas_lo_range = self.config.meas_lo_range
        self.schedule_los = {
            pulse.DriveChannel(0): self.qubit_lo_freq[0],
            pulse.DriveChannel(1): self.qubit_lo_freq[1],
            pulse.MeasureChannel(0): self.meas_lo_freq[0],
            pulse.MeasureChannel(1): self.meas_lo_freq[1],
        }
        self.meas_map = self.config.meas_map
        self.memory_slots = self.config.n_qubits

        # default rep_time and rep_delay
        self.rep_time = self.config.rep_times[0]
        self.rep_delay = None

    def test_defaults(self):
        """Test defaults work."""
        qobj = assemble(
            self.schedule,
            qubit_lo_freq=self.qubit_lo_freq,
            meas_lo_freq=self.meas_lo_freq,
            qubit_lo_range=self.qubit_lo_range,
            meas_lo_range=self.meas_lo_range,
            schedule_los=self.schedule_los,
            meas_map=self.meas_map,
            memory_slots=self.memory_slots,
            rep_time=self.rep_time,
            rep_delay=self.rep_delay,
        )
        validate_qobj_against_schema(qobj)

    def test_missing_qubit_lo_freq(self):
        """Test error raised if qubit_lo_freq missing."""

        with self.assertRaises(QiskitError):
            assemble(
                self.schedule,
                qubit_lo_freq=None,
                meas_lo_freq=self.meas_lo_freq,
                qubit_lo_range=self.qubit_lo_range,
                meas_lo_range=self.meas_lo_range,
                meas_map=self.meas_map,
                memory_slots=self.memory_slots,
                rep_time=self.rep_time,
                rep_delay=self.rep_delay,
            )

    def test_missing_meas_lo_freq(self):
        """Test error raised if meas_lo_freq missing."""

        with self.assertRaises(QiskitError):
            assemble(
                self.schedule,
                qubit_lo_freq=self.qubit_lo_freq,
                meas_lo_freq=None,
                qubit_lo_range=self.qubit_lo_range,
                meas_lo_range=self.meas_lo_range,
                meas_map=self.meas_map,
                memory_slots=self.memory_slots,
                rep_time=self.rep_time,
                rep_delay=self.rep_delay,
            )

    def test_missing_memory_slots(self):
        """Test error is not raised if memory_slots are missing."""
        qobj = assemble(
            self.schedule,
            qubit_lo_freq=self.qubit_lo_freq,
            meas_lo_freq=self.meas_lo_freq,
            qubit_lo_range=self.qubit_lo_range,
            meas_lo_range=self.meas_lo_range,
            schedule_los=self.schedule_los,
            meas_map=self.meas_map,
            memory_slots=None,
            rep_time=self.rep_time,
            rep_delay=self.rep_delay,
        )
        validate_qobj_against_schema(qobj)

    def test_missing_rep_time_and_delay(self):
        """Test qobj is valid if rep_time and rep_delay are missing."""
        qobj = assemble(
            self.schedule,
            qubit_lo_freq=self.qubit_lo_freq,
            meas_lo_freq=self.meas_lo_freq,
            qubit_lo_range=self.qubit_lo_range,
            meas_lo_range=self.meas_lo_range,
            schedule_los=self.schedule_los,
            meas_map=self.meas_map,
            memory_slots=None,
            rep_time=None,
            rep_delay=None,
        )
        validate_qobj_against_schema(qobj)
        self.assertEqual(hasattr(qobj, "rep_time"), False)
        self.assertEqual(hasattr(qobj, "rep_delay"), False)

    def test_missing_meas_map(self):
        """Test that assembly still works if meas_map is missing."""
        qobj = assemble(
            self.schedule,
            qubit_lo_freq=self.qubit_lo_freq,
            meas_lo_freq=self.meas_lo_freq,
            qubit_lo_range=self.qubit_lo_range,
            meas_lo_range=self.meas_lo_range,
            schedule_los=self.schedule_los,
            meas_map=None,
            memory_slots=self.memory_slots,
            rep_time=self.rep_time,
            rep_delay=self.rep_delay,
        )
        validate_qobj_against_schema(qobj)

    def test_missing_lo_ranges(self):
        """Test that assembly still works if lo_ranges are missing."""
        qobj = assemble(
            self.schedule,
            qubit_lo_freq=self.qubit_lo_freq,
            meas_lo_freq=self.meas_lo_freq,
            qubit_lo_range=None,
            meas_lo_range=None,
            schedule_los=self.schedule_los,
            meas_map=self.meas_map,
            memory_slots=self.memory_slots,
            rep_time=self.rep_time,
            rep_delay=self.rep_delay,
        )
        validate_qobj_against_schema(qobj)

    def test_unsupported_meas_level(self):
        """Test that assembly raises an error if meas_level is not supported"""
        backend = FakeOpenPulse2Q()
        backend.configuration().meas_levels = [1, 2]
        with self.assertRaises(SchemaValidationError):
            assemble(
                self.schedule,
                backend,
                qubit_lo_freq=self.qubit_lo_freq,
                meas_lo_freq=self.meas_lo_freq,
                qubit_lo_range=self.qubit_lo_range,
                meas_lo_range=self.meas_lo_range,
                schedule_los=self.schedule_los,
                meas_level=0,
                meas_map=self.meas_map,
                memory_slots=self.memory_slots,
                rep_time=self.rep_time,
                rep_delay=self.rep_delay,
            )

    def test_single_and_deprecated_acquire_styles(self):
        """Test that acquires are identically combined with Acquires that take a single channel."""
        backend = FakeOpenPulse2Q()
        new_style_schedule = Schedule()
        acq_dur = 1200
        for i in range(2):
            new_style_schedule += Acquire(acq_dur, AcquireChannel(i), MemorySlot(i))

        deprecated_style_schedule = Schedule()
        for i in range(2):
            deprecated_style_schedule += Acquire(1200, AcquireChannel(i), MemorySlot(i))

        # The Qobj IDs will be different
        n_qobj = assemble(new_style_schedule, backend)
        n_qobj.qobj_id = None
        n_qobj.experiments[0].header.name = None
        d_qobj = assemble(deprecated_style_schedule, backend)
        d_qobj.qobj_id = None
        d_qobj.experiments[0].header.name = None
        self.assertEqual(n_qobj, d_qobj)

        assembled_acquire = n_qobj.experiments[0].instructions[0]
        self.assertEqual(assembled_acquire.qubits, [0, 1])
        self.assertEqual(assembled_acquire.memory_slot, [0, 1])


class StreamHandlerRaiseException(StreamHandler):
    """Handler class that will raise an exception on formatting errors."""

    def handleError(self, record):
        raise sys.exc_info()


class TestLogAssembler(QiskitTestCase):
    """Testing the log_assembly option."""

    def setUp(self):
        super().setUp()
        logger = getLogger()
        self.addCleanup(logger.setLevel, logger.level)
        logger.setLevel("DEBUG")
        self.output = io.StringIO()
        logger.addHandler(StreamHandlerRaiseException(self.output))
        self.circuit = QuantumCircuit(QuantumRegister(1))

    def assertAssembleLog(self, log_msg):
        """Runs assemble and checks for logs containing specified message"""
        assemble(self.circuit, shots=2000, memory=True)
        self.output.seek(0)
        # Filter unrelated log lines
        output_lines = self.output.readlines()
        assembly_log_lines = [x for x in output_lines if log_msg in x]
        self.assertTrue(len(assembly_log_lines) == 1)

    def test_assembly_log_time(self):
        """Check Total Assembly Time is logged"""
        self.assertAssembleLog("Total Assembly Time")


if __name__ == "__main__":
    unittest.main(verbosity=2)<|MERGE_RESOLUTION|>--- conflicted
+++ resolved
@@ -172,62 +172,34 @@
         """Check that rep_delay is properly set from backend values."""
         rep_delay_range = [2.5e-3, 4.5e-3]  # sec
         default_rep_delay = 3.0e-3
-<<<<<<< HEAD
-        setattr(self.backend_config, 'rep_delay_range', rep_delay_range)
-        setattr(self.backend_config, 'default_rep_delay', default_rep_delay)
+        setattr(self.backend_config, "rep_delay_range", rep_delay_range)
+        setattr(self.backend_config, "default_rep_delay", default_rep_delay)
 
         # dynamic rep rates off
-        setattr(self.backend_config, 'dynamic_reprate_enabled', False)
+        setattr(self.backend_config, "dynamic_reprate_enabled", False)
         qobj = assemble(self.circ, self.backend)
-        self.assertEqual(hasattr(qobj.config, 'rep_delay'), False)
+        self.assertEqual(hasattr(qobj.config, "rep_delay"), False)
 
         # dynamic rep rates on
-        setattr(self.backend_config, 'dynamic_reprate_enabled', True)
+        setattr(self.backend_config, "dynamic_reprate_enabled", True)
         qobj = assemble(self.circ, self.backend)
-        self.assertEqual(qobj.config.rep_delay, default_rep_delay*1e6)
-=======
-        setattr(backend_config, "rep_delay_range", rep_delay_range)
-        setattr(backend_config, "default_rep_delay", default_rep_delay)
-
-        # dynamic rep rates off
-        setattr(backend_config, "dynamic_reprate_enabled", False)
-        qobj = assemble(self.circ, backend)
-        self.assertEqual(hasattr(qobj.config, "rep_delay"), False)
-
-        # dynamic rep rates on
-        setattr(backend_config, "dynamic_reprate_enabled", True)
-        qobj = assemble(self.circ, backend)
         self.assertEqual(qobj.config.rep_delay, default_rep_delay * 1e6)
->>>>>>> 65656458
 
     def test_assemble_user_rep_time_delay(self):
         """Check that user runtime config rep_delay works."""
         # set custom rep_delay in runtime config
         rep_delay = 2.2e-6
         rep_delay_range = [0, 3e-6]  # sec
-<<<<<<< HEAD
-        setattr(self.backend_config, 'rep_delay_range', rep_delay_range)
+        setattr(self.backend_config, "rep_delay_range", rep_delay_range)
 
         # dynamic rep rates off (no default so shouldn't be in qobj config)
-        setattr(self.backend_config, 'dynamic_reprate_enabled', False)
+        setattr(self.backend_config, "dynamic_reprate_enabled", False)
         qobj = assemble(self.circ, self.backend, rep_delay=rep_delay)
-        self.assertEqual(hasattr(qobj.config, 'rep_delay'), False)
+        self.assertEqual(hasattr(qobj.config, "rep_delay"), False)
 
         # turn on dynamic rep rates, rep_delay should be set
-        setattr(self.backend_config, 'dynamic_reprate_enabled', True)
+        setattr(self.backend_config, "dynamic_reprate_enabled", True)
         qobj = assemble(self.circ, self.backend, rep_delay=rep_delay)
-=======
-        setattr(backend_config, "rep_delay_range", rep_delay_range)
-
-        # dynamic rep rates off (no default so shouldn't be in qobj config)
-        setattr(backend_config, "dynamic_reprate_enabled", False)
-        qobj = assemble(self.circ, backend, rep_delay=rep_delay)
-        self.assertEqual(hasattr(qobj.config, "rep_delay"), False)
-
-        # turn on dynamic rep rates, rep_delay should be set
-        setattr(backend_config, "dynamic_reprate_enabled", True)
-        qobj = assemble(self.circ, backend, rep_delay=rep_delay)
->>>>>>> 65656458
         self.assertEqual(qobj.config.rep_delay, 2.2)
 
         # test ``rep_delay=0``
@@ -1071,16 +1043,7 @@
         self.assertEqual(len(test_dict["experiments"][0]["instructions"]), 2)
 
     def test_assemble_single_schedule_with_multi_lo_configs(self):
-<<<<<<< HEAD
         """Test assembling a single schedule, with multiple lo configs (frequency sweep)."""
-        qobj = assemble(self.schedule,
-                        qobj_header=self.header,
-                        qubit_lo_freq=self.default_qubit_lo_freq,
-                        meas_lo_freq=self.default_meas_lo_freq,
-                        schedule_los=[self.user_lo_config, self.user_lo_config],
-                        **self.config)
-=======
-        """Test assembling a single schedule, with lo configs (frequency sweep)."""
         qobj = assemble(
             self.schedule,
             qobj_header=self.header,
@@ -1089,7 +1052,6 @@
             schedule_los=[self.user_lo_config, self.user_lo_config],
             **self.config,
         )
->>>>>>> 65656458
         test_dict = qobj.to_dict()
 
         self.assertListEqual(test_dict["config"]["qubit_lo_freq"], [4.9, 5.0])
