# -*- coding: utf-8 -*-

# Copyright 2019, IBM.
#
# This source code is licensed under the Apache License, Version 2.0 found in
# the LICENSE.txt file in the root directory of this source tree.

"""Assembler Test."""

import unittest

import numpy as np

from qiskit.circuit import ClassicalRegister, QuantumCircuit, QuantumRegister
from qiskit.compiler import RunConfig
<<<<<<< HEAD
=======
from qiskit.compiler import assemble_circuits
>>>>>>> 0659b5f7
from qiskit.qobj import QasmQobj
from qiskit.test import QiskitTestCase


class TestAssembler(QiskitTestCase):
    """Tests for assembling circuits to qobj."""

    def test_assemble_single_circuit(self):
        """Test assembling a single circuit.
        """
        qr = QuantumRegister(2, name='q')
        cr = ClassicalRegister(2, name='c')
        circ = QuantumCircuit(qr, cr, name='circ')
        circ.h(qr[0])
        circ.cx(qr[0], qr[1])
        circ.measure(qr, cr)

        run_config = RunConfig(shots=2000, memory=True)
        qobj = assemble_circuits(circ, run_config=run_config)
        self.assertIsInstance(qobj, QasmQobj)
        self.assertEqual(qobj.config.shots, 2000)
        self.assertEqual(qobj.config.memory, True)
        self.assertEqual(len(qobj.experiments), 1)
        self.assertEqual(qobj.experiments[0].instructions[1].name, 'cx')

    def test_assemble_multiple_circuits(self):
        """Test assembling multiple circuits, all should have the same config.
        """
        qr0 = QuantumRegister(2, name='q0')
        qc0 = ClassicalRegister(2, name='c0')
        circ0 = QuantumCircuit(qr0, qc0, name='circ0')
        circ0.h(qr0[0])
        circ0.cx(qr0[0], qr0[1])
        circ0.measure(qr0, qc0)

        qr1 = QuantumRegister(3, name='q1')
        qc1 = ClassicalRegister(3, name='c1')
        circ1 = QuantumCircuit(qr1, qc1, name='circ0')
        circ1.h(qr1[0])
        circ1.cx(qr1[0], qr1[1])
        circ1.cx(qr1[0], qr1[2])
        circ1.measure(qr1, qc1)

        run_config = RunConfig(shots=100, memory=False, seed=6)
        qobj = assemble_circuits([circ0, circ1], run_config=run_config)
        self.assertIsInstance(qobj, QasmQobj)
        self.assertEqual(qobj.config.seed, 6)
        self.assertEqual(len(qobj.experiments), 2)
        self.assertEqual(qobj.experiments[1].config.n_qubits, 3)
        self.assertEqual(len(qobj.experiments), 2)
        self.assertEqual(len(qobj.experiments[1].instructions), 6)

    def test_assemble_no_run_config(self):
        """Test assembling with no run_config, relying on default.
        """
        qr = QuantumRegister(2, name='q')
        qc = ClassicalRegister(2, name='c')
        circ = QuantumCircuit(qr, qc, name='circ')
        circ.h(qr[0])
        circ.cx(qr[0], qr[1])
        circ.measure(qr, qc)

        qobj = assemble_circuits(circ)
        self.assertIsInstance(qobj, QasmQobj)
        self.assertIsNone(getattr(qobj.config, 'shots', None))

    def test_assemble_initialize(self):
        """Test assembling a circuit with an initialize.
        """
        q = QuantumRegister(2, name='q')
        circ = QuantumCircuit(q, name='circ')
        circ.initialize([1/np.sqrt(2), 0, 0, 1/np.sqrt(2)], q[:])

        qobj = assemble_circuits(circ)
        self.assertIsInstance(qobj, QasmQobj)
        self.assertEqual(qobj.experiments[0].instructions[0].name, 'init')
        np.testing.assert_almost_equal(qobj.experiments[0].instructions[0].params,
                                       [0.7071067811865, 0, 0, 0.707106781186])


if __name__ == '__main__':
    unittest.main(verbosity=2)<|MERGE_RESOLUTION|>--- conflicted
+++ resolved
@@ -13,10 +13,7 @@
 
 from qiskit.circuit import ClassicalRegister, QuantumCircuit, QuantumRegister
 from qiskit.compiler import RunConfig
-<<<<<<< HEAD
-=======
 from qiskit.compiler import assemble_circuits
->>>>>>> 0659b5f7
 from qiskit.qobj import QasmQobj
 from qiskit.test import QiskitTestCase
 
