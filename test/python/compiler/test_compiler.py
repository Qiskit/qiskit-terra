--- conflicted
+++ resolved
@@ -23,11 +23,8 @@
 from qiskit.compiler import transpile, assemble
 from qiskit.providers.fake_provider import FakeRueschlikon, FakeTenerife
 from qiskit.qobj import QasmQobj
-<<<<<<< HEAD
+from qiskit.qasm2 import dumps
 from test.utils import QiskitTestCase  # pylint: disable=wrong-import-order
-=======
-from qiskit.qasm2 import dumps
->>>>>>> 35567401
 
 
 class TestCompiler(QiskitTestCase):
