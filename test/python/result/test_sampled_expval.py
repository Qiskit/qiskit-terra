--- conflicted
+++ resolved
@@ -16,13 +16,7 @@
 
 from qiskit.result import Counts, QuasiDistribution, ProbDistribution, sampled_expectation_value
 from qiskit.quantum_info import Pauli, SparsePauliOp
-<<<<<<< HEAD
-from qiskit.opflow import PauliOp, PauliSumOp
 from test.utils import QiskitTestCase  # pylint: disable=wrong-import-order
-=======
-from qiskit.test import QiskitTestCase
-
->>>>>>> 20839da7
 
 PROBS = {
     "1000": 0.0022,
