--- conflicted
+++ resolved
@@ -215,11 +215,7 @@
             self.assertLess(
                 mitigated_error,
                 0.001,
-<<<<<<< HEAD
-                "Mitigator {} did not correctly marginalize for qubits 1,2".format(mitigator),
-=======
-                f"Mitigator {mitigator} did not correctly marganalize for qubits 1,2",
->>>>>>> 53667d16
+                f"Mitigator {mitigator} did not correctly marginalize for qubits 1,2",
             )
 
             mitigated_probs_02 = (
@@ -231,11 +227,7 @@
             self.assertLess(
                 mitigated_error,
                 0.001,
-<<<<<<< HEAD
-                "Mitigator {} did not correctly marginalize for qubits 0,2".format(mitigator),
-=======
-                f"Mitigator {mitigator} did not correctly marganalize for qubits 0,2",
->>>>>>> 53667d16
+                f"Mitigator {mitigator} did not correctly marginalize for qubits 0,2",
             )
 
     def test_qubits_parameter(self):
