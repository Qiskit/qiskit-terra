--- conflicted
+++ resolved
@@ -190,12 +190,7 @@
 
         pauli_op = (Z ^ I ^ X) + (I ^ I ^ Y)
         mat_op = pauli_op.to_matrix_op()
-<<<<<<< HEAD
-        full_basis = [''.join(b) for b in
-                      product('01', repeat=pauli_op.num_qubits)]
-=======
         full_basis = ["".join(b) for b in product("01", repeat=pauli_op.num_qubits)]
->>>>>>> e912dff9
         for bstr1, bstr2 in product(full_basis, full_basis):
             self.assertEqual(pauli_op.eval(bstr1).eval(bstr2),
                              mat_op.eval(bstr1).eval(bstr2))
@@ -307,7 +302,7 @@
 
     def test_json_same_name_different_instance(self):
         """Test two parameter instances of same name"""
-        x = Parameter('a')
+        x = Parameter('a')+1
         y = Parameter('a')
         pauli_sum_x = PauliSumOp(SparsePauliOp(Pauli("XYZX"),
                                                coeffs=[1]),
@@ -317,8 +312,8 @@
                                  coeff=y)
         json_string_x = pauli_sum_x.to_json()
         json_string_y = pauli_sum_y.to_json()        
+        decoded_pauli_sum_x = PauliSumOp.from_json(json_string_x)
         breakpoint()
-        decoded_pauli_sum_x = PauliSumOp.from_json(json_string_x)
         self.assertEqual(pauli_sum.assign_parameters({x: 2}),
                          decoded_pauli_sum.assign_parameters(
                              {decoded_pauli_sum.parameters.pop(): 2}))
