--- conflicted
+++ resolved
@@ -18,10 +18,8 @@
     GenericFrame,
     MixedFrame,
 )
-<<<<<<< HEAD
-=======
+
 from qiskit.pulse.exceptions import PulseError
->>>>>>> 8fb185b3
 from test import QiskitTestCase  # pylint: disable=wrong-import-order
 
 
