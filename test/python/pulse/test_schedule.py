--- conflicted
+++ resolved
@@ -24,11 +24,8 @@
                                    functional_pulse, AcquireInstruction,
                                    PulseInstruction, Gaussian, Drag,
                                    GaussianSquare, ConstantPulse)
-<<<<<<< HEAD
-from qiskit.pulse import pulse_lib, SamplePulse, Instruction, SetFrequency
-=======
-from qiskit.pulse import pulse_lib, SamplePulse, ShiftPhase, Instruction
->>>>>>> d710f2e4
+
+from qiskit.pulse import pulse_lib, SamplePulse, ShiftPhase, Instruction, SetFrequency
 from qiskit.pulse.timeslots import TimeslotCollection, Interval
 from qiskit.pulse.exceptions import PulseError
 from qiskit.pulse.schedule import Schedule, ParameterizedSchedule
@@ -514,12 +511,8 @@
         sched = Schedule(name='fake_experiment')
         sched = sched.insert(0, lp0(self.config.drive(0)))
         sched = sched.insert(10, lp0(self.config.drive(1)))
-<<<<<<< HEAD
-        sched = sched.insert(30, FrameChange(phase=-1.57)(self.config.drive(0)))
+        sched = sched.insert(30, ShiftPhase(-1.57, self.config.drive(0)))
         sched = sched.insert(40, SetFrequency(8.0, self.config.drive(0)))
-=======
-        sched = sched.insert(30, ShiftPhase(-1.57, self.config.drive(0)))
->>>>>>> d710f2e4
         for i in range(2):
             sched = sched.insert(60, acquire(self.config.acquire(i), MemorySlot(i)))
         sched = sched.insert(90, lp0(self.config.drive(0)))
