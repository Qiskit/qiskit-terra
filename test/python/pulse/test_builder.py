# This code is part of Qiskit.
#
# (C) Copyright IBM 2020.
#
# This code is licensed under the Apache License, Version 2.0. You may
# obtain a copy of this license in the LICENSE.txt file in the root directory
# of this source tree or at http://www.apache.org/licenses/LICENSE-2.0.
#
# Any modifications or derivative works of this code must retain this
# copyright notice, and modified files need to carry a notice indicating
# that they have been altered from the originals.

"""Test pulse builder context utilities."""

from math import pi

import numpy as np

from qiskit import circuit, compiler, pulse
from qiskit.pulse import builder, exceptions, macros
from qiskit.pulse.instructions import directives
from qiskit.pulse.transforms import target_qobj_transform
from qiskit.test import QiskitTestCase
from qiskit.test.mock import FakeOpenPulse2Q
from qiskit.test.mock.utils import ConfigurableFakeBackend as ConfigurableBackend
from qiskit.pulse import library, instructions


class TestBuilder(QiskitTestCase):
    """Test the pulse builder context."""

    def setUp(self):
        super().setUp()
        self.backend = FakeOpenPulse2Q()
        self.configuration = self.backend.configuration()
        self.defaults = self.backend.defaults()
        self.inst_map = self.defaults.instruction_schedule_map

    def assertScheduleEqual(self, program, target):
        """Assert an error when two pulse programs are not equal.

        .. note:: Two programs are converted into standard execution format then compared.
        """
        self.assertEqual(target_qobj_transform(program), target_qobj_transform(target))


class TestBuilderBase(TestBuilder):
    """Test builder base."""

    def test_schedule_supplied(self):
        """Test that schedule is used if it is supplied to the builder."""
        d0 = pulse.DriveChannel(0)
        with pulse.build(name="reference") as reference:
            with pulse.align_sequential():
                pulse.delay(10, d0)

        with pulse.build(schedule=reference) as schedule:
            pass

        self.assertScheduleEqual(schedule, reference)
        self.assertEqual(schedule.name, "reference")

    def test_default_alignment_left(self):
        """Test default left alignment setting."""
        d0 = pulse.DriveChannel(0)
        d1 = pulse.DriveChannel(0)

        with pulse.build(default_alignment="left") as schedule:
            pulse.delay(10, d0)
            pulse.delay(20, d1)

        with pulse.build(self.backend) as reference:
            with pulse.align_left():
                pulse.delay(10, d0)
                pulse.delay(20, d1)

        self.assertScheduleEqual(schedule, reference)

    def test_default_alignment_right(self):
        """Test default right alignment setting."""
        d0 = pulse.DriveChannel(0)
        d1 = pulse.DriveChannel(0)

        with pulse.build(default_alignment="right") as schedule:
            pulse.delay(10, d0)
            pulse.delay(20, d1)

        with pulse.build() as reference:
            with pulse.align_right():
                pulse.delay(10, d0)
                pulse.delay(20, d1)

        self.assertScheduleEqual(schedule, reference)

    def test_default_alignment_sequential(self):
        """Test default sequential alignment setting."""
        d0 = pulse.DriveChannel(0)
        d1 = pulse.DriveChannel(0)

        with pulse.build(default_alignment="sequential") as schedule:
            pulse.delay(10, d0)
            pulse.delay(20, d1)

        with pulse.build() as reference:
            with pulse.align_sequential():
                pulse.delay(10, d0)
                pulse.delay(20, d1)

        self.assertScheduleEqual(schedule, reference)


class TestContexts(TestBuilder):
    """Test builder contexts."""

    def test_align_sequential(self):
        """Test the sequential alignment context."""
        d0 = pulse.DriveChannel(0)
        d1 = pulse.DriveChannel(1)

        with pulse.build() as schedule:
            with pulse.align_sequential():
                pulse.delay(3, d0)
                pulse.delay(5, d1)
                pulse.delay(7, d0)

        reference = pulse.Schedule()
        # d0
        reference.insert(0, instructions.Delay(3, d0), inplace=True)
        reference.insert(8, instructions.Delay(7, d0), inplace=True)
        # d1
        reference.insert(3, instructions.Delay(5, d1), inplace=True)

        self.assertScheduleEqual(schedule, reference)

    def test_align_left(self):
        """Test the left alignment context."""
        d0 = pulse.DriveChannel(0)
        d1 = pulse.DriveChannel(1)
        d2 = pulse.DriveChannel(2)

        with pulse.build() as schedule:
            with pulse.align_left():
                pulse.delay(11, d2)
                pulse.delay(3, d0)
                with pulse.align_left():
                    pulse.delay(5, d1)
                    pulse.delay(7, d0)

        reference = pulse.Schedule()
        # d0
        reference.insert(0, instructions.Delay(3, d0), inplace=True)
        reference.insert(3, instructions.Delay(7, d0), inplace=True)
        # d1
        reference.insert(3, instructions.Delay(5, d1), inplace=True)
        # d2
        reference.insert(0, instructions.Delay(11, d2), inplace=True)

        self.assertScheduleEqual(schedule, reference)

    def test_align_right(self):
        """Test the right alignment context."""
        d0 = pulse.DriveChannel(0)
        d1 = pulse.DriveChannel(1)
        d2 = pulse.DriveChannel(2)

        with pulse.build() as schedule:
            with pulse.align_right():
                with pulse.align_right():
                    pulse.delay(11, d2)
                    pulse.delay(3, d0)
                pulse.delay(13, d0)
                pulse.delay(5, d1)

        reference = pulse.Schedule()
        # d0
        reference.insert(8, instructions.Delay(3, d0), inplace=True)
        reference.insert(11, instructions.Delay(13, d0), inplace=True)
        # d1
        reference.insert(19, instructions.Delay(5, d1), inplace=True)
        # d2
        reference.insert(0, instructions.Delay(11, d2), inplace=True)

        self.assertScheduleEqual(schedule, reference)

    def test_inline(self):
        """Test the inlining context."""
        d0 = pulse.DriveChannel(0)
        d1 = pulse.DriveChannel(1)

        with pulse.build() as schedule:
            pulse.delay(3, d0)
            with pulse.inline():
                # this alignment will be ignored due to inlining.
                with pulse.align_right():
                    pulse.delay(5, d1)
                    pulse.delay(7, d0)

        reference = pulse.Schedule()
        # d0
        reference += instructions.Delay(3, d0)
        reference += instructions.Delay(7, d0)
        # d1
        reference += instructions.Delay(5, d1)

        self.assertScheduleEqual(schedule, reference)

    def test_transpiler_settings(self):
        """Test the transpiler settings context.

        Tests that two cx gates are optimized away with higher optimization level.
        """
        twice_cx_qc = circuit.QuantumCircuit(2)
        twice_cx_qc.cx(0, 1)
        twice_cx_qc.cx(0, 1)

        with pulse.build(self.backend) as schedule:
            with pulse.transpiler_settings(optimization_level=0):
                builder.call(twice_cx_qc)
        self.assertNotEqual(len(schedule.instructions), 0)

        with pulse.build(self.backend) as schedule:
            with pulse.transpiler_settings(optimization_level=3):
                builder.call(twice_cx_qc)
        self.assertEqual(len(schedule.instructions), 0)

    def test_scheduler_settings(self):
        """Test the circuit scheduler settings context."""
        inst_map = pulse.InstructionScheduleMap()
        d0 = pulse.DriveChannel(0)
        test_x_sched = pulse.Schedule()
        test_x_sched += instructions.Delay(10, d0)
        inst_map.add("x", (0,), test_x_sched)

        ref_sched = pulse.Schedule()
        ref_sched += pulse.instructions.Call(test_x_sched)

        x_qc = circuit.QuantumCircuit(2)
        x_qc.x(0)

        with pulse.build(backend=self.backend) as schedule:
            with pulse.transpiler_settings(basis_gates=["x"]):
                with pulse.circuit_scheduler_settings(inst_map=inst_map):
                    builder.call(x_qc)

        self.assertScheduleEqual(schedule, ref_sched)

    def test_phase_offset(self):
        """Test the phase offset context."""
        d0 = pulse.DriveChannel(0)

        with pulse.build() as schedule:
            with pulse.phase_offset(3.14, d0):
                pulse.delay(10, d0)

        reference = pulse.Schedule()
        reference += instructions.ShiftPhase(3.14, d0)
        reference += instructions.Delay(10, d0)
        reference += instructions.ShiftPhase(-3.14, d0)

        self.assertScheduleEqual(schedule, reference)

    def test_frequency_offset(self):
        """Test the frequency offset context."""
        d0 = pulse.DriveChannel(0)

        with pulse.build() as schedule:
            with pulse.frequency_offset(1e9, d0):
                pulse.delay(10, d0)

        reference = pulse.Schedule()
        reference += instructions.ShiftFrequency(1e9, d0)
        reference += instructions.Delay(10, d0)
        reference += instructions.ShiftFrequency(-1e9, d0)

        self.assertScheduleEqual(schedule, reference)

    def test_phase_compensated_frequency_offset(self):
        """Test that the phase offset context properly compensates for phase
        accumulation."""
        d0 = pulse.DriveChannel(0)

        with pulse.build(self.backend) as schedule:
            with pulse.frequency_offset(1e9, d0, compensate_phase=True):
                pulse.delay(10, d0)

        reference = pulse.Schedule()
        reference += instructions.ShiftFrequency(1e9, d0)
        reference += instructions.Delay(10, d0)
        reference += instructions.ShiftPhase(
            -2 * np.pi * ((1e9 * 10 * self.configuration.dt) % 1), d0
        )
        reference += instructions.ShiftFrequency(-1e9, d0)

        self.assertScheduleEqual(schedule, reference)


class TestChannels(TestBuilder):
    """Test builder channels."""

    def test_drive_channel(self):
        """Text context builder drive channel."""
        with pulse.build(self.backend):
            self.assertEqual(pulse.drive_channel(0), pulse.DriveChannel(0))

    def test_measure_channel(self):
        """Text context builder measure channel."""
        with pulse.build(self.backend):
            self.assertEqual(pulse.measure_channel(0), pulse.MeasureChannel(0))

    def test_acquire_channel(self):
        """Text context builder acquire channel."""
        with pulse.build(self.backend):
            self.assertEqual(pulse.acquire_channel(0), pulse.AcquireChannel(0))

    def test_control_channel(self):
        """Text context builder control channel."""
        with pulse.build(self.backend):
            self.assertEqual(pulse.control_channels(0, 1)[0], pulse.ControlChannel(0))


class TestInstructions(TestBuilder):
    """Test builder instructions."""

    def test_delay(self):
        """Test delay instruction."""
        d0 = pulse.DriveChannel(0)

        with pulse.build() as schedule:
            pulse.delay(10, d0)

        reference = pulse.Schedule()
        reference += instructions.Delay(10, d0)

        self.assertScheduleEqual(schedule, reference)

    def test_play_parametric_pulse(self):
        """Test play instruction with parametric pulse."""
        d0 = pulse.DriveChannel(0)
        test_pulse = library.Constant(10, 1.0)

        with pulse.build() as schedule:
            pulse.play(test_pulse, d0)

        reference = pulse.Schedule()
        reference += instructions.Play(test_pulse, d0)

        self.assertScheduleEqual(schedule, reference)

    def test_play_sample_pulse(self):
        """Test play instruction with sample pulse."""
        d0 = pulse.DriveChannel(0)
        test_pulse = library.Waveform([0.0, 0.0])

        with pulse.build() as schedule:
            pulse.play(test_pulse, d0)

        reference = pulse.Schedule()
        reference += instructions.Play(test_pulse, d0)

        self.assertScheduleEqual(schedule, reference)

    def test_play_array_pulse(self):
        """Test play instruction on an array directly."""
        d0 = pulse.DriveChannel(0)
        test_array = np.array([0.0, 0.0], dtype=np.complex_)

        with pulse.build() as schedule:
            pulse.play(test_array, d0)

        reference = pulse.Schedule()
        test_pulse = pulse.Waveform(test_array)
        reference += instructions.Play(test_pulse, d0)

        self.assertScheduleEqual(schedule, reference)

    def test_play_name_argument(self):
        """Test name argument for play instruction."""
        d0 = pulse.DriveChannel(0)
        test_pulse = library.Constant(10, 1.0)

        with pulse.build() as schedule:
            pulse.play(test_pulse, channel=d0, name="new_name")

        self.assertEqual(schedule.instructions[0][1].name, "new_name")

    def test_acquire_memory_slot(self):
        """Test acquire instruction into memory slot."""
        acquire0 = pulse.AcquireChannel(0)
        mem0 = pulse.MemorySlot(0)

        with pulse.build() as schedule:
            pulse.acquire(10, acquire0, mem0)

        reference = pulse.Schedule()
        reference += pulse.Acquire(10, acquire0, mem_slot=mem0)

        self.assertScheduleEqual(schedule, reference)

    def test_acquire_register_slot(self):
        """Test acquire instruction into register slot."""
        acquire0 = pulse.AcquireChannel(0)
        reg0 = pulse.RegisterSlot(0)

        with pulse.build() as schedule:
            pulse.acquire(10, acquire0, reg0)

        reference = pulse.Schedule()
        reference += pulse.Acquire(10, acquire0, reg_slot=reg0)

        self.assertScheduleEqual(schedule, reference)

    def test_acquire_qubit(self):
        """Test acquire instruction on qubit."""
        acquire0 = pulse.AcquireChannel(0)
        mem0 = pulse.MemorySlot(0)

        with pulse.build() as schedule:
            pulse.acquire(10, 0, mem0)

        reference = pulse.Schedule()
        reference += pulse.Acquire(10, acquire0, mem_slot=mem0)

        self.assertScheduleEqual(schedule, reference)

    def test_instruction_name_argument(self):
        """Test setting the name of an instruction."""
        d0 = pulse.DriveChannel(0)

        for instruction_method in [
            pulse.delay,
            pulse.set_frequency,
            pulse.set_phase,
            pulse.shift_frequency,
            pulse.shift_phase,
        ]:
            with pulse.build() as schedule:
                instruction_method(0, d0, name="instruction_name")
            self.assertEqual(schedule.instructions[0][1].name, "instruction_name")

    def test_set_frequency(self):
        """Test set frequency instruction."""
        d0 = pulse.DriveChannel(0)

        with pulse.build() as schedule:
            pulse.set_frequency(1e9, d0)

        reference = pulse.Schedule()
        reference += instructions.SetFrequency(1e9, d0)

        self.assertScheduleEqual(schedule, reference)

    def test_shift_frequency(self):
        """Test shift frequency instruction."""
        d0 = pulse.DriveChannel(0)

        with pulse.build() as schedule:
            pulse.shift_frequency(0.1e9, d0)

        reference = pulse.Schedule()
        reference += instructions.ShiftFrequency(0.1e9, d0)

        self.assertScheduleEqual(schedule, reference)

    def test_set_phase(self):
        """Test set phase instruction."""
        d0 = pulse.DriveChannel(0)

        with pulse.build() as schedule:
            pulse.set_phase(3.14, d0)

        reference = pulse.Schedule()
        reference += instructions.SetPhase(3.14, d0)

        self.assertScheduleEqual(schedule, reference)

    def test_shift_phase(self):
        """Test shift phase instruction."""
        d0 = pulse.DriveChannel(0)

        with pulse.build() as schedule:
            pulse.shift_phase(3.14, d0)

        reference = pulse.Schedule()
        reference += instructions.ShiftPhase(3.14, d0)

        self.assertScheduleEqual(schedule, reference)

    def test_snapshot(self):
        """Test snapshot instruction."""
        with pulse.build() as schedule:
            pulse.snapshot("test", "state")

        reference = pulse.Schedule()
        reference += instructions.Snapshot("test", "state")

        self.assertScheduleEqual(schedule, reference)


class TestDirectives(TestBuilder):
    """Test builder directives."""

    def test_barrier_with_align_right(self):
        """Test barrier directive with right alignment context."""
        d0 = pulse.DriveChannel(0)
        d1 = pulse.DriveChannel(1)
        d2 = pulse.DriveChannel(2)

        with pulse.build() as schedule:
            with pulse.align_right():
                pulse.delay(3, d0)
                pulse.barrier(d0, d1, d2)
                pulse.delay(11, d2)
                with pulse.align_right():
                    pulse.delay(5, d1)
                    pulse.delay(7, d0)

        reference = pulse.Schedule()
        # d0
        reference.insert(0, instructions.Delay(3, d0), inplace=True)
        reference.insert(7, instructions.Delay(7, d0), inplace=True)
        # d1
        reference.insert(9, instructions.Delay(5, d1), inplace=True)
        # d2
        reference.insert(3, instructions.Delay(11, d2), inplace=True)

        self.assertScheduleEqual(schedule, reference)

    def test_barrier_with_align_left(self):
        """Test barrier directive with left alignment context."""
        d0 = pulse.DriveChannel(0)
        d1 = pulse.DriveChannel(1)
        d2 = pulse.DriveChannel(2)

        with pulse.build() as schedule:
            with pulse.align_left():
                pulse.delay(3, d0)
                pulse.barrier(d0, d1, d2)
                pulse.delay(11, d2)
                with pulse.align_left():
                    pulse.delay(5, d1)
                    pulse.delay(7, d0)

        reference = pulse.Schedule()
        # d0
        reference.insert(0, instructions.Delay(3, d0), inplace=True)
        reference.insert(3, instructions.Delay(7, d0), inplace=True)
        # d1
        reference.insert(3, instructions.Delay(5, d1), inplace=True)
        # d2
        reference.insert(3, instructions.Delay(11, d2), inplace=True)

        self.assertScheduleEqual(schedule, reference)

    def test_barrier_on_qubits(self):
        """Test barrier directive on qubits."""
        with pulse.build(self.backend) as schedule:
            pulse.barrier(0, 1)

        reference = pulse.ScheduleBlock()
        reference += directives.RelativeBarrier(
            pulse.DriveChannel(0),
            pulse.DriveChannel(1),
            pulse.MeasureChannel(0),
            pulse.MeasureChannel(1),
            pulse.ControlChannel(0),
            pulse.ControlChannel(1),
            pulse.AcquireChannel(0),
            pulse.AcquireChannel(1),
        )
        self.assertEqual(schedule, reference)

    def test_trivial_barrier(self):
        """Test that trivial barrier is not added."""
        with pulse.build() as schedule:
            pulse.barrier(pulse.DriveChannel(0))

        self.assertEqual(schedule, pulse.ScheduleBlock())


class TestUtilities(TestBuilder):
    """Test builder utilities."""

    def test_active_backend(self):
        """Test getting active builder backend."""
        with pulse.build(self.backend):
            self.assertEqual(pulse.active_backend(), self.backend)

    def test_append_schedule(self):
        """Test appending a schedule to the active builder."""
        d0 = pulse.DriveChannel(0)
        reference = pulse.Schedule()
        reference += instructions.Delay(10, d0)

        with pulse.build() as schedule:
            builder.call(reference)

        self.assertScheduleEqual(schedule, reference)

    def test_append_instruction(self):
        """Test appending an instruction to the active builder."""
        d0 = pulse.DriveChannel(0)
        instruction = instructions.Delay(10, d0)

        with pulse.build() as schedule:
            builder.append_instruction(instruction)

        self.assertScheduleEqual(schedule, (0, instruction))

    def test_qubit_channels(self):
        """Test getting the qubit channels of the active builder's backend."""
        with pulse.build(self.backend):
            qubit_channels = pulse.qubit_channels(0)

        self.assertEqual(
            qubit_channels,
            {
                pulse.DriveChannel(0),
                pulse.MeasureChannel(0),
                pulse.AcquireChannel(0),
                pulse.ControlChannel(0),
                pulse.ControlChannel(1),
            },
        )

    def test_active_transpiler_settings(self):
        """Test setting settings of active builder's transpiler."""
        with pulse.build(self.backend):
            self.assertFalse(pulse.active_transpiler_settings())
            with pulse.transpiler_settings(test_setting=1):
                self.assertEqual(pulse.active_transpiler_settings()["test_setting"], 1)

    def test_active_circuit_scheduler_settings(self):
        """Test setting settings of active builder's circuit scheduler."""
        with pulse.build(self.backend):
            self.assertFalse(pulse.active_circuit_scheduler_settings())
            with pulse.circuit_scheduler_settings(test_setting=1):
                self.assertEqual(pulse.active_circuit_scheduler_settings()["test_setting"], 1)

    def test_num_qubits(self):
        """Test builder utility to get number of qubits."""
        with pulse.build(self.backend):
            self.assertEqual(pulse.num_qubits(), 2)

    def test_samples_to_seconds(self):
        """Test samples to time"""
        config = self.backend.configuration()
        config.dt = 0.1
        with pulse.build(self.backend):
            time = pulse.samples_to_seconds(100)
            self.assertTrue(isinstance(time, float))
            self.assertEqual(pulse.samples_to_seconds(100), 10)

    def test_samples_to_seconds_array(self):
        """Test samples to time (array format)."""
        config = self.backend.configuration()
        config.dt = 0.1
        with pulse.build(self.backend):
            samples = np.array([100, 200, 300])
            times = pulse.samples_to_seconds(samples)
            self.assertTrue(np.issubdtype(times.dtype, np.floating))
            np.testing.assert_allclose(times, np.array([10, 20, 30]))

    def test_seconds_to_samples(self):
        """Test time to samples"""
        config = self.backend.configuration()
        config.dt = 0.1
        with pulse.build(self.backend):
            samples = pulse.seconds_to_samples(10)
            self.assertTrue(isinstance(samples, int))
            self.assertEqual(pulse.seconds_to_samples(10), 100)

    def test_seconds_to_samples_array(self):
        """Test time to samples (array format)."""
        config = self.backend.configuration()
        config.dt = 0.1
        with pulse.build(self.backend):
            times = np.array([10, 20, 30])
            samples = pulse.seconds_to_samples(times)
            self.assertTrue(np.issubdtype(samples.dtype, np.integer))
            np.testing.assert_allclose(pulse.seconds_to_samples(times), np.array([100, 200, 300]))


class TestMacros(TestBuilder):
    """Test builder macros."""

    def test_macro(self):
        """Test builder macro decorator."""

        @pulse.macro
        def nested(a):
            pulse.play(pulse.Gaussian(100, a, 20), pulse.drive_channel(0))
            return a * 2

        @pulse.macro
        def test():
            pulse.play(pulse.Constant(100, 1.0), pulse.drive_channel(0))
            output = nested(0.5)
            return output

        with pulse.build(self.backend) as schedule:
            output = test()
            self.assertEqual(output, 0.5 * 2)

        reference = pulse.Schedule()
        reference += pulse.Play(pulse.Constant(100, 1.0), pulse.DriveChannel(0))
        reference += pulse.Play(pulse.Gaussian(100, 0.5, 20), pulse.DriveChannel(0))

        self.assertScheduleEqual(schedule, reference)

    def test_measure(self):
        """Test utility function - measure."""
        with pulse.build(self.backend) as schedule:
            reg = pulse.measure(0)

        self.assertEqual(reg, pulse.MemorySlot(0))

        reference = macros.measure(
            qubits=[0], inst_map=self.inst_map, meas_map=self.configuration.meas_map
        )

        self.assertScheduleEqual(schedule, reference)

    def test_measure_multi_qubits(self):
        """Test utility function - measure with multi qubits."""
        with pulse.build(self.backend) as schedule:
            regs = pulse.measure([0, 1])

        self.assertListEqual(regs, [pulse.MemorySlot(0), pulse.MemorySlot(1)])

        reference = macros.measure(
            qubits=[0, 1], inst_map=self.inst_map, meas_map=self.configuration.meas_map
        )

        self.assertScheduleEqual(schedule, reference)

    def test_measure_all(self):
        """Test utility function - measure."""
        with pulse.build(self.backend) as schedule:
            regs = pulse.measure_all()

        self.assertEqual(regs, [pulse.MemorySlot(0), pulse.MemorySlot(1)])
        reference = macros.measure_all(self.backend)

        self.assertScheduleEqual(schedule, reference)

        backend_100q = ConfigurableBackend("100q", 100)
        with pulse.build(backend_100q) as schedule:
            regs = pulse.measure_all()

        reference = backend_100q.defaults().instruction_schedule_map.get(
            "measure", list(range(100))
        )

        self.assertScheduleEqual(schedule, reference)

    def test_delay_qubit(self):
        """Test delaying on a qubit macro."""
        with pulse.build(self.backend) as schedule:
            pulse.delay_qubits(10, 0)

        d0 = pulse.DriveChannel(0)
        m0 = pulse.MeasureChannel(0)
        a0 = pulse.AcquireChannel(0)
        u0 = pulse.ControlChannel(0)
        u1 = pulse.ControlChannel(1)

        reference = pulse.Schedule()
        reference += instructions.Delay(10, d0)
        reference += instructions.Delay(10, m0)
        reference += instructions.Delay(10, a0)
        reference += instructions.Delay(10, u0)
        reference += instructions.Delay(10, u1)

        self.assertScheduleEqual(schedule, reference)

    def test_delay_qubits(self):
        """Test delaying on multiple qubits to make sure we don't insert delays twice."""
        with pulse.build(self.backend) as schedule:
            pulse.delay_qubits(10, 0, 1)

        d0 = pulse.DriveChannel(0)
        d1 = pulse.DriveChannel(1)
        m0 = pulse.MeasureChannel(0)
        m1 = pulse.MeasureChannel(1)
        a0 = pulse.AcquireChannel(0)
        a1 = pulse.AcquireChannel(1)
        u0 = pulse.ControlChannel(0)
        u1 = pulse.ControlChannel(1)

        reference = pulse.Schedule()
        reference += instructions.Delay(10, d0)
        reference += instructions.Delay(10, d1)
        reference += instructions.Delay(10, m0)
        reference += instructions.Delay(10, m1)
        reference += instructions.Delay(10, a0)
        reference += instructions.Delay(10, a1)
        reference += instructions.Delay(10, u0)
        reference += instructions.Delay(10, u1)

        self.assertScheduleEqual(schedule, reference)


class TestGates(TestBuilder):
    """Test builder gates."""

    def test_cx(self):
        """Test cx gate."""
        with pulse.build(self.backend) as schedule:
            pulse.cx(0, 1)

        reference_qc = circuit.QuantumCircuit(2)
        reference_qc.cx(0, 1)
        reference = compiler.schedule(reference_qc, self.backend)

        self.assertScheduleEqual(schedule, reference)

    def test_u1(self):
        """Test u1 gate."""
        with pulse.build(self.backend) as schedule:
            pulse.u1(np.pi, 0)

        reference_qc = circuit.QuantumCircuit(1)
        reference_qc.append(circuit.library.U1Gate(np.pi), [0])
        reference = compiler.schedule(reference_qc, self.backend)

        self.assertScheduleEqual(schedule, reference)

    def test_u2(self):
        """Test u2 gate."""
        with pulse.build(self.backend) as schedule:
            pulse.u2(np.pi, 0, 0)

        reference_qc = circuit.QuantumCircuit(1)
        reference_qc.append(circuit.library.U2Gate(np.pi, 0), [0])
        reference = compiler.schedule(reference_qc, self.backend)

        self.assertScheduleEqual(schedule, reference)

    def test_u3(self):
        """Test u3 gate."""
        with pulse.build(self.backend) as schedule:
            pulse.u3(np.pi, 0, np.pi / 2, 0)

        reference_qc = circuit.QuantumCircuit(1)
        reference_qc.append(circuit.library.U3Gate(np.pi, 0, np.pi / 2), [0])
        reference = compiler.schedule(reference_qc, self.backend)

        self.assertScheduleEqual(schedule, reference)

    def test_x(self):
        """Test x gate."""
        with pulse.build(self.backend) as schedule:
            pulse.x(0)

        reference_qc = circuit.QuantumCircuit(1)
        reference_qc.x(0)
        reference_qc = compiler.transpile(reference_qc, self.backend)
        reference = compiler.schedule(reference_qc, self.backend)

        self.assertScheduleEqual(schedule, reference)

    def test_lazy_evaluation_with_transpiler(self):
        """Test that the two cx gates are optimizied away by the transpiler."""
        with pulse.build(self.backend) as schedule:
            pulse.cx(0, 1)
            pulse.cx(0, 1)

        reference_qc = circuit.QuantumCircuit(2)
        reference = compiler.schedule(reference_qc, self.backend)

        self.assertScheduleEqual(schedule, reference)

    def test_measure(self):
        """Test pulse measurement macro against circuit measurement and
        ensure agreement."""
        with pulse.build(self.backend) as schedule:
            with pulse.align_sequential():
                pulse.x(0)
                pulse.measure(0)

        reference_qc = circuit.QuantumCircuit(1, 1)
        reference_qc.x(0)
        reference_qc.measure(0, 0)
        reference_qc = compiler.transpile(reference_qc, self.backend)
        reference = compiler.schedule(reference_qc, self.backend)

        self.assertScheduleEqual(schedule, reference)

    def test_backend_require(self):
        """Test that a backend is required to use a gate."""
        with self.assertRaises(exceptions.BackendNotSet):
            with pulse.build():
                pulse.x(0)


class TestBuilderComposition(TestBuilder):
    """Test more sophisticated composite builder examples."""

    def test_complex_build(self):
        """Test a general program build with nested contexts,
        circuits and macros."""
        d0 = pulse.DriveChannel(0)
        d1 = pulse.DriveChannel(1)
        d2 = pulse.DriveChannel(2)
        delay_dur = 30
        short_dur = 20
        long_dur = 49

        with pulse.build(self.backend) as schedule:
            with pulse.align_sequential():
                pulse.delay(delay_dur, d0)
                pulse.u2(0, pi / 2, 1)
            with pulse.align_right():
                pulse.play(library.Constant(short_dur, 0.1), d1)
                pulse.play(library.Constant(long_dur, 0.1), d2)
                pulse.u2(0, pi / 2, 1)
            with pulse.align_left():
                pulse.u2(0, pi / 2, 0)
                pulse.u2(0, pi / 2, 1)
                pulse.u2(0, pi / 2, 0)
            pulse.measure(0)

        # prepare and schedule circuits that will be used.
        single_u2_qc = circuit.QuantumCircuit(2)
        single_u2_qc.append(circuit.library.U2Gate(0, pi / 2), [1])
        single_u2_qc = compiler.transpile(single_u2_qc, self.backend)
        single_u2_sched = compiler.schedule(single_u2_qc, self.backend)

        # sequential context
        sequential_reference = pulse.Schedule()
        sequential_reference += instructions.Delay(delay_dur, d0)
        sequential_reference.insert(delay_dur, single_u2_sched, inplace=True)

        # align right
        align_right_reference = pulse.Schedule()
        align_right_reference += pulse.Play(library.Constant(long_dur, 0.1), d2)
        align_right_reference.insert(
            long_dur - single_u2_sched.duration, single_u2_sched, inplace=True
        )
        align_right_reference.insert(
            long_dur - single_u2_sched.duration - short_dur,
            pulse.Play(library.Constant(short_dur, 0.1), d1),
            inplace=True,
        )

        # align left
        triple_u2_qc = circuit.QuantumCircuit(2)
        triple_u2_qc.append(circuit.library.U2Gate(0, pi / 2), [0])
        triple_u2_qc.append(circuit.library.U2Gate(0, pi / 2), [1])
        triple_u2_qc.append(circuit.library.U2Gate(0, pi / 2), [0])
        triple_u2_qc = compiler.transpile(triple_u2_qc, self.backend)
        align_left_reference = compiler.schedule(triple_u2_qc, self.backend, method="alap")

        # measurement
        measure_reference = macros.measure(
            qubits=[0], inst_map=self.inst_map, meas_map=self.configuration.meas_map
        )
        reference = pulse.Schedule()
        reference += sequential_reference
        # Insert so that the long pulse on d2 occurs as early as possible
        # without an overval on d1.
        insert_time = reference.ch_stop_time(d1) - align_right_reference.ch_start_time(d1)
        reference.insert(insert_time, align_right_reference, inplace=True)
        reference.insert(reference.ch_stop_time(d0, d1), align_left_reference, inplace=True)
        reference += measure_reference

        self.assertScheduleEqual(schedule, reference)


class TestSubroutineCall(TestBuilder):
    """Test for calling subroutine."""

    def test_call(self):
        """Test calling schedule instruction."""
        d0 = pulse.DriveChannel(0)
        d1 = pulse.DriveChannel(1)

        reference = pulse.Schedule()
        reference = reference.insert(10, instructions.Delay(10, d0))
        reference += instructions.Delay(20, d1)

        ref_sched = pulse.Schedule()
        ref_sched += pulse.instructions.Call(reference)

        with pulse.build() as schedule:
            with pulse.align_right():
                builder.call(reference)

        self.assertScheduleEqual(schedule, ref_sched)

        with pulse.build() as schedule:
            with pulse.align_right():
                pulse.call(reference)

        self.assertScheduleEqual(schedule, ref_sched)

    def test_call_circuit(self):
        """Test calling circuit instruction."""
        inst_map = self.inst_map
        reference = inst_map.get("u1", (0,), 0.0)

        ref_sched = pulse.Schedule()
        ref_sched += pulse.instructions.Call(reference)

        u1_qc = circuit.QuantumCircuit(2)
        u1_qc.append(circuit.library.U1Gate(0.0), [0])

        transpiler_settings = {"optimization_level": 0}

        with pulse.build(self.backend, default_transpiler_settings=transpiler_settings) as schedule:
            with pulse.align_right():
                builder.call(u1_qc)

        self.assertScheduleEqual(schedule, ref_sched)

    def test_call_circuit_with_cregs(self):
        """Test calling of circuit wiht classical registers."""

        qc = circuit.QuantumCircuit(2, 2)
        qc.h(0)
        qc.cx(0, 1)
        qc.measure([0, 1], [0, 1])

        with pulse.build(self.backend) as schedule:
            pulse.call(qc)

        reference_qc = compiler.transpile(qc, self.backend)
        reference = compiler.schedule(reference_qc, self.backend)

        ref_sched = pulse.Schedule()
        ref_sched += pulse.instructions.Call(reference)

        self.assertScheduleEqual(schedule, ref_sched)

    def test_call_gate_and_circuit(self):
        """Test calling circuit with gates."""
        h_control = circuit.QuantumCircuit(2)
        h_control.h(0)

        with pulse.build(self.backend) as schedule:
            with pulse.align_sequential():
                # this is circuit, a subroutine stored as Call instruction
                pulse.call(h_control)
                # this is instruction, not subroutine
                pulse.cx(0, 1)
                # this is macro, not subroutine
                pulse.measure([0, 1])

        # subroutine
        h_reference = compiler.schedule(compiler.transpile(h_control, self.backend), self.backend)

        # gate
        cx_circ = circuit.QuantumCircuit(2)
        cx_circ.cx(0, 1)
        cx_reference = compiler.schedule(compiler.transpile(cx_circ, self.backend), self.backend)

        # measurement
        measure_reference = macros.measure(
            qubits=[0, 1], inst_map=self.inst_map, meas_map=self.configuration.meas_map
        )

        reference = pulse.Schedule()
        reference += pulse.instructions.Call(h_reference)
        reference += cx_reference
        reference += measure_reference << reference.duration

        self.assertScheduleEqual(schedule, reference)

    def test_subroutine_not_transpiled(self):
        """Test called circuit is frozen as a subroutine."""
        subprogram = circuit.QuantumCircuit(1)
        subprogram.x(0)

        transpiler_settings = {"optimization_level": 2}

        with pulse.build(self.backend, default_transpiler_settings=transpiler_settings) as schedule:
            pulse.call(subprogram)
            pulse.call(subprogram)

        self.assertNotEqual(len(target_qobj_transform(schedule).instructions), 0)

    def test_subroutine_not_transformed(self):
        """Test called schedule is not transformed."""
        d0 = pulse.DriveChannel(0)
        d1 = pulse.DriveChannel(1)

        subprogram = pulse.Schedule()
        subprogram.insert(0, pulse.Delay(30, d0), inplace=True)
        subprogram.insert(10, pulse.Delay(10, d1), inplace=True)

        with pulse.build() as target:
            with pulse.align_right():
                pulse.delay(10, d1)
                pulse.call(subprogram)

        reference = pulse.Schedule()
        reference.insert(0, pulse.Delay(10, d1), inplace=True)
        reference.insert(10, pulse.Delay(30, d0), inplace=True)
        reference.insert(20, pulse.Delay(10, d1), inplace=True)

        self.assertScheduleEqual(target, reference)

    def test_deepcopying_subroutine(self):
        """Test if deepcopying the schedule can copy inline subroutine."""
        from copy import deepcopy

        with pulse.build() as subroutine:
            pulse.delay(10, pulse.DriveChannel(0))

        with pulse.build() as main_prog:
            pulse.call(subroutine)

        copied_prog = deepcopy(main_prog)

        main_call = main_prog.instructions[0]
        copy_call = copied_prog.instructions[0]

        self.assertNotEqual(id(main_call), id(copy_call))

    def test_call_with_parameters(self):
        """Test call subroutine with parameters."""
        amp = circuit.Parameter("amp")

        with pulse.build() as subroutine:
            pulse.play(pulse.Gaussian(160, amp, 40), pulse.DriveChannel(0))

        with pulse.build() as main_prog:
            pulse.call(subroutine, amp=0.1)
            pulse.call(subroutine, amp=0.3)

        self.assertEqual(main_prog.is_parameterized(), False)

        assigned_sched = target_qobj_transform(main_prog)

        play_0 = assigned_sched.instructions[0][1]
        play_1 = assigned_sched.instructions[1][1]

        self.assertEqual(play_0.pulse.amp, 0.1)
        self.assertEqual(play_1.pulse.amp, 0.3)

    def test_call_partly_with_parameters(self):
        """Test multiple calls partly with parameters then assign."""
        amp = circuit.Parameter("amp")

        with pulse.build() as subroutine:
            pulse.play(pulse.Gaussian(160, amp, 40), pulse.DriveChannel(0))

        with pulse.build() as main_prog:
            pulse.call(subroutine, amp=0.1)
            pulse.call(subroutine)

        self.assertEqual(main_prog.is_parameterized(), True)

        main_prog.assign_parameters({amp: 0.5})
        self.assertEqual(main_prog.is_parameterized(), False)

        assigned_sched = target_qobj_transform(main_prog)

        play_0 = assigned_sched.instructions[0][1]
        play_1 = assigned_sched.instructions[1][1]

        self.assertEqual(play_0.pulse.amp, 0.1)
        self.assertEqual(play_1.pulse.amp, 0.5)

    def test_call_with_not_existing_parameter(self):
        """Test call subroutine with parameter not defined."""
        amp = circuit.Parameter("amp1")

        with pulse.build() as subroutine:
            pulse.play(pulse.Gaussian(160, amp, 40), pulse.DriveChannel(0))

        with self.assertRaises(exceptions.PulseError):
            with pulse.build():
                pulse.call(subroutine, amp=0.1)

    def test_call_with_common_parameter(self):
        """Test call subroutine with parameter that is defined multiple times."""
        amp = circuit.Parameter("amp")

        with pulse.build() as subroutine:
            pulse.play(pulse.Gaussian(160, amp, 40), pulse.DriveChannel(0))
            pulse.play(pulse.Gaussian(320, amp, 80), pulse.DriveChannel(0))

        with pulse.build() as main_prog:
            pulse.call(subroutine, amp=0.1)

        assigned_sched = target_qobj_transform(main_prog)

        play_0 = assigned_sched.instructions[0][1]
        play_1 = assigned_sched.instructions[1][1]

        self.assertEqual(play_0.pulse.amp, 0.1)
        self.assertEqual(play_1.pulse.amp, 0.1)

    def test_call_with_parameter_name_collision(self):
        """Test call subroutine with duplicated parameter names."""
        amp1 = circuit.Parameter("amp")
        amp2 = circuit.Parameter("amp")
        sigma = circuit.Parameter("sigma")

        with pulse.build() as subroutine:
            pulse.play(pulse.Gaussian(160, amp1, sigma), pulse.DriveChannel(0))
            pulse.play(pulse.Gaussian(160, amp2, sigma), pulse.DriveChannel(0))

        with pulse.build() as main_prog:
            pulse.call(subroutine, value_dict={amp1: 0.1, amp2: 0.2}, sigma=40)

        assigned_sched = target_qobj_transform(main_prog)

        play_0 = assigned_sched.instructions[0][1]
        play_1 = assigned_sched.instructions[1][1]

        self.assertEqual(play_0.pulse.amp, 0.1)
        self.assertEqual(play_0.pulse.sigma, 40)
        self.assertEqual(play_1.pulse.amp, 0.2)
        self.assertEqual(play_1.pulse.sigma, 40)

<<<<<<< HEAD

class TestBuilderFrames(TestBuilder):
    """Test that the builder works with frames."""

    def test_simple_frame_schedule(self):
        """Test basic schedule construction with frames."""

        signal = pulse.Signal(pulse.Gaussian(160, 0.1, 40), pulse.Frame(0))
        with pulse.build() as sched:
            with pulse.align_left():
                pulse.play(signal, pulse.DriveChannel(0))
                pulse.shift_phase(1.57, pulse.Frame(0))
                pulse.play(signal, pulse.DriveChannel(0))

        play_gaus = pulse.Play(signal, pulse.DriveChannel(0))
        self.assertEqual(sched.instructions[0][0], 0)
        self.assertEqual(sched.instructions[0][1], play_gaus)
        self.assertEqual(sched.instructions[1][0], 160)
        self.assertEqual(sched.instructions[1][1], pulse.ShiftPhase(1.57, pulse.Frame(0)))
        self.assertEqual(sched.instructions[2][0], 160)
        self.assertEqual(sched.instructions[2][1], play_gaus)

    def test_ignore_frames(self):
        """Test the behavior of ignoring frames in the alignments context."""

        signal = pulse.Signal(pulse.Gaussian(160, 0.1, 40), pulse.Frame(0))

        with pulse.build() as sched:
            with pulse.align_right(ignore_frames=True):
                pulse.play(signal, pulse.DriveChannel(0))
                pulse.shift_phase(1.57, pulse.Frame(0))
                pulse.shift_phase(1.57, pulse.Frame(1))
                pulse.play(signal, pulse.DriveChannel(0))

        play_gaus = pulse.Play(signal, pulse.DriveChannel(0))

        self.assertEqual(sched.instructions[0][0], 0)
        self.assertEqual(sched.instructions[0][1], play_gaus)
        self.assertEqual(sched.instructions[1][0], 160)
        self.assertEqual(sched.instructions[1][1], play_gaus)
        self.assertEqual(sched.instructions[2][0], 320)
        self.assertEqual(sched.instructions[2][1], pulse.ShiftPhase(1.57, pulse.Frame(0)))
        self.assertEqual(sched.instructions[3][0], 320)
        self.assertEqual(sched.instructions[3][1], pulse.ShiftPhase(1.57, pulse.Frame(1)))

        with pulse.build() as sched:
            with pulse.align_right(ignore_frames=False):
                pulse.play(signal, pulse.DriveChannel(0))
                pulse.shift_phase(1.57, pulse.Frame(0))
                pulse.shift_phase(1.57, pulse.Frame(1))
                pulse.play(signal, pulse.DriveChannel(0))

        play_gaus = pulse.Play(signal, pulse.DriveChannel(0))

        self.assertEqual(sched.instructions[0][0], 0)
        self.assertEqual(sched.instructions[0][1], play_gaus)
        self.assertEqual(sched.instructions[1][0], 160)
        self.assertEqual(sched.instructions[1][1], pulse.ShiftPhase(1.57, pulse.Frame(0)))
        self.assertEqual(sched.instructions[2][0], 160)
        self.assertEqual(sched.instructions[2][1], pulse.ShiftPhase(1.57, pulse.Frame(1)))
        self.assertEqual(sched.instructions[3][0], 160)
        self.assertEqual(sched.instructions[3][1], play_gaus)
=======
    def test_call_subroutine_with_parametrized_duration(self):
        """Test call subroutine containing a parametrized duration."""
        dur = circuit.Parameter("dur")

        with pulse.build() as subroutine:
            pulse.play(pulse.Constant(dur, 0.1), pulse.DriveChannel(0))
            pulse.play(pulse.Constant(dur, 0.2), pulse.DriveChannel(0))

        with pulse.build() as main:
            pulse.call(subroutine)

        self.assertEqual(len(main.blocks), 1)
>>>>>>> faf06281
<|MERGE_RESOLUTION|>--- conflicted
+++ resolved
@@ -1215,7 +1215,19 @@
         self.assertEqual(play_1.pulse.amp, 0.2)
         self.assertEqual(play_1.pulse.sigma, 40)
 
-<<<<<<< HEAD
+    def test_call_subroutine_with_parametrized_duration(self):
+        """Test call subroutine containing a parametrized duration."""
+        dur = circuit.Parameter("dur")
+
+        with pulse.build() as subroutine:
+            pulse.play(pulse.Constant(dur, 0.1), pulse.DriveChannel(0))
+            pulse.play(pulse.Constant(dur, 0.2), pulse.DriveChannel(0))
+
+        with pulse.build() as main:
+            pulse.call(subroutine)
+
+        self.assertEqual(len(main.blocks), 1)
+
 
 class TestBuilderFrames(TestBuilder):
     """Test that the builder works with frames."""
@@ -1277,18 +1289,4 @@
         self.assertEqual(sched.instructions[2][0], 160)
         self.assertEqual(sched.instructions[2][1], pulse.ShiftPhase(1.57, pulse.Frame(1)))
         self.assertEqual(sched.instructions[3][0], 160)
-        self.assertEqual(sched.instructions[3][1], play_gaus)
-=======
-    def test_call_subroutine_with_parametrized_duration(self):
-        """Test call subroutine containing a parametrized duration."""
-        dur = circuit.Parameter("dur")
-
-        with pulse.build() as subroutine:
-            pulse.play(pulse.Constant(dur, 0.1), pulse.DriveChannel(0))
-            pulse.play(pulse.Constant(dur, 0.2), pulse.DriveChannel(0))
-
-        with pulse.build() as main:
-            pulse.call(subroutine)
-
-        self.assertEqual(len(main.blocks), 1)
->>>>>>> faf06281
+        self.assertEqual(sched.instructions[3][1], play_gaus)