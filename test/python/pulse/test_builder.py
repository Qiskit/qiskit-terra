--- conflicted
+++ resolved
@@ -339,11 +339,7 @@
     def test_play_sample_pulse(self):
         """Test play instruction with sample pulse."""
         d0 = pulse.DriveChannel(0)
-<<<<<<< HEAD
-        test_pulse = pulse_lib.Waveform([0.0, 0.0])
-=======
-        test_pulse = library.SamplePulse([0.0, 0.0])
->>>>>>> 1cf917d0
+        test_pulse = library.Waveform([0.0, 0.0])
 
         with pulse.build() as schedule:
             pulse.play(test_pulse, d0)
