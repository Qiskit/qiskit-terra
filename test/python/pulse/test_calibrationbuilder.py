# This code is part of Qiskit.
#
# (C) Copyright IBM 2020.
#
# This code is licensed under the Apache License, Version 2.0. You may
# obtain a copy of this license in the LICENSE.txt file in the root directory
# of this source tree or at http://www.apache.org/licenses/LICENSE-2.0.
#
# Any modifications or derivative works of this code must retain this
# copyright notice, and modified files need to carry a notice indicating
# that they have been altered from the originals.

"""Test the RZXCalibrationBuilderNoEcho."""

<<<<<<< HEAD
from math import ceil, erf, pi
=======
from math import erf, pi
>>>>>>> c8ad6cf7

import numpy as np
from ddt import data, ddt

from qiskit import circuit, schedule
from qiskit.pulse import ControlChannel, Delay, DriveChannel, GaussianSquare, Play, ShiftPhase
from qiskit.test import QiskitTestCase
from qiskit.test.mock import FakeAthens
from qiskit.transpiler import PassManager
<<<<<<< HEAD
from qiskit.transpiler.passes.calibration.builders import RZXCalibrationBuilderNoEcho
=======
from qiskit.transpiler.passes.calibration.builders import (
    RZXCalibrationBuilder,
    RZXCalibrationBuilderNoEcho,
)
>>>>>>> c8ad6cf7


class TestCalibrationBuilder(QiskitTestCase):
    """Test the Calibration Builder."""

    def setUp(self):
        super().setUp()
        self.backend = FakeAthens()
        self.inst_map = self.backend.defaults().instruction_schedule_map


@ddt
class TestRZXCalibrationBuilder(TestCalibrationBuilder):
    """Test RZXCalibrationBuilder."""

    @data(np.pi / 4, np.pi / 2, np.pi)
    def test_rzx_calibration_builder_duration(self, theta: float):
        """Test that pulse durations are computed correctly."""
        width = 512.00000001
        sigma = 64
        n_sigmas = 4
        duration = width + n_sigmas * sigma
        sample_mult = 16
        amp = 1.0
        pulse = GaussianSquare(duration=duration, amp=amp, sigma=sigma, width=width)
        instruction = Play(pulse, ControlChannel(1))
        scaled = RZXCalibrationBuilder.rescale_cr_inst(instruction, theta, sample_mult=sample_mult)
        gaussian_area = abs(amp) * sigma * np.sqrt(2 * np.pi) * erf(n_sigmas)
        area = gaussian_area + abs(amp) * width
        target_area = abs(theta) / (np.pi / 2.0) * area
        width = (target_area - gaussian_area) / abs(amp)
        expected_duration = round((width + n_sigmas * sigma) / sample_mult) * sample_mult
        self.assertEqual(scaled.duration, expected_duration)


class TestRZXCalibrationBuilderNoEcho(TestCalibrationBuilder):
    """Test RZXCalibrationBuilderNoEcho."""

    def test_rzx_calibration_builder(self):
        """Test whether RZXCalibrationBuilderNoEcho scales pulses correctly."""

        # Define a circuit with one RZX gate and an angle theta.
        theta = pi / 3
        rzx_qc = circuit.QuantumCircuit(2)
        rzx_qc.rzx(theta / 2, 1, 0)

        # Verify that there are no calibrations for this circuit yet.
        self.assertEqual(rzx_qc.calibrations, {})

        # apply the RZXCalibrationBuilderNoEcho.
        pass_ = RZXCalibrationBuilderNoEcho(
            instruction_schedule_map=self.backend.defaults().instruction_schedule_map,
            qubit_channel_mapping=self.backend.configuration().qubit_channel_mapping,
        )
        cal_qc = PassManager(pass_).run(rzx_qc)
        rzx_qc_duration = schedule(cal_qc, self.backend).duration

        # Check that the calibrations contain the correct instructions
        # and pulses on the correct channels.
        rzx_qc_instructions = cal_qc.calibrations["rzx"][((1, 0), (theta / 2,))].instructions
        self.assertEqual(rzx_qc_instructions[0][1].channel, DriveChannel(0))
        self.assertTrue(isinstance(rzx_qc_instructions[0][1], Play))
        self.assertTrue(isinstance(rzx_qc_instructions[0][1].pulse, GaussianSquare))
        self.assertEqual(rzx_qc_instructions[1][1].channel, DriveChannel(1))
        self.assertTrue(isinstance(rzx_qc_instructions[1][1], Delay))
        self.assertEqual(rzx_qc_instructions[2][1].channel, ControlChannel(1))
        self.assertTrue(isinstance(rzx_qc_instructions[2][1], Play))
        self.assertTrue(isinstance(rzx_qc_instructions[2][1].pulse, GaussianSquare))

        # Calculate the duration of one scaled Gaussian square pulse from the CX gate.
        cx_sched = self.inst_map.get("cx", qubits=(1, 0))

        crs = []
        for time, inst in cx_sched.instructions:

            # Identify the CR pulses.
            if isinstance(inst, Play) and not isinstance(inst, ShiftPhase):
                if isinstance(inst.channel, ControlChannel):
                    crs.append((time, inst))

        pulse_ = crs[0][1].pulse
        amp = pulse_.amp
        width = pulse_.width
        sigma = pulse_.sigma
        n_sigmas = (pulse_.duration - width) / sigma
        sample_mult = 16

        gaussian_area = abs(amp) * sigma * np.sqrt(2 * np.pi) * erf(n_sigmas)
        area = gaussian_area + abs(amp) * width
        target_area = abs(theta) / (np.pi / 2.0) * area
        width = (target_area - gaussian_area) / abs(amp)
        duration = round((width + n_sigmas * sigma) / sample_mult) * sample_mult

        # Check whether the durations of the RZX pulse and
        # the scaled CR pulse from the CX gate match.
        self.assertEqual(rzx_qc_duration, duration)<|MERGE_RESOLUTION|>--- conflicted
+++ resolved
@@ -12,28 +12,20 @@
 
 """Test the RZXCalibrationBuilderNoEcho."""
 
-<<<<<<< HEAD
-from math import ceil, erf, pi
-=======
 from math import erf, pi
->>>>>>> c8ad6cf7
 
+from ddt import data, ddt
 import numpy as np
-from ddt import data, ddt
 
 from qiskit import circuit, schedule
 from qiskit.pulse import ControlChannel, Delay, DriveChannel, GaussianSquare, Play, ShiftPhase
 from qiskit.test import QiskitTestCase
 from qiskit.test.mock import FakeAthens
 from qiskit.transpiler import PassManager
-<<<<<<< HEAD
-from qiskit.transpiler.passes.calibration.builders import RZXCalibrationBuilderNoEcho
-=======
 from qiskit.transpiler.passes.calibration.builders import (
     RZXCalibrationBuilder,
     RZXCalibrationBuilderNoEcho,
 )
->>>>>>> c8ad6cf7
 
 
 class TestCalibrationBuilder(QiskitTestCase):
