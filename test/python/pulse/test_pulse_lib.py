--- conflicted
+++ resolved
@@ -118,15 +118,9 @@
         times = np.array(range(25), dtype=np.complex_)
         times = times - (duration / 2) + 0.5
         gauss = amp * np.exp(-(times / sigma)**2 / 2)
-<<<<<<< HEAD
-        # command
-        command = Gaussian(duration=duration, sigma=sigma, amp=amp)
-        samples = command.get_waveform().samples
-=======
         # wf
         wf = Gaussian(duration=duration, sigma=sigma, amp=amp)
-        samples = wf.get_sample_pulse().samples
->>>>>>> a9b68a5f
+        samples = wf.get_waveform().samples
         np.testing.assert_almost_equal(samples, gauss)
 
     def test_gauss_square_samples(self):
@@ -138,15 +132,9 @@
         times = np.array(range(25), dtype=np.complex_)
         times = times - (25 / 2) + 0.5
         gauss = amp * np.exp(-(times / sigma)**2 / 2)
-<<<<<<< HEAD
-        # command
-        command = GaussianSquare(duration=duration, sigma=sigma, amp=amp, width=100)
-        samples = command.get_waveform().samples
-=======
         # wf
         wf = GaussianSquare(duration=duration, sigma=sigma, amp=amp, width=100)
-        samples = wf.get_sample_pulse().samples
->>>>>>> a9b68a5f
+        samples = wf.get_waveform().samples
         np.testing.assert_almost_equal(samples[50], amp)
         np.testing.assert_almost_equal(samples[100], amp)
         np.testing.assert_almost_equal(samples[:10], gauss[:10])
@@ -177,15 +165,9 @@
         gauss = amp * np.exp(-(times / sigma)**2 / 2)
         gauss_deriv = -(times / sigma**2) * gauss
         drag = gauss + 1j * beta * gauss_deriv
-<<<<<<< HEAD
-        # command
-        command = Drag(duration=duration, sigma=sigma, amp=amp, beta=beta)
-        samples = command.get_waveform().samples
-=======
         # wf
         wf = Drag(duration=duration, sigma=sigma, amp=amp, beta=beta)
-        samples = wf.get_sample_pulse().samples
->>>>>>> a9b68a5f
+        samples = wf.get_waveform().samples
         np.testing.assert_almost_equal(samples, drag)
 
     def test_drag_validation(self):
@@ -194,13 +176,8 @@
         sigma = 4
         amp = 0.5j
         beta = 1
-<<<<<<< HEAD
-        command = Drag(duration=duration, sigma=sigma, amp=amp, beta=beta)
-        samples = command.get_waveform().samples
-=======
         wf = Drag(duration=duration, sigma=sigma, amp=amp, beta=beta)
-        samples = wf.get_sample_pulse().samples
->>>>>>> a9b68a5f
+        samples = wf.get_waveform().samples
         self.assertTrue(max(np.abs(samples)) <= 1)
         beta = sigma ** 2
         with self.assertRaises(PulseError):
@@ -212,13 +189,8 @@
     def test_drag_beta_validation(self):
         """Test drag beta parameter validation."""
         def check_drag(duration, sigma, amp, beta):
-<<<<<<< HEAD
-            command = Drag(duration=duration, sigma=sigma, amp=amp, beta=beta)
-            samples = command.get_waveform().samples
-=======
             wf = Drag(duration=duration, sigma=sigma, amp=amp, beta=beta)
-            samples = wf.get_sample_pulse().samples
->>>>>>> a9b68a5f
+            samples = wf.get_waveform().samples
             self.assertTrue(max(np.abs(samples)) <= 1)
         check_drag(duration=50, sigma=16, amp=1, beta=2)
         check_drag(duration=50, sigma=16, amp=1, beta=4)
