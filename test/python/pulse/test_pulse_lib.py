--- conflicted
+++ resolved
@@ -15,21 +15,17 @@
 import unittest
 import numpy as np
 
-<<<<<<< HEAD
-from qiskit.pulse.library import (Waveform, Constant, Gaussian, GaussianSquare, Drag,
-                                  Signal, gaussian, gaussian_square, drag as pl_drag)
-=======
 from qiskit.pulse.library import (
     Waveform,
     Constant,
     Gaussian,
     GaussianSquare,
     Drag,
+    Signal,
     gaussian,
     gaussian_square,
     drag as pl_drag,
 )
->>>>>>> faf06281
 
 from qiskit.pulse.frame import Frame
 from qiskit.pulse import functional_pulse, PulseError
