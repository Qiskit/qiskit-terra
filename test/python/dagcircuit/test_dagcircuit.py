# This code is part of Qiskit.
#
# (C) Copyright IBM 2017.
#
# This code is licensed under the Apache License, Version 2.0. You may
# obtain a copy of this license in the LICENSE.txt file in the root directory
# of this source tree or at http://www.apache.org/licenses/LICENSE-2.0.
#
# Any modifications or derivative works of this code must retain this
# copyright notice, and modified files need to carry a notice indicating
# that they have been altered from the originals.

"""Test for the DAGCircuit object"""

from collections import Counter
import unittest

from ddt import ddt, data

import rustworkx as rx
from numpy import pi

from qiskit.dagcircuit import DAGCircuit, DAGOpNode, DAGInNode, DAGOutNode
from qiskit.circuit import QuantumRegister
from qiskit.circuit import ClassicalRegister, Clbit
from qiskit.circuit import QuantumCircuit, Qubit
from qiskit.circuit import Measure
from qiskit.circuit import Reset
from qiskit.circuit import Delay
from qiskit.circuit import Gate, Instruction
from qiskit.circuit import Parameter
from qiskit.circuit.library.standard_gates.i import IGate
from qiskit.circuit.library.standard_gates.h import HGate
from qiskit.circuit.library.standard_gates.x import CXGate
from qiskit.circuit.library.standard_gates.z import CZGate
from qiskit.circuit.library.standard_gates.x import XGate
from qiskit.circuit.library.standard_gates.y import YGate
from qiskit.circuit.library.standard_gates.u1 import U1Gate
from qiskit.circuit.library.standard_gates.rx import RXGate
from qiskit.circuit.barrier import Barrier
from qiskit.dagcircuit.exceptions import DAGCircuitError
from qiskit.converters import circuit_to_dag, dag_to_circuit
from qiskit.test import QiskitTestCase


def raise_if_dagcircuit_invalid(dag):
    """Validates the internal consistency of a DAGCircuit._multi_graph.
    Intended for use in testing.

    Raises:
       DAGCircuitError: if DAGCircuit._multi_graph is inconsistent.
    """

    multi_graph = dag._multi_graph

    if not rx.is_directed_acyclic_graph(multi_graph):
        raise DAGCircuitError("multi_graph is not a DAG.")

    # Every node should be of type in, out, or op.
    # All input/output nodes should be present in input_map/output_map.
    for node in dag._multi_graph.nodes():
        if isinstance(node, DAGInNode):
            assert node is dag.input_map[node.wire]
        elif isinstance(node, DAGOutNode):
            assert node is dag.output_map[node.wire]
        elif isinstance(node, DAGOpNode):
            continue
        else:
            raise DAGCircuitError(f"Found node of unexpected type: {type(node)}")

    # Shape of node.op should match shape of node.
    for node in dag.op_nodes():
        assert len(node.qargs) == node.op.num_qubits
        assert len(node.cargs) == node.op.num_clbits

    # Every edge should be labled with a known wire.
    edges_outside_wires = [
        edge_data for edge_data in dag._multi_graph.edges() if edge_data not in dag.wires
    ]
    if edges_outside_wires:
        raise DAGCircuitError(
            "multi_graph contains one or more edges ({}) "
            "not found in DAGCircuit.wires ({}).".format(edges_outside_wires, dag.wires)
        )

    # Every wire should have exactly one input node and one output node.
    for wire in dag.wires:
        in_node = dag.input_map[wire]
        out_node = dag.output_map[wire]

        assert in_node.wire == wire
        assert out_node.wire == wire
        assert isinstance(in_node, DAGInNode)
        assert isinstance(out_node, DAGOutNode)

    # Every wire should be propagated by exactly one edge between nodes.
    for wire in dag.wires:
        cur_node_id = dag.input_map[wire]._node_id
        out_node_id = dag.output_map[wire]._node_id

        while cur_node_id != out_node_id:
            out_edges = dag._multi_graph.out_edges(cur_node_id)
            edges_to_follow = [(src, dest, data) for (src, dest, data) in out_edges if data == wire]

            assert len(edges_to_follow) == 1
            cur_node_id = edges_to_follow[0][1]

    # Wires can only terminate at input/output nodes.
    op_counts = Counter()
    for op_node in dag.op_nodes():
        assert multi_graph.in_degree(op_node._node_id) == multi_graph.out_degree(op_node._node_id)
        op_counts[op_node.name] += 1
    # The _op_names attribute should match the counted op names
    assert op_counts == dag._op_names

    # Node input/output edges should match node qarg/carg/condition.
    for node in dag.op_nodes():
        in_edges = dag._multi_graph.in_edges(node._node_id)
        out_edges = dag._multi_graph.out_edges(node._node_id)

        in_wires = {data for src, dest, data in in_edges}
        out_wires = {data for src, dest, data in out_edges}

        node_cond_bits = set(
            node.op.condition[0][:] if getattr(node.op, "condition", None) is not None else []
        )
        node_qubits = set(node.qargs)
        node_clbits = set(node.cargs)

        all_bits = node_qubits | node_clbits | node_cond_bits

        assert in_wires == all_bits, f"In-edge wires {in_wires} != node bits {all_bits}"
        assert out_wires == all_bits, "Out-edge wires {} != node bits {}".format(
            out_wires, all_bits
        )


class TestDagRegisters(QiskitTestCase):
    """Test qreg and creg inside the dag"""

    def test_add_qreg_creg(self):
        """add_qreg() and  add_creg() methods"""
        dag = DAGCircuit()
        dag.add_qreg(QuantumRegister(2, "qr"))
        dag.add_creg(ClassicalRegister(1, "cr"))
        self.assertDictEqual(dag.qregs, {"qr": QuantumRegister(2, "qr")})
        self.assertDictEqual(dag.cregs, {"cr": ClassicalRegister(1, "cr")})

    def test_dag_get_qubits(self):
        """get_qubits() method"""
        dag = DAGCircuit()
        dag.add_qreg(QuantumRegister(1, "qr1"))
        dag.add_qreg(QuantumRegister(1, "qr10"))
        dag.add_qreg(QuantumRegister(1, "qr0"))
        dag.add_qreg(QuantumRegister(1, "qr3"))
        dag.add_qreg(QuantumRegister(1, "qr4"))
        dag.add_qreg(QuantumRegister(1, "qr6"))
        self.assertListEqual(
            dag.qubits,
            [
                QuantumRegister(1, "qr1")[0],
                QuantumRegister(1, "qr10")[0],
                QuantumRegister(1, "qr0")[0],
                QuantumRegister(1, "qr3")[0],
                QuantumRegister(1, "qr4")[0],
                QuantumRegister(1, "qr6")[0],
            ],
        )

    def test_add_reg_duplicate(self):
        """add_qreg with the same register twice is not allowed."""
        dag = DAGCircuit()
        qr = QuantumRegister(2)
        dag.add_qreg(qr)
        self.assertRaises(DAGCircuitError, dag.add_qreg, qr)

    def test_add_reg_duplicate_name(self):
        """Adding quantum registers with the same name is not allowed."""
        dag = DAGCircuit()
        qr1 = QuantumRegister(3, "qr")
        dag.add_qreg(qr1)
        qr2 = QuantumRegister(2, "qr")
        self.assertRaises(DAGCircuitError, dag.add_qreg, qr2)

    def test_add_reg_bad_type(self):
        """add_qreg with a classical register is not allowed."""
        dag = DAGCircuit()
        cr = ClassicalRegister(2)
        self.assertRaises(DAGCircuitError, dag.add_qreg, cr)

    def test_add_qubits_invalid_qubits(self):
        """Verify we raise if pass not a Qubit."""
        dag = DAGCircuit()

        with self.assertRaisesRegex(DAGCircuitError, "not a Qubit instance"):
            dag.add_qubits([Clbit()])

        with self.assertRaisesRegex(DAGCircuitError, "not a Qubit instance"):
            dag.add_qubits([Qubit(), Clbit(), Qubit()])

    def test_add_qubits_invalid_clbits(self):
        """Verify we raise if pass not a Clbit."""
        dag = DAGCircuit()

        with self.assertRaisesRegex(DAGCircuitError, "not a Clbit instance"):
            dag.add_clbits([Qubit()])

        with self.assertRaisesRegex(DAGCircuitError, "not a Clbit instance"):
            dag.add_clbits([Clbit(), Qubit(), Clbit()])

    def test_raise_if_bits_already_present(self):
        """Verify we raise when attempting to add a Bit already in the DAG."""
        dag = DAGCircuit()
        qubits = [Qubit(), Qubit()]
        clbits = [Clbit(), Clbit()]

        dag.add_qubits(qubits)
        dag.add_clbits(clbits)

        with self.assertRaisesRegex(DAGCircuitError, "duplicate qubits"):
            dag.add_qubits(qubits)

        with self.assertRaisesRegex(DAGCircuitError, "duplicate clbits "):
            dag.add_clbits(clbits)

    def test_raise_if_bits_already_present_from_register(self):
        """Verify we raise when attempting to add a Bit already in the DAG."""
        dag = DAGCircuit()
        qr = QuantumRegister(2, "q")
        cr = ClassicalRegister(2, "c")
        dag.add_creg(cr)
        dag.add_qreg(qr)

        with self.assertRaisesRegex(DAGCircuitError, "duplicate qubits"):
            dag.add_qubits(qr[:])

        with self.assertRaisesRegex(DAGCircuitError, "duplicate clbits "):
            dag.add_clbits(cr[:])

    def test_adding_individual_bit(self):
        """Verify we can add a individual bits to a DAG."""
        qr = QuantumRegister(3, "qr")
        dag = DAGCircuit()
        dag.add_qreg(qr)

        new_bit = Qubit()

        dag.add_qubits([new_bit])

        self.assertEqual(dag.qubits, list(qr) + [new_bit])
        self.assertEqual(list(dag.qregs.values()), [qr])


class TestDagWireRemoval(QiskitTestCase):
    """Test removal of registers and idle wires."""

    def setUp(self):
        super().setUp()
        self.dag = DAGCircuit()
        self.dag.name = "Name"
        self.dag.metadata = "Metadata"
        qreg = QuantumRegister(3, "qr")
        creg0 = ClassicalRegister(2, "c0")
        creg1 = ClassicalRegister(2, "c1")
        creg2 = ClassicalRegister(name="c2", bits=list(creg1))
        clbit = Clbit()
        self.dag.add_qreg(qreg)
        self.dag.add_creg(creg0)
        self.dag.add_creg(creg1)
        self.dag.add_creg(creg2)
        self.dag.add_clbits([clbit])

        self.qreg = qreg
        self.creg0 = creg0
        self.creg1 = creg1
        self.creg1_alias = creg2
        self.individual_clbit = clbit

        self.original_cregs = [self.creg0, self.creg1, self.creg1_alias]

        # skip adding bits of creg1_alias since it's just an alias for creg1
        self.original_clbits = [
            b for reg in self.original_cregs if reg != self.creg1_alias for b in reg
        ] + [self.individual_clbit]

    def assert_cregs_equal(self, cregs, excluding=None):
        """Assert test DAG cregs match the expected values.

        Args:
            cregs (Iterable(ClassicalRegister)): the classical registers to expect
            excluding (Set(ClassicalRegister)): classical registers to remove from
            ``cregs`` before the comparison.
        """
        if excluding is None:
            excluding = set()
        self.assertEqual(
            self.dag.cregs, {creg.name: creg for creg in cregs if creg not in excluding}
        )

    def assert_clbits_equal(self, clbits, excluding=None):
        """Assert test DAG clbits match the expected values.

        Args:
            clbits (Iterable(Clbit)): the classical bits to expect
            excluding (Set(ClassicalRegister)): classical bits to remove from
            ``clbits`` before the comparison.
        """
        if excluding is None:
            excluding = set()
        self.assertEqual(self.dag.clbits, [b for b in clbits if b not in excluding])

    def test_remove_idle_creg(self):
        """Removing an idle classical register removes just the register."""
        self.dag.remove_cregs(self.creg0)

        self.assert_cregs_equal(self.original_cregs, excluding={self.creg0})
        self.assert_clbits_equal(self.original_clbits)

    def test_remove_busy_creg(self):
        """Classical registers with both busy and idle underlying bits
        can be removed, keeping underlying bits."""
        self.dag.apply_operation_back(Measure(), [self.qreg[0]], [self.creg0[0]])
        self.dag.remove_cregs(self.creg0)

        # creg removal always succeeds
        self.assert_cregs_equal(self.original_cregs, excluding={self.creg0})

        # original bits remain
        self.assert_clbits_equal(self.original_clbits)

    def test_remove_cregs_shared_bits(self):
        """Removing a classical register does not remove other classical
        registers that are simply aliases of it."""
        self.dag.remove_cregs(self.creg1)

        # Only creg1 should be deleted, not its alias
        self.assert_cregs_equal(self.original_cregs, excluding={self.creg1})
        self.assert_clbits_equal(self.original_clbits)

    def test_remove_unknown_creg(self):
        """Classical register removal of unknown registers raises."""
        unknown_creg = ClassicalRegister(1)
        with self.assertRaisesRegex(DAGCircuitError, ".*cregs not in circuit.*"):
            self.dag.remove_cregs(unknown_creg)

        self.assert_cregs_equal(self.original_cregs)
        self.assert_clbits_equal(self.original_clbits)

    def test_remove_idle_clbit(self):
        """Idle classical bits not referenced by any register can be removed."""
        self.dag.remove_clbits(self.individual_clbit)

        self.assert_cregs_equal(self.original_cregs)
        self.assert_clbits_equal(self.original_clbits, excluding={self.individual_clbit})

    def test_copy_circuit_metadata(self):
        """Copy dag circuit metadata with copy_empty_like."""
        result_dag = self.dag.copy_empty_like()
        self.assertEqual(self.dag.name, result_dag.name)
        self.assertEqual(self.dag.metadata, result_dag.metadata)
        self.assertEqual(self.dag.clbits, result_dag.clbits)
        self.assertEqual(self.dag.qubits, result_dag.qubits)
        self.assertEqual(self.dag.cregs, result_dag.cregs)
        self.assertEqual(self.dag.qregs, result_dag.qregs)
        self.assertEqual(self.dag.duration, result_dag.duration)
        self.assertEqual(self.dag.unit, result_dag.unit)

    def test_remove_busy_clbit(self):
        """Classical bit removal of busy classical bits raises."""
        self.dag.apply_operation_back(Measure(), [self.qreg[0]], [self.individual_clbit])

        with self.assertRaisesRegex(DAGCircuitError, ".*clbits not idle.*"):
            self.dag.remove_clbits(self.individual_clbit)

        self.assert_cregs_equal(self.original_cregs)
        self.assert_clbits_equal(self.original_clbits)

    def test_remove_referenced_clbit(self):
        """Classical bit removal removes registers that reference a removed bit,
        even if they have other bits that aren't removed."""
        self.dag.remove_clbits(self.creg0[0])

        self.assert_cregs_equal(self.original_cregs, excluding={self.creg0})
        self.assert_clbits_equal(self.original_clbits, excluding={self.creg0[0]})

    def test_remove_multi_reg_referenced_clbit(self):
        """Classical bit removal removes all registers that reference a removed bit."""
        self.dag.remove_clbits(*self.creg1)

        self.assert_cregs_equal(self.original_cregs, excluding={self.creg1, self.creg1_alias})
        self.assert_clbits_equal(self.original_clbits, excluding=set(self.creg1))

    def test_remove_unknown_clbit(self):
        """Classical bit removal of unknown bits raises."""
        unknown_clbit = Clbit()
        with self.assertRaisesRegex(DAGCircuitError, ".*clbits not in circuit.*"):
            self.dag.remove_clbits(unknown_clbit)

        self.assert_cregs_equal(self.original_cregs)
        self.assert_clbits_equal(self.original_clbits)


class TestDagApplyOperation(QiskitTestCase):
    """Test adding an op node to a dag."""

    def setUp(self):
        super().setUp()
        self.dag = DAGCircuit()
        qreg = QuantumRegister(3, "qr")
        creg = ClassicalRegister(2, "cr")
        self.dag.add_qreg(qreg)
        self.dag.add_creg(creg)

        self.qubit0 = qreg[0]
        self.qubit1 = qreg[1]
        self.qubit2 = qreg[2]
        self.clbit0 = creg[0]
        self.clbit1 = creg[1]
        self.condition = (creg, 3)

    def test_apply_operation_back(self):
        """The apply_operation_back() method."""
        x_gate = XGate()
        x_gate.condition = self.condition
        self.dag.apply_operation_back(HGate(), [self.qubit0], [])
        self.dag.apply_operation_back(CXGate(), [self.qubit0, self.qubit1], [])
        self.dag.apply_operation_back(Measure(), [self.qubit1, self.clbit1], [])
        self.dag.apply_operation_back(x_gate, [self.qubit1], [])
        self.dag.apply_operation_back(Measure(), [self.qubit0, self.clbit0], [])
        self.dag.apply_operation_back(Measure(), [self.qubit1, self.clbit1], [])
        self.assertEqual(len(list(self.dag.nodes())), 16)
        self.assertEqual(len(list(self.dag.edges())), 17)

    def test_edges(self):
        """Test that DAGCircuit.edges() behaves as expected with ops."""
        x_gate = XGate()
        x_gate.condition = self.condition
        self.dag.apply_operation_back(HGate(), [self.qubit0], [])
        self.dag.apply_operation_back(CXGate(), [self.qubit0, self.qubit1], [])
        self.dag.apply_operation_back(Measure(), [self.qubit1, self.clbit1], [])
        self.dag.apply_operation_back(x_gate, [self.qubit1], [])
        self.dag.apply_operation_back(Measure(), [self.qubit0, self.clbit0], [])
        self.dag.apply_operation_back(Measure(), [self.qubit1, self.clbit1], [])
        out_edges = self.dag.edges(self.dag.output_map.values())
        self.assertEqual(list(out_edges), [])
        in_edges = self.dag.edges(self.dag.input_map.values())
        # number of edges for input nodes should be the same as number of wires
        self.assertEqual(len(list(in_edges)), 5)

    def test_apply_operation_back_conditional(self):
        """Test consistency of apply_operation_back with condition set."""

        # Single qubit gate conditional: qc.h(qr[2]).c_if(cr, 3)

        h_gate = HGate()
        h_gate.condition = self.condition
        h_node = self.dag.apply_operation_back(h_gate, [self.qubit2], [])

        self.assertEqual(h_node.qargs, (self.qubit2,))
        self.assertEqual(h_node.cargs, ())
        self.assertEqual(h_node.op.condition, h_gate.condition)

        self.assertEqual(
            sorted(self.dag._multi_graph.in_edges(h_node._node_id)),
            sorted(
                [
                    (self.dag.input_map[self.qubit2]._node_id, h_node._node_id, self.qubit2),
                    (self.dag.input_map[self.clbit0]._node_id, h_node._node_id, self.clbit0),
                    (self.dag.input_map[self.clbit1]._node_id, h_node._node_id, self.clbit1),
                ]
            ),
        )

        self.assertEqual(
            sorted(self.dag._multi_graph.out_edges(h_node._node_id)),
            sorted(
                [
                    (h_node._node_id, self.dag.output_map[self.qubit2]._node_id, self.qubit2),
                    (h_node._node_id, self.dag.output_map[self.clbit0]._node_id, self.clbit0),
                    (h_node._node_id, self.dag.output_map[self.clbit1]._node_id, self.clbit1),
                ]
            ),
        )

        self.assertTrue(rx.is_directed_acyclic_graph(self.dag._multi_graph))

    def test_apply_operation_back_conditional_measure(self):
        """Test consistency of apply_operation_back for conditional measure."""

        # Measure targeting a clbit which is not a member of the conditional
        # register. qc.measure(qr[0], cr[0]).c_if(cr2, 0)

        new_creg = ClassicalRegister(1, "cr2")
        self.dag.add_creg(new_creg)

        meas_gate = Measure()
        meas_gate.condition = (new_creg, 0)
        meas_node = self.dag.apply_operation_back(meas_gate, [self.qubit0], [self.clbit0])

        self.assertEqual(meas_node.qargs, (self.qubit0,))
        self.assertEqual(meas_node.cargs, (self.clbit0,))
        self.assertEqual(meas_node.op.condition, meas_gate.condition)

        self.assertEqual(
            sorted(self.dag._multi_graph.in_edges(meas_node._node_id)),
            sorted(
                [
                    (self.dag.input_map[self.qubit0]._node_id, meas_node._node_id, self.qubit0),
                    (self.dag.input_map[self.clbit0]._node_id, meas_node._node_id, self.clbit0),
                    (
                        self.dag.input_map[new_creg[0]]._node_id,
                        meas_node._node_id,
                        Clbit(new_creg, 0),
                    ),
                ]
            ),
        )

        self.assertEqual(
            sorted(self.dag._multi_graph.out_edges(meas_node._node_id)),
            sorted(
                [
                    (meas_node._node_id, self.dag.output_map[self.qubit0]._node_id, self.qubit0),
                    (meas_node._node_id, self.dag.output_map[self.clbit0]._node_id, self.clbit0),
                    (
                        meas_node._node_id,
                        self.dag.output_map[new_creg[0]]._node_id,
                        Clbit(new_creg, 0),
                    ),
                ]
            ),
        )

        self.assertTrue(rx.is_directed_acyclic_graph(self.dag._multi_graph))

    def test_apply_operation_back_conditional_measure_to_self(self):
        """Test consistency of apply_operation_back for measure onto conditioning bit."""

        # Measure targeting a clbit which _is_ a member of the conditional
        # register. qc.measure(qr[0], cr[0]).c_if(cr, 3)

        meas_gate = Measure()
        meas_gate.condition = self.condition
        meas_node = self.dag.apply_operation_back(meas_gate, [self.qubit1], [self.clbit1])

        self.assertEqual(meas_node.qargs, (self.qubit1,))
        self.assertEqual(meas_node.cargs, (self.clbit1,))
        self.assertEqual(meas_node.op.condition, meas_gate.condition)

        self.assertEqual(
            sorted(self.dag._multi_graph.in_edges(meas_node._node_id)),
            sorted(
                [
                    (self.dag.input_map[self.qubit1]._node_id, meas_node._node_id, self.qubit1),
                    (self.dag.input_map[self.clbit0]._node_id, meas_node._node_id, self.clbit0),
                    (self.dag.input_map[self.clbit1]._node_id, meas_node._node_id, self.clbit1),
                ]
            ),
        )

        self.assertEqual(
            sorted(self.dag._multi_graph.out_edges(meas_node._node_id)),
            sorted(
                [
                    (meas_node._node_id, self.dag.output_map[self.qubit1]._node_id, self.qubit1),
                    (meas_node._node_id, self.dag.output_map[self.clbit0]._node_id, self.clbit0),
                    (meas_node._node_id, self.dag.output_map[self.clbit1]._node_id, self.clbit1),
                ]
            ),
        )

        self.assertTrue(rx.is_directed_acyclic_graph(self.dag._multi_graph))

    def test_apply_operation_front(self):
        """The apply_operation_front() method"""
        self.dag.apply_operation_back(HGate(), [self.qubit0], [])
        self.dag.apply_operation_front(Reset(), [self.qubit0], [])
        h_node = self.dag.op_nodes(op=HGate).pop()
        reset_node = self.dag.op_nodes(op=Reset).pop()

        self.assertIn(reset_node, set(self.dag.predecessors(h_node)))


class TestDagNodeSelection(QiskitTestCase):
    """Test methods that select certain dag nodes"""

    def setUp(self):
        super().setUp()
        self.dag = DAGCircuit()
        qreg = QuantumRegister(3, "qr")
        creg = ClassicalRegister(2, "cr")
        self.dag.add_qreg(qreg)
        self.dag.add_creg(creg)

        self.qubit0 = qreg[0]
        self.qubit1 = qreg[1]
        self.qubit2 = qreg[2]
        self.clbit0 = creg[0]
        self.clbit1 = creg[1]
        self.condition = (creg, 3)

    def test_front_layer(self):
        """The method dag.front_layer() returns first layer"""
        self.dag.apply_operation_back(HGate(), [self.qubit0], [])
        self.dag.apply_operation_back(CXGate(), [self.qubit0, self.qubit1], [])
        self.dag.apply_operation_back(Reset(), [self.qubit0], [])

        op_nodes = self.dag.front_layer()
        self.assertEqual(len(op_nodes), 1)
        self.assertIsInstance(op_nodes[0].op, HGate)

    def test_get_op_nodes_all(self):
        """The method dag.op_nodes() returns all op nodes"""
        self.dag.apply_operation_back(HGate(), [self.qubit0], [])
        self.dag.apply_operation_back(CXGate(), [self.qubit0, self.qubit1], [])
        self.dag.apply_operation_back(Reset(), [self.qubit0], [])

        op_nodes = self.dag.op_nodes()
        self.assertEqual(len(op_nodes), 3)

        for node in op_nodes:
            self.assertIsInstance(node.op, Instruction)

    def test_node_representations(self):
        """Test the __repr__ methods of the DAG Nodes"""
        self.dag.apply_operation_back(CXGate(), [self.qubit0, self.qubit1], [])
        # test OpNode
        cx_node = self.dag.named_nodes("cx")[0]
        self.assertEqual(
            repr(cx_node),
            f"DAGOpNode(op={cx_node.op}, qargs={cx_node.qargs}, cargs={cx_node.cargs})",
        )
        # test InNode
        predecessor_cnot = self.dag.quantum_predecessors(cx_node)
        predecessor = next(predecessor_cnot)
        self.assertEqual(repr(predecessor), f"DAGInNode(wire={predecessor.wire})")
        # test OutNode
        successor_cnot = self.dag.quantum_successors(cx_node)
        successor = next(successor_cnot)
        self.assertEqual(repr(successor), f"DAGOutNode(wire={successor.wire})")

    def test_get_op_nodes_particular(self):
        """The method dag.gates_nodes(op=AGate) returns all the AGate nodes"""
        self.dag.apply_operation_back(HGate(), [self.qubit0], [])
        self.dag.apply_operation_back(HGate(), [self.qubit1], [])
        self.dag.apply_operation_back(Reset(), [self.qubit0], [])

        self.dag.apply_operation_back(CXGate(), [self.qubit0, self.qubit1], [])

        op_nodes = self.dag.op_nodes(op=HGate)
        self.assertEqual(len(op_nodes), 2)

        op_node_1 = op_nodes.pop()
        op_node_2 = op_nodes.pop()

        self.assertIsInstance(op_node_1.op, HGate)
        self.assertIsInstance(op_node_2.op, HGate)

    def test_quantum_successors(self):
        """The method dag.quantum_successors() returns successors connected by quantum edges"""

        # q_0: |0>─────■───|0>─
        #         ┌─┐┌─┴─┐
        # q_1: |0>┤M├┤ X ├─────
        #         └╥┘└───┘
        #  c_0: 0 ═╬═══════════
        #          ║
        #  c_1: 0 ═╩═══════════

        self.dag.apply_operation_back(Measure(), [self.qubit1, self.clbit1], [])
        self.dag.apply_operation_back(CXGate(), [self.qubit0, self.qubit1], [])
        self.dag.apply_operation_back(Reset(), [self.qubit0], [])

        successor_measure = self.dag.quantum_successors(self.dag.named_nodes("measure").pop())
        cnot_node = next(successor_measure)
        with self.assertRaises(StopIteration):
            next(successor_measure)

        self.assertIsInstance(cnot_node.op, CXGate)

        successor_cnot = self.dag.quantum_successors(cnot_node)
        # Ordering between Reset and out[q1] is indeterminant.

        successor1 = next(successor_cnot)
        successor2 = next(successor_cnot)
        with self.assertRaises(StopIteration):
            next(successor_cnot)

        self.assertTrue(
            (isinstance(successor1, DAGOutNode) and isinstance(successor2.op, Reset))
            or (isinstance(successor2, DAGOutNode) and isinstance(successor1.op, Reset))
        )

    def test_is_successor(self):
        """The method dag.is_successor(A, B) checks if node B is a successor of A"""
        self.dag.apply_operation_back(Measure(), [self.qubit1, self.clbit1], [])
        self.dag.apply_operation_back(CXGate(), [self.qubit0, self.qubit1], [])
        self.dag.apply_operation_back(Reset(), [self.qubit0], [])

        measure_node = self.dag.named_nodes("measure")[0]
        cx_node = self.dag.named_nodes("cx")[0]
        reset_node = self.dag.named_nodes("reset")[0]

        self.assertTrue(self.dag.is_successor(measure_node, cx_node))
        self.assertFalse(self.dag.is_successor(measure_node, reset_node))
        self.assertTrue(self.dag.is_successor(cx_node, reset_node))

    def test_quantum_predecessors(self):
        """The method dag.quantum_predecessors() returns predecessors connected by quantum edges"""

        # q_0: |0>─|0>───■─────
        #              ┌─┴─┐┌─┐
        # q_1: |0>─────┤ X ├┤M├
        #              └───┘└╥┘
        #  c_0: 0 ═══════════╬═
        #                    ║
        #  c_1: 0 ═══════════╩═

        self.dag.apply_operation_back(Reset(), [self.qubit0], [])
        self.dag.apply_operation_back(CXGate(), [self.qubit0, self.qubit1], [])
        self.dag.apply_operation_back(Measure(), [self.qubit1, self.clbit1], [])

        predecessor_measure = self.dag.quantum_predecessors(self.dag.named_nodes("measure").pop())
        cnot_node = next(predecessor_measure)
        with self.assertRaises(StopIteration):
            next(predecessor_measure)

        self.assertIsInstance(cnot_node.op, CXGate)

        predecessor_cnot = self.dag.quantum_predecessors(cnot_node)
        # Ordering between Reset and in[q1] is indeterminant.

        predecessor1 = next(predecessor_cnot)
        predecessor2 = next(predecessor_cnot)
        with self.assertRaises(StopIteration):
            next(predecessor_cnot)

        self.assertTrue(
            (isinstance(predecessor1, DAGInNode) and isinstance(predecessor2.op, Reset))
            or (isinstance(predecessor2, DAGInNode) and isinstance(predecessor1.op, Reset))
        )

    def test_is_predecessor(self):
        """The method dag.is_predecessor(A, B) checks if node B is a predecessor of A"""

        self.dag.apply_operation_back(Measure(), [self.qubit1, self.clbit1], [])
        self.dag.apply_operation_back(CXGate(), [self.qubit0, self.qubit1], [])
        self.dag.apply_operation_back(Reset(), [self.qubit0], [])

        measure_node = self.dag.named_nodes("measure")[0]
        cx_node = self.dag.named_nodes("cx")[0]
        reset_node = self.dag.named_nodes("reset")[0]

        self.assertTrue(self.dag.is_predecessor(cx_node, measure_node))
        self.assertFalse(self.dag.is_predecessor(reset_node, measure_node))
        self.assertTrue(self.dag.is_predecessor(reset_node, cx_node))

    def test_get_gates_nodes(self):
        """The method dag.gate_nodes() returns all gate nodes"""
        self.dag.apply_operation_back(HGate(), [self.qubit0], [])
        self.dag.apply_operation_back(CXGate(), [self.qubit0, self.qubit1], [])
        self.dag.apply_operation_back(Reset(), [self.qubit0], [])

        op_nodes = self.dag.gate_nodes()
        self.assertEqual(len(op_nodes), 2)

        op_node_1 = op_nodes.pop()
        op_node_2 = op_nodes.pop()

        self.assertIsInstance(op_node_1.op, Gate)
        self.assertIsInstance(op_node_2.op, Gate)

    def test_two_q_gates(self):
        """The method dag.two_qubit_ops() returns all 2Q gate operation nodes"""
        self.dag.apply_operation_back(HGate(), [self.qubit0], [])
        self.dag.apply_operation_back(CXGate(), [self.qubit0, self.qubit1], [])
        self.dag.apply_operation_back(Barrier(2), [self.qubit0, self.qubit1], [])
        self.dag.apply_operation_back(Reset(), [self.qubit0], [])

        op_nodes = self.dag.two_qubit_ops()
        self.assertEqual(len(op_nodes), 1)

        op_node = op_nodes.pop()
        self.assertIsInstance(op_node.op, Gate)
        self.assertEqual(len(op_node.qargs), 2)

    def test_get_named_nodes(self):
        """The get_named_nodes(AName) method returns all the nodes with name AName"""
        self.dag.apply_operation_back(CXGate(), [self.qubit0, self.qubit1], [])
        self.dag.apply_operation_back(HGate(), [self.qubit0], [])
        self.dag.apply_operation_back(CXGate(), [self.qubit2, self.qubit1], [])
        self.dag.apply_operation_back(CXGate(), [self.qubit0, self.qubit2], [])
        self.dag.apply_operation_back(HGate(), [self.qubit2], [])

        # The ordering is not assured, so we only compare the output (unordered) sets.
        # We use tuples because lists aren't hashable.
        named_nodes = self.dag.named_nodes("cx")

        node_qargs = {tuple(node.qargs) for node in named_nodes}

        expected_qargs = {
            (self.qubit0, self.qubit1),
            (self.qubit2, self.qubit1),
            (self.qubit0, self.qubit2),
        }
        self.assertEqual(expected_qargs, node_qargs)

    def test_topological_nodes(self):
        """The topological_nodes() method"""
        self.dag.apply_operation_back(CXGate(), [self.qubit0, self.qubit1], [])
        self.dag.apply_operation_back(HGate(), [self.qubit0], [])
        self.dag.apply_operation_back(CXGate(), [self.qubit2, self.qubit1], [])
        self.dag.apply_operation_back(CXGate(), [self.qubit0, self.qubit2], [])
        self.dag.apply_operation_back(HGate(), [self.qubit2], [])

        named_nodes = self.dag.topological_nodes()

        qr = self.dag.qregs["qr"]
        cr = self.dag.cregs["cr"]
        expected = [
            qr[0],
            qr[1],
            ("cx", (self.qubit0, self.qubit1)),
            ("h", (self.qubit0,)),
            qr[2],
            ("cx", (self.qubit2, self.qubit1)),
            ("cx", (self.qubit0, self.qubit2)),
            ("h", (self.qubit2,)),
            qr[0],
            qr[1],
            qr[2],
            cr[0],
            cr[0],
            cr[1],
            cr[1],
        ]
        self.assertEqual(
            [((i.op.name, i.qargs) if isinstance(i, DAGOpNode) else i.wire) for i in named_nodes],
            expected,
        )

    def test_topological_op_nodes(self):
        """The topological_op_nodes() method"""
        self.dag.apply_operation_back(CXGate(), [self.qubit0, self.qubit1], [])
        self.dag.apply_operation_back(HGate(), [self.qubit0], [])
        self.dag.apply_operation_back(CXGate(), [self.qubit2, self.qubit1], [])
        self.dag.apply_operation_back(CXGate(), [self.qubit0, self.qubit2], [])
        self.dag.apply_operation_back(HGate(), [self.qubit2], [])

        named_nodes = self.dag.topological_op_nodes()

        expected = [
            ("cx", (self.qubit0, self.qubit1)),
            ("h", (self.qubit0,)),
            ("cx", (self.qubit2, self.qubit1)),
            ("cx", (self.qubit0, self.qubit2)),
            ("h", (self.qubit2,)),
        ]
        self.assertEqual(expected, [(i.op.name, i.qargs) for i in named_nodes])

    def test_dag_nodes_on_wire(self):
        """Test that listing the gates on a qubit/classical bit gets the correct gates"""
        self.dag.apply_operation_back(CXGate(), [self.qubit0, self.qubit1], [])
        self.dag.apply_operation_back(HGate(), [self.qubit0], [])

        qbit = self.dag.qubits[0]
        self.assertEqual([0, 10, 11, 1], [i._node_id for i in self.dag.nodes_on_wire(qbit)])
        self.assertEqual(
            [10, 11], [i._node_id for i in self.dag.nodes_on_wire(qbit, only_ops=True)]
        )

        cbit = self.dag.clbits[0]
        self.assertEqual([6, 7], [i._node_id for i in self.dag.nodes_on_wire(cbit)])
        self.assertEqual([], [i._node_id for i in self.dag.nodes_on_wire(cbit, only_ops=True)])

        with self.assertRaises(DAGCircuitError):
            next(self.dag.nodes_on_wire(QuantumRegister(5, "qr")[4]))

    def test_dag_nodes_on_wire_multiple_successors(self):
        """
        Test that if an DAGOpNode has multiple successors in the DAG along one wire, they are all
        retrieved in order. This could be the case for a circuit such as

        .. parsed-literal::

                q0_0: |0>──■─────────■──
                         ┌─┴─┐┌───┐┌─┴─┐
                q0_1: |0>┤ X ├┤ H ├┤ X ├
                         └───┘└───┘└───┘
        Both the 2nd CX gate and the H gate follow the first CX gate in the DAG, so they
        both must be returned but in the correct order.
        """
        self.dag.apply_operation_back(CXGate(), [self.qubit0, self.qubit1], [])
        self.dag.apply_operation_back(HGate(), [self.qubit1], [])
        self.dag.apply_operation_back(CXGate(), [self.qubit0, self.qubit1], [])

        nodes = self.dag.nodes_on_wire(self.dag.qubits[1], only_ops=True)
        node_names = [nd.op.name for nd in nodes]

        self.assertEqual(node_names, ["cx", "h", "cx"])

    def test_remove_op_node(self):
        """Test remove_op_node method."""
        self.dag.apply_operation_back(HGate(), [self.qubit0])

        op_nodes = self.dag.gate_nodes()
        h_gate = op_nodes.pop()
        self.dag.remove_op_node(h_gate)

        self.assertEqual(len(self.dag.gate_nodes()), 0)

    def test_remove_op_node_longer(self):
        """Test remove_op_node method in a "longer" dag"""
        self.dag.apply_operation_back(CXGate(), [self.qubit0, self.qubit1])
        self.dag.apply_operation_back(HGate(), [self.qubit0])
        self.dag.apply_operation_back(CXGate(), [self.qubit2, self.qubit1])
        self.dag.apply_operation_back(CXGate(), [self.qubit0, self.qubit2])
        self.dag.apply_operation_back(HGate(), [self.qubit2])

        op_nodes = list(self.dag.topological_op_nodes())
        self.dag.remove_op_node(op_nodes[0])

        expected = [
            ("h", (self.qubit0,)),
            ("cx", (self.qubit2, self.qubit1)),
            ("cx", (self.qubit0, self.qubit2)),
            ("h", (self.qubit2,)),
        ]
        self.assertEqual(expected, [(i.op.name, i.qargs) for i in self.dag.topological_op_nodes()])

    def test_remove_non_op_node(self):
        """Try to remove a non-op node with remove_op_node method."""
        self.dag.apply_operation_back(HGate(), [self.qubit0])

        in_node = next(self.dag.topological_nodes())
        self.assertRaises(DAGCircuitError, self.dag.remove_op_node, in_node)

    def test_dag_collect_runs(self):
        """Test the collect_runs method with 3 different gates."""
        self.dag.apply_operation_back(U1Gate(3.14), [self.qubit0])
        self.dag.apply_operation_back(U1Gate(3.14), [self.qubit0])
        self.dag.apply_operation_back(U1Gate(3.14), [self.qubit0])
        self.dag.apply_operation_back(CXGate(), [self.qubit2, self.qubit1])
        self.dag.apply_operation_back(CXGate(), [self.qubit1, self.qubit2])
        self.dag.apply_operation_back(HGate(), [self.qubit2])
        collected_runs = self.dag.collect_runs(["u1", "cx", "h"])
        self.assertEqual(len(collected_runs), 3)
        for run in collected_runs:
            if run[0].op.name == "cx":
                self.assertEqual(len(run), 2)
                self.assertEqual(["cx"] * 2, [x.op.name for x in run])
                self.assertEqual(
                    [(self.qubit2, self.qubit1), (self.qubit1, self.qubit2)], [x.qargs for x in run]
                )
            elif run[0].op.name == "h":
                self.assertEqual(len(run), 1)
                self.assertEqual(["h"], [x.op.name for x in run])
                self.assertEqual([(self.qubit2,)], [x.qargs for x in run])
            elif run[0].op.name == "u1":
                self.assertEqual(len(run), 3)
                self.assertEqual(["u1"] * 3, [x.op.name for x in run])
                self.assertEqual(
                    [(self.qubit0,), (self.qubit0,), (self.qubit0,)], [x.qargs for x in run]
                )
            else:
                self.fail("Unknown run encountered")

    def test_dag_collect_runs_start_with_conditional(self):
        """Test collect runs with a conditional at the start of the run."""
        h_gate = HGate()
        h_gate.condition = self.condition
        self.dag.apply_operation_back(h_gate, [self.qubit0])
        self.dag.apply_operation_back(HGate(), [self.qubit0])
        self.dag.apply_operation_back(HGate(), [self.qubit0])
        collected_runs = self.dag.collect_runs(["h"])
        self.assertEqual(len(collected_runs), 1)
        run = collected_runs.pop()
        self.assertEqual(len(run), 2)
        self.assertEqual(["h", "h"], [x.op.name for x in run])
        self.assertEqual([(self.qubit0,), (self.qubit0,)], [x.qargs for x in run])

    def test_dag_collect_runs_conditional_in_middle(self):
        """Test collect_runs with a conditional in the middle of a run."""
        h_gate = HGate()
        h_gate.condition = self.condition
        self.dag.apply_operation_back(HGate(), [self.qubit0])
        self.dag.apply_operation_back(h_gate, [self.qubit0])
        self.dag.apply_operation_back(HGate(), [self.qubit0])
        collected_runs = self.dag.collect_runs(["h"])
        # Should return 2 single h gate runs (1 before condition, 1 after)
        self.assertEqual(len(collected_runs), 2)
        for run in collected_runs:
            self.assertEqual(len(run), 1)
            self.assertEqual(["h"], [x.op.name for x in run])
            self.assertEqual([(self.qubit0,)], [x.qargs for x in run])

    def test_dag_collect_1q_runs(self):
        """Test the collect_1q_runs method with 3 different gates."""
        self.dag.apply_operation_back(Reset(), [self.qubit0])
        self.dag.apply_operation_back(Delay(100), [self.qubit0])
        self.dag.apply_operation_back(U1Gate(3.14), [self.qubit0])
        self.dag.apply_operation_back(U1Gate(3.14), [self.qubit0])
        self.dag.apply_operation_back(U1Gate(3.14), [self.qubit0])
        self.dag.apply_operation_back(CXGate(), [self.qubit2, self.qubit1])
        self.dag.apply_operation_back(CXGate(), [self.qubit1, self.qubit2])
        self.dag.apply_operation_back(HGate(), [self.qubit2])
        collected_runs = self.dag.collect_1q_runs()
        self.assertEqual(len(collected_runs), 2)
        for run in collected_runs:
            if run[0].op.name == "h":
                self.assertEqual(len(run), 1)
                self.assertEqual(["h"], [x.op.name for x in run])
                self.assertEqual([(self.qubit2,)], [x.qargs for x in run])
            elif run[0].op.name == "u1":
                self.assertEqual(len(run), 3)
                self.assertEqual(["u1"] * 3, [x.op.name for x in run])
                self.assertEqual(
                    [(self.qubit0,), (self.qubit0,), (self.qubit0,)], [x.qargs for x in run]
                )
            else:
                self.fail("Unknown run encountered")

    def test_dag_collect_1q_runs_start_with_conditional(self):
        """Test collect 1q runs with a conditional at the start of the run."""
        self.dag.apply_operation_back(Reset(), [self.qubit0])
        self.dag.apply_operation_back(Delay(100), [self.qubit0])
        h_gate = HGate()
        h_gate.condition = self.condition
        self.dag.apply_operation_back(h_gate, [self.qubit0])
        self.dag.apply_operation_back(HGate(), [self.qubit0])
        self.dag.apply_operation_back(HGate(), [self.qubit0])
        collected_runs = self.dag.collect_1q_runs()
        self.assertEqual(len(collected_runs), 1)
        run = collected_runs.pop()
        self.assertEqual(len(run), 2)
        self.assertEqual(["h", "h"], [x.op.name for x in run])
        self.assertEqual([(self.qubit0,), (self.qubit0,)], [x.qargs for x in run])

    def test_dag_collect_1q_runs_conditional_in_middle(self):
        """Test collect_1q_runs with a conditional in the middle of a run."""
        self.dag.apply_operation_back(Reset(), [self.qubit0])
        self.dag.apply_operation_back(Delay(100), [self.qubit0])
        h_gate = HGate()
        h_gate.condition = self.condition
        self.dag.apply_operation_back(HGate(), [self.qubit0])
        self.dag.apply_operation_back(h_gate, [self.qubit0])
        self.dag.apply_operation_back(HGate(), [self.qubit0])
        collected_runs = self.dag.collect_1q_runs()
        # Should return 2 single h gate runs (1 before condition, 1 after)
        self.assertEqual(len(collected_runs), 2)
        for run in collected_runs:
            self.assertEqual(len(run), 1)
            self.assertEqual(["h"], [x.op.name for x in run])
            self.assertEqual([(self.qubit0,)], [x.qargs for x in run])

    def test_dag_collect_1q_runs_with_parameterized_gate(self):
        """Test collect 1q splits on parameterized gates."""
        theta = Parameter("theta")
        self.dag.apply_operation_back(Reset(), [self.qubit0])
        self.dag.apply_operation_back(Delay(100), [self.qubit0])
        self.dag.apply_operation_back(HGate(), [self.qubit0])
        self.dag.apply_operation_back(HGate(), [self.qubit0])
        self.dag.apply_operation_back(U1Gate(theta), [self.qubit0])
        self.dag.apply_operation_back(XGate(), [self.qubit0])
        self.dag.apply_operation_back(XGate(), [self.qubit0])
        collected_runs = self.dag.collect_1q_runs()
        self.assertEqual(len(collected_runs), 2)
        run_gates = [[x.op.name for x in run] for run in collected_runs]
        self.assertIn(["h", "h"], run_gates)
        self.assertIn(["x", "x"], run_gates)
        self.assertNotIn("u1", [x.op.name for run in collected_runs for x in run])

    def test_dag_collect_1q_runs_with_cx_in_middle(self):
        """Test collect_1q_runs_with a cx in the middle of the run."""
        self.dag.apply_operation_back(Reset(), [self.qubit0])
        self.dag.apply_operation_back(Delay(100), [self.qubit0])
        self.dag.apply_operation_back(HGate(), [self.qubit0])
        self.dag.apply_operation_back(HGate(), [self.qubit0])
        self.dag.apply_operation_back(U1Gate(3.14), [self.qubit0])
        self.dag.apply_operation_back(U1Gate(3.14), [self.qubit1])
        self.dag.apply_operation_back(U1Gate(3.14), [self.qubit1])
        self.dag.apply_operation_back(HGate(), [self.qubit1])
        self.dag.apply_operation_back(CXGate(), [self.qubit0, self.qubit1])
        self.dag.apply_operation_back(YGate(), [self.qubit0])
        self.dag.apply_operation_back(YGate(), [self.qubit0])
        self.dag.apply_operation_back(XGate(), [self.qubit1])
        self.dag.apply_operation_back(XGate(), [self.qubit1])
        collected_runs = self.dag.collect_1q_runs()
        self.assertEqual(len(collected_runs), 4)
        for run in collected_runs:
            if run[0].op.name == "h":
                self.assertEqual(len(run), 3)
                self.assertEqual(["h", "h", "u1"], [x.op.name for x in run])
                self.assertEqual([(self.qubit0,)] * 3, [x.qargs for x in run])
            elif run[0].op.name == "u1":
                self.assertEqual(len(run), 3)
                self.assertEqual(["u1", "u1", "h"], [x.op.name for x in run])
                self.assertEqual([(self.qubit1,)] * 3, [x.qargs for x in run])
            elif run[0].op.name == "x":
                self.assertEqual(len(run), 2)
                self.assertEqual(["x", "x"], [x.op.name for x in run])
                self.assertEqual([(self.qubit1,)] * 2, [x.qargs for x in run])
            elif run[0].op.name == "y":
                self.assertEqual(len(run), 2)
                self.assertEqual(["y", "y"], [x.op.name for x in run])
                self.assertEqual([(self.qubit0,)] * 2, [x.qargs for x in run])
            else:
                self.fail("Unknown run encountered")


class TestDagLayers(QiskitTestCase):
    """Test finding layers on the dag"""

    def test_layers_basic(self):
        """The layers() method returns a list of layers, each of them with a list of nodes."""
        qreg = QuantumRegister(2, "qr")
        creg = ClassicalRegister(2, "cr")
        qubit0 = qreg[0]
        qubit1 = qreg[1]
        clbit0 = creg[0]
        clbit1 = creg[1]
        x_gate = XGate()
        x_gate.condition = (creg, 3)
        dag = DAGCircuit()
        dag.add_qreg(qreg)
        dag.add_creg(creg)
        dag.apply_operation_back(HGate(), [qubit0], [])
        dag.apply_operation_back(CXGate(), [qubit0, qubit1], [])
        dag.apply_operation_back(Measure(), [qubit1, clbit1], [])
        dag.apply_operation_back(x_gate, [qubit1], [])
        dag.apply_operation_back(Measure(), [qubit0, clbit0], [])
        dag.apply_operation_back(Measure(), [qubit1, clbit1], [])

        layers = list(dag.layers())
        self.assertEqual(5, len(layers))

        name_layers = [
            [node.op.name for node in layer["graph"].nodes() if isinstance(node, DAGOpNode)]
            for layer in layers
        ]

        self.assertEqual([["h"], ["cx"], ["measure"], ["x"], ["measure", "measure"]], name_layers)

    def test_layers_maintains_order(self):
        """Test that the layers method doesn't mess up the order of the DAG as
        reported in #2698"""
        qr = QuantumRegister(1, "q0")

        # the order the nodes should be in
        truth = [
            (DAGInNode, qr[0], 0),
            (DAGOpNode, "x", 2),
            (DAGOpNode, "id", 3),
            (DAGOutNode, qr[0], 1),
        ]

        # this only occurred sometimes so has to be run more than once
        # (10 times seemed to always be enough for this bug to show at least once)
        for _ in range(10):
            qc = QuantumCircuit(qr)
            qc.x(0)
            dag = circuit_to_dag(qc)
            dag1 = list(dag.layers())[0]["graph"]
            dag1.apply_operation_back(IGate(), [qr[0]], [])

            comp = [
                (type(nd), nd.op.name if isinstance(nd, DAGOpNode) else nd.wire, nd._node_id)
                for nd in dag1.topological_nodes()
            ]
            self.assertEqual(comp, truth)


class TestCircuitProperties(QiskitTestCase):
    """DAGCircuit properties test."""

    def setUp(self):
        #       ┌───┐                ┌───┐
        # q0_0: ┤ H ├────────────────┤ X ├──────────
        #       └───┘                └─┬─┘     ┌───┐
        # q0_1: ───────────────────────┼───────┤ H ├
        #                 ┌───┐        │  ┌───┐└─┬─┘
        # q0_2: ──■───────┤ H ├────────┼──┤ T ├──■──
        #       ┌─┴─┐┌────┴───┴─────┐  │  └───┘
        # q0_3: ┤ X ├┤ U(0,0.1,0.2) ├──┼────────────
        #       └───┘└──────────────┘  │
        # q1_0: ───────────────────────■────────────
        #                              │
        # q1_1: ───────────────────────■────────────
        super().setUp()
        qr1 = QuantumRegister(4)
        qr2 = QuantumRegister(2)
        circ = QuantumCircuit(qr1, qr2)
        circ.h(qr1[0])
        circ.cx(qr1[2], qr1[3])
        circ.h(qr1[2])
        circ.t(qr1[2])
        circ.ch(qr1[2], qr1[1])
        circ.u(0.0, 0.1, 0.2, qr1[3])
        circ.ccx(qr2[0], qr2[1], qr1[0])

        self.dag = circuit_to_dag(circ)

    def test_circuit_size(self):
        """Test total number of operations in circuit."""
        self.assertEqual(self.dag.size(), 7)

    def test_circuit_depth(self):
        """Test circuit depth."""
        self.assertEqual(self.dag.depth(), 4)

    def test_circuit_width(self):
        """Test number of qubits + clbits in circuit."""
        self.assertEqual(self.dag.width(), 6)

    def test_circuit_num_qubits(self):
        """Test number of qubits in circuit."""
        self.assertEqual(self.dag.num_qubits(), 6)

    def test_circuit_operations(self):
        """Test circuit operations breakdown by kind of op."""
        operations = {"h": 2, "t": 1, "u": 1, "cx": 1, "ch": 1, "ccx": 1}

        self.assertDictEqual(self.dag.count_ops(), operations)

    def test_circuit_factors(self):
        """Test number of separable factors in circuit."""
        self.assertEqual(self.dag.num_tensor_factors(), 2)

<<<<<<< HEAD
    def test_separable_circuits(self):
        """Test separating disconnected sets of qubits in a circuit."""
        # Empty case
        dag = DAGCircuit()
        self.assertEqual([], dag.separable_circuits())

        # 3 disconnected qubits
        qreg = QuantumRegister(3, "qr")
        creg = ClassicalRegister(2, "cr")
        dag.add_qreg(qreg)
        dag.add_creg(creg)
        dag.apply_operation_back(HGate(), [qreg[0]], [])
        dag.apply_operation_back(HGate(), [qreg[1]], [])
        dag.apply_operation_back(HGate(), [qreg[2]], [])
        dag.apply_operation_back(HGate(), [qreg[2]], [])
        self.assertEqual(3, len(dag.separable_circuits()))

        # 2 sets of disconnected qubits
        dag.apply_operation_back(CXGate(), [qreg[1], qreg[2]], [])
        self.assertEqual(2, len(dag.separable_circuits()))

        # One connected component
        dag.apply_operation_back(CXGate(), [qreg[0], qreg[1]], [])
        self.assertEqual(1, len(dag.separable_circuits()))

        # Test circuit ordering with measurements
        dag = DAGCircuit()
        qreg = QuantumRegister(3, "q")
        creg = ClassicalRegister(1, "c")
        dag.add_qreg(qreg)
        dag.add_creg(creg)
        dag.apply_operation_back(HGate(), [qreg[0]], [])
        dag.apply_operation_back(XGate(), [qreg[0]], [])
        dag.apply_operation_back(XGate(), [qreg[1]], [])
        dag.apply_operation_back(HGate(), [qreg[1]], [])
        dag.apply_operation_back(YGate(), [qreg[2]], [])
        dag.apply_operation_back(HGate(), [qreg[2]], [])
        dag.apply_operation_back(Measure(), [qreg[0]], [creg[0]])

        compare1 = QuantumCircuit(3, 1)
        compare1.h(0)
        compare1.x(0)
        compare1.measure(0, 0)
        compare2 = QuantumCircuit(3, 1)
        compare2.x(1)
        compare2.h(1)
        compare3 = QuantumCircuit(3, 1)
        compare3.y(2)
        compare3.h(2)

        dags = dag.separable_circuits()

        self.assertEqual(dag_to_circuit(dags[0]), compare1)
        self.assertEqual(dag_to_circuit(dags[1]), compare2)
        self.assertEqual(dag_to_circuit(dags[2]), compare3)
=======
    def test_default_metadata_value(self):
        """Test that the default DAGCircuit metadata is valid QuantumCircuit metadata."""
        qc = QuantumCircuit(1)
        qc.metadata = self.dag.metadata
        self.assertEqual(qc.metadata, {})
>>>>>>> cff51cea


class TestCircuitControlFlowProperties(QiskitTestCase):
    """Properties tests of DAGCircuit with control-flow instructions."""

    def setUp(self):
        super().setUp()
        qc = QuantumCircuit(5, 1)
        qc.h(0)
        qc.measure(0, 0)
        # The depth of an if-else is the path through the longest block (regardless of the
        # condition).  The size is the sum of both blocks (mostly for optimisation-target purposes).
        with qc.if_test((qc.clbits[0], True)) as else_:
            qc.x(1)
            qc.cx(2, 3)
        # The longest depth goes through this else_ - the block contributes 13 in size and 12 in
        # depth (because the x(1) happens concurrently with the for).
        with else_:
            qc.x(1)
            # This for loop contributes 3x to size and depth.  Its total size (and weight in the
            # depth) is 12 (as 3 * (1 + 3))
            with qc.for_loop(range(3)):
                qc.z(2)
                # This for loop contributes 3x to size and depth.
                with qc.for_loop((4, 0, 1)):
                    qc.z(2)
        # While loops contribute 1x to both size and depth, so thsi
        with qc.while_loop((qc.clbits[0], True)):
            qc.h(0)
            qc.measure(0, 0)

        self.dag = circuit_to_dag(qc)

    def test_circuit_size(self):
        """Test total number of operations in circuit."""
        # The size sums all branches of control flow, with `for` loops weighted by their number of
        # iterations (so the outer `for_loop` has a size 12 in total).  The whole `if_else` has size
        # 15, and the while-loop body counts once.
        self.assertEqual(self.dag.size(recurse=True), 19)
        with self.assertRaisesRegex(DAGCircuitError, "Size with control flow is ambiguous"):
            self.dag.size(recurse=False)

    def test_circuit_depth(self):
        """Test circuit depth."""
        # The longest depth path goes through the `h, measure`, then the `else`, then the `while`.
        # Within the `else`, the `x(1)` happens concurrently with the `for` loop.  Because each for
        # loop has 3 values, the total weight of the else is 12.
        self.assertEqual(self.dag.depth(recurse=True), 16)
        with self.assertRaisesRegex(DAGCircuitError, "Depth with control flow is ambiguous"):
            self.dag.depth(recurse=False)

    def test_circuit_width(self):
        """Test number of qubits + clbits in circuit."""
        self.assertEqual(self.dag.width(), 6)

    def test_circuit_num_qubits(self):
        """Test number of qubits in circuit."""
        self.assertEqual(self.dag.num_qubits(), 5)

    def test_circuit_operations(self):
        """Test circuit operations breakdown by kind of op."""

        self.assertDictEqual(
            self.dag.count_ops(recurse=False), {"h": 1, "measure": 1, "if_else": 1, "while_loop": 1}
        )
        self.assertDictEqual(
            self.dag.count_ops(recurse=True),
            {
                "h": 2,
                "measure": 2,
                "if_else": 1,
                "x": 2,
                "cx": 1,
                "for_loop": 2,
                "z": 2,
                "while_loop": 1,
            },
        )


class TestCircuitSpecialCases(QiskitTestCase):
    """DAGCircuit test for special cases, usually for regression."""

    def test_circuit_depth_with_repetition(self):
        """When cx repeat, they are not "the same".
        See https://github.com/Qiskit/qiskit-terra/issues/1994
        """
        qr1 = QuantumRegister(2)
        qr2 = QuantumRegister(2)
        circ = QuantumCircuit(qr1, qr2)
        circ.h(qr1[0])
        circ.cx(qr1[1], qr2[1])
        circ.cx(qr1[1], qr2[1])
        circ.h(qr2[0])
        dag = circuit_to_dag(circ)

        self.assertEqual(dag.depth(), 2)


class TestDagEquivalence(QiskitTestCase):
    """DAGCircuit equivalence check."""

    def setUp(self):
        #        ┌───┐                ┌───┐
        # qr1_0: ┤ H ├────────────────┤ X ├──────────
        #        └───┘                └─┬─┘     ┌───┐
        # qr1_1: ───────────────────────┼───────┤ H ├
        #                  ┌───┐        │  ┌───┐└─┬─┘
        # qr1_2: ──■───────┤ H ├────────┼──┤ T ├──■──
        #        ┌─┴─┐┌────┴───┴─────┐  │  └───┘
        # qr1_3: ┤ X ├┤ U(0,0.1,0.2) ├──┼────────────
        #        └───┘└──────────────┘  │
        # qr2_0: ───────────────────────■────────────
        #                               │
        # qr2_1: ───────────────────────■────────────
        super().setUp()
        self.qr1 = QuantumRegister(4, "qr1")
        self.qr2 = QuantumRegister(2, "qr2")
        circ1 = QuantumCircuit(self.qr1, self.qr2)
        circ1.h(self.qr1[0])
        circ1.cx(self.qr1[2], self.qr1[3])
        circ1.h(self.qr1[2])
        circ1.t(self.qr1[2])
        circ1.ch(self.qr1[2], self.qr1[1])
        circ1.u(0.0, 0.1, 0.2, self.qr1[3])
        circ1.ccx(self.qr2[0], self.qr2[1], self.qr1[0])
        self.dag1 = circuit_to_dag(circ1)

    def test_dag_eq(self):
        """DAG equivalence check: True."""
        #        ┌───┐                ┌───┐
        # qr1_0: ┤ H ├────────────────┤ X ├──────────
        #        └───┘                └─┬─┘     ┌───┐
        # qr1_1: ───────────────────────┼───────┤ H ├
        #                  ┌───┐        │  ┌───┐└─┬─┘
        # qr1_2: ──■───────┤ H ├────────┼──┤ T ├──■──
        #        ┌─┴─┐┌────┴───┴─────┐  │  └───┘
        # qr1_3: ┤ X ├┤ U(0,0.1,0.2) ├──┼────────────
        #        └───┘└──────────────┘  │
        # qr2_0: ───────────────────────■────────────
        #                               │
        # qr2_1: ───────────────────────■────────────
        circ2 = QuantumCircuit(self.qr1, self.qr2)
        circ2.cx(self.qr1[2], self.qr1[3])
        circ2.u(0.0, 0.1, 0.2, self.qr1[3])
        circ2.h(self.qr1[0])
        circ2.h(self.qr1[2])
        circ2.t(self.qr1[2])
        circ2.ch(self.qr1[2], self.qr1[1])
        circ2.ccx(self.qr2[0], self.qr2[1], self.qr1[0])
        dag2 = circuit_to_dag(circ2)

        self.assertEqual(self.dag1, dag2)

    def test_dag_neq_topology(self):
        """DAG equivalence check: False. Different topology."""
        #        ┌───┐                     ┌───┐
        # qr1_0: ┤ H ├───────■─────────────┤ X ├
        #        └───┘     ┌─┴─┐           └─┬─┘
        # qr1_1: ──────────┤ H ├─────────────┼──
        #                  ├───┤      ┌───┐  │
        # qr1_2: ──■───────┤ H ├──────┤ T ├──┼──
        #        ┌─┴─┐┌────┴───┴─────┐└───┘  │
        # qr1_3: ┤ X ├┤ U(0,0.1,0.2) ├───────┼──
        #        └───┘└──────────────┘       │
        # qr2_0: ────────────────────────────■──
        #                                    │
        # qr2_1: ────────────────────────────■──
        circ2 = QuantumCircuit(self.qr1, self.qr2)
        circ2.cx(self.qr1[2], self.qr1[3])
        circ2.u(0.0, 0.1, 0.2, self.qr1[3])
        circ2.h(self.qr1[0])
        circ2.h(self.qr1[2])
        circ2.t(self.qr1[2])
        circ2.ch(self.qr1[0], self.qr1[1])  # <--- The difference: ch(qr1[2], qr1[1])
        circ2.ccx(self.qr2[0], self.qr2[1], self.qr1[0])
        dag2 = circuit_to_dag(circ2)

        self.assertNotEqual(self.dag1, dag2)

    def test_dag_neq_same_topology(self):
        """DAG equivalence check: False. Same topology."""
        #        ┌───┐                ┌───┐
        # qr1_0: ┤ H ├────────────────┤ X ├──────────
        #        └───┘                └─┬─┘     ┌───┐
        # qr1_1: ───────────────────────┼───────┤ X ├
        #                  ┌───┐        │  ┌───┐└─┬─┘
        # qr1_2: ──■───────┤ H ├────────┼──┤ T ├──■──
        #        ┌─┴─┐┌────┴───┴─────┐  │  └───┘
        # qr1_3: ┤ X ├┤ U(0,0.1,0.2) ├──┼────────────
        #        └───┘└──────────────┘  │
        # qr2_0: ───────────────────────■────────────
        #                               │
        # qr2_1: ───────────────────────■────────────
        circ2 = QuantumCircuit(self.qr1, self.qr2)
        circ2.cx(self.qr1[2], self.qr1[3])
        circ2.u(0.0, 0.1, 0.2, self.qr1[3])
        circ2.h(self.qr1[0])
        circ2.h(self.qr1[2])
        circ2.t(self.qr1[2])
        circ2.cx(self.qr1[2], self.qr1[1])  # <--- The difference: ch(qr1[2], qr1[1])
        circ2.ccx(self.qr2[0], self.qr2[1], self.qr1[0])
        dag2 = circuit_to_dag(circ2)

        self.assertNotEqual(self.dag1, dag2)

    def test_node_params_equal_unequal(self):
        """Test node params are equal or unequal."""
        qc1 = QuantumCircuit(1)
        qc2 = QuantumCircuit(1)
        qc3 = QuantumCircuit(1)
        qc1.p(pi / 4, 0)
        dag1 = circuit_to_dag(qc1)
        qc2.p(pi / 4, 0)
        dag2 = circuit_to_dag(qc2)
        qc3.p(pi / 2, 0)
        dag3 = circuit_to_dag(qc3)
        self.assertEqual(dag1, dag2)
        self.assertNotEqual(dag2, dag3)

    def test_semantic_conditions(self):
        """Test that the semantic equality is applied to the bits in conditions as well."""
        qreg = QuantumRegister(1, name="q")
        creg = ClassicalRegister(1, name="c")
        qc1 = QuantumCircuit(qreg, creg, [Clbit()])
        qc1.x(0).c_if(qc1.cregs[0], 1)
        qc1.x(0).c_if(qc1.clbits[-1], True)
        qc2 = QuantumCircuit(qreg, creg, [Clbit()])
        qc2.x(0).c_if(qc2.cregs[0], 1)
        qc2.x(0).c_if(qc2.clbits[-1], True)
        self.assertEqual(circuit_to_dag(qc1), circuit_to_dag(qc2))

        # Order of operations transposed.
        qc1 = QuantumCircuit(qreg, creg, [Clbit()])
        qc1.x(0).c_if(qc1.cregs[0], 1)
        qc1.x(0).c_if(qc1.clbits[-1], True)
        qc2 = QuantumCircuit(qreg, creg, [Clbit()])
        qc2.x(0).c_if(qc2.clbits[-1], True)
        qc2.x(0).c_if(qc2.cregs[0], 1)
        self.assertNotEqual(circuit_to_dag(qc1), circuit_to_dag(qc2))

        # Single-bit condition values not the same.
        qc1 = QuantumCircuit(qreg, creg, [Clbit()])
        qc1.x(0).c_if(qc1.cregs[0], 1)
        qc1.x(0).c_if(qc1.clbits[-1], True)
        qc2 = QuantumCircuit(qreg, creg, [Clbit()])
        qc2.x(0).c_if(qc2.cregs[0], 1)
        qc2.x(0).c_if(qc2.clbits[-1], False)
        self.assertNotEqual(circuit_to_dag(qc1), circuit_to_dag(qc2))


class TestDagSubstitute(QiskitTestCase):
    """Test substituting a dag node with a sub-dag"""

    def setUp(self):
        super().setUp()
        self.dag = DAGCircuit()
        qreg = QuantumRegister(3, "qr")
        creg = ClassicalRegister(2, "cr")
        self.dag.add_qreg(qreg)
        self.dag.add_creg(creg)

        self.qubit0 = qreg[0]
        self.qubit1 = qreg[1]
        self.qubit2 = qreg[2]
        self.clbit0 = creg[0]
        self.clbit1 = creg[1]
        self.condition = (creg, 3)
        self.dag.apply_operation_back(HGate(), [self.qubit0], [])
        self.dag.apply_operation_back(CXGate(), [self.qubit0, self.qubit1], [])
        self.dag.apply_operation_back(XGate(), [self.qubit1], [])

    def test_substitute_circuit_one_middle(self):
        """The method substitute_node_with_dag() replaces a in-the-middle node with a DAG."""
        cx_node = self.dag.op_nodes(op=CXGate).pop()

        flipped_cx_circuit = DAGCircuit()
        v = QuantumRegister(2, "v")
        flipped_cx_circuit.add_qreg(v)
        flipped_cx_circuit.apply_operation_back(HGate(), [v[0]], [])
        flipped_cx_circuit.apply_operation_back(HGate(), [v[1]], [])
        flipped_cx_circuit.apply_operation_back(CXGate(), [v[1], v[0]], [])
        flipped_cx_circuit.apply_operation_back(HGate(), [v[0]], [])
        flipped_cx_circuit.apply_operation_back(HGate(), [v[1]], [])

        self.dag.substitute_node_with_dag(cx_node, flipped_cx_circuit, wires=[v[0], v[1]])

        self.assertEqual(self.dag.count_ops()["h"], 5)
        expected = DAGCircuit()
        qreg = QuantumRegister(3, "qr")
        creg = ClassicalRegister(2, "cr")
        expected.add_qreg(qreg)
        expected.add_creg(creg)
        expected.apply_operation_back(HGate(), [qreg[0]], [])
        expected.apply_operation_back(HGate(), [qreg[0]], [])
        expected.apply_operation_back(HGate(), [qreg[1]], [])
        expected.apply_operation_back(CXGate(), [qreg[1], qreg[0]], [])
        expected.apply_operation_back(HGate(), [qreg[0]], [])
        expected.apply_operation_back(HGate(), [qreg[1]], [])
        expected.apply_operation_back(XGate(), [qreg[1]], [])
        self.assertEqual(self.dag, expected)

    def test_substitute_circuit_one_front(self):
        """The method substitute_node_with_dag() replaces a leaf-in-the-front node with a DAG."""
        circuit = DAGCircuit()
        v = QuantumRegister(1, "v")
        circuit.add_qreg(v)
        circuit.apply_operation_back(HGate(), [v[0]], [])
        circuit.apply_operation_back(XGate(), [v[0]], [])

        self.dag.substitute_node_with_dag(next(self.dag.topological_op_nodes()), circuit)
        expected = DAGCircuit()
        qreg = QuantumRegister(3, "qr")
        creg = ClassicalRegister(2, "cr")
        expected.add_qreg(qreg)
        expected.add_creg(creg)
        expected.apply_operation_back(HGate(), [qreg[0]], [])
        expected.apply_operation_back(XGate(), [qreg[0]], [])
        expected.apply_operation_back(CXGate(), [qreg[0], qreg[1]], [])
        expected.apply_operation_back(XGate(), [qreg[1]], [])
        self.assertEqual(self.dag, expected)

    def test_substitute_circuit_one_back(self):
        """The method substitute_node_with_dag() replaces a leaf-in-the-back node with a DAG."""
        circuit = DAGCircuit()
        v = QuantumRegister(1, "v")
        circuit.add_qreg(v)
        circuit.apply_operation_back(HGate(), [v[0]], [])
        circuit.apply_operation_back(XGate(), [v[0]], [])

        self.dag.substitute_node_with_dag(list(self.dag.topological_op_nodes())[2], circuit)
        expected = DAGCircuit()
        qreg = QuantumRegister(3, "qr")
        creg = ClassicalRegister(2, "cr")
        expected.add_qreg(qreg)
        expected.add_creg(creg)
        expected.apply_operation_back(HGate(), [qreg[0]], [])
        expected.apply_operation_back(CXGate(), [qreg[0], qreg[1]], [])
        expected.apply_operation_back(HGate(), [qreg[1]], [])
        expected.apply_operation_back(XGate(), [qreg[1]], [])

        self.assertEqual(self.dag, expected)

    def test_raise_if_substituting_dag_modifies_its_conditional(self):
        """Verify that we raise if the input dag modifies any of the bits in node.op.condition."""

        # The `propagate_condition=True` argument (and behaviour of `substitute_node_with_dag`
        # before the parameter was added) treats the replacement DAG as implementing only the
        # un-controlled operation.  The original contract considers it an error to replace a node
        # with an operation that may modify one of the condition bits in case this affects
        # subsequent operations, so when `propagate_condition=True`, this error behaviour is
        # maintained.

        instr = Instruction("opaque", 1, 1, [])
        instr.condition = self.condition
        instr_node = self.dag.apply_operation_back(instr, [self.qubit0], [self.clbit1])

        sub_dag = DAGCircuit()
        sub_qr = QuantumRegister(1, "sqr")
        sub_cr = ClassicalRegister(1, "scr")
        sub_dag.add_qreg(sub_qr)
        sub_dag.add_creg(sub_cr)

        sub_dag.apply_operation_back(Measure(), [sub_qr[0]], [sub_cr[0]])

        msg = "cannot propagate a condition to an element to acts on those bits"
        with self.assertRaises(DAGCircuitError, msg=msg):
            self.dag.substitute_node_with_dag(instr_node, sub_dag)

    def test_substitute_without_propagating_bit_conditional(self):
        """Test that `substitute_node_with_dag` functions when the condition is not propagated
        through to a DAG that implements the conditional logical by other means."""
        base_qubits = [Qubit(), Qubit()]
        base_clbits = [Clbit()]
        base = DAGCircuit()
        base.add_qubits(base_qubits)
        base.add_clbits(base_clbits)
        base.apply_operation_back(HGate(), [base_qubits[0]], [])
        conditioned = CZGate()
        conditioned.condition = (base_clbits[0], True)
        target = base.apply_operation_back(conditioned, base_qubits, [])
        base.apply_operation_back(XGate(), [base_qubits[1]], [])

        sub = QuantumCircuit(2, 1)
        sub.h(0)
        sub.cx(0, 1).c_if(0, True)
        sub.h(0)

        expected = DAGCircuit()
        expected.add_qubits(base_qubits)
        expected.add_clbits(base_clbits)
        expected.apply_operation_back(HGate(), [base_qubits[0]], [])
        expected.apply_operation_back(HGate(), [base_qubits[0]], [])
        cx = CXGate()
        cx.condition = (base_clbits[0], True)
        expected.apply_operation_back(cx, base_qubits, [])
        expected.apply_operation_back(HGate(), [base_qubits[0]], [])
        expected.apply_operation_back(XGate(), [base_qubits[1]], [])

        base.substitute_node_with_dag(target, circuit_to_dag(sub), propagate_condition=False)
        self.assertEqual(base, expected)

    def test_substitute_without_propagating_register_conditional(self):
        """Test that `substitute_node_with_dag` functions when the condition is not propagated
        through to a DAG that implements the conditional logical by other means."""
        base_qubits = [Qubit(), Qubit()]
        base_creg = ClassicalRegister(2)
        base = DAGCircuit()
        base.add_qubits(base_qubits)
        base.add_creg(base_creg)
        base.apply_operation_back(HGate(), [base_qubits[0]], [])
        conditioned = CZGate()
        conditioned.condition = (base_creg, 3)
        target = base.apply_operation_back(conditioned, base_qubits, [])
        base.apply_operation_back(XGate(), [base_qubits[1]], [])

        sub = QuantumCircuit(QuantumRegister(2), ClassicalRegister(2))
        sub.h(0)
        sub.cx(0, 1).c_if(sub.cregs[0], 3)
        sub.h(0)

        expected = DAGCircuit()
        expected.add_qubits(base_qubits)
        expected.add_creg(base_creg)
        expected.apply_operation_back(HGate(), [base_qubits[0]], [])
        expected.apply_operation_back(HGate(), [base_qubits[0]], [])
        cx = CXGate()
        cx.condition = (base_creg, 3)
        expected.apply_operation_back(cx, base_qubits, [])
        expected.apply_operation_back(HGate(), [base_qubits[0]], [])
        expected.apply_operation_back(XGate(), [base_qubits[1]], [])

        base.substitute_node_with_dag(target, circuit_to_dag(sub), propagate_condition=False)
        self.assertEqual(base, expected)

    def test_substitute_with_provided_wire_map_propagate_condition(self):
        """Test that the ``wires`` argument can be a direct mapping while propagating the
        condition."""
        base_qubits = [Qubit(), Qubit()]
        base_clbits = [Clbit()]
        base = DAGCircuit()
        base.add_qubits(base_qubits)
        base.add_clbits(base_clbits)
        base.apply_operation_back(HGate(), [base_qubits[0]], [])
        conditioned_cz = CZGate()
        conditioned_cz.condition = (base_clbits[0], True)
        target = base.apply_operation_back(conditioned_cz, base_qubits, [])
        base.apply_operation_back(XGate(), [base_qubits[1]], [])

        # Note that `sub` here doesn't have any classical bits at all.
        sub = QuantumCircuit(2)
        sub.h(0)
        sub.cx(0, 1)
        sub.h(0)

        conditioned_h = HGate()
        conditioned_h.condition = conditioned_cz.condition
        conditioned_cx = CXGate()
        conditioned_cx.condition = conditioned_cz.condition

        expected = DAGCircuit()
        expected.add_qubits(base_qubits)
        expected.add_clbits(base_clbits)
        expected.apply_operation_back(HGate(), [base_qubits[0]], [])
        expected.apply_operation_back(conditioned_h.copy(), [base_qubits[0]], [])
        expected.apply_operation_back(conditioned_cx, base_qubits, [])
        expected.apply_operation_back(conditioned_h.copy(), [base_qubits[0]], [])
        expected.apply_operation_back(XGate(), [base_qubits[1]], [])

        wire_map = dict(zip(sub.qubits, base_qubits))
        base.substitute_node_with_dag(
            target, circuit_to_dag(sub), propagate_condition=True, wires=wire_map
        )
        self.assertEqual(base, expected)

    def test_substitute_with_provided_wire_map_no_propagate_condition(self):
        """Test that the ``wires`` argument can be a direct mapping while not propagating the
        condition."""
        base_qubits = [Qubit(), Qubit()]
        base_clbits = [Clbit()]
        base = DAGCircuit()
        base.add_qubits(base_qubits)
        base.add_clbits(base_clbits)
        base.apply_operation_back(HGate(), [base_qubits[0]], [])
        conditioned_cz = CZGate()
        conditioned_cz.condition = (base_clbits[0], True)
        target = base.apply_operation_back(conditioned_cz, base_qubits, [])
        base.apply_operation_back(XGate(), [base_qubits[1]], [])

        sub = QuantumCircuit(2, 1)
        sub.h(0)
        sub.cx(0, 1).c_if(0, True)
        sub.h(0)

        conditioned_cx = CXGate()
        conditioned_cx.condition = conditioned_cz.condition

        expected = DAGCircuit()
        expected.add_qubits(base_qubits)
        expected.add_clbits(base_clbits)
        expected.apply_operation_back(HGate(), [base_qubits[0]], [])
        expected.apply_operation_back(HGate(), [base_qubits[0]], [])
        expected.apply_operation_back(conditioned_cx, base_qubits, [])
        expected.apply_operation_back(HGate(), [base_qubits[0]], [])
        expected.apply_operation_back(XGate(), [base_qubits[1]], [])

        wire_map = dict(zip(sub.qubits, base_qubits))
        wire_map[sub.clbits[0]] = base_clbits[0]
        base.substitute_node_with_dag(
            target, circuit_to_dag(sub), propagate_condition=False, wires=wire_map
        )
        self.assertEqual(base, expected)

    def test_creates_additional_alias_register(self):
        """Test that a sub-condition that has no associated register in the main DAG will be
        translated faithfully by adding a new aliasing register."""
        base_qreg = QuantumRegister(2)
        base_creg = ClassicalRegister(3)
        base = DAGCircuit()
        base.add_qreg(base_qreg)
        base.add_creg(base_creg)
        target = base.apply_operation_back(Instruction("dummy", 2, 2, []), base_qreg, base_creg[:2])

        sub = QuantumCircuit(QuantumRegister(2), ClassicalRegister(2))
        sub.cx(0, 1).c_if(sub.cregs[0], 3)

        base.substitute_node_with_dag(target, circuit_to_dag(sub))

        # Check that a new register was added, and retrieve it to verify the bits in it.
        self.assertEqual(len(base.cregs), 2)
        cregs = base.cregs.copy()
        cregs.pop(base_creg.name)
        added_creg = tuple(cregs.values())[0]
        self.assertEqual(list(added_creg), list(base_creg[:2]))

        expected = DAGCircuit()
        expected.add_qreg(base_qreg)
        expected.add_creg(base_creg)
        expected.add_creg(added_creg)
        cx = CXGate()
        cx.condition = (added_creg, 3)
        expected.apply_operation_back(cx, base_qreg, [])
        self.assertEqual(base, expected)


@ddt
class TestDagSubstituteNode(QiskitTestCase):
    """Test substituting a dagnode with a node."""

    def test_substituting_node_with_wrong_width_node_raises(self):
        """Verify replacing a node with one of a different shape raises."""
        dag = DAGCircuit()
        qr = QuantumRegister(2)
        dag.add_qreg(qr)
        node_to_be_replaced = dag.apply_operation_back(CXGate(), [qr[0], qr[1]])

        with self.assertRaises(DAGCircuitError) as _:
            dag.substitute_node(node_to_be_replaced, Measure())

    @data(True, False)
    def test_substituting_io_node_raises(self, inplace):
        """Verify replacing an io node raises."""
        dag = DAGCircuit()
        qr = QuantumRegister(1)
        dag.add_qreg(qr)

        io_node = next(dag.nodes())

        with self.assertRaises(DAGCircuitError) as _:
            dag.substitute_node(io_node, HGate(), inplace=inplace)

    @data(True, False)
    def test_substituting_node_preserves_args_condition(self, inplace):
        """Verify args and condition are preserved by a substitution."""
        dag = DAGCircuit()
        qr = QuantumRegister(2)
        cr = ClassicalRegister(1)
        dag.add_qreg(qr)
        dag.add_creg(cr)
        dag.apply_operation_back(HGate(), [qr[1]])
        cx_gate = CXGate()
        cx_gate.condition = (cr, 1)
        node_to_be_replaced = dag.apply_operation_back(cx_gate, [qr[1], qr[0]])

        dag.apply_operation_back(HGate(), [qr[1]])

        replacement_node = dag.substitute_node(node_to_be_replaced, CZGate(), inplace=inplace)

        raise_if_dagcircuit_invalid(dag)
        self.assertEqual(replacement_node.op.name, "cz")
        self.assertEqual(replacement_node.qargs, (qr[1], qr[0]))
        self.assertEqual(replacement_node.cargs, ())
        self.assertEqual(replacement_node.op.condition, (cr, 1))

        self.assertEqual(replacement_node is node_to_be_replaced, inplace)

    @data(True, False)
    def test_substituting_node_preserves_parents_children(self, inplace):
        """Verify parents and children are preserved by a substitution."""
        qc = QuantumCircuit(3, 2)
        qc.cx(0, 1)
        qc.cx(1, 2)
        qc.rz(0.1, 2)
        qc.cx(1, 2)
        qc.cx(0, 1)
        dag = circuit_to_dag(qc)
        node_to_be_replaced = dag.named_nodes("rz")[0]
        predecessors = set(dag.predecessors(node_to_be_replaced))
        successors = set(dag.successors(node_to_be_replaced))
        ancestors = dag.ancestors(node_to_be_replaced)
        descendants = dag.descendants(node_to_be_replaced)

        replacement_node = dag.substitute_node(node_to_be_replaced, U1Gate(0.1), inplace=inplace)

        raise_if_dagcircuit_invalid(dag)
        self.assertEqual(set(dag.predecessors(replacement_node)), predecessors)
        self.assertEqual(set(dag.successors(replacement_node)), successors)
        self.assertEqual(dag.ancestors(replacement_node), ancestors)
        self.assertEqual(dag.descendants(replacement_node), descendants)
        self.assertEqual(replacement_node is node_to_be_replaced, inplace)


class TestReplaceBlock(QiskitTestCase):
    """Test replacing a block of nodes in a DAG."""

    def setUp(self):
        super().setUp()
        self.qc = QuantumCircuit(2)
        self.qc.cx(0, 1)
        self.qc.h(1)
        self.qc.cx(0, 1)
        self.dag = circuit_to_dag(self.qc)

    def test_cycle_check(self):
        """Validate that by default introducing a cycle errors."""
        nodes = list(self.dag.topological_op_nodes())
        with self.assertRaises(DAGCircuitError):
            self.dag.replace_block_with_op(
                [nodes[0], nodes[-1]],
                CZGate(),
                {bit: idx for (idx, bit) in enumerate(self.dag.qubits)},
            )

    def test_empty(self):
        """Test that an empty node block raises."""
        with self.assertRaises(DAGCircuitError):
            self.dag.replace_block_with_op(
                [], CZGate(), {bit: idx for (idx, bit) in enumerate(self.dag.qubits)}
            )

    def test_single_node_block(self):
        """Test that a single node as the block works."""
        qr = QuantumRegister(2)
        dag = DAGCircuit()
        dag.add_qreg(qr)
        node = dag.apply_operation_back(HGate(), [qr[0]])
        new_node = dag.replace_block_with_op(
            [node], XGate(), {bit: idx for (idx, bit) in enumerate(dag.qubits)}
        )

        expected_dag = DAGCircuit()
        expected_dag.add_qreg(qr)
        expected_dag.apply_operation_back(XGate(), [qr[0]])

        self.assertEqual(expected_dag, dag)
        self.assertEqual(expected_dag.count_ops(), dag.count_ops())
        self.assertIsInstance(new_node.op, XGate)


class TestDagProperties(QiskitTestCase):
    """Test the DAG properties."""

    def setUp(self):
        #       ┌───┐                ┌───┐
        # q0_0: ┤ H ├────────────────┤ X ├──────────
        #       └───┘                └─┬─┘     ┌───┐
        # q0_1: ───────────────────────┼───────┤ H ├
        #                 ┌───┐        │  ┌───┐└─┬─┘
        # q0_2: ──■───────┤ H ├────────┼──┤ T ├──■──
        #       ┌─┴─┐┌────┴───┴─────┐  │  └───┘
        # q0_3: ┤ X ├┤ U(0,0.1,0.2) ├──┼────────────
        #       └───┘└──────────────┘  │
        # q1_0: ───────────────────────■────────────
        #                              │
        # q1_1: ───────────────────────■────────────
        super().setUp()
        qr1 = QuantumRegister(4)
        qr2 = QuantumRegister(2)
        circ = QuantumCircuit(qr1, qr2)
        circ.h(qr1[0])
        circ.cx(qr1[2], qr1[3])
        circ.h(qr1[2])
        circ.t(qr1[2])
        circ.ch(qr1[2], qr1[1])
        circ.u(0.0, 0.1, 0.2, qr1[3])
        circ.ccx(qr2[0], qr2[1], qr1[0])

        self.dag = circuit_to_dag(circ)

    def test_dag_size(self):
        """Test total number of operations in dag."""
        self.assertEqual(self.dag.size(), 7)

    def test_dag_depth(self):
        """Test dag depth."""
        self.assertEqual(self.dag.depth(), 4)

    def test_dag_width(self):
        """Test number of qubits + clbits in dag."""
        self.assertEqual(self.dag.width(), 6)

    def test_dag_num_qubits(self):
        """Test number of qubits in dag."""
        self.assertEqual(self.dag.num_qubits(), 6)

    def test_dag_operations(self):
        """Test dag operations breakdown by kind of op."""
        operations = {"h": 2, "t": 1, "u": 1, "cx": 1, "ch": 1, "ccx": 1}

        self.assertDictEqual(self.dag.count_ops(), operations)

    def test_dag_factors(self):
        """Test number of separable factors in circuit."""
        self.assertEqual(self.dag.num_tensor_factors(), 2)

    def test_dag_depth_empty(self):
        """Empty circuit DAG is zero depth"""
        q = QuantumRegister(5, "q")
        qc = QuantumCircuit(q)
        dag = circuit_to_dag(qc)
        self.assertEqual(dag.depth(), 0)

    def test_dag_idle_wires(self):
        """Test dag idle_wires."""
        wires = list(self.dag.idle_wires())
        self.assertEqual(len(wires), 0)
        wires = list(self.dag.idle_wires(["u", "cx"]))
        self.assertEqual(len(wires), 1)

    def test_dag_depth1(self):
        """Test DAG depth #1"""
        #       ┌───┐
        # q1_0: ┤ H ├──■────■─────────────────
        #       ├───┤  │  ┌─┴─┐
        # q1_1: ┤ H ├──┼──┤ X ├──■────────────
        #       ├───┤  │  └───┘  │  ┌───┐
        # q1_2: ┤ H ├──┼─────────┼──┤ X ├──■──
        #       ├───┤┌─┴─┐       │  └─┬─┘┌─┴─┐
        # q2_0: ┤ H ├┤ X ├───────┼────┼──┤ X ├
        #       ├───┤└─┬─┘     ┌─┴─┐  │  └───┘
        # q2_1: ┤ H ├──■───────┤ X ├──■───────
        #       └───┘          └───┘
        qr1 = QuantumRegister(3, "q1")
        qr2 = QuantumRegister(2, "q2")
        c = ClassicalRegister(5, "c")
        qc = QuantumCircuit(qr1, qr2, c)
        qc.h(qr1[0])
        qc.h(qr1[1])
        qc.h(qr1[2])
        qc.h(qr2[0])
        qc.h(qr2[1])
        qc.ccx(qr2[1], qr1[0], qr2[0])
        qc.cx(qr1[0], qr1[1])
        qc.cx(qr1[1], qr2[1])
        qc.cx(qr2[1], qr1[2])
        qc.cx(qr1[2], qr2[0])
        dag = circuit_to_dag(qc)
        self.assertEqual(dag.depth(), 6)

    def test_dag_depth2(self):
        """Test barrier increases DAG depth"""

        #      ┌───┐                     ░
        # q_0: ┤ H ├──■──────────────────░────
        #      └───┘  │            ┌───┐ ░ ┌─┐
        # q_1: ───────┼────────────┤ X ├─░─┤M├
        #      ┌───┐  │  ┌───┐┌───┐└─┬─┘ ░ └╥┘
        # q_2: ┤ X ├──┼──┤ X ├┤ X ├──┼───░──╫─
        #      └───┘  │  └───┘└───┘  │   ░  ║
        # q_3: ───────┼──────────────┼───░──╫─
        #           ┌─┴─┐┌───┐       │   ░  ║
        # q_4: ─────┤ X ├┤ X ├───────■───░──╫─
        #           └───┘└───┘           ░  ║
        # c: 1/═════════════════════════════╩═
        #                                   0
        q = QuantumRegister(5, "q")
        c = ClassicalRegister(1, "c")
        qc = QuantumCircuit(q, c)
        qc.h(q[0])
        qc.cx(q[0], q[4])
        qc.x(q[2])
        qc.x(q[2])
        qc.x(q[2])
        qc.x(q[4])
        qc.cx(q[4], q[1])
        qc.barrier(q)
        qc.measure(q[1], c[0])
        dag = circuit_to_dag(qc)
        self.assertEqual(dag.depth(), 6)

    def test_dag_depth3(self):
        """Test DAG depth for silly circuit."""

        #      ┌───┐       ░    ░       ┌─┐
        # q_0: ┤ H ├──■────░────░───────┤M├─────
        #      └───┘┌─┴─┐  ░    ░       └╥┘
        # q_1: ─────┤ X ├──■─────────────╫──────
        #           └───┘┌─┴─┐           ║
        # q_2: ──────────┤ X ├──■────────╫──────
        #                └───┘┌─┴─┐      ║
        # q_3: ───────────────┤ X ├──■───╫──────
        #                     └───┘┌─┴─┐ ║
        # q_4: ────────────────────┤ X ├─╫───■──
        #                          └───┘ ║ ┌─┴─┐
        # q_5: ──────────────────────────╫─┤ X ├
        #                                ║ └───┘
        # c: 1/══════════════════════════╩══════
        #                                0
        q = QuantumRegister(6, "q")
        c = ClassicalRegister(1, "c")
        qc = QuantumCircuit(q, c)
        qc.h(q[0])
        qc.cx(q[0], q[1])
        qc.cx(q[1], q[2])
        qc.cx(q[2], q[3])
        qc.cx(q[3], q[4])
        qc.cx(q[4], q[5])
        qc.barrier(q[0])
        qc.barrier(q[0])
        qc.measure(q[0], c[0])
        dag = circuit_to_dag(qc)
        self.assertEqual(dag.depth(), 6)


class TestConditional(QiskitTestCase):
    """Test the classical conditional gates."""

    def setUp(self):
        super().setUp()
        self.qreg = QuantumRegister(3, "q")
        self.creg = ClassicalRegister(2, "c")
        self.creg2 = ClassicalRegister(2, "c2")
        self.qubit0 = self.qreg[0]
        self.circuit = QuantumCircuit(self.qreg, self.creg, self.creg2)
        self.dag = None

    def test_creg_conditional(self):
        """Test consistency of conditional on classical register."""

        self.circuit.h(self.qreg[0]).c_if(self.creg, 1)
        self.dag = circuit_to_dag(self.circuit)
        gate_node = self.dag.gate_nodes()[0]
        self.assertEqual(gate_node.op, HGate())
        self.assertEqual(gate_node.qargs, (self.qreg[0],))
        self.assertEqual(gate_node.cargs, ())
        self.assertEqual(gate_node.op.condition, (self.creg, 1))
        self.assertEqual(
            sorted(self.dag._multi_graph.in_edges(gate_node._node_id)),
            sorted(
                [
                    (self.dag.input_map[self.qreg[0]]._node_id, gate_node._node_id, self.qreg[0]),
                    (self.dag.input_map[self.creg[0]]._node_id, gate_node._node_id, self.creg[0]),
                    (self.dag.input_map[self.creg[1]]._node_id, gate_node._node_id, self.creg[1]),
                ]
            ),
        )

        self.assertEqual(
            sorted(self.dag._multi_graph.out_edges(gate_node._node_id)),
            sorted(
                [
                    (gate_node._node_id, self.dag.output_map[self.qreg[0]]._node_id, self.qreg[0]),
                    (gate_node._node_id, self.dag.output_map[self.creg[0]]._node_id, self.creg[0]),
                    (gate_node._node_id, self.dag.output_map[self.creg[1]]._node_id, self.creg[1]),
                ]
            ),
        )

    def test_clbit_conditional(self):
        """Test consistency of conditional on single classical bit."""

        self.circuit.h(self.qreg[0]).c_if(self.creg[0], 1)
        self.dag = circuit_to_dag(self.circuit)
        gate_node = self.dag.gate_nodes()[0]
        self.assertEqual(gate_node.op, HGate())
        self.assertEqual(gate_node.qargs, (self.qreg[0],))
        self.assertEqual(gate_node.cargs, ())
        self.assertEqual(gate_node.op.condition, (self.creg[0], 1))
        self.assertEqual(
            sorted(self.dag._multi_graph.in_edges(gate_node._node_id)),
            sorted(
                [
                    (self.dag.input_map[self.qreg[0]]._node_id, gate_node._node_id, self.qreg[0]),
                    (self.dag.input_map[self.creg[0]]._node_id, gate_node._node_id, self.creg[0]),
                ]
            ),
        )

        self.assertEqual(
            sorted(self.dag._multi_graph.out_edges(gate_node._node_id)),
            sorted(
                [
                    (gate_node._node_id, self.dag.output_map[self.qreg[0]]._node_id, self.qreg[0]),
                    (gate_node._node_id, self.dag.output_map[self.creg[0]]._node_id, self.creg[0]),
                ]
            ),
        )


class TestSwapNodes(QiskitTestCase):
    """Test Swapping connected nodes."""

    def test_1q_swap_fully_connected(self):
        """Test swapping single qubit gates"""
        dag = DAGCircuit()
        qreg = QuantumRegister(1)
        dag.add_qreg(qreg)
        op_node0 = dag.apply_operation_back(RXGate(pi / 2), [qreg[0]], [])
        op_node1 = dag.apply_operation_back(RXGate(pi), [qreg[0]], [])
        dag.swap_nodes(op_node0, op_node1)

        expected = DAGCircuit()
        expected.add_qreg(qreg)
        expected.apply_operation_back(RXGate(pi), [qreg[0]], [])
        expected.apply_operation_back(RXGate(pi / 2), [qreg[0]], [])

        self.assertEqual(dag, expected)

    def test_2q_swap_fully_connected(self):
        """test swaping full connected 2q gates"""
        dag = DAGCircuit()
        qreg = QuantumRegister(2)
        dag.add_qreg(qreg)
        op_node0 = dag.apply_operation_back(CXGate(), qreg[[0, 1]], [])
        op_node1 = dag.apply_operation_back(CZGate(), qreg[[1, 0]], [])
        dag.swap_nodes(op_node0, op_node1)

        expected = DAGCircuit()
        expected.add_qreg(qreg)
        expected.apply_operation_back(CZGate(), qreg[[1, 0]], [])
        expected.apply_operation_back(CXGate(), qreg[[0, 1]], [])

        self.assertEqual(dag, expected)

    def test_2q_swap_partially_connected(self):
        """test swapping 2q partially connected gates"""
        dag = DAGCircuit()
        qreg = QuantumRegister(3)
        dag.add_qreg(qreg)
        op_node0 = dag.apply_operation_back(CXGate(), qreg[[1, 0]], [])
        op_node1 = dag.apply_operation_back(CZGate(), qreg[[1, 2]], [])
        dag.swap_nodes(op_node0, op_node1)

        expected = DAGCircuit()
        expected.add_qreg(qreg)
        expected.apply_operation_back(CZGate(), qreg[[1, 2]], [])
        expected.apply_operation_back(CXGate(), qreg[[1, 0]], [])
        self.assertEqual(dag, expected)

    def test_4q_swap_partially_connected(self):
        """test swapping 4q partially connected gates"""
        from qiskit.circuit.library.standard_gates import C3XGate

        dag = DAGCircuit()
        qreg = QuantumRegister(5)
        dag.add_qreg(qreg)
        op_node0 = dag.apply_operation_back(C3XGate(), qreg[[0, 1, 2, 3]], [])
        op_node1 = dag.apply_operation_back(C3XGate(), qreg[[0, 1, 2, 4]], [])
        dag.swap_nodes(op_node0, op_node1)

        expected = DAGCircuit()
        expected.add_qreg(qreg)
        expected.apply_operation_back(C3XGate(), qreg[[0, 1, 2, 4]], [])
        expected.apply_operation_back(C3XGate(), qreg[[0, 1, 2, 3]], [])
        self.assertEqual(dag, expected)

    def test_2q_swap_non_connected_raises(self):
        """test swapping 2q non-connected gates raises an exception"""
        dag = DAGCircuit()
        qreg = QuantumRegister(4)
        dag.add_qreg(qreg)
        op_node0 = dag.apply_operation_back(CXGate(), qreg[[0, 2]], [])
        op_node1 = dag.apply_operation_back(CZGate(), qreg[[1, 3]], [])
        self.assertRaises(DAGCircuitError, dag.swap_nodes, op_node0, op_node1)

    def test_2q_swap_partially_connected_pre_spectators(self):
        """test swapping 2q partially connected gates when in the presence of pre
        spectator ops."""
        dag = DAGCircuit()
        qreg = QuantumRegister(5)
        dag.add_qreg(qreg)
        dag.apply_operation_back(XGate(), qreg[[0]])
        op_node0 = dag.apply_operation_back(CXGate(), qreg[[1, 0]], [])
        op_node1 = dag.apply_operation_back(CZGate(), qreg[[1, 2]], [])
        dag.swap_nodes(op_node0, op_node1)

        expected = DAGCircuit()
        expected.add_qreg(qreg)
        expected.apply_operation_back(XGate(), qreg[[0]])
        expected.apply_operation_back(CZGate(), qreg[[1, 2]], [])
        expected.apply_operation_back(CXGate(), qreg[[1, 0]], [])
        self.assertEqual(dag, expected)

    def test_2q_swap_partially_connected_prepost_spectators(self):
        """test swapping 2q partially connected gates when in the presence of pre
        and post spectator ops."""
        dag = DAGCircuit()
        qreg = QuantumRegister(5)
        dag.add_qreg(qreg)
        dag.apply_operation_back(XGate(), qreg[[0]])
        op_node0 = dag.apply_operation_back(CXGate(), qreg[[1, 0]], [])
        op_node1 = dag.apply_operation_back(CZGate(), qreg[[1, 2]], [])
        dag.apply_operation_back(CZGate(), qreg[[1, 2]], [])
        dag.swap_nodes(op_node0, op_node1)

        expected = DAGCircuit()
        expected.add_qreg(qreg)
        expected.apply_operation_back(XGate(), qreg[[0]])
        expected.apply_operation_back(CZGate(), qreg[[1, 2]], [])
        expected.apply_operation_back(CXGate(), qreg[[1, 0]], [])
        expected.apply_operation_back(CZGate(), qreg[[1, 2]], [])
        self.assertEqual(dag, expected)


if __name__ == "__main__":
    unittest.main()<|MERGE_RESOLUTION|>--- conflicted
+++ resolved
@@ -1226,7 +1226,6 @@
         """Test number of separable factors in circuit."""
         self.assertEqual(self.dag.num_tensor_factors(), 2)
 
-<<<<<<< HEAD
     def test_separable_circuits(self):
         """Test separating disconnected sets of qubits in a circuit."""
         # Empty case
@@ -1282,13 +1281,12 @@
         self.assertEqual(dag_to_circuit(dags[0]), compare1)
         self.assertEqual(dag_to_circuit(dags[1]), compare2)
         self.assertEqual(dag_to_circuit(dags[2]), compare3)
-=======
+
     def test_default_metadata_value(self):
         """Test that the default DAGCircuit metadata is valid QuantumCircuit metadata."""
         qc = QuantumCircuit(1)
         qc.metadata = self.dag.metadata
         self.assertEqual(qc.metadata, {})
->>>>>>> cff51cea
 
 
 class TestCircuitControlFlowProperties(QiskitTestCase):
