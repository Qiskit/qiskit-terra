# This code is part of Qiskit.
#
# (C) Copyright IBM 2017, 2023.
#
# This code is licensed under the Apache License, Version 2.0. You may
# obtain a copy of this license in the LICENSE.txt file in the root directory
# of this source tree or at http://www.apache.org/licenses/LICENSE-2.0.
#
# Any modifications or derivative works of this code must retain this
# copyright notice, and modified files need to carry a notice indicating
# that they have been altered from the originals.

"""Test random operator functions."""

import unittest
from test import combine

import numpy as np
from ddt import ddt

from qiskit.quantum_info import (
    Choi,
    Clifford,
    Operator,
    PauliList,
<<<<<<< HEAD
=======
    PauliTable,
>>>>>>> fc74ab96
    Stinespring,
)
from qiskit.quantum_info.operators.predicates import is_hermitian_matrix
from qiskit.quantum_info.random import (
    random_clifford,
    random_hermitian,
    random_pauli_list,
    random_quantum_channel,
    random_unitary,
)
from qiskit.test import QiskitTestCase


@ddt
class TestRandomUnitary(QiskitTestCase):
    """Testing random_unitary function."""

    @combine(dims=[(2,), (3,), (2, 2), (2, 3)])
    def test_tuple_dims(self, dims):
        """Test random unitary is valid with dims {dims}."""
        value = random_unitary(dims)
        self.assertIsInstance(value, Operator)
        self.assertTrue(value.is_unitary())
        self.assertEqual(value.input_dims(), dims)
        self.assertEqual(value.output_dims(), dims)

    @combine(dim=[2, 3, 4, 5])
    def test_int_dims(self, dim):
        """Test random unitary is valid with dims {dim}."""
        value = random_unitary(dim)
        self.assertIsInstance(value, Operator)
        self.assertTrue(value.is_unitary())
        self.assertEqual(np.prod(value.input_dims()), dim)
        self.assertEqual(np.prod(value.output_dims()), dim)

    def test_fixed_seed(self):
        """Test fixing seed fixes output"""
        seed = 1532
        value1 = random_unitary(4, seed=seed)
        value2 = random_unitary(4, seed=seed)
        self.assertEqual(value1, value2)

    def test_not_global_seed(self):
        """Test fixing random_unitary seed is locally scoped."""
        seed = 314159
        test_cases = 100
        random_unitary(2, seed=seed)
        rng_before = np.random.randint(1000, size=test_cases)
        random_unitary(2, seed=seed)
        rng_after = np.random.randint(1000, size=test_cases)
        self.assertFalse(np.all(rng_before == rng_after))


@ddt
class TestRandomHermitian(QiskitTestCase):
    """Testing random_hermitian function."""

    @combine(dims=[(2,), (3,), (2, 2), (2, 3)])
    def test_tuple_dims(self, dims):
        """Test random_hermitian is valid with dims {dims}."""
        value = random_hermitian(dims)
        self.assertIsInstance(value, Operator)
        self.assertTrue(is_hermitian_matrix(value.data))
        self.assertEqual(value.input_dims(), dims)
        self.assertEqual(value.output_dims(), dims)

    @combine(dim=[2, 3, 4, 5])
    def test_int_dims(self, dim):
        """Test random_hermitian is valid with dims {dim}."""
        value = random_hermitian(dim)
        self.assertIsInstance(value, Operator)
        self.assertTrue(is_hermitian_matrix(value.data))
        self.assertEqual(np.prod(value.input_dims()), dim)
        self.assertEqual(np.prod(value.output_dims()), dim)

    def test_fixed_seed(self):
        """Test fixing seed fixes output"""
        seed = 1532
        value1 = random_hermitian(4, seed=seed)
        value2 = random_hermitian(4, seed=seed)
        self.assertEqual(value1, value2)

    def test_not_global_seed(self):
        """Test fixing random_hermitian seed is locally scoped."""
        seed = 314159
        test_cases = 100
        random_hermitian(2, seed=seed)
        rng_before = np.random.randint(1000, size=test_cases)
        random_hermitian(2, seed=seed)
        rng_after = np.random.randint(1000, size=test_cases)
        self.assertFalse(np.all(rng_before == rng_after))


@ddt
class TestRandomQuantumChannel(QiskitTestCase):
    """Testing random_quantum_channel function."""

    @combine(dims=[(2,), (3,), (2, 2), (2, 3)])
    def test_tuple_dims(self, dims):
        """Test random_quantum_channel is valid with dims {dims}."""
        value = random_quantum_channel(dims)
        self.assertIsInstance(value, Stinespring)
        self.assertTrue(value.is_cptp())
        self.assertEqual(value.input_dims(), dims)
        self.assertEqual(value.output_dims(), dims)

    @combine(dim=[2, 3, 4, 5])
    def test_int_dims(self, dim):
        """Test random_quantum_channel is valid with dims {dim}."""
        value = random_quantum_channel(dim)
        self.assertIsInstance(value, Stinespring)
        self.assertTrue(value.is_cptp())
        self.assertEqual(np.prod(value.input_dims()), dim)
        self.assertEqual(np.prod(value.output_dims()), dim)

    @combine(rank=[1, 2, 3, 4])
    def test_rank(self, rank):
        """Test random_quantum_channel with fixed rank {rank}"""
        choi = Choi(random_quantum_channel(2, rank=rank))
        # Get number of non-zero eigenvalues
        evals = np.linalg.eigvals(choi.data).round(8)
        value = len(evals[evals > 0])
        self.assertEqual(value, rank)

    def test_fixed_seed(self):
        """Test fixing seed fixes output"""
        seed = 1532
        value1 = random_quantum_channel(4, seed=seed)
        value2 = random_quantum_channel(4, seed=seed)
        self.assertEqual(value1, value2)

    def test_not_global_seed(self):
        """Test fixing random_unitary seed is locally scoped."""
        seed = 314159
        test_cases = 100
        random_unitary(2, seed=seed)
        rng_before = np.random.randint(1000, size=test_cases)
        random_unitary(2, seed=seed)
        rng_after = np.random.randint(1000, size=test_cases)
        self.assertFalse(np.all(rng_before == rng_after))


@ddt
class TestRandomClifford(QiskitTestCase):
    """Testing random_clifford function."""

    @combine(num_qubits=[1, 2, 3, 4, 5, 10, 50, 100, 150, 211])
    def test_valid(self, num_qubits):
        """Test random_clifford {num_qubits}-qubits."""
        seed = 213
        value = random_clifford(num_qubits, seed=seed)
        with self.subTest(msg="Test type"):
            self.assertIsInstance(value, Clifford)
        with self.subTest(msg="Test num_qubits"):
            self.assertEqual(value.num_qubits, num_qubits)

    def test_fixed_seed(self):
        """Test fixing seed fixes output"""
        seed = 1532
        value1 = random_clifford(4, seed=seed)
        value2 = random_clifford(4, seed=seed)
        self.assertEqual(value1, value2)

    def test_not_global_seed(self):
        """Test fixing random_hermitian seed is locally scoped."""
        seed = 314159
        test_cases = 100
        random_hermitian(2, seed=seed)
        rng_before = np.random.randint(1000, size=test_cases)
        random_hermitian(2, seed=seed)
        rng_after = np.random.randint(1000, size=test_cases)
        self.assertFalse(np.all(rng_before == rng_after))


@ddt
class TestRandomPauliList(QiskitTestCase):
    """Testing random_pauli_list function."""

    @combine(num_qubits=[1, 2, 3, 4, 5, 10, 50, 100, 200, 250], size=[1, 10, 100])
    def test_valid(self, num_qubits, size):
        """Test random_pauli_list {num_qubits}-qubits, size {size}."""
        value = random_pauli_list(num_qubits, size=size)
        with self.subTest(msg="Test type"):
            self.assertIsInstance(value, PauliList)
        with self.subTest(msg="Test num_qubits"):
            self.assertEqual(value.num_qubits, num_qubits)
        with self.subTest(msg="Test type"):
            self.assertEqual(len(value), size)

    @combine(num_qubits=[1, 2, 3, 4, 5, 10, 50, 100, 200, 250], size=[1, 10, 100])
    def test_valid_no_phase(self, num_qubits, size):
        """Test random_pauli_list {num_qubits}-qubits, size {size} without phase."""
        value = random_pauli_list(num_qubits, size=size, phase=False)
        with self.subTest(msg="Test type"):
            self.assertIsInstance(value, PauliList)
        with self.subTest(msg="Test num_qubits"):
            self.assertEqual(value.num_qubits, num_qubits)
        with self.subTest(msg="Test type"):
            self.assertEqual(len(value), size)
        with self.subTest(msg="Test phase"):
            self.assertFalse(value.phase.any())

    def test_fixed_seed(self):
        """Test fixing seed fixes output"""
        seed = 1532
        value1 = random_pauli_list(10, size=10, seed=seed)
        value2 = random_pauli_list(10, size=10, seed=seed)
        self.assertEqual(value1, value2)

    def test_not_global_seed(self):
        """Test fixing random_hermitian seed is locally scoped."""
        seed = 314159
        test_cases = 100
        random_pauli_list(10, size=10, seed=seed)
        rng_before = np.random.randint(1000, size=test_cases)
        random_pauli_list(10, seed=seed)
        rng_after = np.random.randint(1000, size=test_cases)
        self.assertFalse(np.all(rng_before == rng_after))


if __name__ == "__main__":
    unittest.main()<|MERGE_RESOLUTION|>--- conflicted
+++ resolved
@@ -18,17 +18,7 @@
 import numpy as np
 from ddt import ddt
 
-from qiskit.quantum_info import (
-    Choi,
-    Clifford,
-    Operator,
-    PauliList,
-<<<<<<< HEAD
-=======
-    PauliTable,
->>>>>>> fc74ab96
-    Stinespring,
-)
+from qiskit.quantum_info import Choi, Clifford, Operator, PauliList, Stinespring
 from qiskit.quantum_info.operators.predicates import is_hermitian_matrix
 from qiskit.quantum_info.random import (
     random_clifford,
