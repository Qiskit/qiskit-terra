# This code is part of Qiskit.
#
# (C) Copyright IBM 2017, 2020.
#
# This code is licensed under the Apache License, Version 2.0. You may
# obtain a copy of this license in the LICENSE.txt file in the root directory
# of this source tree or at http://www.apache.org/licenses/LICENSE-2.0.
#
# Any modifications or derivative works of this code must retain this
# copyright notice, and modified files need to carry a notice indicating
# that they have been altered from the originals.

# pylint: disable=invalid-name
"""Tests for Clifford class."""

import unittest
from test import combine

import numpy as np
from ddt import ddt

from qiskit.circuit import Gate, QuantumCircuit, QuantumRegister
from qiskit.circuit.library import (
    CPhaseGate,
    CRXGate,
    CRYGate,
    CRZGate,
    CXGate,
    CYGate,
    CZGate,
<<<<<<< HEAD
    ECRGate,
=======
    CYGate,
>>>>>>> 158563f4
    HGate,
    IGate,
    RXGate,
    RYGate,
    RZGate,
    RXXGate,
    RYYGate,
    RZZGate,
    RZXGate,
    SdgGate,
    SGate,
    SXGate,
<<<<<<< HEAD
=======
    SXdgGate,
>>>>>>> 158563f4
    SwapGate,
    iSwapGate,
    ECRGate,
    DCXGate,
    XGate,
    XXMinusYYGate,
    XXPlusYYGate,
    YGate,
    ZGate,
    iSwapGate,
    LinearFunction,
    PauliGate,
)
from qiskit.exceptions import QiskitError
from qiskit.quantum_info import random_clifford
from qiskit.quantum_info.operators import Clifford, Operator
from qiskit.quantum_info.operators.predicates import matrix_equal
from qiskit.quantum_info.operators.symplectic.clifford_circuits import _append_operation
from qiskit.synthesis.clifford import (
    synth_clifford_full,
    synth_clifford_ag,
    synth_clifford_bm,
    synth_clifford_greedy,
)
from qiskit.test import QiskitTestCase


class VGate(Gate):
    """V Gate used in Clifford synthesis."""

    def __init__(self):
        """Create new V Gate."""
        super().__init__("v", 1, [])

    def _define(self):
        """V Gate definition."""
        q = QuantumRegister(1, "q")
        qc = QuantumCircuit(q)
        qc.sdg(0)
        qc.h(0)
        self.definition = qc


class WGate(Gate):
    """W Gate used in Clifford synthesis."""

    def __init__(self):
        """Create new W Gate."""
        super().__init__("w", 1, [])

    def _define(self):
        """W Gate definition."""
        q = QuantumRegister(1, "q")
        qc = QuantumCircuit(q)
        qc.append(VGate(), [q[0]], [])
        qc.append(VGate(), [q[0]], [])
        self.definition = qc


def random_clifford_circuit(num_qubits, num_gates, gates="all", seed=None):
    """Generate a pseudo random Clifford circuit."""

    qubits_1_gates = ["i", "x", "y", "z", "h", "s", "sdg", "sx", "sxdg", "v", "w"]
    qubits_2_gates = ["cx", "cz", "cy", "swap", "iswap", "ecr", "dcx"]
    if gates == "all":
        if num_qubits == 1:
            gates = qubits_1_gates
        else:
            gates = qubits_1_gates + qubits_2_gates

    instructions = {
        "i": (IGate(), 1),
        "x": (XGate(), 1),
        "y": (YGate(), 1),
        "z": (ZGate(), 1),
        "h": (HGate(), 1),
        "s": (SGate(), 1),
        "sdg": (SdgGate(), 1),
        "sx": (SXGate(), 1),
        "sxdg": (SXdgGate(), 1),
        "v": (VGate(), 1),
        "w": (WGate(), 1),
        "cx": (CXGate(), 2),
        "cy": (CYGate(), 2),
        "cz": (CZGate(), 2),
        "swap": (SwapGate(), 2),
        "iswap": (iSwapGate(), 2),
        "ecr": (ECRGate(), 2),
        "dcx": (DCXGate(), 2),
    }

    if isinstance(seed, np.random.Generator):
        rng = seed
    else:
        rng = np.random.default_rng(seed)

    samples = rng.choice(gates, num_gates)

    circ = QuantumCircuit(num_qubits)

    for name in samples:
        gate, nqargs = instructions[name]
        qargs = rng.choice(range(num_qubits), nqargs, replace=False).tolist()
        circ.append(gate, qargs)

    return circ


@ddt
class TestCliffordGates(QiskitTestCase):
    """Tests for clifford append gate functions."""

    def test_append_1_qubit_gate(self):
        """Tests for append of 1-qubit gates"""

        target_table = {
            "i": np.array([[[True, False], [False, True]]], dtype=bool),
            "id": np.array([[[True, False], [False, True]]], dtype=bool),
            "iden": np.array([[[True, False], [False, True]]], dtype=bool),
            "x": np.array([[[True, False], [False, True]]], dtype=bool),
            "y": np.array([[[True, False], [False, True]]], dtype=bool),
            "z": np.array([[[True, False], [False, True]]], dtype=bool),
            "h": np.array([[[False, True], [True, False]]], dtype=bool),
            "s": np.array([[[True, True], [False, True]]], dtype=bool),
            "sdg": np.array([[[True, True], [False, True]]], dtype=bool),
            "sinv": np.array([[[True, True], [False, True]]], dtype=bool),
            "v": np.array([[[True, True], [True, False]]], dtype=bool),
            "w": np.array([[[False, True], [True, True]]], dtype=bool),
            "sx": np.array([[[True, False], [True, True]]], dtype=bool),
            "sxdg": np.array([[[True, False], [True, True]]], dtype=bool),
        }

        target_phase = {
            "i": np.array([[False, False]], dtype=bool),
            "id": np.array([[False, False]], dtype=bool),
            "iden": np.array([[False, False]], dtype=bool),
            "x": np.array([[False, True]], dtype=bool),
            "y": np.array([[True, True]], dtype=bool),
            "z": np.array([[True, False]], dtype=bool),
            "h": np.array([[False, False]], dtype=bool),
            "s": np.array([[False, False]], dtype=bool),
            "sdg": np.array([[True, False]], dtype=bool),
            "sinv": np.array([[True, False]], dtype=bool),
            "v": np.array([[False, False]], dtype=bool),
            "w": np.array([[False, False]], dtype=bool),
            "sx": np.array([[False, True]], dtype=bool),
            "sxdg": np.array([[False, False]], dtype=bool),
        }

        target_stabilizer = {
            "i": "+Z",
            "id": "+Z",
            "iden": "+Z",
            "x": "-Z",
            "y": "-Z",
            "z": "+Z",
            "h": "+X",
            "s": "+Z",
            "sdg": "+Z",
            "sinv": "+Z",
            "v": "+X",
            "w": "+Y",
            "sx": "-Y",
            "sxdg": "+Y",
        }

        target_destabilizer = {
            "i": "+X",
            "id": "+X",
            "iden": "+X",
            "x": "+X",
            "y": "-X",
            "z": "-X",
            "h": "+Z",
            "s": "+Y",
            "sdg": "-Y",
            "sinv": "-Y",
            "v": "+Y",
            "w": "+Z",
            "sx": "+X",
            "sxdg": "+X",
        }

        for gate_name in (
            "i",
            "id",
            "iden",
            "x",
            "y",
            "z",
            "h",
            "s",
            "sdg",
            "v",
            "w",
            "sx",
            "sxdg",
        ):
            with self.subTest(msg="append gate %s" % gate_name):
                cliff = Clifford([[1, 0], [0, 1]])
                cliff = _append_operation(cliff, gate_name, [0])
                value_table = cliff.table._array
                value_phase = cliff.table._phase
                value_stabilizer = cliff.stabilizer.to_labels()
                value_destabilizer = cliff.destabilizer.to_labels()
                self.assertTrue(np.all(np.array(value_table == target_table[gate_name])))
                self.assertTrue(np.all(np.array(value_phase == target_phase[gate_name])))
                self.assertTrue(
                    np.all(np.array(value_stabilizer == [target_stabilizer[gate_name]]))
                )
                self.assertTrue(
                    np.all(np.array(value_destabilizer == [target_destabilizer[gate_name]]))
                )
                # New methods
                value_table = cliff.tableau[:, :-1]
                value_phase = cliff.phase
                value_stabilizer = cliff.to_labels(mode="S")
                value_destabilizer = cliff.to_labels(mode="D")
                self.assertTrue(np.all(np.array(value_table == target_table[gate_name])))
                self.assertTrue(np.all(np.array(value_phase == target_phase[gate_name])))
                self.assertTrue(
                    np.all(np.array(value_stabilizer == [target_stabilizer[gate_name]]))
                )
                self.assertTrue(
                    np.all(np.array(value_destabilizer == [target_destabilizer[gate_name]]))
                )

    def test_1_qubit_identity_relations(self):
        """Tests identity relations for 1-qubit gates"""

        for gate_name in ("x", "y", "z", "h"):
            with self.subTest(msg="identity for gate %s" % gate_name):
                cliff = Clifford([[1, 0], [0, 1]])
                cliff1 = cliff.copy()
                cliff = _append_operation(cliff, gate_name, [0])
                cliff = _append_operation(cliff, gate_name, [0])
                self.assertEqual(cliff, cliff1)

        gates = ["s", "s", "v"]
        inv_gates = ["sdg", "sinv", "w"]

        for gate_name, inv_gate in zip(gates, inv_gates):
            with self.subTest(msg="identity for gate %s" % gate_name):
                cliff = Clifford([[1, 0], [0, 1]])
                cliff1 = cliff.copy()
                cliff = _append_operation(cliff, gate_name, [0])
                cliff = _append_operation(cliff, inv_gate, [0])
                self.assertEqual(cliff, cliff1)

    def test_1_qubit_mult_relations(self):
        """Tests multiplicity relations for 1-qubit gates"""

        rels = [
            "x * y = z",
            "x * z = y",
            "y * z = x",
            "s * s = z",
            "sdg * sdg = z",
            "sinv * sinv = z",
            "sdg * h = v",
            "h * s = w",
        ]

        for rel in rels:
            with self.subTest(msg="relation %s" % rel):
                split_rel = rel.split()
                cliff = Clifford([[1, 0], [0, 1]])
                cliff1 = cliff.copy()
                cliff = _append_operation(cliff, split_rel[0], [0])
                cliff = _append_operation(cliff, split_rel[2], [0])
                cliff1 = _append_operation(cliff1, split_rel[4], [0])
                self.assertEqual(cliff, cliff1)

    def test_1_qubit_conj_relations(self):
        """Tests conjugation relations for 1-qubit gates"""

        rels = [
            "h * x * h = z",
            "h * y * h = y",
            "s * x * sdg = y",
            "w * x * v = y",
            "w * y * v = z",
            "w * z * v = x",
            "sdg * h * sdg = sx",
            "s * h * s = sxdg",
        ]

        for rel in rels:
            with self.subTest(msg="relation %s" % rel):
                split_rel = rel.split()
                cliff = Clifford([[1, 0], [0, 1]])
                cliff1 = cliff.copy()
                cliff = _append_operation(cliff, split_rel[0], [0])
                cliff = _append_operation(cliff, split_rel[2], [0])
                cliff = _append_operation(cliff, split_rel[4], [0])
                cliff1 = _append_operation(cliff1, split_rel[6], [0])
                self.assertEqual(cliff, cliff1)

    @combine(gate_name=("cx", "cz", "swap"), qubits=([0, 1], [1, 0]))
    def test_append_2_qubit_gate(self, gate_name, qubits):
        """Tests for append of 2-qubit gate {gate_name} {qubits}."""

        targets_cliffords = {
            "cx [0, 1]": Clifford(
                [
                    [True, True, False, False],
                    [False, True, False, False],
                    [False, False, True, False],
                    [False, False, True, True],
                ]
            ),
            "cx [1, 0]": Clifford(
                [
                    [True, False, False, False],
                    [True, True, False, False],
                    [False, False, True, True],
                    [False, False, False, True],
                ]
            ),
            "cz [0, 1]": Clifford(
                [
                    [True, False, False, True],
                    [False, True, True, False],
                    [False, False, True, False],
                    [False, False, False, True],
                ]
            ),
            "cz [1, 0]": Clifford(
                [
                    [True, False, False, True],
                    [False, True, True, False],
                    [False, False, True, False],
                    [False, False, False, True],
                ]
            ),
            "swap [0, 1]": Clifford(
                [
                    [False, True, False, False],
                    [True, False, False, False],
                    [False, False, False, True],
                    [False, False, True, False],
                ]
            ),
            "swap [1, 0]": Clifford(
                [
                    [False, True, False, False],
                    [True, False, False, False],
                    [False, False, False, True],
                    [False, False, True, False],
                ]
            ),
        }

        gate_qubits = gate_name + " " + str(qubits)
        cliff = _append_operation(Clifford(np.eye(4)), gate_name, qubits)
        target = targets_cliffords[gate_qubits]
        self.assertEqual(target, cliff)

    def test_2_qubit_identity_relations(self):
        """Tests identity relations for 2-qubit gates"""

        for gate_name in ("cx", "cz", "swap"):
            for qubits in ([0, 1], [1, 0]):
                with self.subTest(msg=f"append gate {gate_name} {qubits}"):
                    cliff = Clifford(np.eye(4))
                    cliff1 = cliff.copy()
                    cliff = _append_operation(cliff, gate_name, qubits)
                    cliff = _append_operation(cliff, gate_name, qubits)
                    self.assertEqual(cliff, cliff1)

    def test_2_qubit_relations(self):
        """Tests relations for 2-qubit gates"""

        with self.subTest(msg="relation between cx, h and cz"):
            cliff = Clifford(np.eye(4))
            cliff1 = cliff.copy()
            cliff = _append_operation(cliff, "h", [1])
            cliff = _append_operation(cliff, "cx", [0, 1])
            cliff = _append_operation(cliff, "h", [1])
            cliff = _append_operation(cliff, "cz", [0, 1])
            self.assertEqual(cliff, cliff1)

        with self.subTest(msg="relation between cx and swap"):
            cliff = Clifford(np.eye(4))
            cliff1 = cliff.copy()
            cliff = _append_operation(cliff, "cx", [0, 1])
            cliff = _append_operation(cliff, "cx", [1, 0])
            cliff = _append_operation(cliff, "cx", [0, 1])
            cliff = _append_operation(cliff, "swap", [0, 1])
            self.assertEqual(cliff, cliff1)

        with self.subTest(msg="relation between cx and x"):
            cliff = Clifford(np.eye(4))
            cliff1 = cliff.copy()
            cliff = _append_operation(cliff, "cx", [0, 1])
            cliff = _append_operation(cliff, "x", [0])
            cliff = _append_operation(cliff, "cx", [0, 1])
            cliff = _append_operation(cliff, "x", [0])
            cliff = _append_operation(cliff, "x", [1])
            self.assertEqual(cliff, cliff1)

        with self.subTest(msg="relation between cx and z"):
            cliff = Clifford(np.eye(4))
            cliff1 = cliff.copy()
            cliff = _append_operation(cliff, "cx", [0, 1])
            cliff = _append_operation(cliff, "z", [1])
            cliff = _append_operation(cliff, "cx", [0, 1])
            cliff = _append_operation(cliff, "z", [0])
            cliff = _append_operation(cliff, "z", [1])
            self.assertEqual(cliff, cliff1)

        with self.subTest(msg="relation between cx and s"):
            cliff = Clifford(np.eye(4))
            cliff1 = cliff.copy()
            cliff = _append_operation(cliff, "cx", [1, 0])
            cliff = _append_operation(cliff, "cx", [0, 1])
            cliff = _append_operation(cliff, "s", [1])
            cliff = _append_operation(cliff, "cx", [0, 1])
            cliff = _append_operation(cliff, "cx", [1, 0])
            cliff = _append_operation(cliff, "sdg", [0])
            self.assertEqual(cliff, cliff1)

        with self.subTest(msg="relation between cx and dcx"):
            cliff = Clifford(np.eye(4))
            cliff1 = cliff.copy()
            cliff = _append_operation(cliff, "cx", [0, 1])
            cliff = _append_operation(cliff, "cx", [1, 0])
            cliff1 = _append_operation(cliff1, "dcx", [0, 1])
            self.assertEqual(cliff, cliff1)

    def test_barrier_delay_sim(self):
        """Test barrier and delay instructions can be simulated"""
        target_circ = QuantumCircuit(2)
        target_circ.h(0)
        target_circ.cx(0, 1)
        target = Clifford(target_circ)

        circ = QuantumCircuit(2)
        circ.h(0)
        circ.delay(100, 0)
        circ.barrier([0, 1])
        circ.cx(0, 1)
        value = Clifford(circ)
        self.assertEqual(value, target)

    def test_from_circuit_with_conditional_gate(self):
        """Test initialization from circuit with conditional gate."""
        qc = QuantumCircuit(2, 1)
        qc.h(0).c_if(0, 0)
        qc.cx(0, 1)

        with self.assertRaises(QiskitError):
            Clifford(qc)

    def test_from_circuit_with_other_clifford(self):
        """Test initialization from circuit containing another clifford."""
        cliff = random_clifford(1, seed=777)
        qc = QuantumCircuit(1)
        qc.append(cliff, [0])
        cliff1 = Clifford(qc)
        self.assertEqual(cliff, cliff1)

    def test_from_circuit_with_multiple_cliffords(self):
        """Test initialization from circuit containing multiple clifford."""
        cliff1 = random_clifford(2, seed=777)
        cliff2 = random_clifford(2, seed=999)

        # Append the two cliffords to circuit and create the clifford from this circuit
        qc1 = QuantumCircuit(3)
        qc1.append(cliff1, [0, 1])
        qc1.append(cliff2, [1, 2])
        expected_cliff1 = Clifford(qc1)

        # Compose the two cliffords directly
        qc2 = QuantumCircuit(3)
        expected_cliff2 = Clifford(qc2)
        expected_cliff2 = Clifford.compose(expected_cliff2, cliff1, qargs=[0, 1], front=False)
        expected_cliff2 = Clifford.compose(expected_cliff2, cliff2, qargs=[1, 2], front=False)
        self.assertEqual(expected_cliff1, expected_cliff2)

    def test_from_circuit_with_all_types(self):
        """Test initialization from circuit containing various Clifford-like objects."""

        # Construct objects that can go onto a Clifford circuit.
        # These include regular clifford gates, linear functions, Pauli gates, other Clifford,
        # and even circuits with other clifford objects.
        linear_function = LinearFunction([[0, 1], [1, 1]])
        pauli_gate = PauliGate("YZ")
        cliff = random_clifford(2, seed=777)
        qc = QuantumCircuit(2)
        qc.cx(0, 1)
        qc.append(random_clifford(1, seed=999), [1])

        # Construct a quantum circuit with these objects and convert it to clifford
        circuit = QuantumCircuit(3)
        circuit.h(0)
        circuit.append(linear_function, [0, 2])
        circuit.cz(0, 1)
        circuit.append(pauli_gate, [2, 1])
        circuit.append(cliff, [0, 1])
        circuit.swap(0, 2)
        circuit.append(qc, [0, 1])

        # Make sure that Clifford can be constructed from such circuit.
        combined_clifford = Clifford(circuit)

        # Additionally, make sure that it produces the correct clifford.
        expected_clifford_dict = {
            "stabilizer": ["-IZX", "+ZYZ", "+ZII"],
            "destabilizer": ["+ZIZ", "+ZXZ", "-XIX"],
        }
        expected_clifford = Clifford.from_dict(expected_clifford_dict)
        self.assertEqual(combined_clifford, expected_clifford)

    def test_from_gate_with_cyclic_definition(self):
        """Test if a Clifford can be created from gate with cyclic definition"""

        class MyHGate(HGate):
            """Custom HGate class for test"""

            def __init__(self):
                super().__init__()
                self.name = "my_h"

            def _define(self):
                qc = QuantumCircuit(1, name=self.name)
                qc.s(0)
                qc.append(MySXGate(), [0])
                qc.s(0)
                self.definition = qc

        class MySXGate(SXGate):
            """Custom SXGate class for test"""

            def __init__(self):
                super().__init__()
                self.name = "my_sx"

            def _define(self):
                qc = QuantumCircuit(1, name=self.name)
                qc.sdg(0)
                qc.append(MyHGate(), [0])
                qc.sdg(0)
                self.definition = qc

        Clifford(MyHGate())


@ddt
class TestCliffordSynthesis(QiskitTestCase):
    """Test Clifford synthesis methods."""

    def _cliffords_1q(self):
        clifford_dicts = [
            {"stabilizer": ["+Z"], "destabilizer": ["-X"]},
            {"stabilizer": ["-Z"], "destabilizer": ["+X"]},
            {"stabilizer": ["-Z"], "destabilizer": ["-X"]},
            {"stabilizer": ["+Z"], "destabilizer": ["+Y"]},
            {"stabilizer": ["+Z"], "destabilizer": ["-Y"]},
            {"stabilizer": ["-Z"], "destabilizer": ["+Y"]},
            {"stabilizer": ["-Z"], "destabilizer": ["-Y"]},
            {"stabilizer": ["+X"], "destabilizer": ["+Z"]},
            {"stabilizer": ["+X"], "destabilizer": ["-Z"]},
            {"stabilizer": ["-X"], "destabilizer": ["+Z"]},
            {"stabilizer": ["-X"], "destabilizer": ["-Z"]},
            {"stabilizer": ["+X"], "destabilizer": ["+Y"]},
            {"stabilizer": ["+X"], "destabilizer": ["-Y"]},
            {"stabilizer": ["-X"], "destabilizer": ["+Y"]},
            {"stabilizer": ["-X"], "destabilizer": ["-Y"]},
            {"stabilizer": ["+Y"], "destabilizer": ["+X"]},
            {"stabilizer": ["+Y"], "destabilizer": ["-X"]},
            {"stabilizer": ["-Y"], "destabilizer": ["+X"]},
            {"stabilizer": ["-Y"], "destabilizer": ["-X"]},
            {"stabilizer": ["+Y"], "destabilizer": ["+Z"]},
            {"stabilizer": ["+Y"], "destabilizer": ["-Z"]},
            {"stabilizer": ["-Y"], "destabilizer": ["+Z"]},
            {"stabilizer": ["-Y"], "destabilizer": ["-Z"]},
        ]
        return [Clifford.from_dict(i) for i in clifford_dicts]

    def test_decompose_1q(self):
        """Test synthesis for all 1-qubit Cliffords"""
        for cliff in self._cliffords_1q():
            with self.subTest(msg=f"Test circuit {cliff}"):
                target = cliff
                value = Clifford(cliff.to_circuit())
                self.assertEqual(target, value)

    @combine(num_qubits=[2, 3])
    def test_synth_bm(self, num_qubits):
        """Test B&M synthesis for set of {num_qubits}-qubit Cliffords"""
        rng = np.random.default_rng(1234)
        samples = 50
        for _ in range(samples):
            circ = random_clifford_circuit(num_qubits, 5 * num_qubits, seed=rng)
            target = Clifford(circ)
            value = Clifford(synth_clifford_bm(target))
            self.assertEqual(value, target)

    @combine(num_qubits=[2, 3, 4, 5])
    def test_synth_ag(self, num_qubits):
        """Test A&G synthesis for set of {num_qubits}-qubit Cliffords"""
        rng = np.random.default_rng(1234)
        samples = 50
        for _ in range(samples):
            circ = random_clifford_circuit(num_qubits, 5 * num_qubits, seed=rng)
            target = Clifford(circ)
            value = Clifford(synth_clifford_ag(target))
            self.assertEqual(value, target)

    @combine(num_qubits=[1, 2, 3, 4, 5])
    def test_synth_greedy(self, num_qubits):
        """Test greedy synthesis for set of {num_qubits}-qubit Cliffords"""
        rng = np.random.default_rng(1234)
        samples = 50
        for _ in range(samples):
            circ = random_clifford_circuit(num_qubits, 5 * num_qubits, seed=rng)
            target = Clifford(circ)
            value = Clifford(synth_clifford_greedy(target))
            self.assertEqual(value, target)

    @combine(num_qubits=[1, 2, 3, 4, 5])
    def test_synth_full(self, num_qubits):
        """Test synthesis for set of {num_qubits}-qubit Cliffords"""
        rng = np.random.default_rng(1234)
        samples = 50
        for _ in range(samples):
            circ = random_clifford_circuit(num_qubits, 5 * num_qubits, seed=rng)
            target = Clifford(circ)
            value = Clifford(synth_clifford_full(target))
            self.assertEqual(value, target)


@ddt
class TestCliffordDecomposition(QiskitTestCase):
    """Test Clifford decompositions."""

    @combine(
        gates=[
            ["h", "s"],
            ["h", "s", "i", "x", "y", "z"],
            ["h", "s", "sdg"],
            ["h", "s", "v"],
            ["h", "s", "w"],
            ["h", "sx", "sxdg"],
            ["s", "sx", "sxdg"],
            ["h", "s", "sdg", "i", "x", "y", "z", "v", "w", "sx", "sxdg"],
        ]
    )
    def test_to_operator_1qubit_gates(self, gates):
        """Test 1-qubit circuit with gates {gates}"""
        samples = 10
        num_gates = 10
        seed = 100
        for i in range(samples):
            circ = random_clifford_circuit(1, num_gates, gates=gates, seed=seed + i)
            value = Clifford(circ).to_operator()
            target = Operator(circ)
            self.assertTrue(target.equiv(value))

    @combine(
        gates=[
            ["cx"],
            ["cz"],
            ["cy"],
            ["swap"],
            ["iswap"],
            ["ecr"],
            ["dcx"],
            ["cx", "cz"],
            ["cx", "cz", "cy"],
            ["cx", "swap"],
            ["cz", "swap"],
            ["cx", "cz", "swap"],
            ["cx", "cz", "cy", "swap", "iswap", "ecr", "dcx"],
        ]
    )
    def test_to_operator_2qubit_gates(self, gates):
        """Test 2-qubit circuit with gates {gates}"""
        samples = 10
        num_gates = 10
        seed = 200
        for i in range(samples):
            circ = random_clifford_circuit(2, num_gates, gates=gates, seed=seed + i)
            value = Clifford(circ).to_operator()
            target = Operator(circ)
            self.assertTrue(target.equiv(value))

    @combine(
        gates=[["h", "s", "cx"], ["h", "s", "cz"], ["h", "s", "swap"], "all"], num_qubits=[2, 3, 4]
    )
    def test_to_operator_nqubit_gates(self, gates, num_qubits):
        """Test {num_qubits}-qubit circuit with gates {gates}"""
        samples = 10
        num_gates = 20
        seed = 300
        for i in range(samples):
            circ = random_clifford_circuit(num_qubits, num_gates, gates=gates, seed=seed + i)
            value = Clifford(circ).to_operator()
            target = Operator(circ)
            self.assertTrue(target.equiv(value))

    @combine(num_qubits=[1, 2, 3])
    def test_to_matrix(self, num_qubits):
        """Test to_matrix method"""
        samples = 10
        num_gates = 10
        seed = 333
        gates = "all"
        for i in range(samples):
            circ = random_clifford_circuit(num_qubits, num_gates, gates=gates, seed=seed + i)
            mat = Clifford(circ).to_matrix()
            self.assertIsInstance(mat, np.ndarray)
            self.assertEqual(mat.shape, 2 * (2**num_qubits,))
            value = Operator(mat)
            target = Operator(circ)
            self.assertTrue(value.equiv(target))

    @combine(num_qubits=[1, 2, 3, 4, 5])
    def test_to_circuit(self, num_qubits):
        """Test to_circuit method"""
        samples = 10
        num_gates = 10
        seed = 700
        gates = "all"
        for i in range(samples):
            circ = random_clifford_circuit(num_qubits, num_gates, gates=gates, seed=seed + i)
            target = Clifford(circ)
            decomp = target.to_circuit()
            self.assertIsInstance(decomp, QuantumCircuit)
            self.assertEqual(decomp.num_qubits, circ.num_qubits)
            # Convert back to clifford and check it is the same
            self.assertEqual(Clifford(decomp), target)

    @combine(num_qubits=[1, 2, 3, 4, 5])
    def test_to_instruction(self, num_qubits):
        """Test to_instruction method"""
        samples = 10
        num_gates = 10
        seed = 800
        gates = "all"
        for i in range(samples):
            circ = random_clifford_circuit(num_qubits, num_gates, gates=gates, seed=seed + i)
            target = Clifford(circ)
            decomp = target.to_instruction()
            self.assertIsInstance(decomp, Gate)
            self.assertEqual(decomp.num_qubits, circ.num_qubits)
            # Convert back to clifford and check it is the same
            self.assertEqual(Clifford(decomp), target)


@ddt
class TestCliffordOperators(QiskitTestCase):
    """Test Clifford operator class methods."""

    @combine(num_qubits=[1, 2, 3])
    def test_is_unitary(self, num_qubits):
        """Test is_unitary method"""
        samples = 10
        num_gates = 10
        seed = 700
        gates = "all"
        for i in range(samples):
            circ = random_clifford_circuit(num_qubits, num_gates, gates=gates, seed=seed + i)
            value = Clifford(circ).is_unitary()
            self.assertTrue(value)
        # tests a false clifford
        cliff = Clifford([[0, 0], [0, 1]], validate=False)
        value = cliff.is_unitary()
        self.assertFalse(value)

    @combine(num_qubits=[1, 2, 3])
    def test_conjugate(self, num_qubits):
        """Test conjugate method"""
        samples = 10
        num_gates = 10
        seed = 400
        gates = "all"
        for i in range(samples):
            circ = random_clifford_circuit(num_qubits, num_gates, gates=gates, seed=seed + i)
            value = Clifford(circ).conjugate().to_operator()
            target = Operator(circ).conjugate()
            self.assertTrue(target.equiv(value))

    @combine(num_qubits=[1, 2, 3])
    def test_transpose(self, num_qubits):
        """Test transpose method"""
        samples = 10
        num_gates = 1
        seed = 500
        gates = "all"
        for i in range(samples):
            circ = random_clifford_circuit(num_qubits, num_gates, gates=gates, seed=seed + i)
            value = Clifford(circ).transpose().to_operator()
            target = Operator(circ).transpose()
            self.assertTrue(target.equiv(value))

    @combine(num_qubits=[1, 2, 3])
    def test_compose_method(self, num_qubits):
        """Test compose method"""
        samples = 10
        num_gates = 10
        seed = 600
        gates = "all"
        for i in range(samples):
            circ1 = random_clifford_circuit(num_qubits, num_gates, gates=gates, seed=seed + i)
            circ2 = random_clifford_circuit(
                num_qubits, num_gates, gates=gates, seed=seed + samples + i
            )
            cliff1 = Clifford(circ1)
            cliff2 = Clifford(circ2)
            value = cliff1.compose(cliff2)
            target = Clifford(circ1.compose(circ2))
            self.assertEqual(target, value)

    @combine(num_qubits=[1, 2, 3])
    def test_dot_method(self, num_qubits):
        """Test dot method"""
        samples = 10
        num_gates = 10
        seed = 600
        gates = "all"
        for i in range(samples):
            circ1 = random_clifford_circuit(num_qubits, num_gates, gates=gates, seed=seed + i)
            circ2 = random_clifford_circuit(
                num_qubits, num_gates, gates=gates, seed=seed + samples + i
            )
            cliff1 = Clifford(circ1)
            cliff2 = Clifford(circ2)
            value = cliff1.dot(cliff2)
            target = Clifford(circ2.compose(circ1))
            self.assertEqual(target, value)

    @combine(num_qubits_1=[1, 2, 3], num_qubits_2=[1, 2, 3])
    def test_tensor_method(self, num_qubits_1, num_qubits_2):
        """Test tensor method"""
        samples = 5
        num_gates = 10
        seed = 800
        gates = "all"
        for i in range(samples):
            circ1 = random_clifford_circuit(num_qubits_1, num_gates, gates=gates, seed=seed + i)
            circ2 = random_clifford_circuit(
                num_qubits_2, num_gates, gates=gates, seed=seed + samples + i
            )
            cliff1 = Clifford(circ1)
            cliff2 = Clifford(circ2)
            value = cliff1.tensor(cliff2)
            circ = QuantumCircuit(num_qubits_1 + num_qubits_2)
            circ.append(circ2, range(num_qubits_2))
            circ.append(circ1, range(num_qubits_2, num_qubits_1 + num_qubits_2))
            target = Clifford(circ)
            self.assertEqual(target, value)

    @combine(num_qubits_1=[1, 2, 3], num_qubits_2=[1, 2, 3])
    def test_expand_method(self, num_qubits_1, num_qubits_2):
        """Test expand method"""
        samples = 5
        num_gates = 10
        seed = 800
        gates = "all"
        for i in range(samples):
            circ1 = random_clifford_circuit(num_qubits_1, num_gates, gates=gates, seed=seed + i)
            circ2 = random_clifford_circuit(
                num_qubits_2, num_gates, gates=gates, seed=seed + samples + i
            )
            cliff1 = Clifford(circ1)
            cliff2 = Clifford(circ2)
            value = cliff1.expand(cliff2)
            circ = QuantumCircuit(num_qubits_1 + num_qubits_2)
            circ.append(circ1, range(num_qubits_1))
            circ.append(circ2, range(num_qubits_1, num_qubits_1 + num_qubits_2))
            target = Clifford(circ)
            self.assertEqual(target, value)

    @combine(num_qubits_1=[4, 5, 6], num_qubits_2=[1, 2, 3])
    def test_compose_subsystem(self, num_qubits_1, num_qubits_2):
        """Test compose method of subsystems"""
        samples = 10
        num_gates = 10
        seed = 600
        gates = "all"
        for i in range(samples):
            circ1 = random_clifford_circuit(num_qubits_1, num_gates, gates=gates, seed=seed + i)
            circ2 = random_clifford_circuit(
                num_qubits_2, num_gates, gates=gates, seed=seed + samples + i
            )
            qargs = sorted(np.random.choice(range(num_qubits_1), num_qubits_2, replace=False))
            circ = circ1.copy()
            circ.append(circ2.to_instruction(), qargs)
            value = Clifford(circ1).compose(Clifford(circ2), qargs)
            target = Clifford(circ)
            self.assertEqual(target, value)

    @combine(num_qubits_1=[4, 5, 6], num_qubits_2=[1, 2, 3])
    def test_dot_subsystem(self, num_qubits_1, num_qubits_2):
        """Test dot method of subsystems"""
        samples = 10
        num_gates = 10
        seed = 600
        gates = "all"
        for i in range(samples):
            circ1 = random_clifford_circuit(num_qubits_1, num_gates, gates=gates, seed=seed + i)
            circ2 = random_clifford_circuit(
                num_qubits_2, num_gates, gates=gates, seed=seed + samples + i
            )
            qargs = sorted(np.random.choice(range(num_qubits_1), num_qubits_2, replace=False))
            circ = QuantumCircuit(num_qubits_1)
            circ.append(circ2.to_instruction(), qargs)
            circ.append(circ1.to_instruction(), range(num_qubits_1))
            value = Clifford(circ1).dot(Clifford(circ2), qargs)
            target = Clifford(circ)
            self.assertEqual(target, value)

    def test_to_dict(self):
        """Test to_dict method"""

        with self.subTest(msg="Identity"):
            cliff = Clifford(np.eye(8))
            value = cliff.to_dict()

            keys_value = set(value.keys())
            keys_target = {"destabilizer", "stabilizer"}
            self.assertEqual(keys_value, keys_target)

            stabilizer_value = set(value["stabilizer"])
            stabilizer_target = {"+IIIZ", "+IIZI", "+IZII", "+ZIII"}
            self.assertEqual(stabilizer_value, stabilizer_target)

            destabilizer_value = set(value["destabilizer"])
            destabilizer_target = {"+IIIX", "+IIXI", "+IXII", "+XIII"}
            self.assertEqual(destabilizer_value, destabilizer_target)

        with self.subTest(msg="bell"):
            qc = QuantumCircuit(2)
            qc.h(0)
            qc.cx(0, 1)
            cliff = Clifford(qc)
            value = cliff.to_dict()

            keys_value = set(value.keys())
            keys_target = {"destabilizer", "stabilizer"}
            self.assertEqual(keys_value, keys_target)

            stabilizer_value = set(value["stabilizer"])
            stabilizer_target = {"+XX", "+ZZ"}
            self.assertEqual(stabilizer_value, stabilizer_target)

            destabilizer_value = set(value["destabilizer"])
            destabilizer_target = {"+IZ", "+XI"}
            self.assertEqual(destabilizer_value, destabilizer_target)

    def test_from_dict(self):
        """Test from_dict method"""

        with self.subTest(msg="test raises not unitary"):
            cliff_dict = {"stabilizer": ["+XX", "+ZZ"], "destabilizer": ["+IZ", "+IY"]}
            self.assertRaises(QiskitError, Clifford.from_dict, cliff_dict)

        with self.subTest(msg="test raises wrong shape"):
            cliff_dict = {
                "stabilizer": ["+XX", "+ZZ", "+YY"],
                "destabilizer": ["+IZ", "+XI", "+IY"],
            }
            self.assertRaises(QiskitError, Clifford.from_dict, cliff_dict)

    @combine(num_qubits=[1, 2, 3, 4, 5])
    def test_dict_round_trip(self, num_qubits):
        """Test round trip conversion to and from dict"""
        num_gates = 10
        seed = 655
        gates = "all"
        circ = random_clifford_circuit(num_qubits, num_gates, gates=gates, seed=seed + num_qubits)
        target = Clifford(circ)
        value = Clifford.from_dict(target.to_dict())
        self.assertEqual(value, target)

    def test_from_label(self):
        """Test from_label method"""
        label = "IXYZHS"
        CI = Clifford(IGate())
        CX = Clifford(XGate())
        CY = Clifford(YGate())
        CZ = Clifford(ZGate())
        CH = Clifford(HGate())
        CS = Clifford(SGate())
        target = CI.tensor(CX).tensor(CY).tensor(CZ).tensor(CH).tensor(CS)
        self.assertEqual(Clifford.from_label(label), target)

    @combine(num_qubits=[1, 2, 3, 4, 5])
    def test_instruction_name(self, num_qubits):
        """Test to verify the correct clifford name is maintained
        after converting to instruction"""
        clifford = random_clifford(num_qubits, seed=777)
        self.assertEqual(clifford.to_instruction().name, str(clifford))

    def visualize_does_not_throw_error(self):
        """Test to verify that drawing Clifford does not throw an error"""
        # An error may be thrown if visualization code calls op.condition instead
        # of getattr(op, "condition", None)
        clifford = random_clifford(3, seed=0)
        print(clifford)

    @combine(num_qubits=[1, 2, 3, 4])
    def test_from_matrix_round_trip(self, num_qubits):
        """Test round trip conversion to and from matrix"""
        for i in range(10):
            expected = random_clifford(num_qubits, seed=42 + i)
            actual = Clifford.from_matrix(expected.to_matrix())
            self.assertEqual(expected, actual)

    @combine(num_qubits=[1, 2, 3, 4])
    def test_from_operator_round_trip(self, num_qubits):
        """Test round trip conversion to and from operator"""
        for i in range(10):
            expected = random_clifford(num_qubits, seed=777 + i)
            actual = Clifford.from_operator(expected.to_operator())
            self.assertEqual(expected, actual)

    @combine(
        gate=[
            RXGate(theta=np.pi / 2),
            RYGate(theta=np.pi / 2),
            RZGate(phi=np.pi / 2),
            CPhaseGate(theta=np.pi),
            CRXGate(theta=np.pi),
            CRYGate(theta=np.pi),
            CRZGate(theta=np.pi),
            CXGate(),
            CYGate(),
            CZGate(),
            ECRGate(),
            RXXGate(theta=np.pi / 2),
            RYYGate(theta=np.pi / 2),
            RZZGate(theta=np.pi / 2),
            RZXGate(theta=np.pi / 2),
            SwapGate(),
            iSwapGate(),
            XXMinusYYGate(theta=np.pi),
            XXPlusYYGate(theta=-np.pi),
        ]
    )
    def test_create_from_gates(self, gate):
        """Test if matrix of Clifford created from gate equals the gate matrix up to global phase"""
        self.assertTrue(
            matrix_equal(Clifford(gate).to_matrix(), gate.to_matrix(), ignore_phase=True)
        )


if __name__ == "__main__":
    unittest.main()<|MERGE_RESOLUTION|>--- conflicted
+++ resolved
@@ -28,11 +28,8 @@
     CXGate,
     CYGate,
     CZGate,
-<<<<<<< HEAD
+    DCXGate,
     ECRGate,
-=======
-    CYGate,
->>>>>>> 158563f4
     HGate,
     IGate,
     RXGate,
@@ -45,14 +42,8 @@
     SdgGate,
     SGate,
     SXGate,
-<<<<<<< HEAD
-=======
     SXdgGate,
->>>>>>> 158563f4
     SwapGate,
-    iSwapGate,
-    ECRGate,
-    DCXGate,
     XGate,
     XXMinusYYGate,
     XXPlusYYGate,
