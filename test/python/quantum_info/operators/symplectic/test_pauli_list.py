# This code is part of Qiskit.
#
# (C) Copyright IBM 2017, 2020.
#
# This code is licensed under the Apache License, Version 2.0. You may
# obtain a copy of this license in the LICENSE.txt file in the root directory
# of this source tree or at http://www.apache.org/licenses/LICENSE-2.0.
#
# Any modifications or derivative works of this code must retain this
# copyright notice, and modified files need to carry a notice indicating
# that they have been altered from the originals.

"""Tests for PauliList class."""

import itertools
import unittest
from test import combine

import numpy as np
from ddt import ddt
from scipy.sparse import csr_matrix

from qiskit import QiskitError
from qiskit.circuit.library import (
    CXGate,
    CYGate,
    CZGate,
    HGate,
    IGate,
    SdgGate,
    SGate,
    SwapGate,
    XGate,
    YGate,
    ZGate,
)
from qiskit.quantum_info.operators import (
    Clifford,
    Operator,
    Pauli,
    PauliList,
    PauliTable,
    StabilizerTable,
)
from qiskit.quantum_info.random import random_clifford, random_pauli_list
from qiskit.test import QiskitTestCase

from .test_pauli import pauli_group_labels


def pauli_mat(label):
    """Return Pauli matrix from a Pauli label"""
    mat = np.eye(1, dtype=complex)
    if label[0:2] == "-i":
        mat *= -1j
        label = label[2:]
    elif label[0] == "-":
        mat *= -1
        label = label[1:]
    elif label[0] == "i":
        mat *= 1j
        label = label[1:]
    for i in label:
        if i == "I":
            mat = np.kron(mat, np.eye(2, dtype=complex))
        elif i == "X":
            mat = np.kron(mat, np.array([[0, 1], [1, 0]], dtype=complex))
        elif i == "Y":
            mat = np.kron(mat, np.array([[0, -1j], [1j, 0]], dtype=complex))
        elif i == "Z":
            mat = np.kron(mat, np.array([[1, 0], [0, -1]], dtype=complex))
        else:
            raise QiskitError(f"Invalid Pauli string {i}")
    return mat


class TestPauliListInit(QiskitTestCase):
    """Tests for PauliList initialization."""

    def test_array_init(self):
        """Test array initialization."""
        # Matrix array initialization

        with self.subTest(msg="Empty array"):
            x = np.array([], dtype=bool).reshape((1, 0))
            z = np.array([], dtype=bool).reshape((1, 0))
            pauli_list = PauliList.from_symplectic(x, z)
            np.testing.assert_equal(pauli_list.z, z)
            np.testing.assert_equal(pauli_list.x, x)

        with self.subTest(msg="bool array"):
            z = np.array([[False], [True]])
            x = np.array([[False], [True]])
            pauli_list = PauliList.from_symplectic(z, x)
            np.testing.assert_equal(pauli_list.z, z)
            np.testing.assert_equal(pauli_list.x, x)

        with self.subTest(msg="bool array no copy"):
            z = np.array([[False], [True]])
            x = np.array([[True], [True]])
            pauli_list = PauliList.from_symplectic(z, x)
            z[0, 0] = not z[0, 0]
            np.testing.assert_equal(pauli_list.z, z)
            np.testing.assert_equal(pauli_list.x, x)

    def test_string_init(self):
        """Test string initialization."""
        # String initialization
        with self.subTest(msg='str init "I"'):
            pauli_list = PauliList("I")
            z = np.array([[False]])
            x = np.array([[False]])
            np.testing.assert_equal(pauli_list.z, z)
            np.testing.assert_equal(pauli_list.x, x)

        with self.subTest(msg='str init "X"'):
            pauli_list = PauliList("X")
            z = np.array([[False]])
            x = np.array([[True]])
            np.testing.assert_equal(pauli_list.z, z)
            np.testing.assert_equal(pauli_list.x, x)

        with self.subTest(msg='str init "Y"'):
            pauli_list = PauliList("Y")
            z = np.array([[True]])
            x = np.array([[True]])
            np.testing.assert_equal(pauli_list.z, z)
            np.testing.assert_equal(pauli_list.x, x)

        with self.subTest(msg='str init "Z"'):
            pauli_list = PauliList("Z")
            z = np.array([[True]])
            x = np.array([[False]])
            np.testing.assert_equal(pauli_list.z, z)
            np.testing.assert_equal(pauli_list.x, x)

        with self.subTest(msg='str init "iZ"'):
            pauli_list = PauliList("iZ")
            z = np.array([[True]])
            x = np.array([[False]])
            phase = np.array([3])
            np.testing.assert_equal(pauli_list.z, z)
            np.testing.assert_equal(pauli_list.x, x)
            np.testing.assert_equal(pauli_list.phase, phase)

        with self.subTest(msg='str init "-Z"'):
            pauli_list = PauliList("-Z")
            z = np.array([[True]])
            x = np.array([[False]])
            phase = np.array([2])
            np.testing.assert_equal(pauli_list.z, z)
            np.testing.assert_equal(pauli_list.x, x)
            np.testing.assert_equal(pauli_list.phase, phase)

        with self.subTest(msg='str init "-iZ"'):
            pauli_list = PauliList("-iZ")
            z = np.array([[True]])
            x = np.array([[False]])
            phase = np.array([1])
            np.testing.assert_equal(pauli_list.z, z)
            np.testing.assert_equal(pauli_list.x, x)
            np.testing.assert_equal(pauli_list.phase, phase)

        with self.subTest(msg='str init "IX"'):
            pauli_list = PauliList("IX")
            z = np.array([[False, False]])
            x = np.array([[True, False]])
            np.testing.assert_equal(pauli_list.z, z)
            np.testing.assert_equal(pauli_list.x, x)

        with self.subTest(msg='str init "XI"'):
            pauli_list = PauliList("XI")
            z = np.array([[False, False]])
            x = np.array([[False, True]])
            np.testing.assert_equal(pauli_list.z, z)
            np.testing.assert_equal(pauli_list.x, x)

        with self.subTest(msg='str init "YZ"'):
            pauli_list = PauliList("YZ")
            z = np.array([[True, True]])
            x = np.array([[False, True]])
            np.testing.assert_equal(pauli_list.z, z)
            np.testing.assert_equal(pauli_list.x, x)

        with self.subTest(msg='str init "iZY"'):
            pauli_list = PauliList("iZY")
            z = np.array([[True, True]])
            x = np.array([[True, False]])
            phase = np.array([3])
            np.testing.assert_equal(pauli_list.z, z)
            np.testing.assert_equal(pauli_list.x, x)
            np.testing.assert_equal(pauli_list.phase, phase)

        with self.subTest(msg='str init "XIZ"'):
            pauli_list = PauliList("XIZ")
            z = np.array([[True, False, False]])
            x = np.array([[False, False, True]])
            np.testing.assert_equal(pauli_list.z, z)
            np.testing.assert_equal(pauli_list.x, x)

<<<<<<< HEAD
        with self.subTest(msg='str init "Z" with num_qubits'):
            pauli_list = PauliList("Z", num_qubits=1)
            z = np.array([[True]])
            x = np.array([[False]])
            np.testing.assert_equal(pauli_list.z, z)
            np.testing.assert_equal(pauli_list.x, x)

        with self.subTest(msg='str init "Z" with wrong num_qubits'):
            with self.assertRaises(ValueError):
                PauliList("Z", num_qubits=2)

        with self.subTest(msg='str init "IZ" with wrong num_qubits'):
            with self.assertRaises(ValueError):
                PauliList("IZ", num_qubits=3)

    def test_pauli_init(self):
        """Test initialization from Pauli."""
        with self.subTest(msg="Pauli"):
            pauli = Pauli("IX")
            target = PauliList(["IX"])
            value = PauliList(pauli)
            self.assertEqual(value, target)

        with self.subTest(msg="Pauli with num_qubits"):
            pauli = Pauli("IX")
            target = PauliList(["IX"])
            value = PauliList(pauli, num_qubits=2)
            self.assertEqual(value, target)

        with self.subTest(msg="Pauli with wrong num_qubits"):
            pauli = Pauli("IX")
            with self.assertRaises(ValueError):
                value = PauliList(pauli, num_qubits=3)
=======
        with self.subTest(msg="str init prevent broadcasting"):
            with self.assertRaises(ValueError):
                PauliList(["XYZ", "I"])
>>>>>>> b00a8de4

    def test_list_init(self):
        """Test list initialization."""
        with self.subTest(msg="PauliList"):
            target = PauliList(["iXI", "IX", "IZ"])
            value = PauliList(target)
            self.assertEqual(value, target)

        with self.subTest(msg="PauliList no copy"):
            target = PauliList(["iXI", "IX", "IZ"])
            value = PauliList(target)
            value[0] = "-iII"
            self.assertEqual(value, target)

        with self.subTest(msg="PauliList with num_qubits"):
            target = PauliList(["iXI", "IX", "IZ"], num_qubits=2)
            value = PauliList(target)
            self.assertEqual(value, target)

        with self.subTest(msg="PauliList with wrong num_qubits"):
            with self.assertRaises(ValueError):
                PauliList(["iXI", "IX", "IZ"], num_qubits=3)

    def test_pauli_table_init(self):
        """Test table initialization."""
        with self.subTest(msg="PauliTable"):
            target = PauliTable.from_labels(["XI", "IX", "IZ"])
            value = PauliList(target)
            self.assertEqual(value, target)

        with self.subTest(msg="PauliTable no copy"):
            target = PauliTable.from_labels(["XI", "IX", "IZ"])
            value = PauliList(target)
            value[0] = "II"
            self.assertEqual(value, target)

        with self.subTest(msg="PauliTable with num_qubits"):
            target = PauliTable.from_labels(["XI", "IX", "IZ"])
            value = PauliList(target, num_qubits=2)
            self.assertEqual(value, target)

        with self.subTest(msg="PauliTable with wrong num_qubits"):
            target = PauliTable.from_labels(["XI", "IX", "IZ"])
            with self.assertRaises(ValueError):
                PauliList(target, num_qubits=3)

    def test_stabilizer_table_init(self):
        """Test table initialization."""
        with self.subTest(msg="PauliTable"):
            target = StabilizerTable.from_labels(["+II", "-XZ"])
            value = PauliList(target)
            self.assertEqual(value, target)

        with self.subTest(msg="PauliTable no copy"):
            target = StabilizerTable.from_labels(["+YY", "-XZ", "XI"])
            value = PauliList(target)
            value[0] = "II"
            self.assertEqual(value, target)

    def test_init_from_settings(self):
        """Test initializing from the settings dictionary."""
        with self.subTest(msg="From settings"):
            pauli_list = PauliList(["IX", "-iYZ", "YY"])
            from_settings = PauliList(**pauli_list.settings)
            self.assertEqual(pauli_list, from_settings)

        with self.subTest(msg="From settings, without any elements"):
            pauli_list = PauliList([], num_qubits=2)
            from_settings = PauliList(**pauli_list.settings)
            self.assertEqual(pauli_list, from_settings)


@ddt
class TestPauliListProperties(QiskitTestCase):
    """Tests for PauliList properties."""

    def test_x_property(self):
        """Test X property"""
        with self.subTest(msg="X"):
            pauli = PauliList(["XI", "IZ", "YY"])
            array = np.array([[False, True], [False, False], [True, True]], dtype=bool)
            self.assertTrue(np.all(pauli.x == array))

        with self.subTest(msg="set X"):
            pauli = PauliList(["XI", "IZ"])
            val = np.array([[False, False], [True, True]], dtype=bool)
            pauli.x = val
            self.assertEqual(pauli, PauliList(["II", "iXY"]))

        with self.subTest(msg="set X raises"):
            with self.assertRaises(Exception):
                pauli = PauliList(["XI", "IZ"])
                val = np.array([[False, False, False], [True, True, True]], dtype=bool)
                pauli.x = val

    def test_z_property(self):
        """Test Z property"""
        with self.subTest(msg="Z"):
            pauli = PauliList(["XI", "IZ", "YY"])
            array = np.array([[False, False], [True, False], [True, True]], dtype=bool)
            self.assertTrue(np.all(pauli.z == array))

        with self.subTest(msg="set Z"):
            pauli = PauliList(["XI", "IZ"])
            val = np.array([[False, False], [True, True]], dtype=bool)
            pauli.z = val
            self.assertEqual(pauli, PauliList(["XI", "ZZ"]))

        with self.subTest(msg="set Z raises"):
            with self.assertRaises(Exception):
                pauli = PauliList(["XI", "IZ"])
                val = np.array([[False, False, False], [True, True, True]], dtype=bool)
                pauli.z = val

    def test_phase_property(self):
        """Test phase property"""
        with self.subTest(msg="phase"):
            pauli = PauliList(["XI", "IZ", "YY", "YI"])
            array = np.array([0, 0, 0, 0], dtype=int)
            np.testing.assert_equal(pauli.phase, array)

        with self.subTest(msg="set phase"):
            pauli = PauliList(["XI", "IZ"])
            val = np.array([2, 3], dtype=int)
            pauli.phase = val
            self.assertEqual(pauli, PauliList(["-XI", "iIZ"]))

        with self.subTest(msg="set Z raises"):
            with self.assertRaises(Exception):
                pauli = PauliList(["XI", "IZ"])
                val = np.array([1, 2, 3], dtype=int)
                pauli.phase = val

    def test_shape_property(self):
        """Test shape property"""
        shape = (3, 4)
        pauli = PauliList.from_symplectic(np.zeros(shape), np.zeros(shape))
        self.assertEqual(pauli.shape, shape)

    @combine(j=range(1, 10))
    def test_size_property(self, j):
        """Test size property"""
        shape = (j, 4)
        pauli = PauliList.from_symplectic(np.zeros(shape), np.zeros(shape))
        self.assertEqual(len(pauli), j)

    @combine(j=range(1, 10))
    def test_n_qubit_property(self, j):
        """Test n_qubit property"""
        shape = (5, j)
        pauli = PauliList.from_symplectic(np.zeros(shape), np.zeros(shape))
        self.assertEqual(pauli.num_qubits, j)

    def test_eq(self):
        """Test __eq__ method."""
        pauli1 = PauliList(["II", "XI"])
        pauli2 = PauliList(["XI", "II"])
        self.assertEqual(pauli1, pauli1)
        self.assertNotEqual(pauli1, pauli2)

    def test_repr(self):
        """Test __repr__ method."""
        pauli = PauliList(["XXX", "iYYY"])
        empty_pauli = pauli[:0]
        self.assertEqual(repr(pauli), "PauliList(['XXX', 'iYYY'])")
        self.assertEqual(repr(empty_pauli), "PauliList([], num_qubits=3)")

    def test_len_methods(self):
        """Test __len__ method."""
        for j in range(1, 10):
            labels = j * ["XX"]
            pauli = PauliList(labels)
            self.assertEqual(len(pauli), j)

    def test_add_methods(self):
        """Test __add__ method."""
        labels1 = ["XXI", "IXX"]
        labels2 = ["XXI", "ZZI", "ZYZ"]
        pauli1 = PauliList(labels1)
        pauli2 = PauliList(labels2)
        target = PauliList(labels1 + labels2)
        self.assertEqual(target, pauli1 + pauli2)

    def test_add_qargs(self):
        """Test add method with qargs."""
        pauli1 = PauliList(["IIII", "YYYY"])
        pauli2 = PauliList(["XY", "YZ"])
        pauli3 = PauliList(["X", "Y", "Z"])

        with self.subTest(msg="qargs=[0, 1]"):
            target = PauliList(["IIII", "YYYY", "IIXY", "IIYZ"])
            self.assertEqual(pauli1 + pauli2([0, 1]), target)

        with self.subTest(msg="qargs=[0, 3]"):
            target = PauliList(["IIII", "YYYY", "XIIY", "YIIZ"])
            self.assertEqual(pauli1 + pauli2([0, 3]), target)

        with self.subTest(msg="qargs=[2, 1]"):
            target = PauliList(["IIII", "YYYY", "IYXI", "IZYI"])
            self.assertEqual(pauli1 + pauli2([2, 1]), target)

        with self.subTest(msg="qargs=[3, 1]"):
            target = PauliList(["IIII", "YYYY", "YIXI", "ZIYI"])
            self.assertEqual(pauli1 + pauli2([3, 1]), target)

        with self.subTest(msg="qargs=[0]"):
            target = PauliList(["IIII", "YYYY", "IIIX", "IIIY", "IIIZ"])
            self.assertEqual(pauli1 + pauli3([0]), target)

        with self.subTest(msg="qargs=[1]"):
            target = PauliList(["IIII", "YYYY", "IIXI", "IIYI", "IIZI"])
            self.assertEqual(pauli1 + pauli3([1]), target)

        with self.subTest(msg="qargs=[2]"):
            target = PauliList(["IIII", "YYYY", "IXII", "IYII", "IZII"])
            self.assertEqual(pauli1 + pauli3([2]), target)

        with self.subTest(msg="qargs=[3]"):
            target = PauliList(["IIII", "YYYY", "XIII", "YIII", "ZIII"])
            self.assertEqual(pauli1 + pauli3([3]), target)

    def test_getitem_methods(self):
        """Test __getitem__ method."""
        with self.subTest(msg="__getitem__ single"):
            labels = ["XI", "IY"]
            pauli = PauliList(labels)
            self.assertEqual(pauli[0], PauliList(labels[0]))
            self.assertEqual(pauli[1], PauliList(labels[1]))

        with self.subTest(msg="__getitem__ array"):
            labels = np.array(["XI", "IY", "IZ", "XY", "ZX"])
            pauli = PauliList(labels)
            inds = [0, 3]
            self.assertEqual(pauli[inds], PauliList(labels[inds]))
            inds = np.array([4, 1])
            self.assertEqual(pauli[inds], PauliList(labels[inds]))

        with self.subTest(msg="__getitem__ slice"):
            labels = np.array(["XI", "IY", "IZ", "XY", "ZX"])
            pauli = PauliList(labels)
            self.assertEqual(pauli[:], pauli)
            self.assertEqual(pauli[1:3], PauliList(labels[1:3]))

    def test_setitem_methods(self):
        """Test __setitem__ method."""
        with self.subTest(msg="__setitem__ single"):
            labels = ["XI", "IY"]
            pauli = PauliList(["XI", "IY"])
            pauli[0] = "II"
            self.assertEqual(pauli[0], PauliList("II"))
            pauli[1] = "-iXX"
            self.assertEqual(pauli[1], PauliList("-iXX"))

            with self.assertRaises(Exception):
                # Wrong size Pauli
                pauli[0] = "XXX"

        with self.subTest(msg="__setitem__ array"):
            labels = np.array(["XI", "IY", "IZ"])
            pauli = PauliList(labels)
            target = PauliList(["II", "ZZ"])
            inds = [2, 0]
            pauli[inds] = target
            self.assertEqual(pauli[inds], target)

            with self.assertRaises(Exception):
                pauli[inds] = PauliList(["YY", "ZZ", "XX"])

        with self.subTest(msg="__setitem__ slice"):
            labels = np.array(5 * ["III"])
            pauli = PauliList(labels)
            target = PauliList(5 * ["XXX"])
            pauli[:] = target
            self.assertEqual(pauli[:], target)
            target = PauliList(2 * ["ZZZ"])
            pauli[1:3] = target
            self.assertEqual(pauli[1:3], target)


class TestPauliListLabels(QiskitTestCase):
    """Tests PauliList label representation conversions."""

    def test_from_labels_1q(self):
        """Test 1-qubit from_labels method."""
        labels = ["I", "Z", "Z", "X", "Y"]
        target = PauliList.from_symplectic(
            np.array([[False], [True], [True], [False], [True]]),
            np.array([[False], [False], [False], [True], [True]]),
        )
        value = PauliList(labels)
        self.assertEqual(target, value)

    def test_from_labels_1q_with_phase(self):
        """Test 1-qubit from_labels method with phase."""
        labels = ["-I", "iZ", "iZ", "X", "-iY"]
        target = PauliList.from_symplectic(
            np.array([[False], [True], [True], [False], [True]]),
            np.array([[False], [False], [False], [True], [True]]),
            np.array([2, 3, 3, 0, 1]),
        )
        value = PauliList(labels)
        self.assertEqual(target, value)

    def test_from_labels_2q(self):
        """Test 2-qubit from_labels method."""
        labels = ["II", "YY", "XZ"]
        target = PauliList.from_symplectic(
            np.array([[False, False], [True, True], [True, False]]),
            np.array([[False, False], [True, True], [False, True]]),
        )
        value = PauliList(labels)
        self.assertEqual(target, value)

    def test_from_labels_2q_with_phase(self):
        """Test 2-qubit from_labels method."""
        labels = ["iII", "iYY", "-iXZ"]
        target = PauliList.from_symplectic(
            np.array([[False, False], [True, True], [True, False]]),
            np.array([[False, False], [True, True], [False, True]]),
            np.array([3, 3, 1]),
        )
        value = PauliList(labels)
        self.assertEqual(target, value)

    def test_from_labels_5q(self):
        """Test 5-qubit from_labels method."""
        labels = [5 * "I", 5 * "X", 5 * "Y", 5 * "Z"]
        target = PauliList.from_symplectic(
            np.array([[False] * 5, [False] * 5, [True] * 5, [True] * 5]),
            np.array([[False] * 5, [True] * 5, [True] * 5, [False] * 5]),
        )
        value = PauliList(labels)
        self.assertEqual(target, value)

    def test_to_labels_1q(self):
        """Test 1-qubit to_labels method."""
        pauli = PauliList.from_symplectic(
            np.array([[False], [True], [True], [False], [True]]),
            np.array([[False], [False], [False], [True], [True]]),
        )
        target = ["I", "Z", "Z", "X", "Y"]
        value = pauli.to_labels()
        self.assertEqual(value, target)

    def test_to_labels_1q_with_phase(self):
        """Test 1-qubit to_labels method with phase."""
        pauli = PauliList.from_symplectic(
            np.array([[False], [True], [True], [False], [True]]),
            np.array([[False], [False], [False], [True], [True]]),
            np.array([1, 3, 2, 3, 1]),
        )
        target = ["-iI", "iZ", "-Z", "iX", "-iY"]
        value = pauli.to_labels()
        self.assertEqual(value, target)

    def test_to_labels_1q_array(self):
        """Test 1-qubit to_labels method w/ array=True."""
        pauli = PauliList.from_symplectic(
            np.array([[False], [True], [True], [False], [True]]),
            np.array([[False], [False], [False], [True], [True]]),
        )
        target = np.array(["I", "Z", "Z", "X", "Y"])
        value = pauli.to_labels(array=True)
        self.assertTrue(np.all(value == target))

    def test_to_labels_1q_array_with_phase(self):
        """Test 1-qubit to_labels method w/ array=True."""
        pauli = PauliList.from_symplectic(
            np.array([[False], [True], [True], [False], [True]]),
            np.array([[False], [False], [False], [True], [True]]),
            np.array([2, 3, 0, 1, 0]),
        )
        target = np.array(["-I", "iZ", "Z", "-iX", "Y"])
        value = pauli.to_labels(array=True)
        self.assertTrue(np.all(value == target))

    def test_labels_round_trip(self):
        """Test from_labels and to_labels round trip."""
        target = ["III", "IXZ", "XYI", "ZZZ", "-iZIX", "-IYX"]
        value = PauliList(target).to_labels()
        self.assertEqual(value, target)

    def test_labels_round_trip_array(self):
        """Test from_labels and to_labels round trip w/ array=True."""
        labels = ["III", "IXZ", "XYI", "ZZZ", "-iZIX", "-IYX"]
        target = np.array(labels)
        value = PauliList(labels).to_labels(array=True)
        self.assertTrue(np.all(value == target))


class TestPauliListMatrix(QiskitTestCase):
    """Tests PauliList matrix representation conversions."""

    def test_to_matrix_1q(self):
        """Test 1-qubit to_matrix method."""
        labels = ["X", "I", "Z", "Y"]
        targets = [pauli_mat(i) for i in labels]
        values = PauliList(labels).to_matrix()
        self.assertTrue(isinstance(values, list))
        for target, value in zip(targets, values):
            self.assertTrue(np.all(value == target))

    def test_to_matrix_1q_array(self):
        """Test 1-qubit to_matrix method w/ array=True."""
        labels = ["Z", "I", "Y", "X"]
        target = np.array([pauli_mat(i) for i in labels])
        value = PauliList(labels).to_matrix(array=True)
        self.assertTrue(isinstance(value, np.ndarray))
        self.assertTrue(np.all(value == target))

    def test_to_matrix_1q_sparse(self):
        """Test 1-qubit to_matrix method w/ sparse=True."""
        labels = ["X", "I", "Z", "Y"]
        targets = [pauli_mat(i) for i in labels]
        values = PauliList(labels).to_matrix(sparse=True)
        for mat, targ in zip(values, targets):
            self.assertTrue(isinstance(mat, csr_matrix))
            self.assertTrue(np.all(targ == mat.toarray()))

    def test_to_matrix_2q(self):
        """Test 2-qubit to_matrix method."""
        labels = ["IX", "YI", "II", "ZZ"]
        targets = [pauli_mat(i) for i in labels]
        values = PauliList(labels).to_matrix()
        self.assertTrue(isinstance(values, list))
        for target, value in zip(targets, values):
            self.assertTrue(np.all(value == target))

    def test_to_matrix_2q_array(self):
        """Test 2-qubit to_matrix method w/ array=True."""
        labels = ["ZZ", "XY", "YX", "IZ"]
        target = np.array([pauli_mat(i) for i in labels])
        value = PauliList(labels).to_matrix(array=True)
        self.assertTrue(isinstance(value, np.ndarray))
        self.assertTrue(np.all(value == target))

    def test_to_matrix_2q_sparse(self):
        """Test 2-qubit to_matrix method w/ sparse=True."""
        labels = ["IX", "II", "ZY", "YZ"]
        targets = [pauli_mat(i) for i in labels]
        values = PauliList(labels).to_matrix(sparse=True)
        for mat, targ in zip(values, targets):
            self.assertTrue(isinstance(mat, csr_matrix))
            self.assertTrue(np.all(targ == mat.toarray()))

    def test_to_matrix_5q(self):
        """Test 5-qubit to_matrix method."""
        labels = ["IXIXI", "YZIXI", "IIXYZ"]
        targets = [pauli_mat(i) for i in labels]
        values = PauliList(labels).to_matrix()
        self.assertTrue(isinstance(values, list))
        for target, value in zip(targets, values):
            self.assertTrue(np.all(value == target))

    def test_to_matrix_5q_sparse(self):
        """Test 5-qubit to_matrix method w/ sparse=True."""
        labels = ["XXXYY", "IXIZY", "ZYXIX"]
        targets = [pauli_mat(i) for i in labels]
        values = PauliList(labels).to_matrix(sparse=True)
        for mat, targ in zip(values, targets):
            self.assertTrue(isinstance(mat, csr_matrix))
            self.assertTrue(np.all(targ == mat.toarray()))

    def test_to_matrix_5q_with_phase(self):
        """Test 5-qubit to_matrix method with phase."""
        labels = ["iIXIXI", "-YZIXI", "-iIIXYZ"]
        targets = [pauli_mat(i) for i in labels]
        values = PauliList(labels).to_matrix()
        self.assertTrue(isinstance(values, list))
        for target, value in zip(targets, values):
            self.assertTrue(np.all(value == target))

    def test_to_matrix_5q_sparse_with_phase(self):
        """Test 5-qubit to_matrix method w/ sparse=True with phase."""
        labels = ["iXXXYY", "-IXIZY", "-iZYXIX"]
        targets = [pauli_mat(i) for i in labels]
        values = PauliList(labels).to_matrix(sparse=True)
        for mat, targ in zip(values, targets):
            self.assertTrue(isinstance(mat, csr_matrix))
            self.assertTrue(np.all(targ == mat.toarray()))


class TestPauliListIteration(QiskitTestCase):
    """Tests for PauliList iterators class."""

    def test_enumerate(self):
        """Test enumerate with PauliList."""
        labels = ["III", "IXI", "IYY", "YIZ", "XYZ", "III"]
        pauli = PauliList(labels)
        for idx, i in enumerate(pauli):
            self.assertEqual(i, PauliList(labels[idx]))

    def test_iter(self):
        """Test iter with PauliList."""
        labels = ["III", "IXI", "IYY", "YIZ", "XYZ", "III"]
        pauli = PauliList(labels)
        for idx, i in enumerate(iter(pauli)):
            self.assertEqual(i, PauliList(labels[idx]))

    def test_zip(self):
        """Test zip with PauliList."""
        labels = ["III", "IXI", "IYY", "YIZ", "XYZ", "III"]
        pauli = PauliList(labels)
        for label, i in zip(labels, pauli):
            self.assertEqual(i, PauliList(label))

    def test_label_iter(self):
        """Test PauliList label_iter method."""
        labels = ["III", "IXI", "IYY", "YIZ", "XYZ", "III"]
        pauli = PauliList(labels)
        for idx, i in enumerate(pauli.label_iter()):
            self.assertEqual(i, labels[idx])

    def test_matrix_iter(self):
        """Test PauliList dense matrix_iter method."""
        labels = ["III", "IXI", "IYY", "YIZ", "XYZ", "III"]
        pauli = PauliList(labels)
        for idx, i in enumerate(pauli.matrix_iter()):
            self.assertTrue(np.all(i == pauli_mat(labels[idx])))

    def test_matrix_iter_sparse(self):
        """Test PauliList sparse matrix_iter method."""
        labels = ["III", "IXI", "IYY", "YIZ", "XYZ", "III"]
        pauli = PauliList(labels)
        for idx, i in enumerate(pauli.matrix_iter(sparse=True)):
            self.assertTrue(isinstance(i, csr_matrix))
            self.assertTrue(np.all(i.toarray() == pauli_mat(labels[idx])))


@ddt
class TestPauliListOperator(QiskitTestCase):
    """Tests for PauliList base operator methods."""

    @combine(j=range(1, 10))
    def test_tensor(self, j):
        """Test tensor method j={j}."""
        labels1 = ["XX", "YY"]
        labels2 = [j * "I", j * "Z"]
        pauli1 = PauliList(labels1)
        pauli2 = PauliList(labels2)

        value = pauli1.tensor(pauli2)
        target = PauliList([l1 + l2 for l1 in labels1 for l2 in labels2])
        self.assertEqual(value, target)

    @combine(j=range(1, 10))
    def test_tensor_with_phase(self, j):
        """Test tensor method j={j} with phase."""
        labels1 = ["XX", "iYY"]
        labels2 = [j * "I", "i" + j * "Z"]
        pauli1 = PauliList(labels1)
        pauli2 = PauliList(labels2)

        value = pauli1.tensor(pauli2)
        target = PauliList(["XX" + "I" * j, "iXX" + "Z" * j, "iYY" + "I" * j, "-YY" + "Z" * j])
        self.assertEqual(value, target)

    @combine(j=range(1, 10))
    def test_expand(self, j):
        """Test expand method j={j}."""
        labels1 = ["XX", "YY"]
        labels2 = [j * "I", j * "Z"]
        pauli1 = PauliList(labels1)
        pauli2 = PauliList(labels2)

        value = pauli1.expand(pauli2)
        target = PauliList([j + i for j in labels2 for i in labels1])
        self.assertEqual(value, target)

    @combine(j=range(1, 10))
    def test_expand_with_phase(self, j):
        """Test expand method j={j}."""
        labels1 = ["-XX", "iYY"]
        labels2 = ["i" + j * "I", "-i" + j * "Z"]
        pauli1 = PauliList(labels1)
        pauli2 = PauliList(labels2)

        value = pauli1.expand(pauli2)
        target = PauliList(
            ["-i" + "I" * j + "XX", "-" + "I" * j + "YY", "i" + "Z" * j + "XX", "Z" * j + "YY"]
        )
        self.assertEqual(value, target)

    def test_compose_1q(self):
        """Test 1-qubit compose methods."""
        # Test single qubit Pauli dot products
        pauli = PauliList(["I", "X", "Y", "Z"])

        with self.subTest(msg="compose single I"):
            target = PauliList(["I", "X", "Y", "Z"])
            value = pauli.compose("I")
            self.assertEqual(target, value)

        with self.subTest(msg="compose single X"):
            target = PauliList(["X", "I", "iZ", "-iY"])
            value = pauli.compose("X")
            self.assertEqual(target, value)

        with self.subTest(msg="compose single Y"):
            target = PauliList(["Y", "-iZ", "I", "iX"])
            value = pauli.compose("Y")
            self.assertEqual(target, value)

        with self.subTest(msg="compose single Z"):
            target = PauliList(["Z", "iY", "-iX", "I"])
            value = pauli.compose("Z")
            self.assertEqual(target, value)

    def test_dot_1q(self):
        """Test 1-qubit dot method."""
        # Test single qubit Pauli dot products
        pauli = PauliList(["I", "X", "Y", "Z"])

        with self.subTest(msg="dot single I"):
            target = PauliList(["I", "X", "Y", "Z"])
            value = pauli.dot("I")
            self.assertEqual(target, value)

        with self.subTest(msg="dot single X"):
            target = PauliList(["X", "I", "-iZ", "iY"])
            value = pauli.dot("X")
            self.assertEqual(target, value)

        with self.subTest(msg="dot single Y"):
            target = PauliList(["Y", "iZ", "I", "-iX"])
            value = pauli.dot("Y")
            self.assertEqual(target, value)

        with self.subTest(msg="dot single Z"):
            target = PauliList(["Z", "-iY", "iX", "I"])
            value = pauli.dot("Z")
            self.assertEqual(target, value)

    def test_qargs_compose_1q(self):
        """Test 1-qubit compose method with qargs."""

        pauli1 = PauliList(["III", "XXX"])
        pauli2 = PauliList("Z")

        with self.subTest(msg="compose 1-qubit qargs=[0]"):
            target = PauliList(["IIZ", "iXXY"])
            value = pauli1.compose(pauli2, qargs=[0])
            self.assertEqual(value, target)

        with self.subTest(msg="compose 1-qubit qargs=[1]"):
            target = PauliList(["IZI", "iXYX"])
            value = pauli1.compose(pauli2, qargs=[1])
            self.assertEqual(value, target)

        with self.subTest(msg="compose 1-qubit qargs=[2]"):
            target = PauliList(["ZII", "iYXX"])
            value = pauli1.compose(pauli2, qargs=[2])
            self.assertEqual(value, target)

    def test_qargs_dot_1q(self):
        """Test 1-qubit dot method with qargs."""

        pauli1 = PauliList(["III", "XXX"])
        pauli2 = PauliList("Z")

        with self.subTest(msg="dot 1-qubit qargs=[0]"):
            target = PauliList(["IIZ", "-iXXY"])
            value = pauli1.dot(pauli2, qargs=[0])
            self.assertEqual(value, target)

        with self.subTest(msg="dot 1-qubit qargs=[1]"):
            target = PauliList(["IZI", "-iXYX"])
            value = pauli1.dot(pauli2, qargs=[1])
            self.assertEqual(value, target)

        with self.subTest(msg="dot 1-qubit qargs=[2]"):
            target = PauliList(["ZII", "-iYXX"])
            value = pauli1.dot(pauli2, qargs=[2])
            self.assertEqual(value, target)

    def test_qargs_compose_2q(self):
        """Test 2-qubit compose method with qargs."""

        pauli1 = PauliList(["III", "XXX"])
        pauli2 = PauliList("ZY")

        with self.subTest(msg="compose 2-qubit qargs=[0, 1]"):
            target = PauliList(["IZY", "XYZ"])
            value = pauli1.compose(pauli2, qargs=[0, 1])
            self.assertEqual(value, target)

        with self.subTest(msg="compose 2-qubit qargs=[1, 0]"):
            target = PauliList(["IYZ", "XZY"])
            value = pauli1.compose(pauli2, qargs=[1, 0])
            self.assertEqual(value, target)

        with self.subTest(msg="compose 2-qubit qargs=[0, 2]"):
            target = PauliList(["ZIY", "YXZ"])
            value = pauli1.compose(pauli2, qargs=[0, 2])
            self.assertEqual(value, target)

        with self.subTest(msg="compose 2-qubit qargs=[2, 0]"):
            target = PauliList(["YIZ", "ZXY"])
            value = pauli1.compose(pauli2, qargs=[2, 0])
            self.assertEqual(value, target)

    def test_qargs_dot_2q(self):
        """Test 2-qubit dot method with qargs."""

        pauli1 = PauliList(["III", "XXX"])
        pauli2 = PauliList("ZY")

        with self.subTest(msg="dot 2-qubit qargs=[0, 1]"):
            target = PauliList(["IZY", "XYZ"])
            value = pauli1.dot(pauli2, qargs=[0, 1])
            self.assertEqual(value, target)

        with self.subTest(msg="dot 2-qubit qargs=[1, 0]"):
            target = PauliList(["IYZ", "XZY"])
            value = pauli1.dot(pauli2, qargs=[1, 0])
            self.assertEqual(value, target)

        with self.subTest(msg="dot 2-qubit qargs=[0, 2]"):
            target = PauliList(["ZIY", "YXZ"])
            value = pauli1.dot(pauli2, qargs=[0, 2])
            self.assertEqual(value, target)

        with self.subTest(msg="dot 2-qubit qargs=[2, 0]"):
            target = PauliList(["YIZ", "ZXY"])
            value = pauli1.dot(pauli2, qargs=[2, 0])
            self.assertEqual(value, target)

    def test_qargs_compose_3q(self):
        """Test 3-qubit compose method with qargs."""

        pauli1 = PauliList(["III", "XXX"])
        pauli2 = PauliList("XYZ")

        with self.subTest(msg="compose 3-qubit qargs=None"):
            target = PauliList(["XYZ", "IZY"])
            value = pauli1.compose(pauli2)
            self.assertEqual(value, target)

        with self.subTest(msg="compose 3-qubit qargs=[0, 1, 2]"):
            target = PauliList(["XYZ", "IZY"])
            value = pauli1.compose(pauli2, qargs=[0, 1, 2])
            self.assertEqual(value, target)

        with self.subTest(msg="compose 3-qubit qargs=[2, 1, 0]"):
            target = PauliList(["ZYX", "YZI"])
            value = pauli1.compose(pauli2, qargs=[2, 1, 0])
            self.assertEqual(value, target)

        with self.subTest(msg="compose 3-qubit qargs=[1, 0, 2]"):
            target = PauliList(["XZY", "IYZ"])
            value = pauli1.compose(pauli2, qargs=[1, 0, 2])
            self.assertEqual(value, target)

    def test_qargs_dot_3q(self):
        """Test 3-qubit dot method with qargs."""

        pauli1 = PauliList(["III", "XXX"])
        pauli2 = PauliList("XYZ")

        with self.subTest(msg="dot 3-qubit qargs=None"):
            target = PauliList(["XYZ", "IZY"])
            value = pauli1.dot(pauli2, qargs=[0, 1, 2])
            self.assertEqual(value, target)

        with self.subTest(msg="dot 3-qubit qargs=[0, 1, 2]"):
            target = PauliList(["XYZ", "IZY"])
            value = pauli1.dot(pauli2, qargs=[0, 1, 2])
            self.assertEqual(value, target)

        with self.subTest(msg="dot 3-qubit qargs=[2, 1, 0]"):
            target = PauliList(["ZYX", "YZI"])
            value = pauli1.dot(pauli2, qargs=[2, 1, 0])
            self.assertEqual(value, target)

        with self.subTest(msg="dot 3-qubit qargs=[1, 0, 2]"):
            target = PauliList(["XZY", "IYZ"])
            value = pauli1.dot(pauli2, qargs=[1, 0, 2])
            self.assertEqual(value, target)


@ddt
class TestPauliListMethods(QiskitTestCase):
    """Tests for PauliList utility methods class."""

    def test_sort(self):
        """Test sort method."""
        with self.subTest(msg="1 qubit standard order"):
            unsrt = ["X", "Z", "I", "Y", "-iI", "X", "Z", "iI", "-I", "-iY"]
            srt = ["I", "-iI", "-I", "iI", "X", "X", "Y", "-iY", "Z", "Z"]
            target = PauliList(srt)
            value = PauliList(unsrt).sort()
            self.assertEqual(target, value)

        with self.subTest(msg="1 qubit weight order"):
            unsrt = ["X", "Z", "I", "Y", "-iI", "X", "Z", "iI", "-I", "-iY"]
            srt = ["I", "-iI", "-I", "iI", "X", "X", "Y", "-iY", "Z", "Z"]
            target = PauliList(srt)
            value = PauliList(unsrt).sort(weight=True)
            self.assertEqual(target, value)

        with self.subTest(msg="1 qubit phase order"):
            unsrt = ["X", "Z", "I", "Y", "-iI", "X", "Z", "iI", "-I", "-iY"]
            srt = ["I", "X", "X", "Y", "Z", "Z", "-iI", "-iY", "-I", "iI"]
            target = PauliList(srt)
            value = PauliList(unsrt).sort(phase=True)
            self.assertEqual(target, value)

        with self.subTest(msg="1 qubit weight & phase order"):
            unsrt = ["X", "Z", "I", "Y", "-iI", "X", "Z", "iI", "-I", "-iY"]
            srt = ["I", "X", "X", "Y", "Z", "Z", "-iI", "-iY", "-I", "iI"]
            target = PauliList(srt)
            value = PauliList(unsrt).sort(weight=True, phase=True)
            self.assertEqual(target, value)

        with self.subTest(msg="2 qubit standard order"):
            srt = [
                "II",
                "IX",
                "IX",
                "IY",
                "IZ",
                "iIZ",
                "XI",
                "XX",
                "XX",
                "iXX",
                "XY",
                "XZ",
                "iXZ",
                "YI",
                "YI",
                "-YI",
                "YX",
                "-iYX",
                "YY",
                "-iYY",
                "-YY",
                "iYY",
                "YZ",
                "ZI",
                "ZX",
                "ZX",
                "ZY",
                "ZZ",
            ]
            unsrt = srt.copy()
            np.random.shuffle(unsrt)
            target = PauliList(srt)
            value = PauliList(unsrt).sort()
            self.assertEqual(target, value)

        with self.subTest(msg="2 qubit weight order"):
            srt = [
                "II",
                "IX",
                "IX",
                "IY",
                "IZ",
                "iIZ",
                "XI",
                "YI",
                "YI",
                "-YI",
                "ZI",
                "XX",
                "XX",
                "iXX",
                "XY",
                "XZ",
                "iXZ",
                "YX",
                "-iYX",
                "YY",
                "YY",
                "-YY",
                "YZ",
                "ZX",
                "ZX",
                "ZY",
                "ZZ",
            ]
            unsrt = srt.copy()
            np.random.shuffle(unsrt)
            target = PauliList(srt)
            value = PauliList(unsrt).sort(weight=True)
            self.assertEqual(target, value)

        with self.subTest(msg="2 qubit phase order"):
            srt = [
                "II",
                "IX",
                "IX",
                "IY",
                "IZ",
                "XI",
                "XX",
                "XX",
                "XY",
                "XZ",
                "YI",
                "YI",
                "YX",
                "YY",
                "YY",
                "YZ",
                "ZI",
                "ZX",
                "ZX",
                "ZY",
                "ZZ",
                "-iYX",
                "-YI",
                "-YY",
                "iIZ",
                "iXX",
                "iXZ",
            ]
            unsrt = srt.copy()
            np.random.shuffle(unsrt)
            target = PauliList(srt)
            value = PauliList(unsrt).sort(phase=True)
            self.assertEqual(target, value)

        with self.subTest(msg="2 qubit weight & phase order"):
            srt = [
                "II",
                "IX",
                "IX",
                "IY",
                "IZ",
                "XI",
                "YI",
                "YI",
                "ZI",
                "XX",
                "XX",
                "XY",
                "XZ",
                "YX",
                "YY",
                "YY",
                "YZ",
                "ZX",
                "ZX",
                "ZY",
                "ZZ",
                "-iYX",
                "-YI",
                "-YY",
                "iIZ",
                "iXX",
                "iXZ",
            ]
            unsrt = srt.copy()
            np.random.shuffle(unsrt)
            target = PauliList(srt)
            value = PauliList(unsrt).sort(weight=True, phase=True)
            self.assertEqual(target, value)

        with self.subTest(msg="3 qubit standard order"):
            srt = [
                "III",
                "III",
                "IIX",
                "IIY",
                "-IIY",
                "IIZ",
                "IXI",
                "IXX",
                "IXY",
                "iIXY",
                "IXZ",
                "IYI",
                "IYX",
                "IYY",
                "IYZ",
                "IZI",
                "IZX",
                "IZY",
                "IZY",
                "IZZ",
                "XII",
                "XII",
                "XIX",
                "XIY",
                "XIZ",
                "XXI",
                "XXX",
                "-iXXX",
                "XXY",
                "XXZ",
                "XYI",
                "XYX",
                "iXYX",
                "XYY",
                "XYZ",
                "XYZ",
                "XZI",
                "XZX",
                "XZY",
                "XZZ",
                "YII",
                "YIX",
                "YIY",
                "YIZ",
                "YXI",
                "YXX",
                "YXY",
                "YXZ",
                "YXZ",
                "YYI",
                "YYX",
                "YYX",
                "YYY",
                "YYZ",
                "YZI",
                "YZX",
                "YZY",
                "YZZ",
                "ZII",
                "ZIX",
                "ZIY",
                "ZIZ",
                "ZXI",
                "ZXX",
                "iZXX",
                "ZXY",
                "ZXZ",
                "ZYI",
                "ZYI",
                "ZYX",
                "ZYY",
                "ZYZ",
                "ZZI",
                "ZZX",
                "ZZY",
                "ZZZ",
            ]
            unsrt = srt.copy()
            np.random.shuffle(unsrt)
            target = PauliList(srt)
            value = PauliList(unsrt).sort()
            self.assertEqual(target, value)

        with self.subTest(msg="3 qubit weight order"):
            srt = [
                "III",
                "III",
                "IIX",
                "IIY",
                "-IIY",
                "IIZ",
                "IXI",
                "IYI",
                "IZI",
                "XII",
                "XII",
                "YII",
                "ZII",
                "IXX",
                "IXY",
                "iIXY",
                "IXZ",
                "IYX",
                "IYY",
                "IYZ",
                "IZX",
                "IZY",
                "IZY",
                "IZZ",
                "XIX",
                "XIY",
                "XIZ",
                "XXI",
                "XYI",
                "XZI",
                "YIX",
                "YIY",
                "YIZ",
                "YXI",
                "YYI",
                "YZI",
                "ZIX",
                "ZIY",
                "ZIZ",
                "ZXI",
                "ZYI",
                "ZYI",
                "ZZI",
                "XXX",
                "-iXXX",
                "XXY",
                "XXZ",
                "XYX",
                "iXYX",
                "XYY",
                "XYZ",
                "XYZ",
                "XZX",
                "XZY",
                "XZZ",
                "YXX",
                "YXY",
                "YXZ",
                "YXZ",
                "YYX",
                "YYX",
                "YYY",
                "YYZ",
                "YZX",
                "YZY",
                "YZZ",
                "ZXX",
                "iZXX",
                "ZXY",
                "ZXZ",
                "ZYX",
                "ZYY",
                "ZYZ",
                "ZZX",
                "ZZY",
                "ZZZ",
            ]
            unsrt = srt.copy()
            np.random.shuffle(unsrt)
            target = PauliList(srt)
            value = PauliList(unsrt).sort(weight=True)
            self.assertEqual(target, value)

        with self.subTest(msg="3 qubit phase order"):
            srt = [
                "III",
                "III",
                "IIX",
                "IIY",
                "IIZ",
                "IXI",
                "IXX",
                "IXY",
                "IXZ",
                "IYI",
                "IYX",
                "IYY",
                "IYZ",
                "IZI",
                "IZX",
                "IZY",
                "IZY",
                "IZZ",
                "XII",
                "XII",
                "XIX",
                "XIY",
                "XIZ",
                "XXI",
                "XXX",
                "XXY",
                "XXZ",
                "XYI",
                "XYX",
                "XYY",
                "XYZ",
                "XYZ",
                "XZI",
                "XZX",
                "XZY",
                "XZZ",
                "YII",
                "YIX",
                "YIY",
                "YIZ",
                "YXI",
                "YXX",
                "YXY",
                "YXZ",
                "YXZ",
                "YYI",
                "YYX",
                "YYX",
                "YYY",
                "YYZ",
                "YZI",
                "YZX",
                "YZY",
                "YZZ",
                "ZII",
                "ZIX",
                "ZIY",
                "ZIZ",
                "ZXI",
                "ZXX",
                "ZXY",
                "ZXZ",
                "ZYI",
                "ZYI",
                "ZYX",
                "ZYY",
                "ZYZ",
                "ZZI",
                "ZZX",
                "ZZY",
                "ZZZ",
                "-iXXX",
                "-IIY",
                "iIXY",
                "iXYX",
                "iZXX",
            ]
            unsrt = srt.copy()
            np.random.shuffle(unsrt)
            target = PauliList(srt)
            value = PauliList(unsrt).sort(phase=True)
            self.assertEqual(target, value)

        with self.subTest(msg="3 qubit weight & phase order"):
            srt = [
                "III",
                "III",
                "IIX",
                "IIY",
                "IYI",
                "IZI",
                "XII",
                "XII",
                "YII",
                "ZII",
                "IXX",
                "IXY",
                "IXZ",
                "IYX",
                "IYY",
                "IYZ",
                "IZX",
                "IZY",
                "IZY",
                "IZZ",
                "XIX",
                "XIY",
                "XIZ",
                "XXI",
                "XYI",
                "XZI",
                "YIX",
                "YIY",
                "YIZ",
                "YYI",
                "YZI",
                "ZIX",
                "ZIY",
                "ZIZ",
                "ZXI",
                "ZYI",
                "ZYI",
                "ZZI",
                "XXX",
                "XXY",
                "XXZ",
                "XYX",
                "XYY",
                "XYZ",
                "XZX",
                "XZY",
                "XZZ",
                "YXX",
                "YXY",
                "YXZ",
                "YXZ",
                "YYX",
                "YYX",
                "YYY",
                "YYZ",
                "YZX",
                "YZY",
                "YZZ",
                "ZXX",
                "ZXY",
                "ZXZ",
                "ZYX",
                "ZYY",
                "ZYZ",
                "ZZX",
                "ZZY",
                "ZZZ",
                "-iZIZ",
                "-iXXX",
                "-IIY",
                "iIXI",
                "iIXY",
                "iYXI",
                "iXYX",
                "iXYZ",
                "iZXX",
            ]
            unsrt = srt.copy()
            np.random.shuffle(unsrt)
            target = PauliList(srt)
            value = PauliList(unsrt).sort(weight=True, phase=True)
            self.assertEqual(target, value)

    def test_unique(self):
        """Test unique method."""
        with self.subTest(msg="1 qubit"):
            labels = ["X", "Z", "X", "X", "I", "Y", "I", "X", "Z", "Z", "X", "I"]
            unique = ["X", "Z", "I", "Y"]
            target = PauliList(unique)
            value = PauliList(labels).unique()
            self.assertEqual(target, value)

        with self.subTest(msg="2 qubit"):
            labels = ["XX", "IX", "XX", "II", "IZ", "ZI", "YX", "YX", "ZZ", "IX", "XI"]
            unique = ["XX", "IX", "II", "IZ", "ZI", "YX", "ZZ", "XI"]
            target = PauliList(unique)
            value = PauliList(labels).unique()
            self.assertEqual(target, value)

        with self.subTest(msg="10 qubit"):
            labels = [10 * "X", 10 * "I", 10 * "X"]
            unique = [10 * "X", 10 * "I"]
            target = PauliList(unique)
            value = PauliList(labels).unique()
            self.assertEqual(target, value)

    def test_delete(self):
        """Test delete method."""
        with self.subTest(msg="single row"):
            for j in range(1, 6):
                pauli = PauliList([j * "X", j * "Y"])
                self.assertEqual(pauli.delete(0), PauliList(j * "Y"))
                self.assertEqual(pauli.delete(1), PauliList(j * "X"))

        with self.subTest(msg="multiple rows"):
            for j in range(1, 6):
                pauli = PauliList([j * "X", "-i" + j * "Y", j * "Z"])
                self.assertEqual(pauli.delete([0, 2]), PauliList("-i" + j * "Y"))
                self.assertEqual(pauli.delete([1, 2]), PauliList(j * "X"))
                self.assertEqual(pauli.delete([0, 1]), PauliList(j * "Z"))

        with self.subTest(msg="single qubit"):
            pauli = PauliList(["IIX", "iIYI", "ZII"])
            value = pauli.delete(0, qubit=True)
            target = PauliList(["II", "iIY", "ZI"])
            self.assertEqual(value, target)
            value = pauli.delete(1, qubit=True)
            target = PauliList(["IX", "iII", "ZI"])
            self.assertEqual(value, target)
            value = pauli.delete(2, qubit=True)
            target = PauliList(["IX", "iYI", "II"])
            self.assertEqual(value, target)

        with self.subTest(msg="multiple qubits"):
            pauli = PauliList(["IIX", "IYI", "-ZII"])
            value = pauli.delete([0, 1], qubit=True)
            target = PauliList(["I", "I", "-Z"])
            self.assertEqual(value, target)
            value = pauli.delete([1, 2], qubit=True)
            target = PauliList(["X", "I", "-I"])
            self.assertEqual(value, target)
            value = pauli.delete([0, 2], qubit=True)
            target = PauliList(["I", "Y", "-I"])
            self.assertEqual(value, target)

    def test_insert(self):
        """Test insert method."""
        # Insert single row
        for j in range(1, 10):
            pauli = PauliList(j * "X")
            target0 = PauliList([j * "I", j * "X"])
            target1 = PauliList([j * "X", j * "I"])

            with self.subTest(msg=f"single row from str ({j})"):
                value0 = pauli.insert(0, j * "I")
                self.assertEqual(value0, target0)
                value1 = pauli.insert(1, j * "I")
                self.assertEqual(value1, target1)

            with self.subTest(msg=f"single row from PauliList ({j})"):
                value0 = pauli.insert(0, PauliList(j * "I"))
                self.assertEqual(value0, target0)
                value1 = pauli.insert(1, PauliList(j * "I"))
                self.assertEqual(value1, target1)

            target0 = PauliList(["i" + j * "I", j * "X"])
            target1 = PauliList([j * "X", "i" + j * "I"])

            with self.subTest(msg=f"single row with phase from str ({j})"):
                value0 = pauli.insert(0, "i" + j * "I")
                self.assertEqual(value0, target0)
                value1 = pauli.insert(1, "i" + j * "I")
                self.assertEqual(value1, target1)

            with self.subTest(msg=f"single row with phase from PauliList ({j})"):
                value0 = pauli.insert(0, PauliList("i" + j * "I"))
                self.assertEqual(value0, target0)
                value1 = pauli.insert(1, PauliList("i" + j * "I"))
                self.assertEqual(value1, target1)

        # Insert multiple rows
        for j in range(1, 10):
            pauli = PauliList("i" + j * "X")
            insert = PauliList([j * "I", j * "Y", j * "Z", "-i" + j * "X"])
            target0 = insert + pauli
            target1 = pauli + insert

            with self.subTest(msg=f"multiple-rows from PauliList ({j})"):
                value0 = pauli.insert(0, insert)
                self.assertEqual(value0, target0)
                value1 = pauli.insert(1, insert)
                self.assertEqual(value1, target1)

        # Insert single column
        pauli = PauliList(["X", "Y", "Z", "-iI"])
        for i in ["I", "X", "Y", "Z", "iY"]:
            phase = "" if len(i) == 1 else i[0]
            p = i if len(i) == 1 else i[1]
            target0 = PauliList(
                [
                    phase + "X" + p,
                    phase + "Y" + p,
                    phase + "Z" + p,
                    ("" if phase else "-i") + "I" + p,
                ]
            )
            target1 = PauliList(
                [
                    i + "X",
                    i + "Y",
                    i + "Z",
                    ("" if phase else "-i") + p + "I",
                ]
            )

            with self.subTest(msg="single-column single-val from str"):
                value = pauli.insert(0, i, qubit=True)
                self.assertEqual(value, target0)
                value = pauli.insert(1, i, qubit=True)
                self.assertEqual(value, target1)

            with self.subTest(msg="single-column single-val from PauliList"):
                value = pauli.insert(0, PauliList(i), qubit=True)
                self.assertEqual(value, target0)
                value = pauli.insert(1, PauliList(i), qubit=True)
                self.assertEqual(value, target1)

        # Insert single column with multiple values
        pauli = PauliList(["X", "Y", "iZ"])
        for i in [["I", "X", "Y"], ["X", "iY", "Z"], ["Y", "Z", "I"]]:
            target0 = PauliList(
                ["X" + i[0], "Y" + i[1] if len(i[1]) == 1 else i[1][0] + "Y" + i[1][1], "iZ" + i[2]]
            )
            target1 = PauliList([i[0] + "X", i[1] + "Y", "i" + i[2] + "Z"])

            with self.subTest(msg="single-column multiple-vals from PauliList"):
                value = pauli.insert(0, PauliList(i), qubit=True)
                self.assertEqual(value, target0)
                value = pauli.insert(1, PauliList(i), qubit=True)
                self.assertEqual(value, target1)

        # Insert multiple columns from single
        pauli = PauliList(["X", "iY", "Z"])
        for j in range(1, 5):
            for i in [j * "I", j * "X", j * "Y", "i" + j * "Z"]:
                phase = "" if len(i) == j else i[0]
                p = i if len(i) == j else i[1:]
                target0 = PauliList(
                    [
                        phase + "X" + p,
                        ("-" if phase else "i") + "Y" + p,
                        phase + "Z" + p,
                    ]
                )
                target1 = PauliList([i + "X", ("-" if phase else "i") + p + "Y", i + "Z"])

                with self.subTest(msg="multiple-columns single-val from str"):
                    value = pauli.insert(0, i, qubit=True)
                    self.assertEqual(value, target0)
                    value = pauli.insert(1, i, qubit=True)
                    self.assertEqual(value, target1)

                with self.subTest(msg="multiple-columns single-val from PauliList"):
                    value = pauli.insert(0, PauliList(i), qubit=True)
                    self.assertEqual(value, target0)
                    value = pauli.insert(1, PauliList(i), qubit=True)
                    self.assertEqual(value, target1)

        # Insert multiple columns multiple row values
        pauli = PauliList(["X", "Y", "-iZ"])
        for j in range(1, 5):
            for i in [
                [j * "I", j * "X", j * "Y"],
                [j * "X", j * "Z", "i" + j * "Y"],
                [j * "Y", j * "Z", j * "I"],
            ]:
                target0 = PauliList(
                    [
                        "X" + i[0],
                        "Y" + i[1],
                        ("-i" if len(i[2]) == j else "") + "Z" + i[2][-j:],
                    ]
                )
                target1 = PauliList(
                    [
                        i[0] + "X",
                        i[1] + "Y",
                        ("-i" if len(i[2]) == j else "") + i[2][-j:] + "Z",
                    ]
                )

                with self.subTest(msg="multiple-column multiple-vals from PauliList"):
                    value = pauli.insert(0, PauliList(i), qubit=True)
                    self.assertEqual(value, target0)
                    value = pauli.insert(1, PauliList(i), qubit=True)
                    self.assertEqual(value, target1)

    def test_commutes(self):
        """Test commutes method."""
        # Single qubit Pauli
        pauli = PauliList(["I", "X", "Y", "Z", "-iY"])
        with self.subTest(msg="commutes single-Pauli I"):
            value = list(pauli.commutes("I"))
            target = [True, True, True, True, True]
            self.assertEqual(value, target)

        with self.subTest(msg="commutes single-Pauli X"):
            value = list(pauli.commutes("X"))
            target = [True, True, False, False, False]
            self.assertEqual(value, target)

        with self.subTest(msg="commutes single-Pauli Y"):
            value = list(pauli.commutes("Y"))
            target = [True, False, True, False, True]
            self.assertEqual(value, target)

        with self.subTest(msg="commutes single-Pauli Z"):
            value = list(pauli.commutes("Z"))
            target = [True, False, False, True, False]
            self.assertEqual(value, target)

        with self.subTest(msg="commutes single-Pauli iZ"):
            value = list(pauli.commutes("iZ"))
            target = [True, False, False, True, False]
            self.assertEqual(value, target)

        # 2-qubit Pauli
        pauli = PauliList(["II", "IX", "YI", "XY", "ZZ", "-iYY"])
        with self.subTest(msg="commutes single-Pauli II"):
            value = list(pauli.commutes("II"))
            target = [True, True, True, True, True, True]
            self.assertEqual(value, target)

        with self.subTest(msg="commutes single-Pauli IX"):
            value = list(pauli.commutes("IX"))
            target = [True, True, True, False, False, False]
            self.assertEqual(value, target)

        with self.subTest(msg="commutes single-Pauli XI"):
            value = list(pauli.commutes("XI"))
            target = [True, True, False, True, False, False]
            self.assertEqual(value, target)

        with self.subTest(msg="commutes single-Pauli YI"):
            value = list(pauli.commutes("YI"))
            target = [True, True, True, False, False, True]
            self.assertEqual(value, target)

        with self.subTest(msg="commutes single-Pauli IY"):
            value = list(pauli.commutes("IY"))
            target = [True, False, True, True, False, True]
            self.assertEqual(value, target)

        with self.subTest(msg="commutes single-Pauli XY"):
            value = list(pauli.commutes("XY"))
            target = [True, False, False, True, True, False]
            self.assertEqual(value, target)

        with self.subTest(msg="commutes single-Pauli YX"):
            value = list(pauli.commutes("YX"))
            target = [True, True, True, True, True, False]
            self.assertEqual(value, target)

        with self.subTest(msg="commutes single-Pauli ZZ"):
            value = list(pauli.commutes("ZZ"))
            target = [True, False, False, True, True, True]
            self.assertEqual(value, target)

        with self.subTest(msg="commutes single-Pauli iYX"):
            value = list(pauli.commutes("iYX"))
            target = [True, True, True, True, True, False]
            self.assertEqual(value, target)

    def test_anticommutes(self):
        """Test anticommutes method."""
        # Single qubit Pauli
        pauli = PauliList(["I", "X", "Y", "Z", "-iY"])
        with self.subTest(msg="anticommutes single-Pauli I"):
            value = list(pauli.anticommutes("I"))
            target = [False, False, False, False, False]
            self.assertEqual(value, target)

        with self.subTest(msg="anticommutes single-Pauli X"):
            value = list(pauli.anticommutes("X"))
            target = [False, False, True, True, True]
            self.assertEqual(value, target)

        with self.subTest(msg="anticommutes single-Pauli Y"):
            value = list(pauli.anticommutes("Y"))
            target = [False, True, False, True, False]
            self.assertEqual(value, target)

        with self.subTest(msg="anticommutes single-Pauli Z"):
            value = list(pauli.anticommutes("Z"))
            target = [False, True, True, False, True]
            self.assertEqual(value, target)

        with self.subTest(msg="anticommutes single-Pauli iZ"):
            value = list(pauli.anticommutes("iZ"))
            target = [False, True, True, False, True]
            self.assertEqual(value, target)

        # 2-qubit Pauli
        pauli = PauliList(["II", "IX", "YI", "XY", "ZZ", "iZX"])
        with self.subTest(msg="anticommutes single-Pauli II"):
            value = list(pauli.anticommutes("II"))
            target = [False, False, False, False, False, False]
            self.assertEqual(value, target)

        with self.subTest(msg="anticommutes single-Pauli IX"):
            value = list(pauli.anticommutes("IX"))
            target = [False, False, False, True, True, False]
            self.assertEqual(value, target)

        with self.subTest(msg="anticommutes single-Pauli XI"):
            value = list(pauli.anticommutes("XI"))
            target = [False, False, True, False, True, True]
            self.assertEqual(value, target)

        with self.subTest(msg="anticommutes single-Pauli YI"):
            value = list(pauli.anticommutes("YI"))
            target = [False, False, False, True, True, True]
            self.assertEqual(value, target)

        with self.subTest(msg="anticommutes single-Pauli IY"):
            value = list(pauli.anticommutes("IY"))
            target = [False, True, False, False, True, True]
            self.assertEqual(value, target)

        with self.subTest(msg="anticommutes single-Pauli XY"):
            value = list(pauli.anticommutes("XY"))
            target = [False, True, True, False, False, False]
            self.assertEqual(value, target)

        with self.subTest(msg="anticommutes single-Pauli YX"):
            value = list(pauli.anticommutes("YX"))
            target = [False, False, False, False, False, True]
            self.assertEqual(value, target)

        with self.subTest(msg="anticommutes single-Pauli ZZ"):
            value = list(pauli.anticommutes("ZZ"))
            target = [False, True, True, False, False, True]
            self.assertEqual(value, target)

        with self.subTest(msg="anticommutes single-Pauli iXY"):
            value = list(pauli.anticommutes("iXY"))
            target = [False, True, True, False, False, False]
            self.assertEqual(value, target)

    def test_commutes_with_all(self):
        """Test commutes_with_all method."""
        # 1-qubit
        pauli = PauliList(["I", "X", "Y", "Z", "-iY"])
        with self.subTest(msg="commutes_with_all [I]"):
            value = list(pauli.commutes_with_all("I"))
            target = [0, 1, 2, 3, 4]
            self.assertEqual(value, target)

        with self.subTest(msg="commutes_with_all [X]"):
            value = list(pauli.commutes_with_all("X"))
            target = [0, 1]
            self.assertEqual(value, target)

        with self.subTest(msg="commutes_with_all [Y]"):
            value = list(pauli.commutes_with_all("Y"))
            target = [0, 2, 4]
            self.assertEqual(value, target)

        with self.subTest(msg="commutes_with_all [Z]"):
            value = list(pauli.commutes_with_all("Z"))
            target = [0, 3]
            self.assertEqual(value, target)

        with self.subTest(msg="commutes_with_all [iY]"):
            value = list(pauli.commutes_with_all("iY"))
            target = [0, 2, 4]
            self.assertEqual(value, target)

        # 2-qubit Pauli
        pauli = PauliList(["II", "IX", "YI", "XY", "ZZ", "iXY"])

        with self.subTest(msg="commutes_with_all [IX, YI]"):
            other = PauliList(["IX", "YI"])
            value = list(pauli.commutes_with_all(other))
            target = [0, 1, 2]
            self.assertEqual(value, target)

        with self.subTest(msg="commutes_with_all [XY, ZZ]"):
            other = PauliList(["XY", "ZZ"])
            value = list(pauli.commutes_with_all(other))
            target = [0, 3, 4, 5]
            self.assertEqual(value, target)

        with self.subTest(msg="commutes_with_all [YX, ZZ]"):
            other = PauliList(["YX", "ZZ"])
            value = list(pauli.commutes_with_all(other))
            target = [0, 3, 4, 5]
            self.assertEqual(value, target)

        with self.subTest(msg="commutes_with_all [XY, YX]"):
            other = PauliList(["XY", "YX"])
            value = list(pauli.commutes_with_all(other))
            target = [0, 3, 4, 5]
            self.assertEqual(value, target)

        with self.subTest(msg="commutes_with_all [XY, IX]"):
            other = PauliList(["XY", "IX"])
            value = list(pauli.commutes_with_all(other))
            target = [0]
            self.assertEqual(value, target)

        with self.subTest(msg="commutes_with_all [YX, IX]"):
            other = PauliList(["YX", "IX"])
            value = list(pauli.commutes_with_all(other))
            target = [0, 1, 2]
            self.assertEqual(value, target)

        with self.subTest(msg="commutes_with_all [-iYX, iZZ]"):
            other = PauliList(["-iYX", "iZZ"])
            value = list(pauli.commutes_with_all(other))
            target = [0, 3, 4, 5]
            self.assertEqual(value, target)

    def test_anticommutes_with_all(self):
        """Test anticommutes_with_all method."""
        # 1-qubit
        pauli = PauliList(["I", "X", "Y", "Z", "-iY"])
        with self.subTest(msg="anticommutes_with_all [I]"):
            value = list(pauli.anticommutes_with_all("I"))
            target = []
            self.assertEqual(value, target)

        with self.subTest(msg="antianticommutes_with_all [X]"):
            value = list(pauli.anticommutes_with_all("X"))
            target = [2, 3, 4]
            self.assertEqual(value, target)

        with self.subTest(msg="anticommutes_with_all [Y]"):
            value = list(pauli.anticommutes_with_all("Y"))
            target = [1, 3]
            self.assertEqual(value, target)

        with self.subTest(msg="anticommutes_with_all [Z]"):
            value = list(pauli.anticommutes_with_all("Z"))
            target = [1, 2, 4]
            self.assertEqual(value, target)

        with self.subTest(msg="anticommutes_with_all [iY]"):
            value = list(pauli.anticommutes_with_all("iY"))
            target = [1, 3]
            self.assertEqual(value, target)

        # 2-qubit Pauli
        pauli = PauliList(["II", "IX", "YI", "XY", "ZZ", "iZX"])

        with self.subTest(msg="anticommutes_with_all [IX, YI]"):
            other = PauliList(["IX", "YI"])
            value = list(pauli.anticommutes_with_all(other))
            target = [3, 4]
            self.assertEqual(value, target)

        with self.subTest(msg="anticommutes_with_all [XY, ZZ]"):
            other = PauliList(["XY", "ZZ"])
            value = list(pauli.anticommutes_with_all(other))
            target = [1, 2]
            self.assertEqual(value, target)

        with self.subTest(msg="anticommutes_with_all [YX, ZZ]"):
            other = PauliList(["YX", "ZZ"])
            value = list(pauli.anticommutes_with_all(other))
            target = [5]
            self.assertEqual(value, target)

        with self.subTest(msg="anticommutes_with_all [XY, YX]"):
            other = PauliList(["XY", "YX"])
            value = list(pauli.anticommutes_with_all(other))
            target = []
            self.assertEqual(value, target)

        with self.subTest(msg="anticommutes_with_all [XY, IX]"):
            other = PauliList(["XY", "IX"])
            value = list(pauli.anticommutes_with_all(other))
            target = []
            self.assertEqual(value, target)

        with self.subTest(msg="anticommutes_with_all [YX, IX]"):
            other = PauliList(["YX", "IX"])
            value = list(pauli.anticommutes_with_all(other))
            target = []
            self.assertEqual(value, target)

    @combine(
        gate=(
            IGate(),
            XGate(),
            YGate(),
            ZGate(),
            HGate(),
            SGate(),
            SdgGate(),
            Clifford(IGate()),
            Clifford(XGate()),
            Clifford(YGate()),
            Clifford(ZGate()),
            Clifford(HGate()),
            Clifford(SGate()),
            Clifford(SdgGate()),
        )
    )
    def test_evolve_clifford1(self, gate):
        """Test evolve method for 1-qubit Clifford gates."""
        op = Operator(gate)
        pauli_list = PauliList(pauli_group_labels(1, True))
        value = [Operator(pauli) for pauli in pauli_list.evolve(gate)]
        value_h = [Operator(pauli) for pauli in pauli_list.evolve(gate, frame="h")]
        value_s = [Operator(pauli) for pauli in pauli_list.evolve(gate, frame="s")]
        if isinstance(gate, Clifford):
            value_inv = [Operator(pauli) for pauli in pauli_list.evolve(gate.adjoint())]
        else:
            value_inv = [Operator(pauli) for pauli in pauli_list.evolve(gate.inverse())]
        target = [op.adjoint().dot(pauli).dot(op) for pauli in pauli_list]
        self.assertListEqual(value, target)
        self.assertListEqual(value, value_h)
        self.assertListEqual(value_inv, value_s)

    @combine(
        gate=(
            CXGate(),
            CYGate(),
            CZGate(),
            SwapGate(),
            Clifford(CXGate()),
            Clifford(CYGate()),
            Clifford(CZGate()),
            Clifford(SwapGate()),
        )
    )
    def test_evolve_clifford2(self, gate):
        """Test evolve method for 2-qubit Clifford gates."""
        op = Operator(gate)
        pauli_list = PauliList(pauli_group_labels(2, True))
        value = [Operator(pauli) for pauli in pauli_list.evolve(gate)]
        value_h = [Operator(pauli) for pauli in pauli_list.evolve(gate, frame="h")]
        value_s = [Operator(pauli) for pauli in pauli_list.evolve(gate, frame="s")]
        if isinstance(gate, Clifford):
            value_inv = [Operator(pauli) for pauli in pauli_list.evolve(gate.adjoint())]
        else:
            value_inv = [Operator(pauli) for pauli in pauli_list.evolve(gate.inverse())]
        target = [op.adjoint().dot(pauli).dot(op) for pauli in pauli_list]
        self.assertListEqual(value, target)
        self.assertListEqual(value, value_h)
        self.assertListEqual(value_inv, value_s)

    def test_phase_dtype_evolve_clifford(self):
        """Test phase dtype during evolve method for Clifford gates."""
        gates = (
            IGate(),
            XGate(),
            YGate(),
            ZGate(),
            HGate(),
            SGate(),
            SdgGate(),
            CXGate(),
            CYGate(),
            CZGate(),
            SwapGate(),
        )
        dtypes = [
            int,
            np.int8,
            np.uint8,
            np.int16,
            np.uint16,
            np.int32,
            np.uint32,
            np.int64,
            np.uint64,
        ]
        for gate, dtype in itertools.product(gates, dtypes):
            z = np.ones(gate.num_qubits, dtype=bool)
            x = np.ones(gate.num_qubits, dtype=bool)
            phase = (np.sum(z & x) % 4).astype(dtype)
            paulis = Pauli((z, x, phase))
            evo = paulis.evolve(gate)
            self.assertEqual(evo.phase.dtype, dtype)

    @combine(phase=(True, False))
    def test_evolve_clifford_qargs(self, phase):
        """Test evolve method for random Clifford"""
        cliff = random_clifford(3, seed=10)
        op = Operator(cliff)
        pauli_list = random_pauli_list(5, 3, seed=10, phase=phase)
        qargs = [3, 0, 1]
        value = [Operator(pauli) for pauli in pauli_list.evolve(cliff, qargs=qargs)]
        value_inv = [Operator(pauli) for pauli in pauli_list.evolve(cliff.adjoint(), qargs=qargs)]
        value_h = [Operator(pauli) for pauli in pauli_list.evolve(cliff, qargs=qargs, frame="h")]
        value_s = [Operator(pauli) for pauli in pauli_list.evolve(cliff, qargs=qargs, frame="s")]
        target = [
            Operator(pauli).compose(op.adjoint(), qargs=qargs).dot(op, qargs=qargs)
            for pauli in pauli_list
        ]
        self.assertListEqual(value, target)
        self.assertListEqual(value, value_h)
        self.assertListEqual(value_inv, value_s)

    def test_group_qubit_wise_commuting(self):
        """Test grouping qubit-wise commuting operators"""

        def qubitwise_commutes(left: Pauli, right: Pauli) -> bool:
            return len(left) == len(right) and all(a.commutes(b) for a, b in zip(left, right))

        input_labels = ["IY", "ZX", "XZ", "YI", "YX", "YY", "YZ", "ZI", "ZX", "ZY", "iZZ", "II"]
        np.random.shuffle(input_labels)
        pauli_list = PauliList(input_labels)
        groups = pauli_list.group_qubit_wise_commuting()

        # checking that every input Pauli in pauli_list is in a group in the ouput
        output_labels = [pauli.to_label() for group in groups for pauli in group]
        #     assert sorted(output_labels) == sorted(input_labels)
        self.assertListEqual(sorted(output_labels), sorted(input_labels))
        # Within each group, every operator qubit-wise commutes with every other operator.
        for group in groups:
            self.assertTrue(
                all(
                    qubitwise_commutes(pauli1, pauli2)
                    for pauli1, pauli2 in itertools.combinations(group, 2)
                )
            )
        # For every pair of groups, at least one element from one does not qubit-wise commute with
        # at least one element of the other.
        for group1, group2 in itertools.combinations(groups, 2):
            self.assertFalse(
                all(
                    qubitwise_commutes(group1_pauli, group2_pauli)
                    for group1_pauli, group2_pauli in itertools.product(group1, group2)
                )
            )

    def test_group_commuting(self):
        """Test general grouping commuting operators"""

        def commutes(left: Pauli, right: Pauli) -> bool:
            return len(left) == len(right) and left.commutes(right)

        input_labels = ["IY", "ZX", "XZ", "YI", "YX", "YY", "YZ", "ZI", "ZX", "ZY", "iZZ", "II"]
        np.random.shuffle(input_labels)
        pauli_list = PauliList(input_labels)
        #  if qubit_wise=True, equivalent to test_group_qubit_wise_commuting
        groups = pauli_list.group_commuting(qubit_wise=False)

        # checking that every input Pauli in pauli_list is in a group in the ouput
        output_labels = [pauli.to_label() for group in groups for pauli in group]
        self.assertListEqual(sorted(output_labels), sorted(input_labels))
        # Within each group, every operator commutes with every other operator.
        for group in groups:
            self.assertTrue(
                all(commutes(pauli1, pauli2) for pauli1, pauli2 in itertools.combinations(group, 2))
            )
        # For every pair of groups, at least one element from one group does not commute with
        # at least one element of the other.
        for group1, group2 in itertools.combinations(groups, 2):
            self.assertFalse(
                all(
                    commutes(group1_pauli, group2_pauli)
                    for group1_pauli, group2_pauli in itertools.product(group1, group2)
                )
            )


if __name__ == "__main__":
    unittest.main()<|MERGE_RESOLUTION|>--- conflicted
+++ resolved
@@ -198,7 +198,10 @@
             np.testing.assert_equal(pauli_list.z, z)
             np.testing.assert_equal(pauli_list.x, x)
 
-<<<<<<< HEAD
+        with self.subTest(msg="str init prevent broadcasting"):
+            with self.assertRaises(ValueError):
+                PauliList(["XYZ", "I"])
+
         with self.subTest(msg='str init "Z" with num_qubits'):
             pauli_list = PauliList("Z", num_qubits=1)
             z = np.array([[True]])
@@ -232,11 +235,6 @@
             pauli = Pauli("IX")
             with self.assertRaises(ValueError):
                 value = PauliList(pauli, num_qubits=3)
-=======
-        with self.subTest(msg="str init prevent broadcasting"):
-            with self.assertRaises(ValueError):
-                PauliList(["XYZ", "I"])
->>>>>>> b00a8de4
 
     def test_list_init(self):
         """Test list initialization."""
