# This code is part of Qiskit.
#
# (C) Copyright IBM 2017, 2019.
#
# This code is licensed under the Apache License, Version 2.0. You may
# obtain a copy of this license in the LICENSE.txt file in the root directory
# of this source tree or at http://www.apache.org/licenses/LICENSE-2.0.
#
# Any modifications or derivative works of this code must retain this
# copyright notice, and modified files need to carry a notice indicating
# that they have been altered from the originals.

# pylint: disable=invalid-name

"""Tests for Operator matrix linear operator class."""

import unittest
import logging
import copy
import numpy as np
from numpy.testing import assert_allclose
import scipy.linalg as la

from qiskit import QiskitError
from qiskit import QuantumRegister, ClassicalRegister, QuantumCircuit
from qiskit.circuit.library import HGate, CHGate, CXGate, QFT
from qiskit.test import QiskitTestCase
from qiskit.transpiler.layout import Layout, TranspileLayout
from qiskit.quantum_info.operators.operator import Operator
from qiskit.quantum_info.operators.predicates import matrix_equal
from qiskit.compiler.transpiler import transpile
from qiskit.circuit import Qubit

logger = logging.getLogger(__name__)


class OperatorTestCase(QiskitTestCase):
    """Test utils for Operator"""

    # Pauli-matrix unitaries
    UI = np.eye(2)
    UX = np.array([[0, 1], [1, 0]])
    UY = np.array([[0, -1j], [1j, 0]])
    UZ = np.diag([1, -1])
    UH = np.array([[1, 1], [1, -1]]) / np.sqrt(2)

    @classmethod
    def rand_rho(cls, n):
        """Return random density matrix"""
        seed = np.random.randint(0, np.iinfo(np.int32).max)
        logger.debug("rand_rho default_rng seeded with seed=%s", seed)
        rng = np.random.default_rng(seed)

        psi = rng.random(n) + 1j * rng.random(n)
        rho = np.outer(psi, psi.conj())
        rho /= np.trace(rho)
        return rho

    @classmethod
    def rand_matrix(cls, rows, cols=None, real=False):
        """Return a random matrix."""
        seed = np.random.randint(0, np.iinfo(np.int32).max)
        logger.debug("rand_matrix default_rng seeded with seed=%s", seed)
        rng = np.random.default_rng(seed)

        if cols is None:
            cols = rows
        if real:
            return rng.random(size=(rows, cols))
        return rng.random(size=(rows, cols)) + 1j * rng.random(size=(rows, cols))

    def simple_circuit_no_measure(self):
        """Return a unitary circuit and the corresponding unitary array."""
        qr = QuantumRegister(3)
        circ = QuantumCircuit(qr)
        circ.h(qr[0])
        circ.x(qr[1])
        circ.ry(np.pi / 2, qr[2])
        y90 = (1 / np.sqrt(2)) * np.array([[1, -1], [1, 1]])
        target = Operator(np.kron(y90, np.kron(self.UX, self.UH)))
        return circ, target

    def simple_circuit_with_measure(self):
        """Return a unitary circuit with measurement."""
        qr = QuantumRegister(2)
        cr = ClassicalRegister(2)
        circ = QuantumCircuit(qr, cr)
        circ.h(qr[0])
        circ.x(qr[1])
        circ.measure(qr, cr)
        return circ


class TestOperator(OperatorTestCase):
    """Tests for Operator linear operator class."""

    def test_init_array_qubit(self):
        """Test subsystem initialization from N-qubit array."""
        # Test automatic inference of qubit subsystems
        mat = self.rand_matrix(8, 8)
        op = Operator(mat)
        assert_allclose(op.data, mat)
        self.assertEqual(op.dim, (8, 8))
        self.assertEqual(op.input_dims(), (2, 2, 2))
        self.assertEqual(op.output_dims(), (2, 2, 2))
        self.assertEqual(op.num_qubits, 3)

        op = Operator(mat, input_dims=8, output_dims=8)
        assert_allclose(op.data, mat)
        self.assertEqual(op.dim, (8, 8))
        self.assertEqual(op.input_dims(), (2, 2, 2))
        self.assertEqual(op.output_dims(), (2, 2, 2))
        self.assertEqual(op.num_qubits, 3)

    def test_init_array(self):
        """Test initialization from array."""
        mat = np.eye(3)
        op = Operator(mat)
        assert_allclose(op.data, mat)
        self.assertEqual(op.dim, (3, 3))
        self.assertEqual(op.input_dims(), (3,))
        self.assertEqual(op.output_dims(), (3,))
        self.assertIsNone(op.num_qubits)

        mat = self.rand_matrix(2 * 3 * 4, 4 * 5)
        op = Operator(mat, input_dims=[4, 5], output_dims=[2, 3, 4])
        assert_allclose(op.data, mat)
        self.assertEqual(op.dim, (4 * 5, 2 * 3 * 4))
        self.assertEqual(op.input_dims(), (4, 5))
        self.assertEqual(op.output_dims(), (2, 3, 4))
        self.assertIsNone(op.num_qubits)

    def test_init_array_except(self):
        """Test initialization exception from array."""
        mat = self.rand_matrix(4, 4)
        self.assertRaises(QiskitError, Operator, mat, input_dims=[4, 2])
        self.assertRaises(QiskitError, Operator, mat, input_dims=[2, 4])
        self.assertRaises(QiskitError, Operator, mat, input_dims=5)

    def test_init_operator(self):
        """Test initialization from Operator."""
        op1 = Operator(self.rand_matrix(4, 4))
        op2 = Operator(op1)
        self.assertEqual(op1, op2)

    def test_circuit_init(self):
        """Test initialization from a circuit."""
        # Test tensor product of 1-qubit gates
        circuit = QuantumCircuit(3)
        circuit.h(0)
        circuit.x(1)
        circuit.ry(np.pi / 2, 2)
        op = Operator(circuit)
        y90 = (1 / np.sqrt(2)) * np.array([[1, -1], [1, 1]])
        target = np.kron(y90, np.kron(self.UX, self.UH))
        global_phase_equivalent = matrix_equal(op.data, target, ignore_phase=True)
        self.assertTrue(global_phase_equivalent)

        # Test decomposition of Controlled-Phase gate
        lam = np.pi / 4
        circuit = QuantumCircuit(2)
        circuit.cp(lam, 0, 1)
        op = Operator(circuit)
        target = np.diag([1, 1, 1, np.exp(1j * lam)])
        global_phase_equivalent = matrix_equal(op.data, target, ignore_phase=True)
        self.assertTrue(global_phase_equivalent)

        # Test decomposition of controlled-H gate
        circuit = QuantumCircuit(2)
        circuit.ch(0, 1)
        op = Operator(circuit)
        target = np.kron(self.UI, np.diag([1, 0])) + np.kron(self.UH, np.diag([0, 1]))
        global_phase_equivalent = matrix_equal(op.data, target, ignore_phase=True)
        self.assertTrue(global_phase_equivalent)

    def test_instruction_init(self):
        """Test initialization from a circuit."""
        gate = CXGate()
        op = Operator(gate).data
        target = gate.to_matrix()
        global_phase_equivalent = matrix_equal(op, target, ignore_phase=True)
        self.assertTrue(global_phase_equivalent)

        gate = CHGate()
        op = Operator(gate).data
        had = HGate().to_matrix()
        target = np.kron(had, np.diag([0, 1])) + np.kron(np.eye(2), np.diag([1, 0]))
        global_phase_equivalent = matrix_equal(op, target, ignore_phase=True)
        self.assertTrue(global_phase_equivalent)

    def test_circuit_init_except(self):
        """Test initialization from circuit with measure raises exception."""
        circuit = self.simple_circuit_with_measure()
        self.assertRaises(QiskitError, Operator, circuit)

    def test_equal(self):
        """Test __eq__ method"""
        mat = self.rand_matrix(2, 2, real=True)
        self.assertEqual(Operator(np.array(mat, dtype=complex)), Operator(mat))
        mat = self.rand_matrix(4, 4)
        self.assertEqual(Operator(mat.tolist()), Operator(mat))

    def test_data(self):
        """Test Operator representation string property."""
        mat = self.rand_matrix(2, 2)
        op = Operator(mat)
        assert_allclose(mat, op.data)

    def test_dim(self):
        """Test Operator dim property."""
        mat = self.rand_matrix(4, 4)
        self.assertEqual(Operator(mat).dim, (4, 4))
        self.assertEqual(Operator(mat, input_dims=[4], output_dims=[4]).dim, (4, 4))
        self.assertEqual(Operator(mat, input_dims=[2, 2], output_dims=[2, 2]).dim, (4, 4))

    def test_input_dims(self):
        """Test Operator input_dims method."""
        op = Operator(self.rand_matrix(2 * 3 * 4, 4 * 5), input_dims=[4, 5], output_dims=[2, 3, 4])
        self.assertEqual(op.input_dims(), (4, 5))
        self.assertEqual(op.input_dims(qargs=[0, 1]), (4, 5))
        self.assertEqual(op.input_dims(qargs=[1, 0]), (5, 4))
        self.assertEqual(op.input_dims(qargs=[0]), (4,))
        self.assertEqual(op.input_dims(qargs=[1]), (5,))

    def test_output_dims(self):
        """Test Operator output_dims method."""
        op = Operator(self.rand_matrix(2 * 3 * 4, 4 * 5), input_dims=[4, 5], output_dims=[2, 3, 4])
        self.assertEqual(op.output_dims(), (2, 3, 4))
        self.assertEqual(op.output_dims(qargs=[0, 1, 2]), (2, 3, 4))
        self.assertEqual(op.output_dims(qargs=[2, 1, 0]), (4, 3, 2))
        self.assertEqual(op.output_dims(qargs=[2, 0, 1]), (4, 2, 3))
        self.assertEqual(op.output_dims(qargs=[0]), (2,))
        self.assertEqual(op.output_dims(qargs=[1]), (3,))
        self.assertEqual(op.output_dims(qargs=[2]), (4,))
        self.assertEqual(op.output_dims(qargs=[0, 2]), (2, 4))
        self.assertEqual(op.output_dims(qargs=[2, 0]), (4, 2))

    def test_reshape(self):
        """Test Operator reshape method."""
        op = Operator(self.rand_matrix(8, 8))
        reshaped1 = op.reshape(input_dims=[8], output_dims=[8])
        reshaped2 = op.reshape(input_dims=[4, 2], output_dims=[2, 4])
        self.assertEqual(op.output_dims(), (2, 2, 2))
        self.assertEqual(op.input_dims(), (2, 2, 2))
        self.assertEqual(reshaped1.output_dims(), (8,))
        self.assertEqual(reshaped1.input_dims(), (8,))
        self.assertEqual(reshaped2.output_dims(), (2, 4))
        self.assertEqual(reshaped2.input_dims(), (4, 2))

    def test_reshape_num_qubits(self):
        """Test Operator reshape method with num_qubits."""
        op = Operator(self.rand_matrix(8, 8), input_dims=(4, 2), output_dims=(2, 4))
        reshaped = op.reshape(num_qubits=3)
        self.assertEqual(reshaped.num_qubits, 3)
        self.assertEqual(reshaped.output_dims(), (2, 2, 2))
        self.assertEqual(reshaped.input_dims(), (2, 2, 2))

    def test_reshape_raise(self):
        """Test Operator reshape method with invalid args."""
        op = Operator(self.rand_matrix(3, 3))
        self.assertRaises(QiskitError, op.reshape, num_qubits=2)

    def test_copy(self):
        """Test Operator copy method"""
        mat = np.eye(2)
        with self.subTest("Deep copy"):
            orig = Operator(mat)
            cpy = orig.copy()
            cpy._data[0, 0] = 0.0
            self.assertFalse(cpy == orig)
        with self.subTest("Shallow copy"):
            orig = Operator(mat)
            clone = copy.copy(orig)
            clone._data[0, 0] = 0.0
            self.assertTrue(clone == orig)

    def test_is_unitary(self):
        """Test is_unitary method."""
        # X-90 rotation
        X90 = la.expm(-1j * 0.5 * np.pi * np.array([[0, 1], [1, 0]]) / 2)
        self.assertTrue(Operator(X90).is_unitary())
        # Non-unitary should return false
        self.assertFalse(Operator([[1, 0], [0, 0]]).is_unitary())

    def test_to_operator(self):
        """Test to_operator method."""
        op1 = Operator(self.rand_matrix(4, 4))
        op2 = op1.to_operator()
        self.assertEqual(op1, op2)

    def test_conjugate(self):
        """Test conjugate method."""
        matr = self.rand_matrix(2, 4, real=True)
        mati = self.rand_matrix(2, 4, real=True)
        op = Operator(matr + 1j * mati)
        uni_conj = op.conjugate()
        self.assertEqual(uni_conj, Operator(matr - 1j * mati))

    def test_transpose(self):
        """Test transpose method."""
        matr = self.rand_matrix(2, 4, real=True)
        mati = self.rand_matrix(2, 4, real=True)
        op = Operator(matr + 1j * mati)
        uni_t = op.transpose()
        self.assertEqual(uni_t, Operator(matr.T + 1j * mati.T))

    def test_adjoint(self):
        """Test adjoint method."""
        matr = self.rand_matrix(2, 4, real=True)
        mati = self.rand_matrix(2, 4, real=True)
        op = Operator(matr + 1j * mati)
        uni_adj = op.adjoint()
        self.assertEqual(uni_adj, Operator(matr.T - 1j * mati.T))

    def test_compose_except(self):
        """Test compose different dimension exception"""
        self.assertRaises(QiskitError, Operator(np.eye(2)).compose, Operator(np.eye(3)))
        self.assertRaises(QiskitError, Operator(np.eye(2)).compose, 2)

    def test_compose(self):
        """Test compose method."""

        op1 = Operator(self.UX)
        op2 = Operator(self.UY)

        targ = Operator(np.dot(self.UY, self.UX))
        self.assertEqual(op1.compose(op2), targ)
        self.assertEqual(op1 & op2, targ)

        targ = Operator(np.dot(self.UX, self.UY))
        self.assertEqual(op2.compose(op1), targ)
        self.assertEqual(op2 & op1, targ)

    def test_dot(self):
        """Test dot method."""
        op1 = Operator(self.UY)
        op2 = Operator(self.UX)

        targ = Operator(np.dot(self.UY, self.UX))
        self.assertEqual(op1.dot(op2), targ)
        self.assertEqual(op1 @ op2, targ)

        targ = Operator(np.dot(self.UX, self.UY))
        self.assertEqual(op2.dot(op1), targ)
        self.assertEqual(op2 @ op1, targ)

    def test_compose_front(self):
        """Test front compose method."""

        opYX = Operator(self.UY).compose(Operator(self.UX), front=True)
        matYX = np.dot(self.UY, self.UX)
        self.assertEqual(opYX, Operator(matYX))

        opXY = Operator(self.UX).compose(Operator(self.UY), front=True)
        matXY = np.dot(self.UX, self.UY)
        self.assertEqual(opXY, Operator(matXY))

    def test_compose_subsystem(self):
        """Test subsystem compose method."""
        # 3-qubit operator
        mat = self.rand_matrix(8, 8)
        mat_a = self.rand_matrix(2, 2)
        mat_b = self.rand_matrix(2, 2)
        mat_c = self.rand_matrix(2, 2)
        op = Operator(mat)
        op1 = Operator(mat_a)
        op2 = Operator(np.kron(mat_b, mat_a))
        op3 = Operator(np.kron(mat_c, np.kron(mat_b, mat_a)))

        # op3 qargs=[0, 1, 2]
        targ = np.dot(np.kron(mat_c, np.kron(mat_b, mat_a)), mat)
        self.assertEqual(op.compose(op3, qargs=[0, 1, 2]), Operator(targ))
        self.assertEqual(op.compose(op3([0, 1, 2])), Operator(targ))
        self.assertEqual(op & op3([0, 1, 2]), Operator(targ))
        # op3 qargs=[2, 1, 0]
        targ = np.dot(np.kron(mat_a, np.kron(mat_b, mat_c)), mat)
        self.assertEqual(op.compose(op3, qargs=[2, 1, 0]), Operator(targ))
        self.assertEqual(op & op3([2, 1, 0]), Operator(targ))

        # op2 qargs=[0, 1]
        targ = np.dot(np.kron(np.eye(2), np.kron(mat_b, mat_a)), mat)
        self.assertEqual(op.compose(op2, qargs=[0, 1]), Operator(targ))
        self.assertEqual(op & op2([0, 1]), Operator(targ))
        # op2 qargs=[2, 0]
        targ = np.dot(np.kron(mat_a, np.kron(np.eye(2), mat_b)), mat)
        self.assertEqual(op.compose(op2, qargs=[2, 0]), Operator(targ))
        self.assertEqual(op & op2([2, 0]), Operator(targ))

        # op1 qargs=[0]
        targ = np.dot(np.kron(np.eye(4), mat_a), mat)
        self.assertEqual(op.compose(op1, qargs=[0]), Operator(targ))
        self.assertEqual(op & op1([0]), Operator(targ))
        # op1 qargs=[1]
        targ = np.dot(np.kron(np.eye(2), np.kron(mat_a, np.eye(2))), mat)
        self.assertEqual(op.compose(op1, qargs=[1]), Operator(targ))
        self.assertEqual(op & op1([1]), Operator(targ))
        # op1 qargs=[2]
        targ = np.dot(np.kron(mat_a, np.eye(4)), mat)
        self.assertEqual(op.compose(op1, qargs=[2]), Operator(targ))
        self.assertEqual(op & op1([2]), Operator(targ))

    def test_dot_subsystem(self):
        """Test subsystem dot method."""
        # 3-qubit operator
        mat = self.rand_matrix(8, 8)
        mat_a = self.rand_matrix(2, 2)
        mat_b = self.rand_matrix(2, 2)
        mat_c = self.rand_matrix(2, 2)
        op = Operator(mat)
        op1 = Operator(mat_a)
        op2 = Operator(np.kron(mat_b, mat_a))
        op3 = Operator(np.kron(mat_c, np.kron(mat_b, mat_a)))

        # op3 qargs=[0, 1, 2]
        targ = np.dot(mat, np.kron(mat_c, np.kron(mat_b, mat_a)))
        self.assertEqual(op.dot(op3, qargs=[0, 1, 2]), Operator(targ))
        self.assertEqual(op.dot(op3([0, 1, 2])), Operator(targ))
        # op3 qargs=[2, 1, 0]
        targ = np.dot(mat, np.kron(mat_a, np.kron(mat_b, mat_c)))
        self.assertEqual(op.dot(op3, qargs=[2, 1, 0]), Operator(targ))
        self.assertEqual(op.dot(op3([2, 1, 0])), Operator(targ))

        # op2 qargs=[0, 1]
        targ = np.dot(mat, np.kron(np.eye(2), np.kron(mat_b, mat_a)))
        self.assertEqual(op.dot(op2, qargs=[0, 1]), Operator(targ))
        self.assertEqual(op.dot(op2([0, 1])), Operator(targ))
        # op2 qargs=[2, 0]
        targ = np.dot(mat, np.kron(mat_a, np.kron(np.eye(2), mat_b)))
        self.assertEqual(op.dot(op2, qargs=[2, 0]), Operator(targ))
        self.assertEqual(op.dot(op2([2, 0])), Operator(targ))

        # op1 qargs=[0]
        targ = np.dot(mat, np.kron(np.eye(4), mat_a))
        self.assertEqual(op.dot(op1, qargs=[0]), Operator(targ))
        self.assertEqual(op.dot(op1([0])), Operator(targ))
        # op1 qargs=[1]
        targ = np.dot(mat, np.kron(np.eye(2), np.kron(mat_a, np.eye(2))))
        self.assertEqual(op.dot(op1, qargs=[1]), Operator(targ))
        self.assertEqual(op.dot(op1([1])), Operator(targ))
        # op1 qargs=[2]
        targ = np.dot(mat, np.kron(mat_a, np.eye(4)))
        self.assertEqual(op.dot(op1, qargs=[2]), Operator(targ))
        self.assertEqual(op.dot(op1([2])), Operator(targ))

    def test_compose_front_subsystem(self):
        """Test subsystem front compose method."""
        # 3-qubit operator
        mat = self.rand_matrix(8, 8)
        mat_a = self.rand_matrix(2, 2)
        mat_b = self.rand_matrix(2, 2)
        mat_c = self.rand_matrix(2, 2)
        op = Operator(mat)
        op1 = Operator(mat_a)
        op2 = Operator(np.kron(mat_b, mat_a))
        op3 = Operator(np.kron(mat_c, np.kron(mat_b, mat_a)))

        # op3 qargs=[0, 1, 2]
        targ = np.dot(mat, np.kron(mat_c, np.kron(mat_b, mat_a)))
        self.assertEqual(op.compose(op3, qargs=[0, 1, 2], front=True), Operator(targ))
        # op3 qargs=[2, 1, 0]
        targ = np.dot(mat, np.kron(mat_a, np.kron(mat_b, mat_c)))
        self.assertEqual(op.compose(op3, qargs=[2, 1, 0], front=True), Operator(targ))

        # op2 qargs=[0, 1]
        targ = np.dot(mat, np.kron(np.eye(2), np.kron(mat_b, mat_a)))
        self.assertEqual(op.compose(op2, qargs=[0, 1], front=True), Operator(targ))
        # op2 qargs=[2, 0]
        targ = np.dot(mat, np.kron(mat_a, np.kron(np.eye(2), mat_b)))
        self.assertEqual(op.compose(op2, qargs=[2, 0], front=True), Operator(targ))

        # op1 qargs=[0]
        targ = np.dot(mat, np.kron(np.eye(4), mat_a))
        self.assertEqual(op.compose(op1, qargs=[0], front=True), Operator(targ))

        # op1 qargs=[1]
        targ = np.dot(mat, np.kron(np.eye(2), np.kron(mat_a, np.eye(2))))
        self.assertEqual(op.compose(op1, qargs=[1], front=True), Operator(targ))

        # op1 qargs=[2]
        targ = np.dot(mat, np.kron(mat_a, np.eye(4)))
        self.assertEqual(op.compose(op1, qargs=[2], front=True), Operator(targ))

    def test_power(self):
        """Test power method."""
        X90 = la.expm(-1j * 0.5 * np.pi * np.array([[0, 1], [1, 0]]) / 2)
        op = Operator(X90)
        self.assertEqual(op.power(2), Operator([[0, -1j], [-1j, 0]]))
        self.assertEqual(op.power(4), Operator(-1 * np.eye(2)))
        self.assertEqual(op.power(8), Operator(np.eye(2)))

    def test_expand(self):
        """Test expand method."""
        mat1 = self.UX
        mat2 = np.eye(3, dtype=complex)

        mat21 = np.kron(mat2, mat1)
        op21 = Operator(mat1).expand(Operator(mat2))
        self.assertEqual(op21.dim, (6, 6))
        assert_allclose(op21.data, Operator(mat21).data)

        mat12 = np.kron(mat1, mat2)
        op12 = Operator(mat2).expand(Operator(mat1))
        self.assertEqual(op12.dim, (6, 6))
        assert_allclose(op12.data, Operator(mat12).data)

    def test_tensor(self):
        """Test tensor method."""
        mat1 = self.UX
        mat2 = np.eye(3, dtype=complex)

        mat21 = np.kron(mat2, mat1)
        op21 = Operator(mat2).tensor(Operator(mat1))
        self.assertEqual(op21.dim, (6, 6))
        assert_allclose(op21.data, Operator(mat21).data)

        mat12 = np.kron(mat1, mat2)
        op12 = Operator(mat1).tensor(Operator(mat2))
        self.assertEqual(op12.dim, (6, 6))
        assert_allclose(op12.data, Operator(mat12).data)

    def test_power_except(self):
        """Test power method raises exceptions if not square."""
        op = Operator(self.rand_matrix(2, 3))
        # Non-integer power raises error
        self.assertRaises(QiskitError, op.power, 0.5)

    def test_add(self):
        """Test add method."""
        mat1 = self.rand_matrix(4, 4)
        mat2 = self.rand_matrix(4, 4)
        op1 = Operator(mat1)
        op2 = Operator(mat2)
        self.assertEqual(op1._add(op2), Operator(mat1 + mat2))
        self.assertEqual(op1 + op2, Operator(mat1 + mat2))
        self.assertEqual(op1 - op2, Operator(mat1 - mat2))

    def test_add_except(self):
        """Test add method raises exceptions."""
        op1 = Operator(self.rand_matrix(2, 2))
        op2 = Operator(self.rand_matrix(3, 3))
        self.assertRaises(QiskitError, op1._add, op2)

    def test_add_qargs(self):
        """Test add method with qargs."""
        mat = self.rand_matrix(8, 8)
        mat0 = self.rand_matrix(2, 2)
        mat1 = self.rand_matrix(2, 2)

        op = Operator(mat)
        op0 = Operator(mat0)
        op01 = Operator(np.kron(mat1, mat0))

        with self.subTest(msg="qargs=[0]"):
            value = op + op0([0])
            target = op + Operator(np.kron(np.eye(4), mat0))
            self.assertEqual(value, target)

        with self.subTest(msg="qargs=[1]"):
            value = op + op0([1])
            target = op + Operator(np.kron(np.kron(np.eye(2), mat0), np.eye(2)))
            self.assertEqual(value, target)

        with self.subTest(msg="qargs=[2]"):
            value = op + op0([2])
            target = op + Operator(np.kron(mat0, np.eye(4)))
            self.assertEqual(value, target)

        with self.subTest(msg="qargs=[0, 1]"):
            value = op + op01([0, 1])
            target = op + Operator(np.kron(np.eye(2), np.kron(mat1, mat0)))
            self.assertEqual(value, target)

        with self.subTest(msg="qargs=[1, 0]"):
            value = op + op01([1, 0])
            target = op + Operator(np.kron(np.eye(2), np.kron(mat0, mat1)))
            self.assertEqual(value, target)

        with self.subTest(msg="qargs=[0, 2]"):
            value = op + op01([0, 2])
            target = op + Operator(np.kron(mat1, np.kron(np.eye(2), mat0)))
            self.assertEqual(value, target)

        with self.subTest(msg="qargs=[2, 0]"):
            value = op + op01([2, 0])
            target = op + Operator(np.kron(mat0, np.kron(np.eye(2), mat1)))
            self.assertEqual(value, target)

    def test_sub_qargs(self):
        """Test subtract method with qargs."""
        mat = self.rand_matrix(8, 8)
        mat0 = self.rand_matrix(2, 2)
        mat1 = self.rand_matrix(2, 2)

        op = Operator(mat)
        op0 = Operator(mat0)
        op01 = Operator(np.kron(mat1, mat0))

        with self.subTest(msg="qargs=[0]"):
            value = op - op0([0])
            target = op - Operator(np.kron(np.eye(4), mat0))
            self.assertEqual(value, target)

        with self.subTest(msg="qargs=[1]"):
            value = op - op0([1])
            target = op - Operator(np.kron(np.kron(np.eye(2), mat0), np.eye(2)))
            self.assertEqual(value, target)

        with self.subTest(msg="qargs=[2]"):
            value = op - op0([2])
            target = op - Operator(np.kron(mat0, np.eye(4)))
            self.assertEqual(value, target)

        with self.subTest(msg="qargs=[0, 1]"):
            value = op - op01([0, 1])
            target = op - Operator(np.kron(np.eye(2), np.kron(mat1, mat0)))
            self.assertEqual(value, target)

        with self.subTest(msg="qargs=[1, 0]"):
            value = op - op01([1, 0])
            target = op - Operator(np.kron(np.eye(2), np.kron(mat0, mat1)))
            self.assertEqual(value, target)

        with self.subTest(msg="qargs=[0, 2]"):
            value = op - op01([0, 2])
            target = op - Operator(np.kron(mat1, np.kron(np.eye(2), mat0)))
            self.assertEqual(value, target)

        with self.subTest(msg="qargs=[2, 0]"):
            value = op - op01([2, 0])
            target = op - Operator(np.kron(mat0, np.kron(np.eye(2), mat1)))
            self.assertEqual(value, target)

    def test_multiply(self):
        """Test multiply method."""
        mat = self.rand_matrix(4, 4)
        val = np.exp(5j)
        op = Operator(mat)
        self.assertEqual(op._multiply(val), Operator(val * mat))
        self.assertEqual(val * op, Operator(val * mat))
        self.assertEqual(op * val, Operator(mat * val))

    def test_multiply_except(self):
        """Test multiply method raises exceptions."""
        op = Operator(self.rand_matrix(2, 2))
        self.assertRaises(QiskitError, op._multiply, "s")
        self.assertRaises(QiskitError, op.__rmul__, "s")
        self.assertRaises(QiskitError, op._multiply, op)
        self.assertRaises(QiskitError, op.__rmul__, op)

    def test_negate(self):
        """Test negate method"""
        mat = self.rand_matrix(4, 4)
        op = Operator(mat)
        self.assertEqual(-op, Operator(-1 * mat))

    def test_equiv(self):
        """Test negate method"""
        mat = np.diag([1, np.exp(1j * np.pi / 2)])
        phase = np.exp(-1j * np.pi / 4)
        op = Operator(mat)
        self.assertTrue(op.equiv(phase * mat))
        self.assertTrue(op.equiv(Operator(phase * mat)))
        self.assertFalse(op.equiv(2 * mat))

    def test_reverse_qargs(self):
        """Test reverse_qargs method"""
        circ1 = QFT(5)
        circ2 = circ1.reverse_bits()

        state1 = Operator(circ1)
        state2 = Operator(circ2)
        self.assertEqual(state1.reverse_qargs(), state2)

    def test_from_circuit_constructor_no_layout(self):
        """Test initialization from a circuit using the from_circuit constructor."""
        # Test tensor product of 1-qubit gates
        circuit = QuantumCircuit(3)
        circuit.h(0)
        circuit.x(1)
        circuit.ry(np.pi / 2, 2)
        op = Operator.from_circuit(circuit)
        y90 = (1 / np.sqrt(2)) * np.array([[1, -1], [1, 1]])
        target = np.kron(y90, np.kron(self.UX, self.UH))
        global_phase_equivalent = matrix_equal(op.data, target, ignore_phase=True)
        self.assertTrue(global_phase_equivalent)

        # Test decomposition of Controlled-Phase gate
        lam = np.pi / 4
        circuit = QuantumCircuit(2)
        circuit.cp(lam, 0, 1)
        op = Operator.from_circuit(circuit)
        target = np.diag([1, 1, 1, np.exp(1j * lam)])
        global_phase_equivalent = matrix_equal(op.data, target, ignore_phase=True)
        self.assertTrue(global_phase_equivalent)

        # Test decomposition of controlled-H gate
        circuit = QuantumCircuit(2)
        circuit.ch(0, 1)
        op = Operator.from_circuit(circuit)
        target = np.kron(self.UI, np.diag([1, 0])) + np.kron(self.UH, np.diag([0, 1]))
        global_phase_equivalent = matrix_equal(op.data, target, ignore_phase=True)
        self.assertTrue(global_phase_equivalent)

    def test_from_circuit_constructor_reverse_embedded_layout(self):
        """Test initialization from a circuit with an embedded reverse layout."""
        # Test tensor product of 1-qubit gates
        circuit = QuantumCircuit(3)
        circuit.h(2)
        circuit.x(1)
        circuit.ry(np.pi / 2, 0)
        circuit._layout = TranspileLayout(
            Layout({circuit.qubits[2]: 0, circuit.qubits[1]: 1, circuit.qubits[0]: 2}),
            {qubit: index for index, qubit in enumerate(circuit.qubits)},
        )
        op = Operator.from_circuit(circuit)
        y90 = (1 / np.sqrt(2)) * np.array([[1, -1], [1, 1]])
        target = np.kron(y90, np.kron(self.UX, self.UH))
        global_phase_equivalent = matrix_equal(op.data, target, ignore_phase=True)
        self.assertTrue(global_phase_equivalent)

        # Test decomposition of Controlled-Phase gate
        lam = np.pi / 4
        circuit = QuantumCircuit(2)
        circuit.cp(lam, 1, 0)
        circuit._layout = TranspileLayout(
            Layout({circuit.qubits[1]: 0, circuit.qubits[0]: 1}),
            {qubit: index for index, qubit in enumerate(circuit.qubits)},
        )
        op = Operator.from_circuit(circuit)
        target = np.diag([1, 1, 1, np.exp(1j * lam)])
        global_phase_equivalent = matrix_equal(op.data, target, ignore_phase=True)
        self.assertTrue(global_phase_equivalent)

        # Test decomposition of controlled-H gate
        circuit = QuantumCircuit(2)
        circuit.ch(1, 0)
        circuit._layout = TranspileLayout(
            Layout({circuit.qubits[1]: 0, circuit.qubits[0]: 1}),
            {qubit: index for index, qubit in enumerate(circuit.qubits)},
        )
        op = Operator.from_circuit(circuit)
        target = np.kron(self.UI, np.diag([1, 0])) + np.kron(self.UH, np.diag([0, 1]))
        global_phase_equivalent = matrix_equal(op.data, target, ignore_phase=True)
        self.assertTrue(global_phase_equivalent)

    def test_from_circuit_constructor_reverse_embedded_layout_ignore_set_layout(self):
        """Test initialization from a circuit with an ignored embedded reverse layout."""
        # Test tensor product of 1-qubit gates
        circuit = QuantumCircuit(3)
        circuit.h(2)
        circuit.x(1)
        circuit.ry(np.pi / 2, 0)
        circuit._layout = TranspileLayout(
            Layout({circuit.qubits[2]: 0, circuit.qubits[1]: 1, circuit.qubits[0]: 2}),
            {qubit: index for index, qubit in enumerate(circuit.qubits)},
        )
        op = Operator.from_circuit(circuit, ignore_set_layout=True).reverse_qargs()
        y90 = (1 / np.sqrt(2)) * np.array([[1, -1], [1, 1]])
        target = np.kron(y90, np.kron(self.UX, self.UH))
        global_phase_equivalent = matrix_equal(op.data, target, ignore_phase=True)
        self.assertTrue(global_phase_equivalent)

        # Test decomposition of Controlled-Phase gate
        lam = np.pi / 4
        circuit = QuantumCircuit(2)
        circuit.cp(lam, 1, 0)
        circuit._layout = TranspileLayout(
            Layout({circuit.qubits[1]: 0, circuit.qubits[0]: 1}),
            {qubit: index for index, qubit in enumerate(circuit.qubits)},
        )
        op = Operator.from_circuit(circuit, ignore_set_layout=True).reverse_qargs()
        target = np.diag([1, 1, 1, np.exp(1j * lam)])
        global_phase_equivalent = matrix_equal(op.data, target, ignore_phase=True)
        self.assertTrue(global_phase_equivalent)

        # Test decomposition of controlled-H gate
        circuit = QuantumCircuit(2)
        circuit.ch(1, 0)
        circuit._layout = TranspileLayout(
            Layout({circuit.qubits[1]: 0, circuit.qubits[0]: 1}),
            {qubit: index for index, qubit in enumerate(circuit.qubits)},
        )
        op = Operator.from_circuit(circuit, ignore_set_layout=True).reverse_qargs()
        target = np.kron(self.UI, np.diag([1, 0])) + np.kron(self.UH, np.diag([0, 1]))
        global_phase_equivalent = matrix_equal(op.data, target, ignore_phase=True)
        self.assertTrue(global_phase_equivalent)

    def test_from_circuit_constructor_reverse_user_specified_layout(self):
        """Test initialization from a circuit with a user specified reverse layout."""
        # Test tensor product of 1-qubit gates
        circuit = QuantumCircuit(3)
        circuit.h(2)
        circuit.x(1)
        circuit.ry(np.pi / 2, 0)
        layout = Layout({circuit.qubits[2]: 0, circuit.qubits[1]: 1, circuit.qubits[0]: 2})
        op = Operator.from_circuit(circuit, layout=layout)
        y90 = (1 / np.sqrt(2)) * np.array([[1, -1], [1, 1]])
        target = np.kron(y90, np.kron(self.UX, self.UH))
        global_phase_equivalent = matrix_equal(op.data, target, ignore_phase=True)
        self.assertTrue(global_phase_equivalent)

        # Test decomposition of Controlled-Phase gate
        lam = np.pi / 4
        circuit = QuantumCircuit(2)
        circuit.cp(lam, 1, 0)
        layout = Layout({circuit.qubits[1]: 0, circuit.qubits[0]: 1})
        op = Operator.from_circuit(circuit, layout=layout)
        target = np.diag([1, 1, 1, np.exp(1j * lam)])
        global_phase_equivalent = matrix_equal(op.data, target, ignore_phase=True)
        self.assertTrue(global_phase_equivalent)

        # Test decomposition of controlled-H gate
        circuit = QuantumCircuit(2)
        circuit.ch(1, 0)
        layout = Layout({circuit.qubits[1]: 0, circuit.qubits[0]: 1})
        op = Operator.from_circuit(circuit, layout=layout)
        target = np.kron(self.UI, np.diag([1, 0])) + np.kron(self.UH, np.diag([0, 1]))
        global_phase_equivalent = matrix_equal(op.data, target, ignore_phase=True)
        self.assertTrue(global_phase_equivalent)

    def test_from_circuit_constructor_ghz_out_of_order_layout(self):
        """Test an out of order ghz state with a layout set."""
        circuit = QuantumCircuit(5)
        circuit.h(3)
        circuit.cx(3, 4)
        circuit.cx(3, 2)
        circuit.cx(3, 0)
        circuit.cx(3, 1)
        circuit._layout = TranspileLayout(
            Layout(
                {
                    circuit.qubits[3]: 0,
                    circuit.qubits[4]: 1,
                    circuit.qubits[2]: 2,
                    circuit.qubits[0]: 3,
                    circuit.qubits[1]: 4,
                }
            ),
            {qubit: index for index, qubit in enumerate(circuit.qubits)},
        )
        result = Operator.from_circuit(circuit)
        expected = QuantumCircuit(5)
        expected.h(0)
        expected.cx(0, 1)
        expected.cx(0, 2)
        expected.cx(0, 3)
        expected.cx(0, 4)
        expected_op = Operator(expected)
        self.assertTrue(expected_op.equiv(result))

    def test_from_circuit_empty_circuit_empty_layout(self):
        """Test an out of order ghz state with a layout set."""
        circuit = QuantumCircuit()
        circuit._layout = TranspileLayout(Layout(), {})
        op = Operator.from_circuit(circuit)
        self.assertEqual(Operator([1]), op)

    def test_from_circuit_constructor_empty_layout(self):
        """Test an out of order ghz state with a layout set."""
        circuit = QuantumCircuit(2)
        circuit.h(0)
        circuit.cx(0, 1)
        layout = Layout()
        with self.assertRaises(IndexError):
            Operator.from_circuit(circuit, layout=layout)

<<<<<<< HEAD
    def test_compose_scalar(self):
        """Test that composition works with a scalar-valued operator over no qubits."""
        base = Operator(np.eye(2, dtype=np.complex128))
        scalar = Operator(np.array([[-1.0 + 0.0j]]))
        composed = base.compose(scalar, qargs=[])
        self.assertEqual(composed, Operator(-np.eye(2, dtype=np.complex128)))
=======
    def test_from_circuit_single_flat_default_register_transpiled(self):
        """Test a transpiled circuit with layout set from default register."""
        circuit = QuantumCircuit(5)
        circuit.h(3)
        circuit.cx(3, 4)
        circuit.cx(3, 2)
        circuit.cx(3, 0)
        circuit.cx(3, 1)
        init_layout = Layout(
            {
                circuit.qubits[0]: 3,
                circuit.qubits[1]: 4,
                circuit.qubits[2]: 1,
                circuit.qubits[3]: 2,
                circuit.qubits[4]: 0,
            }
        )
        tqc = transpile(circuit, initial_layout=init_layout)
        result = Operator.from_circuit(tqc)
        self.assertTrue(Operator.from_circuit(circuit).equiv(result))

    def test_from_circuit_loose_bits_transpiled(self):
        """Test a transpiled circuit with layout set from loose bits."""
        bits = [Qubit() for _ in range(5)]
        circuit = QuantumCircuit()
        circuit.add_bits(bits)
        circuit.h(3)
        circuit.cx(3, 4)
        circuit.cx(3, 2)
        circuit.cx(3, 0)
        circuit.cx(3, 1)
        init_layout = Layout(
            {
                circuit.qubits[0]: 3,
                circuit.qubits[1]: 4,
                circuit.qubits[2]: 1,
                circuit.qubits[3]: 2,
                circuit.qubits[4]: 0,
            }
        )
        tqc = transpile(circuit, initial_layout=init_layout)
        result = Operator.from_circuit(tqc)
        self.assertTrue(Operator(circuit).equiv(result))

    def test_from_circuit_multiple_registers_bits_transpiled(self):
        """Test a transpiled circuit with layout set from loose bits."""
        regs = [QuantumRegister(1, name=f"custom_reg-{i}") for i in range(5)]
        circuit = QuantumCircuit()
        for reg in regs:
            circuit.add_register(reg)
        circuit.h(3)
        circuit.cx(3, 4)
        circuit.cx(3, 2)
        circuit.cx(3, 0)
        circuit.cx(3, 1)
        tqc = transpile(circuit, initial_layout=[3, 4, 1, 2, 0])
        result = Operator.from_circuit(tqc)
        self.assertTrue(Operator(circuit).equiv(result))

    def test_from_circuit_single_flat_custom_register_transpiled(self):
        """Test a transpiled circuit with layout set from loose bits."""
        circuit = QuantumCircuit(QuantumRegister(5, name="custom_reg"))
        circuit.h(3)
        circuit.cx(3, 4)
        circuit.cx(3, 2)
        circuit.cx(3, 0)
        circuit.cx(3, 1)
        tqc = transpile(circuit, initial_layout=[3, 4, 1, 2, 0])
        result = Operator.from_circuit(tqc)
        self.assertTrue(Operator(circuit).equiv(result))

    def test_from_circuit_mixed_reg_loose_bits_transpiled(self):
        """Test a transpiled circuit with layout set from loose bits."""
        bits = [Qubit(), Qubit()]
        circuit = QuantumCircuit()
        circuit.add_bits(bits)
        circuit.add_register(QuantumRegister(3, name="a_reg"))
        circuit.h(3)
        circuit.cx(3, 4)
        circuit.cx(3, 2)
        circuit.cx(3, 0)
        circuit.cx(3, 1)
        init_layout = Layout(
            {
                circuit.qubits[0]: 3,
                circuit.qubits[1]: 4,
                circuit.qubits[2]: 1,
                circuit.qubits[3]: 2,
                circuit.qubits[4]: 0,
            }
        )
        tqc = transpile(circuit, initial_layout=init_layout)
        result = Operator.from_circuit(tqc)
        self.assertTrue(Operator(circuit).equiv(result))
>>>>>>> 6aad9141


if __name__ == "__main__":
    unittest.main()<|MERGE_RESOLUTION|>--- conflicted
+++ resolved
@@ -864,14 +864,13 @@
         with self.assertRaises(IndexError):
             Operator.from_circuit(circuit, layout=layout)
 
-<<<<<<< HEAD
     def test_compose_scalar(self):
         """Test that composition works with a scalar-valued operator over no qubits."""
         base = Operator(np.eye(2, dtype=np.complex128))
         scalar = Operator(np.array([[-1.0 + 0.0j]]))
         composed = base.compose(scalar, qargs=[])
         self.assertEqual(composed, Operator(-np.eye(2, dtype=np.complex128)))
-=======
+
     def test_from_circuit_single_flat_default_register_transpiled(self):
         """Test a transpiled circuit with layout set from default register."""
         circuit = QuantumCircuit(5)
@@ -966,7 +965,6 @@
         tqc = transpile(circuit, initial_layout=init_layout)
         result = Operator.from_circuit(tqc)
         self.assertTrue(Operator(circuit).equiv(result))
->>>>>>> 6aad9141
 
 
 if __name__ == "__main__":
