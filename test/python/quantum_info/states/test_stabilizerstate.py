--- conflicted
+++ resolved
@@ -313,9 +313,6 @@
                     value = res.measure()[0]
                     self.assertIn(value, ["000", "001"])
 
-<<<<<<< HEAD
-    def test_probablities_dict_two_qubits(self):
-=======
     def test_probabilities_dict_single_qubit(self):
         """Test probabilities and probabilities_dict methods of a single qubit"""
 
@@ -356,7 +353,6 @@
                 self.assertTrue(np.allclose(probs, target))
 
     def test_probabilities_dict_two_qubits(self):
->>>>>>> 44e348a8
         """Test probabilities and probabilities_dict methods of two qubits"""
 
         num_qubits = 2
@@ -498,7 +494,6 @@
                 target = np.array([1, 0])
                 self.assertTrue(np.allclose(probs, target))
 
-<<<<<<< HEAD
     def test_probablities_dict_single_qubit(self):
         """Test probabilities and probabilities_dict methods of a single qubit"""
 
@@ -576,10 +571,7 @@
                 target = np.array([0.5, 0.5])
                 self.assertTrue(np.allclose(probs, target))
 
-    def test_probablities_dict_qubits(self):
-=======
     def test_probabilities_dict_qubits(self):
->>>>>>> 44e348a8
         """Test probabilities and probabilities_dict methods of a subsystem of qubits"""
 
         num_qubits = 3
@@ -708,7 +700,6 @@
                 target = np.array([0.125, 0.125, 0.125, 0.125, 0.125, 0.125, 0.125, 0.125])
                 self.assertTrue(np.allclose(probs, target))
 
-<<<<<<< HEAD
                 target_input: list[str] = ["000", "100"]
                 test_3_time_with_target_start = time.monotonic()
                 value = stab.probabilities_dict_from_bitstrings(decimals=3, target=target_input)
@@ -825,10 +816,7 @@
         self.assertTrue(test_5_time_with_target < test_time_to_be_under)
 
 
-    def test_probablities_dict_ghz(self):
-=======
     def test_probabilities_dict_ghz(self):
->>>>>>> 44e348a8
         """Test probabilities and probabilities_dict method of a subsystem of qubits"""
 
         num_qubits = 3
