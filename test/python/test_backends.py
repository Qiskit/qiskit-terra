--- conflicted
+++ resolved
@@ -38,63 +38,36 @@
         self.assertTrue(len(local) > 0)
 
     @requires_qe_access
-<<<<<<< HEAD
-    def test_remote_backends_exist(self, qe_token, qe_url,
-                                   hub=None, group=None, project=None):
-=======
-    def test_remote_backends_exist(self, QE_TOKEN, QE_URL):
->>>>>>> b2c52515
+    def test_remote_backends_exist(self, qe_token, qe_url):
         """Test if there are remote backends.
 
         If all correct some should exists.
         """
-<<<<<<< HEAD
-        ibmq_provider = IBMQProvider(qe_token, qe_url, hub, group, project)
-=======
-        ibmq_provider = IBMQProvider(QE_TOKEN, QE_URL)
->>>>>>> b2c52515
+        ibmq_provider = IBMQProvider(qe_token, qe_url)
         remotes = ibmq_provider.available_backends()
         remotes = remove_backends_from_list(remotes)
         self.log.info(remotes)
         self.assertTrue(len(remotes) > 0)
 
     @requires_qe_access
-<<<<<<< HEAD
-    def test_remote_backends_exist_real_device(self, qe_token, qe_url,
-                                               hub=None, group=None, project=None):
-=======
-    def test_remote_backends_exist_real_device(self, QE_TOKEN, QE_URL):
->>>>>>> b2c52515
+    def test_remote_backends_exist_real_device(self, qe_token, qe_url):
         """Test if there are remote backends that are devices.
 
         If all correct some should exists.
         """
-<<<<<<< HEAD
-        ibmq_provider = IBMQProvider(qe_token, qe_url, hub, group, project)
-=======
-        ibmq_provider = IBMQProvider(QE_TOKEN, QE_URL)
->>>>>>> b2c52515
+        ibmq_provider = IBMQProvider(qe_token, qe_url)
         remote = ibmq_provider.available_backends()
         remote = [r for r in remote if not r.configuration['simulator']]
         self.log.info(remote)
         self.assertTrue(remote)
 
     @requires_qe_access
-<<<<<<< HEAD
-    def test_remote_backends_exist_simulator(self, qe_token, qe_url,
-                                             hub=None, group=None, project=None):
-=======
-    def test_remote_backends_exist_simulator(self, QE_TOKEN, QE_URL):
->>>>>>> b2c52515
+    def test_remote_backends_exist_simulator(self, qe_token, qe_url):
         """Test if there are remote backends that are simulators.
 
         If all correct some should exists.
         """
-<<<<<<< HEAD
-        ibmq_provider = IBMQProvider(qe_token, qe_url, hub, group, project)
-=======
-        ibmq_provider = IBMQProvider(QE_TOKEN, QE_URL)
->>>>>>> b2c52515
+        ibmq_provider = IBMQProvider(qe_token, qe_url)
         remote = ibmq_provider.available_backends()
         remote = [r for r in remote if r.configuration['simulator']]
         self.log.info(remote)
@@ -128,12 +101,7 @@
         jsonschema.validate(status, schema)
 
     @requires_qe_access
-<<<<<<< HEAD
-    def test_remote_backend_status(self, qe_token, qe_url,
-                                   hub=None, group=None, project=None):
-=======
-    def test_remote_backend_status(self, QE_TOKEN, QE_URL):
->>>>>>> b2c52515
+    def test_remote_backend_status(self, qe_token, qe_url):
         """Test backend_status.
 
         If all correct should pass the validation.
@@ -141,11 +109,7 @@
         # FIXME: reintroduce in 0.6
         self.skipTest('Skipping due to available vs operational')
 
-<<<<<<< HEAD
-        ibmq_provider = IBMQProvider(qe_token, qe_url, hub, group, project)
-=======
-        ibmq_provider = IBMQProvider(QE_TOKEN, QE_URL)
->>>>>>> b2c52515
+        ibmq_provider = IBMQProvider(qe_token, qe_url)
         remotes = ibmq_provider.available_backends()
         remotes = remove_backends_from_list(remotes)
         for backend in remotes:
@@ -174,21 +138,12 @@
             jsonschema.validate(configuration, schema)
 
     @requires_qe_access
-<<<<<<< HEAD
-    def test_remote_backend_configuration(self, qe_token, qe_url,
-                                          hub=None, group=None, project=None):
-=======
-    def test_remote_backend_configuration(self, QE_TOKEN, QE_URL):
->>>>>>> b2c52515
+    def test_remote_backend_configuration(self, qe_token, qe_url):
         """Test backend configuration.
 
         If all correct should pass the validation.
         """
-<<<<<<< HEAD
-        ibmq_provider = IBMQProvider(qe_token, qe_url, hub, group, project)
-=======
-        ibmq_provider = IBMQProvider(QE_TOKEN, QE_URL)
->>>>>>> b2c52515
+        ibmq_provider = IBMQProvider(qe_token, qe_url)
         remotes = ibmq_provider.available_backends()
         remotes = remove_backends_from_list(remotes)
         for backend in remotes:
@@ -213,21 +168,12 @@
             self.assertEqual(len(calibration), 0)
 
     @requires_qe_access
-<<<<<<< HEAD
-    def test_remote_backend_calibration(self, qe_token, qe_url,
-                                        hub=None, group=None, project=None):
-=======
-    def test_remote_backend_calibration(self, QE_TOKEN, QE_URL):
->>>>>>> b2c52515
+    def test_remote_backend_calibration(self, qe_token, qe_url):
         """Test backend calibration.
 
         If all correct should pass the validation.
         """
-<<<<<<< HEAD
-        ibmq_provider = IBMQProvider(qe_token, qe_url, hub, group, project)
-=======
-        ibmq_provider = IBMQProvider(QE_TOKEN, QE_URL)
->>>>>>> b2c52515
+        ibmq_provider = IBMQProvider(qe_token, qe_url)
         remotes = ibmq_provider.available_backends()
         remotes = remove_backends_from_list(remotes)
         for backend in remotes:
@@ -253,21 +199,12 @@
             self.assertEqual(len(parameters), 0)
 
     @requires_qe_access
-<<<<<<< HEAD
-    def test_remote_backend_parameters(self, qe_token, qe_url,
-                                       hub=None, group=None, project=None):
-=======
-    def test_remote_backend_parameters(self, QE_TOKEN, QE_URL):
->>>>>>> b2c52515
+    def test_remote_backend_parameters(self, qe_token, qe_url):
         """Test backend parameters.
 
         If all correct should pass the validation.
         """
-<<<<<<< HEAD
-        ibmq_provider = IBMQProvider(qe_token, qe_url, hub, group, project)
-=======
-        ibmq_provider = IBMQProvider(QE_TOKEN, QE_URL)
->>>>>>> b2c52515
+        ibmq_provider = IBMQProvider(qe_token, qe_url)
         remotes = ibmq_provider.available_backends()
         remotes = remove_backends_from_list(remotes)
         for backend in remotes:
