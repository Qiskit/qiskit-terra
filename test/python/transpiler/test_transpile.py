--- conflicted
+++ resolved
@@ -68,8 +68,7 @@
 
         qobj = compile(circuit, backend=backend, coupling_map=coupling_map, basis_gates=basis_gates)
         run_config = RunConfig(shots=1024, max_credits=10)
-<<<<<<< HEAD
-        qobj2 = circuits_to_qobj(circuit2, qobj_id=qobj.qobj_id, run_config=run_config)
+        qobj2 = assemble_circuits(circuit2, qobj_id=qobj.qobj_id, run_config=run_config)
         self.assertEqual(qobj, qobj2)
 
     def test_transpile_basis_gates_no_backend_no_coupling_map(self):
@@ -87,8 +86,4 @@
         circuit2 = transpile(circuit, basis_gates=basis_gates)
         dag_circuit = circuit_to_dag(circuit2)
         resources_after = dag_circuit.count_ops()
-        self.assertEqual({'u2': 2, 'cx': 4}, resources_after)
-=======
-        qobj2 = assemble_circuits(circuit2, qobj_id=qobj.qobj_id, run_config=run_config)
-        self.assertEqual(qobj, qobj2)
->>>>>>> 05289849
+        self.assertEqual({'u2': 2, 'cx': 4}, resources_after)