# -*- coding: utf-8 -*-

# Copyright 2018, IBM.
#
# This source code is licensed under the Apache License, Version 2.0 found in
# the LICENSE.txt file in the root directory of this source tree.

"""Test the Unroller pass"""

from sympy import pi

from qiskit import QuantumRegister, ClassicalRegister, QuantumCircuit
from qiskit.transpiler.passes import Unroller
from qiskit.converters import circuit_to_dag
from qiskit.test import QiskitTestCase


class TestUnroller(QiskitTestCase):
    """Tests the Unroller pass."""

    def test_basic_unroll(self):
        """Test decompose a single H into u2.
        """
        qr = QuantumRegister(1, 'qr')
        circuit = QuantumCircuit(qr)
        circuit.h(qr[0])
        dag = circuit_to_dag(circuit)
        pass_ = Unroller(['u2'])
        unrolled_dag = pass_.run(dag)
        op_nodes = unrolled_dag.op_nodes()
        self.assertEqual(len(op_nodes), 1)
        self.assertEqual(op_nodes[0].name, 'u2')

<<<<<<< HEAD
    def test_unroll_no_basis(self):
        """Test no-basis unrolls all the way to U, CX.
        """
        qr = QuantumRegister(2, 'qr')
        circuit = QuantumCircuit(qr)
        circuit.h(qr[0])
        circuit.cx(qr[0], qr[1])
        dag = circuit_to_dag(circuit)
        pass_ = Unroller()
        unrolled_dag = pass_.run(dag)
        op_nodes = unrolled_dag.op_nodes()
        self.assertEqual(len(op_nodes), 2)
        for node in op_nodes:
            self.assertIn(node.name, ['U', 'CX'])

=======
>>>>>>> 3caa0517
    def test_unroll_toffoli(self):
        """Test unroll toffoli on multi regs to h, t, tdg, cx.
        """
        qr1 = QuantumRegister(2, 'qr1')
        qr2 = QuantumRegister(1, 'qr2')
        circuit = QuantumCircuit(qr1, qr2)
        circuit.ccx(qr1[0], qr1[1], qr2[0])
        dag = circuit_to_dag(circuit)
        pass_ = Unroller(['h', 't', 'tdg', 'cx'])
        unrolled_dag = pass_.run(dag)
        op_nodes = unrolled_dag.op_nodes()
        self.assertEqual(len(op_nodes), 15)
        for node in op_nodes:
            self.assertIn(node.name, ['h', 't', 'tdg', 'cx'])

    def test_unroll_1q_chain_conditional(self):
        """Test unroll chain of 1-qubit gates interrupted by conditional.
        """
        qr = QuantumRegister(1, 'qr')
        cr = ClassicalRegister(1, 'cr')
        circuit = QuantumCircuit(qr, cr)
        circuit.h(qr)
        circuit.tdg(qr)
        circuit.z(qr)
        circuit.t(qr)
        circuit.ry(0.5, qr)
        circuit.rz(0.3, qr)
        circuit.rx(0.1, qr)
        circuit.measure(qr, cr)
        circuit.x(qr).c_if(cr, 1)
        circuit.y(qr).c_if(cr, 1)
        circuit.z(qr).c_if(cr, 1)
        dag = circuit_to_dag(circuit)
        pass_ = Unroller(['u1', 'u2', 'u3'])
        unrolled_dag = pass_.run(dag)

        ref_circuit = QuantumCircuit(qr, cr)
        ref_circuit.u2(0, pi, qr[0])
        ref_circuit.u1(-pi/4, qr[0])
        ref_circuit.u1(pi, qr[0])
        ref_circuit.u1(pi/4, qr[0])
        ref_circuit.u3(0.5, 0, 0, qr[0])
        ref_circuit.u1(0.3, qr[0])
        ref_circuit.u3(0.1, -pi/2, pi/2, qr[0])
        ref_circuit.measure(qr[0], cr[0])
        ref_circuit.u3(pi, 0, pi, qr[0]).c_if(cr, 1)
        ref_circuit.u3(pi, pi/2, pi/2, qr[0]).c_if(cr, 1)
        ref_circuit.u1(pi, qr[0]).c_if(cr, 1)
        ref_dag = circuit_to_dag(ref_circuit)
        self.assertEqual(unrolled_dag, ref_dag)

    def test_unroll_no_basis(self):
        """Test when a given gate has no decompositions.
        """
        qr = QuantumRegister(1, 'qr')
        cr = ClassicalRegister(1, 'cr')
        circuit = QuantumCircuit(qr, cr)
        circuit.h(qr)
        dag = circuit_to_dag(circuit)
        pass_ = Unroller(basis=[])

        with self.assertRaises(NotImplementedError):
            pass_.run(dag)<|MERGE_RESOLUTION|>--- conflicted
+++ resolved
@@ -31,7 +31,6 @@
         self.assertEqual(len(op_nodes), 1)
         self.assertEqual(op_nodes[0].name, 'u2')
 
-<<<<<<< HEAD
     def test_unroll_no_basis(self):
         """Test no-basis unrolls all the way to U, CX.
         """
@@ -47,8 +46,6 @@
         for node in op_nodes:
             self.assertIn(node.name, ['U', 'CX'])
 
-=======
->>>>>>> 3caa0517
     def test_unroll_toffoli(self):
         """Test unroll toffoli on multi regs to h, t, tdg, cx.
         """
