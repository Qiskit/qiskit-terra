--- conflicted
+++ resolved
@@ -149,7 +149,6 @@
         fidelity = process_fidelity(new_dag.op_nodes()[0].op.to_matrix(), unitary.to_matrix())
         self.assertAlmostEqual(fidelity, 1.0, places=7)
 
-<<<<<<< HEAD
     def test_block_spanning_two_regs_different_index(self):
         """blocks spanning wires on different quantum registers work when the wires
         could have conflicting indices. This was raised in #2806 when a CX was applied
@@ -170,7 +169,7 @@
         self.assertEqual(len(new_dag.op_nodes()), 1)
         fidelity = process_fidelity(new_dag.op_nodes()[0].op.to_matrix(), unitary.to_matrix())
         self.assertAlmostEqual(fidelity, 1.0, places=7)
-=======
+
     def test_node_added_before_block(self):
         """Test that a node before a block remains before the block
 
@@ -269,7 +268,6 @@
         qc1 = transpile(qc, pass_manager=pass_manager)
 
         self.assertEqual(qc, qc1)
->>>>>>> 84f1e19a
 
 
 if __name__ == '__main__':
