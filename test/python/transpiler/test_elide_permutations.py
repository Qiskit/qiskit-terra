# This code is part of Qiskit.
#
# (C) Copyright IBM 2023
#
# This code is licensed under the Apache License, Version 2.0. You may
# obtain a copy of this license in the LICENSE.txt file in the root directory
# of this source tree or at http://www.apache.org/licenses/LICENSE-2.0.
#
# Any modifications or derivative works of this code must retain this
# copyright notice, and modified files need to carry a notice indicating
# that they have been altered from the originals.

"""Test ElidePermutations pass"""

import unittest

from qiskit.circuit.quantumcircuit import QuantumCircuit
from qiskit.circuit.library.generalized_gates import PermutationGate
from qiskit.transpiler.passes.optimization.elide_permutations import ElidePermutations
from qiskit.transpiler.passes.routing import StarPreRouting
from qiskit.circuit.controlflow import IfElseOp
from qiskit.quantum_info import Operator
from qiskit.transpiler.coupling import CouplingMap
from qiskit.transpiler.preset_passmanagers import generate_preset_pass_manager
from test import QiskitTestCase  # pylint: disable=wrong-import-order


class TestElidePermutations(QiskitTestCase):
    """Test elide permutations logical optimization pass."""

    def setUp(self):
        super().setUp()
        self.swap_pass = ElidePermutations()

    def test_no_swap(self):
        """Test no swap means no transform."""
        qc = QuantumCircuit(2)
        qc.h(0)
        qc.cx(0, 1)
        qc.measure_all()
        res = self.swap_pass(qc)
        self.assertEqual(res, qc)

    def test_swap_in_middle(self):
        """Test swap in middle of bell is elided."""
        qc = QuantumCircuit(3, 3)
        qc.h(0)
        qc.swap(0, 1)
        qc.cx(1, 2)
        qc.barrier(0, 1, 2)
        qc.measure(0, 0)
        qc.measure(1, 1)
        qc.measure(2, 2)

        expected = QuantumCircuit(3, 3)
        expected.h(0)
        expected.cx(0, 2)
        expected.barrier(0, 1, 2)
        expected.measure(1, 0)
        expected.measure(0, 1)
        expected.measure(2, 2)

        res = self.swap_pass(qc)
        self.assertEqual(res, expected)

    def test_swap_at_beginning(self):
        """Test swap in beginning of bell is elided."""
        qc = QuantumCircuit(3, 3)
        qc.swap(0, 1)
        qc.h(0)
        qc.cx(1, 2)
        qc.barrier(0, 1, 2)
        qc.measure(0, 0)
        qc.measure(1, 1)
        qc.measure(2, 2)

        expected = QuantumCircuit(3, 3)
        expected.h(1)
        expected.cx(0, 2)
        expected.barrier(0, 1, 2)
        expected.measure(1, 0)
        expected.measure(0, 1)
        expected.measure(2, 2)

        res = self.swap_pass(qc)
        self.assertEqual(res, expected)

    def test_swap_at_end(self):
        """Test swap at the end of bell is elided."""
        qc = QuantumCircuit(3, 3)
        qc.h(0)
        qc.cx(1, 2)
        qc.barrier(0, 1, 2)
        qc.measure(0, 0)
        qc.measure(1, 1)
        qc.measure(2, 2)
        qc.swap(0, 1)

        expected = QuantumCircuit(3, 3)
        expected.h(0)
        expected.cx(1, 2)
        expected.barrier(0, 1, 2)
        expected.measure(0, 0)
        expected.measure(1, 1)
        expected.measure(2, 2)

        res = self.swap_pass(qc)
        self.assertEqual(res, expected)

    def test_multiple_swaps(self):
        """Test quantum circuit with multiple swaps."""
        qc = QuantumCircuit(3)
        qc.h(0)
        qc.swap(0, 2)
        qc.cx(0, 1)
        qc.swap(1, 0)
        qc.h(1)

        expected = QuantumCircuit(3)
        expected.h(0)
        expected.cx(2, 1)
        expected.h(2)

        res = self.swap_pass(qc)
        self.assertEqual(res, expected)

    def test_swap_before_measure(self):
        """Test swap before measure is elided."""
        qc = QuantumCircuit(3, 3)
        qc.h(0)
        qc.cx(1, 2)
        qc.barrier(0, 1, 2)
        qc.swap(0, 1)
        qc.measure(0, 0)
        qc.measure(1, 1)
        qc.measure(2, 2)

        expected = QuantumCircuit(3, 3)
        expected.h(0)
        expected.cx(1, 2)
        expected.barrier(0, 1, 2)
        expected.measure(1, 0)
        expected.measure(0, 1)
        expected.measure(2, 2)

        res = self.swap_pass(qc)
        self.assertEqual(res, expected)

    def test_swap_if_else_block(self):
        """Test swap elision only happens outside control flow."""
        qc = QuantumCircuit(3, 3)
        qc.h(0)
        with qc.if_test((0, 0)):
            qc.swap(0, 1)
        qc.cx(0, 1)
        res = self.swap_pass(qc)
        self.assertEqual(res, qc)

    def test_swap_if_else_block_with_outside_swap(self):
        """Test swap elision only happens outside control flow."""
        qc = QuantumCircuit(3, 3)
        qc.h(0)
        qc.swap(2, 0)
        body = QuantumCircuit(2)
        body.swap(0, 1)
        if_else_op = IfElseOp((qc.clbits[0], 0), body)

        qc.append(if_else_op, [0, 1])
        qc.cx(0, 1)

        expected = QuantumCircuit(3, 3)
        expected.h(0)
        expected.append(IfElseOp((expected.clbits[0], 0), body), [2, 1])
        expected.cx(2, 1)

        res = self.swap_pass(qc)
        self.assertEqual(res, expected)

    def test_swap_condition(self):
        """Test swap elision doesn't touch conditioned swap."""
        qc = QuantumCircuit(3, 3)
        qc.h(0)
        qc.swap(0, 1).c_if(qc.clbits[0], 0)
        qc.cx(0, 1)
        res = self.swap_pass(qc)
        self.assertEqual(res, qc)

    def test_permutation_in_middle(self):
        """Test permutation in middle of bell is elided."""
        qc = QuantumCircuit(3, 3)
        qc.h(0)
        qc.append(PermutationGate([2, 1, 0]), [0, 1, 2])
        qc.cx(1, 2)
        qc.barrier(0, 1, 2)
        qc.measure(0, 0)
        qc.measure(1, 1)
        qc.measure(2, 2)

        expected = QuantumCircuit(3, 3)
        expected.h(0)
        expected.cx(1, 0)
        expected.barrier(0, 1, 2)
        expected.measure(2, 0)
        expected.measure(1, 1)
        expected.measure(0, 2)

        res = self.swap_pass(qc)
        self.assertEqual(res, expected)

    def test_partial_permutation_in_middle(self):
        """Test with a permutation gate in the middle of a circuit,
        with the permutation gate defined only on a subset of qubits.
        """
        qc = QuantumCircuit(5)
        qc.cx(0, 1)
        qc.append(PermutationGate([1, 2, 0]), [0, 2, 4])
        qc.cx(2, 3)

        # The permutation corresponding to the permutation gate maps
        #   2 -> 0, 4 -> 2, 0 -> 4, and 1 -> 1, 3 -> 3.
        # Instead of the permutation gate, we can relabel the qubits
        #   0 -> 2, 1 -> 1, 2 -> 4, 3 -> 3, 4 -> 2.
        # Hence cx(2, 3) becomes cx(4, 3).
        expected = QuantumCircuit(5)
        expected.cx(0, 1)
        expected.cx(4, 3)

<<<<<<< HEAD
        res = self.swap_pass(qc)
        self.assertEqual(res, expected)

=======
        pass_ = ElidePermutations()
        res = pass_(qc)

        # Make sure that the pass removes the permutation gate and remaps
        # the following gate
        self.assertEqual(res, expected)

        # Make sure that the transpiled circuit *with* the final permutation
        # is equivalent to the original circuit
        perm = pass_.property_set["virtual_permutation_layout"].to_permutation(qc.qubits)
        res.append(PermutationGate(perm), [0, 1, 2, 3, 4])
        self.assertEqual(Operator(res), Operator(qc))

>>>>>>> dcd41e9f
    def test_permutation_at_beginning(self):
        """Test permutation in beginning of bell is elided."""
        qc = QuantumCircuit(3, 3)
        qc.append(PermutationGate([2, 1, 0]), [0, 1, 2])
        qc.h(0)
        qc.cx(1, 2)
        qc.barrier(0, 1, 2)
        qc.measure(0, 0)
        qc.measure(1, 1)
        qc.measure(2, 2)

        expected = QuantumCircuit(3, 3)
        expected.h(2)
        expected.cx(1, 0)
        expected.barrier(0, 1, 2)
        expected.measure(2, 0)
        expected.measure(1, 1)
        expected.measure(0, 2)

        res = self.swap_pass(qc)
        self.assertEqual(res, expected)

    def test_permutation_at_end(self):
        """Test permutation at end of bell is elided."""
        qc = QuantumCircuit(3, 3)
        qc.h(0)
        qc.cx(1, 2)
        qc.barrier(0, 1, 2)
        qc.measure(0, 0)
        qc.measure(1, 1)
        qc.measure(2, 2)
        qc.append(PermutationGate([2, 1, 0]), [0, 1, 2])

        expected = QuantumCircuit(3, 3)
        expected.h(0)
        expected.cx(1, 2)
        expected.barrier(0, 1, 2)
        expected.measure(0, 0)
        expected.measure(1, 1)
        expected.measure(2, 2)

        res = self.swap_pass(qc)
        self.assertEqual(res, expected)

    def test_swap_and_permutation(self):
        """Test a combination of swap and permutation gates."""
        qc = QuantumCircuit(3, 3)
        qc.append(PermutationGate([2, 1, 0]), [0, 1, 2])
        qc.swap(0, 2)
        qc.h(0)
        qc.cx(1, 2)
        qc.barrier(0, 1, 2)
        qc.measure(0, 0)
        qc.measure(1, 1)
        qc.measure(2, 2)
        expected = QuantumCircuit(3, 3)
        expected.h(0)
        expected.cx(1, 2)
        expected.barrier(0, 1, 2)
        expected.measure(0, 0)
        expected.measure(1, 1)
        expected.measure(2, 2)

        res = self.swap_pass(qc)
        self.assertEqual(res, expected)

    def test_permutation_before_measure(self):
        """Test permutation before measure is elided."""
        qc = QuantumCircuit(3, 3)
        qc.h(0)
        qc.cx(1, 2)
        qc.barrier(0, 1, 2)
        qc.append(PermutationGate([1, 2, 0]), [0, 1, 2])
        qc.measure(0, 0)
        qc.measure(1, 1)
        qc.measure(2, 2)

        expected = QuantumCircuit(3, 3)
        expected.h(0)
        expected.cx(1, 2)
        expected.barrier(0, 1, 2)
        expected.measure(1, 0)
        expected.measure(2, 1)
        expected.measure(0, 2)

        res = self.swap_pass(qc)
        self.assertEqual(res, expected)


class TestElidePermutationsInTranspileFlow(QiskitTestCase):
    """
    Test elide permutations in the full transpile pipeline, especially that
    "layout" and "final_layout" attributes are updated correctly
    as to preserve unitary equivalence.
    """

    def test_not_run_after_layout(self):
        """Test ElidePermutations doesn't do anything after layout."""

        qc = QuantumCircuit(3)
        qc.h(0)
        qc.swap(0, 2)
        qc.cx(0, 1)
        qc.swap(1, 0)
        qc.h(1)

        spm = generate_preset_pass_manager(
            optimization_level=1, initial_layout=list(range(2, -1, -1)), seed_transpiler=42
        )
        spm.layout += ElidePermutations()
        res = spm.run(qc)
        self.assertTrue(Operator.from_circuit(res).equiv(Operator(qc)))
        self.assertIn("swap", res.count_ops())
        self.assertTrue(res.layout.final_index_layout(), [0, 1, 2])

    def test_unitary_equivalence(self):
        """Test unitary equivalence of the original and transpiled circuits."""
        qc = QuantumCircuit(3)
        qc.h(0)
        qc.swap(0, 2)
        qc.cx(0, 1)
        qc.swap(1, 0)
        qc.h(1)

        with self.subTest("no coupling map"):
            spm = generate_preset_pass_manager(optimization_level=3, seed_transpiler=42)
            spm.init += ElidePermutations()
            res = spm.run(qc)
            self.assertTrue(Operator.from_circuit(res).equiv(Operator(qc)))

        with self.subTest("with coupling map"):
            spm = generate_preset_pass_manager(
                optimization_level=3, seed_transpiler=42, coupling_map=CouplingMap.from_line(3)
            )
            spm.init += ElidePermutations()
            res = spm.run(qc)
            self.assertTrue(Operator.from_circuit(res).equiv(Operator(qc)))

    def test_unitary_equivalence_routing_and_basis_translation(self):
        """Test on a larger example that includes routing and basis translation."""

        qc = QuantumCircuit(5)
        qc.h(0)
        qc.swap(0, 2)
        qc.cx(0, 1)
        qc.swap(1, 0)
        qc.cx(0, 1)
        qc.cx(0, 2)
        qc.cx(0, 3)
        qc.cx(0, 4)
        qc.append(PermutationGate([0, 2, 1]), [0, 1, 2])
        qc.h(1)

        with self.subTest("no coupling map"):
            spm = generate_preset_pass_manager(optimization_level=3, seed_transpiler=42)
            spm.init += ElidePermutations()
            res = spm.run(qc)
            self.assertTrue(Operator.from_circuit(res).equiv(Operator(qc)))

        with self.subTest("with coupling map"):
            spm = generate_preset_pass_manager(
                optimization_level=3,
                seed_transpiler=1234,
                coupling_map=CouplingMap.from_line(5),
                basis_gates=["u", "cz"],
            )
            spm.init += ElidePermutations()
            res = spm.run(qc)
            self.assertTrue(Operator.from_circuit(res).equiv(Operator(qc)))

        with self.subTest("no coupling map but with initial layout"):
            spm = generate_preset_pass_manager(
                optimization_level=3,
                seed_transpiler=1234,
                initial_layout=[4, 2, 1, 3, 0],
                basis_gates=["u", "cz"],
            )
            spm.init += ElidePermutations()
            res = spm.run(qc)
            self.assertTrue(Operator.from_circuit(res).equiv(Operator(qc)))

        with self.subTest("coupling map and initial layout"):
            spm = generate_preset_pass_manager(
                optimization_level=3,
                seed_transpiler=1234,
                initial_layout=[4, 2, 1, 3, 0],
                basis_gates=["u", "cz"],
                coupling_map=CouplingMap.from_line(5),
            )
            spm.init += ElidePermutations()
            res = spm.run(qc)
            self.assertTrue(Operator.from_circuit(res).equiv(Operator(qc)))

        with self.subTest("larger coupling map"):
            spm = generate_preset_pass_manager(
                optimization_level=3,
                seed_transpiler=42,
                coupling_map=CouplingMap.from_line(8),
            )
            spm.init += ElidePermutations()
            res = spm.run(qc)

            qc_with_ancillas = QuantumCircuit(8)
            qc_with_ancillas.append(qc, [0, 1, 2, 3, 4])
            self.assertTrue(Operator.from_circuit(res).equiv(Operator(qc_with_ancillas)))

        with self.subTest("larger coupling map and initial layout"):
            spm = generate_preset_pass_manager(
                optimization_level=3,
                seed_transpiler=42,
                initial_layout=[4, 2, 7, 3, 6],
                coupling_map=CouplingMap.from_line(8),
            )
            spm.init += ElidePermutations()
            res = spm.run(qc)

            qc_with_ancillas = QuantumCircuit(8)
            qc_with_ancillas.append(qc, [0, 1, 2, 3, 4])
            self.assertTrue(Operator.from_circuit(res).equiv(Operator(qc_with_ancillas)))

    def test_unitary_equivalence_virtual_permutation_layout_composition(self):
        """Test on a larger example that includes routing and basis translation."""

        qc = QuantumCircuit(5)
        qc.h(0)
        qc.swap(0, 2)
        qc.cx(0, 1)
        qc.swap(1, 0)
        qc.cx(0, 1)
        qc.cx(0, 2)
        qc.cx(0, 3)
        qc.cx(0, 4)
        qc.append(PermutationGate([0, 2, 1]), [0, 1, 2])
        qc.h(1)

        with self.subTest("with coupling map"):
            spm = generate_preset_pass_manager(
                optimization_level=3,
                seed_transpiler=1234,
                coupling_map=CouplingMap.from_line(5),
                basis_gates=["u", "cz"],
            )
            spm.init += ElidePermutations()
            spm.init += StarPreRouting()
            res = spm.run(qc)
            self.assertTrue(Operator.from_circuit(res).equiv(Operator(qc)))


if __name__ == "__main__":
    unittest.main()<|MERGE_RESOLUTION|>--- conflicted
+++ resolved
@@ -225,11 +225,6 @@
         expected.cx(0, 1)
         expected.cx(4, 3)
 
-<<<<<<< HEAD
-        res = self.swap_pass(qc)
-        self.assertEqual(res, expected)
-
-=======
         pass_ = ElidePermutations()
         res = pass_(qc)
 
@@ -243,7 +238,6 @@
         res.append(PermutationGate(perm), [0, 1, 2, 3, 4])
         self.assertEqual(Operator(res), Operator(qc))
 
->>>>>>> dcd41e9f
     def test_permutation_at_beginning(self):
         """Test permutation in beginning of bell is elided."""
         qc = QuantumCircuit(3, 3)
