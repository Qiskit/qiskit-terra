--- conflicted
+++ resolved
@@ -152,7 +152,6 @@
 
         self.assertEqual(expected, after)
 
-<<<<<<< HEAD
     def test_all_measurement(self):
         """OptimizeSwapBeforeMeasure(all_measurement=True) on total measurment
             qr0:--X-----m--
@@ -175,7 +174,10 @@
         pass_manager = PassManager()
         pass_manager.append(
             [OptimizeSwapBeforeMeasure(all_measurement=True), DAGFixedPoint()],
-=======
+            do_while=lambda property_set: not property_set['dag_fixed_point'])
+        after = pass_manager.run(circuit)
+
+        self.assertEqual(expected, after)
     def test_optimize_nswap_nmeasure(self):
         """ Remove several swap affecting multiple measurements
                             ┌─┐                                                   ┌─┐
@@ -239,13 +241,11 @@
         pass_manager = PassManager()
         pass_manager.append(
             [OptimizeSwapBeforeMeasure(), DAGFixedPoint()],
->>>>>>> a8325467
-            do_while=lambda property_set: not property_set['dag_fixed_point'])
-        after = pass_manager.run(circuit)
-
-        self.assertEqual(expected, after)
-
-<<<<<<< HEAD
+            do_while=lambda property_set: not property_set['dag_fixed_point'])
+        after = pass_manager.run(circuit)
+
+        self.assertEqual(expected, after)
+
     def test_all_measurement_skip(self):
         """OptimizeSwapBeforeMeasure(all_measurement=True) on no total measurment
             qr0:--X-----
@@ -294,7 +294,11 @@
         pass_manager = PassManager()
         pass_manager.append(
             [OptimizeSwapBeforeMeasure(all_measurement=True), DAGFixedPoint()],
-=======
+            do_while=lambda property_set: not property_set['dag_fixed_point'])
+        after = pass_manager.run(circuit)
+
+        self.assertEqual(expected, after)
+
 
 class TestOptimizeSwapBeforeMeasureMidMeasure(QiskitTestCase):
     """ Test swap-followed-by-measure optimizations, with mid-circuit measurement."""
@@ -328,7 +332,6 @@
         pass_manager = PassManager()
         pass_manager.append(
             [OptimizeSwapBeforeMeasure(), DAGFixedPoint()],
->>>>>>> a8325467
             do_while=lambda property_set: not property_set['dag_fixed_point'])
         after = pass_manager.run(circuit)
 
