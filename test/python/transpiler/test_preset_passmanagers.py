# This code is part of Qiskit.
#
# (C) Copyright IBM 2017, 2019.
#
# This code is licensed under the Apache License, Version 2.0. You may
# obtain a copy of this license in the LICENSE.txt file in the root directory
# of this source tree or at http://www.apache.org/licenses/LICENSE-2.0.
#
# Any modifications or derivative works of this code must retain this
# copyright notice, and modified files need to carry a notice indicating
# that they have been altered from the originals.

"""Tests preset pass manager API"""

import unittest

from test import combine
from ddt import ddt, data

import numpy as np

from qiskit import QuantumCircuit, ClassicalRegister, QuantumRegister
from qiskit.circuit import Qubit, Gate, ControlFlowOp
from qiskit.compiler import transpile, assemble
from qiskit.transpiler import CouplingMap, Layout, PassManager, TranspilerError
<<<<<<< HEAD
from qiskit.circuit.library import U2Gate, U3Gate, QuantumVolume, SwapGate, CZGate
=======
from qiskit.transpiler.passes import (
    ALAPScheduleAnalysis,
    PadDynamicalDecoupling,
    RemoveResetInZeroState,
)
from qiskit.circuit.library import U2Gate, U3Gate, XGate, QuantumVolume
>>>>>>> 86fb5558
from qiskit.test import QiskitTestCase
from qiskit.providers.fake_provider import (
    FakeBelem,
    FakeTenerife,
    FakeMelbourne,
    FakeJohannesburg,
    FakeRueschlikon,
    FakeTokyo,
    FakePoughkeepsie,
    FakeLagosV2,
    FakeLima,
    FakeWashington,
)
from qiskit.converters import circuit_to_dag
from qiskit.circuit.library import GraphState
from qiskit.quantum_info import random_unitary
from qiskit.transpiler.preset_passmanagers import generate_preset_pass_manager
from qiskit.transpiler.preset_passmanagers import level0, level1, level2, level3
from qiskit.utils.optionals import HAS_TOQM
from qiskit.transpiler.passes import Collect2qBlocks, GatesInBasis


def mock_get_passmanager_stage(
    stage_name,
    plugin_name,
    pm_config,
    optimization_level=None,  # pylint: disable=unused-argument
) -> PassManager:
    """Mock function for get_passmanager_stage."""
    if stage_name == "translation" and plugin_name == "custom_stage_for_test":
        pm = PassManager([RemoveResetInZeroState()])
        return pm

    elif stage_name == "scheduling" and plugin_name == "custom_stage_for_test":
        dd_sequence = [XGate(), XGate()]
        pm = PassManager(
            [
                ALAPScheduleAnalysis(pm_config.instruction_durations),
                PadDynamicalDecoupling(pm_config.instruction_durations, dd_sequence),
            ]
        )
        return pm
    elif stage_name == "routing":
        return PassManager([])
    else:
        raise Exception("Failure, unexpected stage plugin combo for test")


def emptycircuit():
    """Empty circuit"""
    return QuantumCircuit()


def circuit_2532():
    """See https://github.com/Qiskit/qiskit-terra/issues/2532"""
    circuit = QuantumCircuit(5)
    circuit.cx(2, 4)
    return circuit


@ddt
class TestPresetPassManager(QiskitTestCase):
    """Test preset passmanagers work as expected."""

    @combine(level=[0, 1, 2, 3], name="level{level}")
    def test_no_coupling_map_with_sabre(self, level):
        """Test that coupling_map can be None with Sabre (level={level})"""
        q = QuantumRegister(2, name="q")
        circuit = QuantumCircuit(q)
        circuit.cz(q[0], q[1])
        result = transpile(
            circuit,
            coupling_map=None,
            layout_method="sabre",
            routing_method="sabre",
            optimization_level=level,
        )
        self.assertEqual(result, circuit)

    @combine(level=[0, 1, 2, 3], name="level{level}")
    def test_no_coupling_map(self, level):
        """Test that coupling_map can be None (level={level})"""
        q = QuantumRegister(2, name="q")
        circuit = QuantumCircuit(q)
        circuit.cz(q[0], q[1])
        result = transpile(circuit, basis_gates=["u1", "u2", "u3", "cx"], optimization_level=level)
        self.assertIsInstance(result, QuantumCircuit)

    def test_layout_3239(self, level=3):
        """Test final layout after preset level3 passmanager does not include diagonal gates
        See: https://github.com/Qiskit/qiskit-terra/issues/3239
        """
        qc = QuantumCircuit(5, 5)
        qc.h(0)
        qc.cx(range(3), range(1, 4))
        qc.z(range(4))
        qc.measure(range(4), range(4))
        result = transpile(
            qc,
            basis_gates=["u1", "u2", "u3", "cx"],
            layout_method="trivial",
            optimization_level=level,
        )

        dag = circuit_to_dag(result)
        op_nodes = [node.name for node in dag.topological_op_nodes()]
        self.assertNotIn("u1", op_nodes)  # Check if the diagonal Z-Gates (u1) were removed

    @combine(level=[0, 1, 2, 3], name="level{level}")
    def test_no_basis_gates(self, level):
        """Test that basis_gates can be None (level={level})"""
        q = QuantumRegister(2, name="q")
        circuit = QuantumCircuit(q)
        circuit.h(q[0])
        circuit.cz(q[0], q[1])
        result = transpile(circuit, basis_gates=None, optimization_level=level)
        self.assertEqual(result, circuit)

    def test_level0_keeps_reset(self):
        """Test level 0 should keep the reset instructions"""
        q = QuantumRegister(2, name="q")
        circuit = QuantumCircuit(q)
        circuit.reset(q[0])
        circuit.reset(q[0])
        result = transpile(circuit, basis_gates=None, optimization_level=0)
        self.assertEqual(result, circuit)

    @combine(level=[0, 1, 2, 3], name="level{level}")
    def test_unitary_is_preserved_if_in_basis(self, level):
        """Test that a unitary is not synthesized if in the basis."""
        qc = QuantumCircuit(2)
        qc.unitary(random_unitary(4, seed=42), [0, 1])
        qc.measure_all()
        result = transpile(qc, basis_gates=["cx", "u", "unitary"], optimization_level=level)
        self.assertEqual(result, qc)

    @combine(level=[0, 1, 2, 3], name="level{level}")
    def test_unitary_is_preserved_if_basis_is_None(self, level):
        """Test that a unitary is not synthesized if basis is None."""
        qc = QuantumCircuit(2)
        qc.unitary(random_unitary(4, seed=4242), [0, 1])
        qc.measure_all()
        result = transpile(qc, basis_gates=None, optimization_level=level)
        self.assertEqual(result, qc)

    @combine(level=[0, 1, 2, 3], name="level{level}")
    def test_unitary_is_preserved_if_in_basis_synthesis_translation(self, level):
        """Test that a unitary is not synthesized if in the basis with synthesis translation."""
        qc = QuantumCircuit(2)
        qc.unitary(random_unitary(4, seed=424242), [0, 1])
        qc.measure_all()
        result = transpile(
            qc,
            basis_gates=["cx", "u", "unitary"],
            optimization_level=level,
            translation_method="synthesis",
        )
        self.assertEqual(result, qc)

    @combine(level=[0, 1, 2, 3], name="level{level}")
    def test_unitary_is_preserved_if_basis_is_None_synthesis_transltion(self, level):
        """Test that a unitary is not synthesized if basis is None with synthesis translation."""
        qc = QuantumCircuit(2)
        qc.unitary(random_unitary(4, seed=42424242), [0, 1])
        qc.measure_all()
        result = transpile(
            qc, basis_gates=None, optimization_level=level, translation_method="synthesis"
        )
        self.assertEqual(result, qc)

    @combine(level=[0, 1, 2, 3], name="level{level}")
    def test_respect_basis(self, level):
        """Test that all levels respect basis"""
        qc = QuantumCircuit(3)
        qc.h(0)
        qc.h(1)
        qc.cp(np.pi / 8, 0, 1)
        qc.cp(np.pi / 4, 0, 2)
        basis_gates = ["id", "rz", "sx", "x", "cx"]
        result = transpile(
            qc, basis_gates=basis_gates, coupling_map=[[0, 1], [2, 1]], optimization_level=level
        )

        dag = circuit_to_dag(result)
        circuit_ops = {node.name for node in dag.topological_op_nodes()}
        self.assertEqual(circuit_ops.union(set(basis_gates)), set(basis_gates))

    @combine(level=[0, 1, 2, 3], name="level{level}")
    def test_alignment_constraints_called_with_by_default(self, level):
        """Test that TimeUnitConversion is not called if there is no delay in the circuit."""
        q = QuantumRegister(2, name="q")
        circuit = QuantumCircuit(q)
        circuit.h(q[0])
        circuit.cz(q[0], q[1])
        with unittest.mock.patch("qiskit.transpiler.passes.TimeUnitConversion.run") as mock:
            transpile(circuit, backend=FakeJohannesburg(), optimization_level=level)
        mock.assert_not_called()

    @combine(level=[0, 1, 2, 3], name="level{level}")
    def test_alignment_constraints_called_with_delay_in_circuit(self, level):
        """Test that TimeUnitConversion is called if there is a delay in the circuit."""
        q = QuantumRegister(2, name="q")
        circuit = QuantumCircuit(q)
        circuit.h(q[0])
        circuit.cz(q[0], q[1])
        circuit.delay(9.5, unit="ns")
        with unittest.mock.patch(
            "qiskit.transpiler.passes.TimeUnitConversion.run", return_value=circuit_to_dag(circuit)
        ) as mock:
            transpile(circuit, backend=FakeJohannesburg(), optimization_level=level)
        mock.assert_called_once()

    def test_unroll_only_if_not_gates_in_basis(self):
        """Test that the list of passes _unroll only runs if a gate is not in the basis."""
        qcomp = FakeBelem()
        qv_circuit = QuantumVolume(3)
        gates_in_basis_true_count = 0
        collect_2q_blocks_count = 0

        # pylint: disable=unused-argument
        def counting_callback_func(pass_, dag, time, property_set, count):
            nonlocal gates_in_basis_true_count
            nonlocal collect_2q_blocks_count
            if isinstance(pass_, GatesInBasis) and property_set["all_gates_in_basis"]:
                gates_in_basis_true_count += 1
            if isinstance(pass_, Collect2qBlocks):
                collect_2q_blocks_count += 1

        transpile(
            qv_circuit,
            backend=qcomp,
            optimization_level=3,
            callback=counting_callback_func,
            translation_method="synthesis",
        )
        self.assertEqual(gates_in_basis_true_count + 1, collect_2q_blocks_count)


@ddt
@unittest.skipUnless(HAS_TOQM, "qiskit-toqm needs to be installed")
class TestToqmIntegration(QiskitTestCase):
    """Test transpiler with TOQM-based routing"""

    @combine(
        level=[0, 1, 2, 3],
        layout_method=[None, "trivial", "dense", "noise_adaptive", "sabre"],
        backend_vbits_pair=[(FakeWashington(), 10), (FakeLima(), 5)],
        dsc="TOQM-based routing with '{layout_method}' layout"
        + "method on '{backend_vbits_pair[0]}' backend at level '{level}'",
        name="TOQM_{layout_method}_{backend_vbits_pair[0]}_level{level}",
    )
    def test_basic_circuit(self, level, layout_method, backend_vbits_pair):
        """
        Basic circuits transpile across all opt levels and layout
        methods when using TOQM-based routing.
        """
        backend, circuit_size = backend_vbits_pair
        qr = QuantumRegister(circuit_size, "q")
        qc = QuantumCircuit(qr)

        # Generate a circuit that should need swaps.
        for i in range(1, qr.size):
            qc.cx(0, i)

        result = transpile(
            qc,
            layout_method=layout_method,
            routing_method="toqm",
            backend=backend,
            optimization_level=level,
            seed_transpiler=4222022,
        )

        self.assertIsInstance(result, QuantumCircuit)

    def test_initial_layout_is_rejected(self):
        """Initial layout is rejected when using TOQM-based routing"""
        with self.assertRaisesRegex(
            TranspilerError, "Initial layouts are not supported with TOQM-based routing."
        ):
            transpile(QuantumCircuit(2), initial_layout=[1, 0], routing_method="toqm")


@ddt
class TestTranspileLevels(QiskitTestCase):
    """Test transpiler on fake backend"""

    @combine(
        circuit=[emptycircuit, circuit_2532],
        level=[0, 1, 2, 3],
        backend=[
            FakeTenerife(),
            FakeMelbourne(),
            FakeRueschlikon(),
            FakeTokyo(),
            FakePoughkeepsie(),
            None,
        ],
        dsc="Transpiler {circuit.__name__} on {backend} backend at level {level}",
        name="{circuit.__name__}_{backend}_level{level}",
    )
    def test(self, circuit, level, backend):
        """All the levels with all the backends"""
        result = transpile(circuit(), backend=backend, optimization_level=level, seed_transpiler=42)
        self.assertIsInstance(result, QuantumCircuit)


@ddt
class TestPassesInspection(QiskitTestCase):
    """Test run passes under different conditions"""

    def setUp(self):
        """Sets self.callback to set self.passes with the passes that have been executed"""
        super().setUp()
        self.passes = []

        def callback(**kwargs):
            self.passes.append(kwargs["pass_"].__class__.__name__)

        self.callback = callback

    @data(0, 1, 2, 3)
    def test_no_coupling_map(self, level):
        """Without coupling map, no layout selection nor swapper"""
        qr = QuantumRegister(3, "q")
        qc = QuantumCircuit(qr)
        qc.cx(qr[2], qr[1])
        qc.cx(qr[2], qr[0])

        _ = transpile(qc, optimization_level=level, callback=self.callback)

        self.assertNotIn("SetLayout", self.passes)
        self.assertNotIn("TrivialLayout", self.passes)
        self.assertNotIn("ApplyLayout", self.passes)
        self.assertNotIn("StochasticSwap", self.passes)
        self.assertNotIn("CheckGateDirection", self.passes)

    @data(0, 1, 2, 3)
    def test_backend(self, level):
        """With backend a layout and a swapper is run"""
        qr = QuantumRegister(5, "q")
        qc = QuantumCircuit(qr)
        qc.cx(qr[2], qr[4])
        backend = FakeMelbourne()

        _ = transpile(qc, backend, optimization_level=level, callback=self.callback)

        self.assertIn("SetLayout", self.passes)
        self.assertIn("ApplyLayout", self.passes)
        self.assertIn("CheckGateDirection", self.passes)

    @data(0, 1, 2, 3)
    def test_5409(self, level):
        """The parameter layout_method='noise_adaptive' should be honored
        See: https://github.com/Qiskit/qiskit-terra/issues/5409
        """
        qr = QuantumRegister(5, "q")
        qc = QuantumCircuit(qr)
        qc.cx(qr[2], qr[4])
        backend = FakeMelbourne()

        _ = transpile(
            qc,
            backend,
            layout_method="noise_adaptive",
            optimization_level=level,
            callback=self.callback,
        )

        self.assertIn("SetLayout", self.passes)
        self.assertIn("ApplyLayout", self.passes)
        self.assertIn("NoiseAdaptiveLayout", self.passes)

    @data(0, 1, 2, 3)
    def test_symmetric_coupling_map(self, level):
        """Symmetric coupling map does not run CheckGateDirection"""
        qr = QuantumRegister(2, "q")
        qc = QuantumCircuit(qr)
        qc.cx(qr[0], qr[1])

        coupling_map = [[0, 1], [1, 0]]

        _ = transpile(
            qc,
            coupling_map=coupling_map,
            initial_layout=[0, 1],
            optimization_level=level,
            callback=self.callback,
        )

        self.assertIn("SetLayout", self.passes)
        self.assertIn("ApplyLayout", self.passes)
        self.assertNotIn("CheckGateDirection", self.passes)

    @data(0, 1, 2, 3)
    def test_initial_layout_fully_connected_cm(self, level):
        """Honor initial_layout when coupling_map=None
        See: https://github.com/Qiskit/qiskit-terra/issues/5345
        """
        qr = QuantumRegister(2, "q")
        qc = QuantumCircuit(qr)
        qc.h(qr[0])
        qc.cx(qr[0], qr[1])

        transpiled = transpile(
            qc, initial_layout=[0, 1], optimization_level=level, callback=self.callback
        )

        self.assertIn("SetLayout", self.passes)
        self.assertIn("ApplyLayout", self.passes)
        self.assertEqual(transpiled._layout, Layout.from_qubit_list([qr[0], qr[1]]))

    @data(0, 1, 2, 3)
    def test_partial_layout_fully_connected_cm(self, level):
        """Honor initial_layout (partially defined) when coupling_map=None
        See: https://github.com/Qiskit/qiskit-terra/issues/5345
        """
        qr = QuantumRegister(2, "q")
        qc = QuantumCircuit(qr)
        qc.h(qr[0])
        qc.cx(qr[0], qr[1])

        transpiled = transpile(
            qc, initial_layout=[4, 2], optimization_level=level, callback=self.callback
        )

        self.assertIn("SetLayout", self.passes)
        self.assertIn("ApplyLayout", self.passes)
        ancilla = QuantumRegister(3, "ancilla")
        self.assertEqual(
            transpiled._layout,
            Layout.from_qubit_list([ancilla[0], ancilla[1], qr[1], ancilla[2], qr[0]]),
        )

    @unittest.mock.patch.object(
        level0.PassManagerStagePluginManager,
        "get_passmanager_stage",
        wraps=mock_get_passmanager_stage,
    )
    def test_backend_with_custom_stages(self, _plugin_manager_mock):
        """Test transpile() executes backend specific custom stage."""
        optimization_level = 1

        class TargetBackend(FakeLagosV2):
            """Fake lagos subclass with custom transpiler stages."""

            def get_scheduling_stage_plugin(self):
                """Custom scheduling stage."""
                return "custom_stage_for_test"

            def get_translation_stage_plugin(self):
                """Custom post translation stage."""
                return "custom_stage_for_test"

        target = TargetBackend()
        qr = QuantumRegister(2, "q")
        qc = QuantumCircuit(qr)
        qc.h(qr[0])
        qc.cx(qr[0], qr[1])
        _ = transpile(qc, target, optimization_level=optimization_level, callback=self.callback)
        self.assertIn("ALAPScheduleAnalysis", self.passes)
        self.assertIn("PadDynamicalDecoupling", self.passes)
        self.assertIn("RemoveResetInZeroState", self.passes)


@ddt
class TestInitialLayouts(QiskitTestCase):
    """Test transpiling with different layouts"""

    @data(0, 1, 2, 3)
    def test_layout_1711(self, level):
        """Test that a user-given initial layout is respected,
        in the qobj.

        See: https://github.com/Qiskit/qiskit-terra/issues/1711
        """
        # build a circuit which works as-is on the coupling map, using the initial layout
        qr = QuantumRegister(3, "q")
        cr = ClassicalRegister(3)
        ancilla = QuantumRegister(13, "ancilla")
        qc = QuantumCircuit(qr, cr)
        qc.cx(qr[2], qr[1])
        qc.cx(qr[2], qr[0])
        initial_layout = {0: qr[1], 2: qr[0], 15: qr[2]}
        final_layout = {
            0: qr[1],
            1: ancilla[0],
            2: qr[0],
            3: ancilla[1],
            4: ancilla[2],
            5: ancilla[3],
            6: ancilla[4],
            7: ancilla[5],
            8: ancilla[6],
            9: ancilla[7],
            10: ancilla[8],
            11: ancilla[9],
            12: ancilla[10],
            13: ancilla[11],
            14: ancilla[12],
            15: qr[2],
        }

        backend = FakeRueschlikon()

        qc_b = transpile(qc, backend, initial_layout=initial_layout, optimization_level=level)
        qobj = assemble(qc_b)

        self.assertEqual(qc_b._layout._p2v, final_layout)

        compiled_ops = qobj.experiments[0].instructions
        for operation in compiled_ops:
            if operation.name == "cx":
                self.assertIn(operation.qubits, backend.configuration().coupling_map)
                self.assertIn(operation.qubits, [[15, 0], [15, 2]])

    @data(0, 1, 2, 3)
    def test_layout_2532(self, level):
        """Test that a user-given initial layout is respected,
        in the transpiled circuit.

        See: https://github.com/Qiskit/qiskit-terra/issues/2532
        """
        # build a circuit which works as-is on the coupling map, using the initial layout
        qr = QuantumRegister(5, "q")
        cr = ClassicalRegister(2)
        ancilla = QuantumRegister(9, "ancilla")
        qc = QuantumCircuit(qr, cr)
        qc.cx(qr[2], qr[4])
        initial_layout = {
            qr[2]: 11,
            qr[4]: 3,  # map to [11, 3] connection
            qr[0]: 1,
            qr[1]: 5,
            qr[3]: 9,
        }
        final_layout = {
            0: ancilla[0],
            1: qr[0],
            2: ancilla[1],
            3: qr[4],
            4: ancilla[2],
            5: qr[1],
            6: ancilla[3],
            7: ancilla[4],
            8: ancilla[5],
            9: qr[3],
            10: ancilla[6],
            11: qr[2],
            12: ancilla[7],
            13: ancilla[8],
        }
        backend = FakeMelbourne()

        qc_b = transpile(qc, backend, initial_layout=initial_layout, optimization_level=level)

        self.assertEqual(qc_b._layout._p2v, final_layout)

        output_qr = qc_b.qregs[0]
        for instruction in qc_b:
            if instruction.operation.name == "cx":
                for qubit in instruction.qubits:
                    self.assertIn(qubit, [output_qr[11], output_qr[3]])

    @data(0, 1, 2, 3)
    def test_layout_2503(self, level):
        """Test that a user-given initial layout is respected,
        even if cnots are not in the coupling map.

        See: https://github.com/Qiskit/qiskit-terra/issues/2503
        """
        # build a circuit which works as-is on the coupling map, using the initial layout
        qr = QuantumRegister(3, "q")
        cr = ClassicalRegister(2)
        ancilla = QuantumRegister(17, "ancilla")

        qc = QuantumCircuit(qr, cr)
        qc.append(U3Gate(0.1, 0.2, 0.3), [qr[0]])
        qc.append(U2Gate(0.4, 0.5), [qr[2]])
        qc.barrier()
        qc.cx(qr[0], qr[2])
        initial_layout = [6, 7, 12]

        final_layout = {
            0: ancilla[0],
            1: ancilla[1],
            2: ancilla[2],
            3: ancilla[3],
            4: ancilla[4],
            5: ancilla[5],
            6: qr[0],
            7: qr[1],
            8: ancilla[6],
            9: ancilla[7],
            10: ancilla[8],
            11: ancilla[9],
            12: qr[2],
            13: ancilla[10],
            14: ancilla[11],
            15: ancilla[12],
            16: ancilla[13],
            17: ancilla[14],
            18: ancilla[15],
            19: ancilla[16],
        }

        backend = FakePoughkeepsie()

        qc_b = transpile(qc, backend, initial_layout=initial_layout, optimization_level=level)

        self.assertEqual(qc_b._layout._p2v, final_layout)

        output_qr = qc_b.qregs[0]
        self.assertIsInstance(qc_b[0].operation, U3Gate)
        self.assertEqual(qc_b[0].qubits[0], output_qr[6])
        self.assertIsInstance(qc_b[1].operation, U2Gate)
        self.assertEqual(qc_b[1].qubits[0], output_qr[12])


@ddt
class TestFinalLayouts(QiskitTestCase):
    """Test final layouts after preset transpilation"""

    @data(0, 1, 2, 3)
    def test_layout_tokyo_2845(self, level):
        """Test that final layout in tokyo #2845
        See: https://github.com/Qiskit/qiskit-terra/issues/2845
        """
        qr1 = QuantumRegister(3, "qr1")
        qr2 = QuantumRegister(2, "qr2")
        qc = QuantumCircuit(qr1, qr2)
        qc.cx(qr1[0], qr1[1])
        qc.cx(qr1[1], qr1[2])
        qc.cx(qr1[2], qr2[0])
        qc.cx(qr2[0], qr2[1])

        trivial_layout = {
            0: Qubit(QuantumRegister(3, "qr1"), 0),
            1: Qubit(QuantumRegister(3, "qr1"), 1),
            2: Qubit(QuantumRegister(3, "qr1"), 2),
            3: Qubit(QuantumRegister(2, "qr2"), 0),
            4: Qubit(QuantumRegister(2, "qr2"), 1),
            5: Qubit(QuantumRegister(15, "ancilla"), 0),
            6: Qubit(QuantumRegister(15, "ancilla"), 1),
            7: Qubit(QuantumRegister(15, "ancilla"), 2),
            8: Qubit(QuantumRegister(15, "ancilla"), 3),
            9: Qubit(QuantumRegister(15, "ancilla"), 4),
            10: Qubit(QuantumRegister(15, "ancilla"), 5),
            11: Qubit(QuantumRegister(15, "ancilla"), 6),
            12: Qubit(QuantumRegister(15, "ancilla"), 7),
            13: Qubit(QuantumRegister(15, "ancilla"), 8),
            14: Qubit(QuantumRegister(15, "ancilla"), 9),
            15: Qubit(QuantumRegister(15, "ancilla"), 10),
            16: Qubit(QuantumRegister(15, "ancilla"), 11),
            17: Qubit(QuantumRegister(15, "ancilla"), 12),
            18: Qubit(QuantumRegister(15, "ancilla"), 13),
            19: Qubit(QuantumRegister(15, "ancilla"), 14),
        }

        vf2_layout = {
            0: Qubit(QuantumRegister(15, "ancilla"), 0),
            1: Qubit(QuantumRegister(15, "ancilla"), 1),
            2: Qubit(QuantumRegister(15, "ancilla"), 2),
            3: Qubit(QuantumRegister(15, "ancilla"), 3),
            4: Qubit(QuantumRegister(15, "ancilla"), 4),
            5: Qubit(QuantumRegister(15, "ancilla"), 5),
            6: Qubit(QuantumRegister(3, "qr1"), 1),
            7: Qubit(QuantumRegister(15, "ancilla"), 6),
            8: Qubit(QuantumRegister(15, "ancilla"), 7),
            9: Qubit(QuantumRegister(15, "ancilla"), 8),
            10: Qubit(QuantumRegister(3, "qr1"), 0),
            11: Qubit(QuantumRegister(3, "qr1"), 2),
            12: Qubit(QuantumRegister(15, "ancilla"), 9),
            13: Qubit(QuantumRegister(15, "ancilla"), 10),
            14: Qubit(QuantumRegister(15, "ancilla"), 11),
            15: Qubit(QuantumRegister(15, "ancilla"), 12),
            16: Qubit(QuantumRegister(2, "qr2"), 0),
            17: Qubit(QuantumRegister(2, "qr2"), 1),
            18: Qubit(QuantumRegister(15, "ancilla"), 13),
            19: Qubit(QuantumRegister(15, "ancilla"), 14),
        }
        # Trivial layout
        expected_layout_level0 = trivial_layout
        # Dense layout
        expected_layout_level1 = vf2_layout
        # CSP layout
        expected_layout_level2 = vf2_layout
        expected_layout_level3 = vf2_layout

        expected_layouts = [
            expected_layout_level0,
            expected_layout_level1,
            expected_layout_level2,
            expected_layout_level3,
        ]
        backend = FakeTokyo()
        result = transpile(qc, backend, optimization_level=level, seed_transpiler=42)
        self.assertEqual(result._layout._p2v, expected_layouts[level])

    @data(0, 1, 2, 3)
    def test_layout_tokyo_fully_connected_cx(self, level):
        """Test that final layout in tokyo in a fully connected circuit"""
        qr = QuantumRegister(5, "qr")
        qc = QuantumCircuit(qr)
        for qubit_target in qr:
            for qubit_control in qr:
                if qubit_control != qubit_target:
                    qc.cx(qubit_control, qubit_target)

        ancilla = QuantumRegister(15, "ancilla")

        trivial_layout = {
            0: qr[0],
            1: qr[1],
            2: qr[2],
            3: qr[3],
            4: qr[4],
            5: ancilla[0],
            6: ancilla[1],
            7: ancilla[2],
            8: ancilla[3],
            9: ancilla[4],
            10: ancilla[5],
            11: ancilla[6],
            12: ancilla[7],
            13: ancilla[8],
            14: ancilla[9],
            15: ancilla[10],
            16: ancilla[11],
            17: ancilla[12],
            18: ancilla[13],
            19: ancilla[14],
        }

        sabre_layout = {
            11: qr[0],
            17: qr[1],
            16: qr[2],
            6: qr[3],
            18: qr[4],
            0: ancilla[0],
            1: ancilla[1],
            2: ancilla[2],
            3: ancilla[3],
            4: ancilla[4],
            5: ancilla[5],
            7: ancilla[6],
            8: ancilla[7],
            9: ancilla[8],
            10: ancilla[9],
            12: ancilla[10],
            13: ancilla[11],
            14: ancilla[12],
            15: ancilla[13],
            19: ancilla[14],
        }

        expected_layout_level0 = trivial_layout
        expected_layout_level1 = sabre_layout
        expected_layout_level2 = sabre_layout
        expected_layout_level3 = sabre_layout

        expected_layouts = [
            expected_layout_level0,
            expected_layout_level1,
            expected_layout_level2,
            expected_layout_level3,
        ]
        backend = FakeTokyo()
        result = transpile(qc, backend, optimization_level=level, seed_transpiler=42)
        self.assertEqual(result._layout._p2v, expected_layouts[level])

    @data(0, 1, 2, 3)
    def test_all_levels_use_trivial_if_perfect(self, level):
        """Test that we always use trivial if it's a perfect match.

        See: https://github.com/Qiskit/qiskit-terra/issues/5694 for more
        details
        """
        backend = FakeTokyo()
        config = backend.configuration()

        rows = [x[0] for x in config.coupling_map]
        cols = [x[1] for x in config.coupling_map]

        adjacency_matrix = np.zeros((20, 20))
        adjacency_matrix[rows, cols] = 1
        qc = GraphState(adjacency_matrix)
        qc.measure_all()
        expected = {
            0: Qubit(QuantumRegister(20, "q"), 0),
            1: Qubit(QuantumRegister(20, "q"), 1),
            2: Qubit(QuantumRegister(20, "q"), 2),
            3: Qubit(QuantumRegister(20, "q"), 3),
            4: Qubit(QuantumRegister(20, "q"), 4),
            5: Qubit(QuantumRegister(20, "q"), 5),
            6: Qubit(QuantumRegister(20, "q"), 6),
            7: Qubit(QuantumRegister(20, "q"), 7),
            8: Qubit(QuantumRegister(20, "q"), 8),
            9: Qubit(QuantumRegister(20, "q"), 9),
            10: Qubit(QuantumRegister(20, "q"), 10),
            11: Qubit(QuantumRegister(20, "q"), 11),
            12: Qubit(QuantumRegister(20, "q"), 12),
            13: Qubit(QuantumRegister(20, "q"), 13),
            14: Qubit(QuantumRegister(20, "q"), 14),
            15: Qubit(QuantumRegister(20, "q"), 15),
            16: Qubit(QuantumRegister(20, "q"), 16),
            17: Qubit(QuantumRegister(20, "q"), 17),
            18: Qubit(QuantumRegister(20, "q"), 18),
            19: Qubit(QuantumRegister(20, "q"), 19),
        }
        trans_qc = transpile(qc, backend, optimization_level=level, seed_transpiler=42)
        self.assertEqual(trans_qc._layout._p2v, expected)

    @data(0)
    def test_trivial_layout(self, level):
        """Test that trivial layout is preferred in level 0
        See: https://github.com/Qiskit/qiskit-terra/pull/3657#pullrequestreview-342012465
        """
        qr = QuantumRegister(10, "qr")
        qc = QuantumCircuit(qr)
        qc.cx(qr[0], qr[1])
        qc.cx(qr[1], qr[2])
        qc.cx(qr[2], qr[6])
        qc.cx(qr[3], qr[8])
        qc.cx(qr[4], qr[9])
        qc.cx(qr[9], qr[8])
        qc.cx(qr[8], qr[7])
        qc.cx(qr[7], qr[6])
        qc.cx(qr[6], qr[5])
        qc.cx(qr[5], qr[0])

        ancilla = QuantumRegister(10, "ancilla")
        trivial_layout = {
            0: qr[0],
            1: qr[1],
            2: qr[2],
            3: qr[3],
            4: qr[4],
            5: qr[5],
            6: qr[6],
            7: qr[7],
            8: qr[8],
            9: qr[9],
            10: ancilla[0],
            11: ancilla[1],
            12: ancilla[2],
            13: ancilla[3],
            14: ancilla[4],
            15: ancilla[5],
            16: ancilla[6],
            17: ancilla[7],
            18: ancilla[8],
            19: ancilla[9],
        }

        expected_layouts = [trivial_layout, trivial_layout]

        backend = FakeTokyo()
        result = transpile(qc, backend, optimization_level=level, seed_transpiler=42)
        self.assertEqual(result._layout._p2v, expected_layouts[level])

    @data(0, 1, 2, 3)
    def test_initial_layout(self, level):
        """When a user provides a layout (initial_layout), it should be used."""
        qr = QuantumRegister(10, "qr")
        qc = QuantumCircuit(qr)
        qc.cx(qr[0], qr[1])
        qc.cx(qr[1], qr[2])
        qc.cx(qr[2], qr[3])
        qc.cx(qr[3], qr[9])
        qc.cx(qr[4], qr[9])
        qc.cx(qr[9], qr[8])
        qc.cx(qr[8], qr[7])
        qc.cx(qr[7], qr[6])
        qc.cx(qr[6], qr[5])
        qc.cx(qr[5], qr[0])

        initial_layout = {
            0: qr[0],
            2: qr[1],
            4: qr[2],
            6: qr[3],
            8: qr[4],
            10: qr[5],
            12: qr[6],
            14: qr[7],
            16: qr[8],
            18: qr[9],
        }

        backend = FakeTokyo()
        result = transpile(
            qc, backend, optimization_level=level, initial_layout=initial_layout, seed_transpiler=42
        )

        for physical, virtual in initial_layout.items():
            self.assertEqual(result._layout._p2v[physical], virtual)


@ddt
class TestTranspileLevelsSwap(QiskitTestCase):
    """Test if swap is in the basis, do not unroll
    See https://github.com/Qiskit/qiskit-terra/pull/3963
    The circuit in combine should require a swap and that swap should exit at the end
    for the transpilation"""

    @combine(
        circuit=[circuit_2532],
        level=[0, 1, 2, 3],
        dsc="circuit: {circuit.__name__}, level: {level}",
        name="{circuit.__name__}_level{level}",
    )
    def test_1(self, circuit, level):
        """Simple coupling map (linear 5 qubits)."""
        basis = ["u1", "u2", "cx", "swap"]
        coupling_map = CouplingMap([(0, 1), (1, 2), (2, 3), (3, 4)])
        result = transpile(
            circuit(),
            optimization_level=level,
            basis_gates=basis,
            coupling_map=coupling_map,
            seed_transpiler=42,
            initial_layout=[0, 1, 2, 3, 4],
        )
        self.assertIsInstance(result, QuantumCircuit)
        resulting_basis = {node.name for node in circuit_to_dag(result).op_nodes()}
        self.assertIn("swap", resulting_basis)

    @combine(
        level=[0, 1, 2, 3],
        dsc="If swap in basis, do not decompose it. level: {level}",
        name="level{level}",
    )
    def test_2(self, level):
        """Simple coupling map (linear 5 qubits).
        The circuit requires a swap and that swap should exit at the end
        for the transpilation"""
        basis = ["u1", "u2", "cx", "swap"]
        circuit = QuantumCircuit(5)
        circuit.cx(0, 4)
        circuit.cx(1, 4)
        circuit.cx(2, 4)
        circuit.cx(3, 4)
        coupling_map = CouplingMap([(0, 1), (1, 2), (2, 3), (3, 4)])
        result = transpile(
            circuit,
            optimization_level=level,
            basis_gates=basis,
            coupling_map=coupling_map,
            seed_transpiler=42123,
        )
        self.assertIsInstance(result, QuantumCircuit)
        resulting_basis = {node.name for node in circuit_to_dag(result).op_nodes()}
        self.assertIn("swap", resulting_basis)


@ddt
class TestOptimizationWithCondition(QiskitTestCase):
    """Test optimization levels with condition in the circuit"""

    @data(0, 1, 2, 3)
    def test_optimization_condition(self, level):
        """Test optimization levels with condition in the circuit"""
        qr = QuantumRegister(2)
        cr = ClassicalRegister(1)
        qc = QuantumCircuit(qr, cr)
        qc.cx(0, 1).c_if(cr, 1)
        backend = FakeJohannesburg()
        circ = transpile(qc, backend, optimization_level=level)
        self.assertIsInstance(circ, QuantumCircuit)

    def test_input_dag_copy(self):
        """Test substitute_node_with_dag input_dag copy on condition"""
        qc = QuantumCircuit(2, 1)
        qc.cx(0, 1).c_if(qc.cregs[0], 1)
        qc.cx(1, 0)
        circ = transpile(qc, basis_gates=["u3", "cz"])
        self.assertIsInstance(circ, QuantumCircuit)


@ddt
class TestOptimizationOnSize(QiskitTestCase):
    """Test the optimization levels for optimization based on
    both size and depth of the circuit.
    See https://github.com/Qiskit/qiskit-terra/pull/7542
    """

    @data(2, 3)
    def test_size_optimization(self, level):
        """Test the levels for optimization based on size of circuit"""
        qc = QuantumCircuit(8)
        qc.cx(1, 2)
        qc.cx(2, 3)
        qc.cx(5, 4)
        qc.cx(6, 5)
        qc.cx(4, 5)
        qc.cx(3, 4)
        qc.cx(5, 6)
        qc.cx(5, 4)
        qc.cx(3, 4)
        qc.cx(2, 3)
        qc.cx(1, 2)
        qc.cx(6, 7)
        qc.cx(6, 5)
        qc.cx(5, 4)
        qc.cx(7, 6)
        qc.cx(6, 7)

        circ = transpile(qc, optimization_level=level).decompose()

        circ_data = circ.data
        free_qubits = set([0, 1, 2, 3])

        # ensure no gates are using qubits - [0,1,2,3]
        for gate in circ_data:
            indices = {circ.find_bit(qubit).index for qubit in gate.qubits}
            common = indices.intersection(free_qubits)
            for common_qubit in common:
                self.assertTrue(common_qubit not in free_qubits)

        self.assertLess(circ.size(), qc.size())
        self.assertLessEqual(circ.depth(), qc.depth())


@ddt
class TestGeenratePresetPassManagers(QiskitTestCase):
    """Test generate_preset_pass_manager function."""

    @data(0, 1, 2, 3)
    def test_with_backend(self, optimization_level):
        """Test a passmanager is constructed when only a backend and optimization level."""
        target = FakeTokyo()
        pm = generate_preset_pass_manager(optimization_level, target)
        self.assertIsInstance(pm, PassManager)

    @data(0, 1, 2, 3)
    def test_with_no_backend(self, optimization_level):
        """Test a passmanager is constructed with no backend and optimization level."""
        target = FakeLagosV2()
        pm = generate_preset_pass_manager(
            optimization_level,
            coupling_map=target.coupling_map,
            basis_gates=target.operation_names,
            inst_map=target.instruction_schedule_map,
            instruction_durations=target.instruction_durations,
            timing_constraints=target.target.timing_constraints(),
            target=target.target,
        )
        self.assertIsInstance(pm, PassManager)

    @data(0, 1, 2, 3)
    def test_with_no_backend_only_target(self, optimization_level):
        """Test a passmanager is constructed with a manual target and optimization level."""
        target = FakeLagosV2()
        pm = generate_preset_pass_manager(optimization_level, target=target.target)
        self.assertIsInstance(pm, PassManager)

    def test_invalid_optimization_level(self):
        """Assert we fail with an invalid optimization_level."""
        with self.assertRaises(ValueError):
            generate_preset_pass_manager(42)

<<<<<<< HEAD

@ddt
class TestIntegrationControlFlow(QiskitTestCase):
    """Integration tests for control-flow circuits through the preset pass managers."""

    @data(0, 1)
    def test_default_compilation(self, optimization_level):
        """Test that a simple circuit with each type of control-flow passes a full transpilation
        pipeline with the defaults."""

        class CustomCX(Gate):
            """Custom CX"""

            def __init__(self):
                super().__init__("custom_cx", 2, [])

            def _define(self):
                self._definition = QuantumCircuit(2)
                self._definition.cx(0, 1)

        circuit = QuantumCircuit(6, 1)
        circuit.h(0)
        circuit.measure(0, 0)
        circuit.cx(0, 1)
        circuit.cz(0, 2)
        circuit.append(CustomCX(), [1, 2], [])
        with circuit.for_loop((1,)):
            circuit.cx(0, 1)
            circuit.cz(0, 2)
            circuit.append(CustomCX(), [1, 2], [])
        with circuit.if_test((circuit.clbits[0], True)) as else_:
            circuit.cx(0, 1)
            circuit.cz(0, 2)
            circuit.append(CustomCX(), [1, 2], [])
        with else_:
            with circuit.while_loop((circuit.clbits[0], True)):
                circuit.cx(3, 4)
                circuit.cz(3, 5)
                circuit.append(CustomCX(), [4, 5], [])

        coupling_map = CouplingMap.from_line(6)

        transpiled = transpile(
            circuit,
            basis_gates=["sx", "rz", "cx", "if_else", "for_loop", "while_loop"],
            coupling_map=coupling_map,
            optimization_level=optimization_level,
            seed_transpiler=2022_10_04,
        )
        # Tests of the complete validity of a circuit are mostly done at the indiviual pass level;
        # here we're just checking that various passes do appear to have run.
        self.assertIsInstance(transpiled, QuantumCircuit)
        # Assert layout ran.
        self.assertIsInstance(getattr(transpiled, "_layout", None), Layout)

        def _visit_block(circuit, stack=None):
            """Assert that every block contains at least one swap to imply that routing has run."""
            if stack is None:
                # List of (instruction_index, block_index).
                stack = ()
            seen_swap = False
            for i, instruction in enumerate(circuit):
                if isinstance(instruction.operation, ControlFlowOp):
                    for j, block in enumerate(instruction.operation.blocks):
                        _visit_block(block, stack + ((i, j),))
                elif isinstance(instruction.operation, SwapGate):
                    seen_swap = True
                # Assert unrolling ran.
                self.assertNotIsInstance(instruction.operation, CustomCX)
                # Assert translation ran.
                self.assertNotIsInstance(instruction.operation, CZGate)
            self.assertTrue(seen_swap, msg=f"no swaps in block at indices: {stack}")

        # Assert routing ran.
        _visit_block(transpiled)

    @data(0, 1)
    def test_allow_overriding_defaults(self, optimization_level):
        """Test that the method options can be overridden."""
        circuit = QuantumCircuit(3, 1)
        circuit.h(0)
        circuit.measure(0, 0)
        with circuit.for_loop((1,)):
            circuit.cx(0, 1)
            circuit.cz(0, 2)
            circuit.cx(1, 2)

        coupling_map = CouplingMap.from_line(3)

        calls = set()

        def callback(pass_, **_):
            calls.add(pass_.name())

        transpiled = transpile(
            circuit,
            basis_gates=["sx", "rz", "cx", "if_else", "for_loop", "while_loop"],
            layout_method="trivial",
            translation_method="unroller",
            coupling_map=coupling_map,
            optimization_level=optimization_level,
            seed_transpiler=2022_10_04,
            callback=callback,
        )
        self.assertIsInstance(transpiled, QuantumCircuit)
        self.assertIsInstance(getattr(transpiled, "_layout", None), Layout)

        self.assertIn("TrivialLayout", calls)
        self.assertIn("Unroller", calls)
        self.assertNotIn("DenseLayout", calls)
        self.assertNotIn("SabreLayout", calls)
        self.assertNotIn("BasisTranslator", calls)

    @data(0, 1)
    def test_invalid_methods_raise_on_control_flow(self, optimization_level):
        """Test that trying to use an invalid method with control flow fails."""
        qc = QuantumCircuit(1)
        with qc.for_loop((1,)):
            qc.x(0)

        with self.assertRaisesRegex(TranspilerError, "Got layout_method="):
            transpile(qc, layout_method="sabre", optimization_level=optimization_level)
        with self.assertRaisesRegex(TranspilerError, "Got routing_method="):
            transpile(qc, routing_method="lookahead", optimization_level=optimization_level)
        with self.assertRaisesRegex(TranspilerError, "Got translation_method="):
            transpile(qc, translation_method="synthesis", optimization_level=optimization_level)
        with self.assertRaisesRegex(TranspilerError, "Got scheduling_method="):
            transpile(qc, scheduling_method="alap", optimization_level=optimization_level)

    @data(2, 3)
    def test_unsupported_levels_raise(self, optimization_level):
        """Test that trying to use an invalid method with control flow fails."""
        qc = QuantumCircuit(1)
        with qc.for_loop((1,)):
            qc.x(0)

        with self.assertRaisesRegex(TranspilerError, "The optimizations in optimization_level="):
            transpile(qc, optimization_level=optimization_level)
=======
    @unittest.mock.patch.object(
        level2.PassManagerStagePluginManager,
        "get_passmanager_stage",
        wraps=mock_get_passmanager_stage,
    )
    def test_backend_with_custom_stages_level2(self, _plugin_manager_mock):
        """Test generated preset pass manager includes backend specific custom stages."""
        optimization_level = 2

        class TargetBackend(FakeLagosV2):
            """Fake lagos subclass with custom transpiler stages."""

            def get_scheduling_stage_plugin(self):
                """Custom scheduling stage."""
                return "custom_stage_for_test"

            def get_translation_stage_plugin(self):
                """Custom post translation stage."""
                return "custom_stage_for_test"

        target = TargetBackend()
        pm = generate_preset_pass_manager(optimization_level, backend=target)
        self.assertIsInstance(pm, PassManager)

        pass_list = [y.__class__.__name__ for x in pm.passes() for y in x["passes"]]
        self.assertIn("PadDynamicalDecoupling", pass_list)
        self.assertIn("ALAPScheduleAnalysis", pass_list)
        post_translation_pass_list = [
            y.__class__.__name__
            for x in pm.translation.passes()  # pylint: disable=no-member
            for y in x["passes"]
        ]
        self.assertIn("RemoveResetInZeroState", post_translation_pass_list)

    @unittest.mock.patch.object(
        level1.PassManagerStagePluginManager,
        "get_passmanager_stage",
        wraps=mock_get_passmanager_stage,
    )
    def test_backend_with_custom_stages_level1(self, _plugin_manager_mock):
        """Test generated preset pass manager includes backend specific custom stages."""
        optimization_level = 1

        class TargetBackend(FakeLagosV2):
            """Fake lagos subclass with custom transpiler stages."""

            def get_scheduling_stage_plugin(self):
                """Custom scheduling stage."""
                return "custom_stage_for_test"

            def get_translation_stage_plugin(self):
                """Custom post translation stage."""
                return "custom_stage_for_test"

        target = TargetBackend()
        pm = generate_preset_pass_manager(optimization_level, backend=target)
        self.assertIsInstance(pm, PassManager)

        pass_list = [y.__class__.__name__ for x in pm.passes() for y in x["passes"]]
        self.assertIn("PadDynamicalDecoupling", pass_list)
        self.assertIn("ALAPScheduleAnalysis", pass_list)
        post_translation_pass_list = [
            y.__class__.__name__
            for x in pm.translation.passes()  # pylint: disable=no-member
            for y in x["passes"]
        ]
        self.assertIn("RemoveResetInZeroState", post_translation_pass_list)

    @unittest.mock.patch.object(
        level3.PassManagerStagePluginManager,
        "get_passmanager_stage",
        wraps=mock_get_passmanager_stage,
    )
    def test_backend_with_custom_stages_level3(self, _plugin_manager_mock):
        """Test generated preset pass manager includes backend specific custom stages."""
        optimization_level = 3

        class TargetBackend(FakeLagosV2):
            """Fake lagos subclass with custom transpiler stages."""

            def get_scheduling_stage_plugin(self):
                """Custom scheduling stage."""
                return "custom_stage_for_test"

            def get_translation_stage_plugin(self):
                """Custom post translation stage."""
                return "custom_stage_for_test"

        target = TargetBackend()
        pm = generate_preset_pass_manager(optimization_level, backend=target)
        self.assertIsInstance(pm, PassManager)

        pass_list = [y.__class__.__name__ for x in pm.passes() for y in x["passes"]]
        self.assertIn("PadDynamicalDecoupling", pass_list)
        self.assertIn("ALAPScheduleAnalysis", pass_list)
        post_translation_pass_list = [
            y.__class__.__name__
            for x in pm.translation.passes()  # pylint: disable=no-member
            for y in x["passes"]
        ]
        self.assertIn("RemoveResetInZeroState", post_translation_pass_list)

    @unittest.mock.patch.object(
        level0.PassManagerStagePluginManager,
        "get_passmanager_stage",
        wraps=mock_get_passmanager_stage,
    )
    def test_backend_with_custom_stages_level0(self, _plugin_manager_mock):
        """Test generated preset pass manager includes backend specific custom stages."""
        optimization_level = 0

        class TargetBackend(FakeLagosV2):
            """Fake lagos subclass with custom transpiler stages."""

            def get_scheduling_stage_plugin(self):
                """Custom scheduling stage."""
                return "custom_stage_for_test"

            def get_translation_stage_plugin(self):
                """Custom post translation stage."""
                return "custom_stage_for_test"

        target = TargetBackend()
        pm = generate_preset_pass_manager(optimization_level, backend=target)
        self.assertIsInstance(pm, PassManager)

        pass_list = [y.__class__.__name__ for x in pm.passes() for y in x["passes"]]
        self.assertIn("PadDynamicalDecoupling", pass_list)
        self.assertIn("ALAPScheduleAnalysis", pass_list)
        post_translation_pass_list = [
            y.__class__.__name__
            for x in pm.translation.passes()  # pylint: disable=no-member
            for y in x["passes"]
        ]
        self.assertIn("RemoveResetInZeroState", post_translation_pass_list)
>>>>>>> 86fb5558
<|MERGE_RESOLUTION|>--- conflicted
+++ resolved
@@ -23,16 +23,12 @@
 from qiskit.circuit import Qubit, Gate, ControlFlowOp
 from qiskit.compiler import transpile, assemble
 from qiskit.transpiler import CouplingMap, Layout, PassManager, TranspilerError
-<<<<<<< HEAD
-from qiskit.circuit.library import U2Gate, U3Gate, QuantumVolume, SwapGate, CZGate
-=======
+from qiskit.circuit.library import U2Gate, U3Gate, QuantumVolume, SwapGate, CZGate, XGate
 from qiskit.transpiler.passes import (
     ALAPScheduleAnalysis,
     PadDynamicalDecoupling,
     RemoveResetInZeroState,
 )
-from qiskit.circuit.library import U2Gate, U3Gate, XGate, QuantumVolume
->>>>>>> 86fb5558
 from qiskit.test import QiskitTestCase
 from qiskit.providers.fake_provider import (
     FakeBelem,
@@ -1096,7 +1092,142 @@
         with self.assertRaises(ValueError):
             generate_preset_pass_manager(42)
 
-<<<<<<< HEAD
+    @unittest.mock.patch.object(
+        level2.PassManagerStagePluginManager,
+        "get_passmanager_stage",
+        wraps=mock_get_passmanager_stage,
+    )
+    def test_backend_with_custom_stages_level2(self, _plugin_manager_mock):
+        """Test generated preset pass manager includes backend specific custom stages."""
+        optimization_level = 2
+
+        class TargetBackend(FakeLagosV2):
+            """Fake lagos subclass with custom transpiler stages."""
+
+            def get_scheduling_stage_plugin(self):
+                """Custom scheduling stage."""
+                return "custom_stage_for_test"
+
+            def get_translation_stage_plugin(self):
+                """Custom post translation stage."""
+                return "custom_stage_for_test"
+
+        target = TargetBackend()
+        pm = generate_preset_pass_manager(optimization_level, backend=target)
+        self.assertIsInstance(pm, PassManager)
+
+        pass_list = [y.__class__.__name__ for x in pm.passes() for y in x["passes"]]
+        self.assertIn("PadDynamicalDecoupling", pass_list)
+        self.assertIn("ALAPScheduleAnalysis", pass_list)
+        post_translation_pass_list = [
+            y.__class__.__name__
+            for x in pm.translation.passes()  # pylint: disable=no-member
+            for y in x["passes"]
+        ]
+        self.assertIn("RemoveResetInZeroState", post_translation_pass_list)
+
+    @unittest.mock.patch.object(
+        level1.PassManagerStagePluginManager,
+        "get_passmanager_stage",
+        wraps=mock_get_passmanager_stage,
+    )
+    def test_backend_with_custom_stages_level1(self, _plugin_manager_mock):
+        """Test generated preset pass manager includes backend specific custom stages."""
+        optimization_level = 1
+
+        class TargetBackend(FakeLagosV2):
+            """Fake lagos subclass with custom transpiler stages."""
+
+            def get_scheduling_stage_plugin(self):
+                """Custom scheduling stage."""
+                return "custom_stage_for_test"
+
+            def get_translation_stage_plugin(self):
+                """Custom post translation stage."""
+                return "custom_stage_for_test"
+
+        target = TargetBackend()
+        pm = generate_preset_pass_manager(optimization_level, backend=target)
+        self.assertIsInstance(pm, PassManager)
+
+        pass_list = [y.__class__.__name__ for x in pm.passes() for y in x["passes"]]
+        self.assertIn("PadDynamicalDecoupling", pass_list)
+        self.assertIn("ALAPScheduleAnalysis", pass_list)
+        post_translation_pass_list = [
+            y.__class__.__name__
+            for x in pm.translation.passes()  # pylint: disable=no-member
+            for y in x["passes"]
+        ]
+        self.assertIn("RemoveResetInZeroState", post_translation_pass_list)
+
+    @unittest.mock.patch.object(
+        level3.PassManagerStagePluginManager,
+        "get_passmanager_stage",
+        wraps=mock_get_passmanager_stage,
+    )
+    def test_backend_with_custom_stages_level3(self, _plugin_manager_mock):
+        """Test generated preset pass manager includes backend specific custom stages."""
+        optimization_level = 3
+
+        class TargetBackend(FakeLagosV2):
+            """Fake lagos subclass with custom transpiler stages."""
+
+            def get_scheduling_stage_plugin(self):
+                """Custom scheduling stage."""
+                return "custom_stage_for_test"
+
+            def get_translation_stage_plugin(self):
+                """Custom post translation stage."""
+                return "custom_stage_for_test"
+
+        target = TargetBackend()
+        pm = generate_preset_pass_manager(optimization_level, backend=target)
+        self.assertIsInstance(pm, PassManager)
+
+        pass_list = [y.__class__.__name__ for x in pm.passes() for y in x["passes"]]
+        self.assertIn("PadDynamicalDecoupling", pass_list)
+        self.assertIn("ALAPScheduleAnalysis", pass_list)
+        post_translation_pass_list = [
+            y.__class__.__name__
+            for x in pm.translation.passes()  # pylint: disable=no-member
+            for y in x["passes"]
+        ]
+        self.assertIn("RemoveResetInZeroState", post_translation_pass_list)
+
+    @unittest.mock.patch.object(
+        level0.PassManagerStagePluginManager,
+        "get_passmanager_stage",
+        wraps=mock_get_passmanager_stage,
+    )
+    def test_backend_with_custom_stages_level0(self, _plugin_manager_mock):
+        """Test generated preset pass manager includes backend specific custom stages."""
+        optimization_level = 0
+
+        class TargetBackend(FakeLagosV2):
+            """Fake lagos subclass with custom transpiler stages."""
+
+            def get_scheduling_stage_plugin(self):
+                """Custom scheduling stage."""
+                return "custom_stage_for_test"
+
+            def get_translation_stage_plugin(self):
+                """Custom post translation stage."""
+                return "custom_stage_for_test"
+
+        target = TargetBackend()
+        pm = generate_preset_pass_manager(optimization_level, backend=target)
+        self.assertIsInstance(pm, PassManager)
+
+        pass_list = [y.__class__.__name__ for x in pm.passes() for y in x["passes"]]
+        self.assertIn("PadDynamicalDecoupling", pass_list)
+        self.assertIn("ALAPScheduleAnalysis", pass_list)
+        post_translation_pass_list = [
+            y.__class__.__name__
+            for x in pm.translation.passes()  # pylint: disable=no-member
+            for y in x["passes"]
+        ]
+        self.assertIn("RemoveResetInZeroState", post_translation_pass_list)
+
 
 @ddt
 class TestIntegrationControlFlow(QiskitTestCase):
@@ -1234,141 +1365,4 @@
             qc.x(0)
 
         with self.assertRaisesRegex(TranspilerError, "The optimizations in optimization_level="):
-            transpile(qc, optimization_level=optimization_level)
-=======
-    @unittest.mock.patch.object(
-        level2.PassManagerStagePluginManager,
-        "get_passmanager_stage",
-        wraps=mock_get_passmanager_stage,
-    )
-    def test_backend_with_custom_stages_level2(self, _plugin_manager_mock):
-        """Test generated preset pass manager includes backend specific custom stages."""
-        optimization_level = 2
-
-        class TargetBackend(FakeLagosV2):
-            """Fake lagos subclass with custom transpiler stages."""
-
-            def get_scheduling_stage_plugin(self):
-                """Custom scheduling stage."""
-                return "custom_stage_for_test"
-
-            def get_translation_stage_plugin(self):
-                """Custom post translation stage."""
-                return "custom_stage_for_test"
-
-        target = TargetBackend()
-        pm = generate_preset_pass_manager(optimization_level, backend=target)
-        self.assertIsInstance(pm, PassManager)
-
-        pass_list = [y.__class__.__name__ for x in pm.passes() for y in x["passes"]]
-        self.assertIn("PadDynamicalDecoupling", pass_list)
-        self.assertIn("ALAPScheduleAnalysis", pass_list)
-        post_translation_pass_list = [
-            y.__class__.__name__
-            for x in pm.translation.passes()  # pylint: disable=no-member
-            for y in x["passes"]
-        ]
-        self.assertIn("RemoveResetInZeroState", post_translation_pass_list)
-
-    @unittest.mock.patch.object(
-        level1.PassManagerStagePluginManager,
-        "get_passmanager_stage",
-        wraps=mock_get_passmanager_stage,
-    )
-    def test_backend_with_custom_stages_level1(self, _plugin_manager_mock):
-        """Test generated preset pass manager includes backend specific custom stages."""
-        optimization_level = 1
-
-        class TargetBackend(FakeLagosV2):
-            """Fake lagos subclass with custom transpiler stages."""
-
-            def get_scheduling_stage_plugin(self):
-                """Custom scheduling stage."""
-                return "custom_stage_for_test"
-
-            def get_translation_stage_plugin(self):
-                """Custom post translation stage."""
-                return "custom_stage_for_test"
-
-        target = TargetBackend()
-        pm = generate_preset_pass_manager(optimization_level, backend=target)
-        self.assertIsInstance(pm, PassManager)
-
-        pass_list = [y.__class__.__name__ for x in pm.passes() for y in x["passes"]]
-        self.assertIn("PadDynamicalDecoupling", pass_list)
-        self.assertIn("ALAPScheduleAnalysis", pass_list)
-        post_translation_pass_list = [
-            y.__class__.__name__
-            for x in pm.translation.passes()  # pylint: disable=no-member
-            for y in x["passes"]
-        ]
-        self.assertIn("RemoveResetInZeroState", post_translation_pass_list)
-
-    @unittest.mock.patch.object(
-        level3.PassManagerStagePluginManager,
-        "get_passmanager_stage",
-        wraps=mock_get_passmanager_stage,
-    )
-    def test_backend_with_custom_stages_level3(self, _plugin_manager_mock):
-        """Test generated preset pass manager includes backend specific custom stages."""
-        optimization_level = 3
-
-        class TargetBackend(FakeLagosV2):
-            """Fake lagos subclass with custom transpiler stages."""
-
-            def get_scheduling_stage_plugin(self):
-                """Custom scheduling stage."""
-                return "custom_stage_for_test"
-
-            def get_translation_stage_plugin(self):
-                """Custom post translation stage."""
-                return "custom_stage_for_test"
-
-        target = TargetBackend()
-        pm = generate_preset_pass_manager(optimization_level, backend=target)
-        self.assertIsInstance(pm, PassManager)
-
-        pass_list = [y.__class__.__name__ for x in pm.passes() for y in x["passes"]]
-        self.assertIn("PadDynamicalDecoupling", pass_list)
-        self.assertIn("ALAPScheduleAnalysis", pass_list)
-        post_translation_pass_list = [
-            y.__class__.__name__
-            for x in pm.translation.passes()  # pylint: disable=no-member
-            for y in x["passes"]
-        ]
-        self.assertIn("RemoveResetInZeroState", post_translation_pass_list)
-
-    @unittest.mock.patch.object(
-        level0.PassManagerStagePluginManager,
-        "get_passmanager_stage",
-        wraps=mock_get_passmanager_stage,
-    )
-    def test_backend_with_custom_stages_level0(self, _plugin_manager_mock):
-        """Test generated preset pass manager includes backend specific custom stages."""
-        optimization_level = 0
-
-        class TargetBackend(FakeLagosV2):
-            """Fake lagos subclass with custom transpiler stages."""
-
-            def get_scheduling_stage_plugin(self):
-                """Custom scheduling stage."""
-                return "custom_stage_for_test"
-
-            def get_translation_stage_plugin(self):
-                """Custom post translation stage."""
-                return "custom_stage_for_test"
-
-        target = TargetBackend()
-        pm = generate_preset_pass_manager(optimization_level, backend=target)
-        self.assertIsInstance(pm, PassManager)
-
-        pass_list = [y.__class__.__name__ for x in pm.passes() for y in x["passes"]]
-        self.assertIn("PadDynamicalDecoupling", pass_list)
-        self.assertIn("ALAPScheduleAnalysis", pass_list)
-        post_translation_pass_list = [
-            y.__class__.__name__
-            for x in pm.translation.passes()  # pylint: disable=no-member
-            for y in x["passes"]
-        ]
-        self.assertIn("RemoveResetInZeroState", post_translation_pass_list)
->>>>>>> 86fb5558
+            transpile(qc, optimization_level=optimization_level)