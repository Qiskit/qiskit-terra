# -*- coding: utf-8 -*-

# This code is part of Qiskit.
#
# (C) Copyright IBM 2017, 2019.
#
# This code is licensed under the Apache License, Version 2.0. You may
# obtain a copy of this license in the LICENSE.txt file in the root directory
# of this source tree or at http://www.apache.org/licenses/LICENSE-2.0.
#
# Any modifications or derivative works of this code must retain this
# copyright notice, and modified files need to carry a notice indicating
# that they have been altered from the originals.

"""Tests preset pass manager functionalities"""

<<<<<<< HEAD
from ddt import ddt

from qiskit.test import QiskitTestCase, combine
from qiskit.compiler import transpile
from qiskit import QuantumCircuit, QuantumRegister
from qiskit.test.mock import (FakeTenerife, FakeMelbourne, FakeRueschlikon, FakeTokyo,
                              FakePoughkeepsie)


def emptycircuit():
    """Empty circuit"""
    return QuantumCircuit()

=======
from qiskit.test import QiskitTestCase
from qiskit.compiler import transpile, assemble
from qiskit import QuantumCircuit, ClassicalRegister, QuantumRegister
from qiskit.extensions.standard import U2Gate, U3Gate
from qiskit.test.mock import (FakeTenerife, FakeMelbourne,
                              FakeRueschlikon, FakeTokyo, FakePoughkeepsie)
>>>>>>> a4a5506c

def is_swap_mapped():
    """See https://github.com/Qiskit/qiskit-terra/issues/2532"""
    circuit = QuantumCircuit(5)
    circuit.cx(2, 4)
    return circuit


@ddt
class TestPresetPassManager(QiskitTestCase):
    """Test preset passmanagers work as expected."""

    @combine(level=[0, 1, 2, 3],
             dsc='Test that coupling_map can be None (level={level})',
             name='coupling_map_none_level{level}')
    def test_no_coupling_map(self, level):
        """Test that coupling_map can be None"""
        q = QuantumRegister(2, name='q')
<<<<<<< HEAD
        circuit = QuantumCircuit(q)
        circuit.cz(q[0], q[1])
        result = transpile(circuit, basis_gates=['u1', 'u2', 'u3', 'cx'], optimization_level=level)
        self.assertIsInstance(result, QuantumCircuit)


@ddt
class TestTranspileLevels(QiskitTestCase):
    """Test transpiler on fake backend"""

    @combine(circuit=[emptycircuit, is_swap_mapped],
             level=[0, 1, 2, 3],
             backend=[FakeTenerife(), FakeMelbourne(), FakeRueschlikon(), FakeTokyo(),
                      FakePoughkeepsie(), None],
             dsc='Transpiler {circuit.__name__} on {backend} backend at level {level}',
             name='{circuit.__name__}_{backend}_level{level}')
    def test(self, circuit, level, backend):
        """All the levels with all the backends"""
        result = transpile(circuit(), backend=backend, optimization_level=level, seed_transpiler=42)
        self.assertIsInstance(result, QuantumCircuit)
=======
        test = QuantumCircuit(q)
        test.cz(q[0], q[1])
        for level in [0, 1, 2, 3]:
            with self.subTest(level=level):
                test2 = transpile(test, basis_gates=['u1', 'u2', 'u3', 'cx'],
                                  optimization_level=level)
                self.assertIsInstance(test2, QuantumCircuit)


class TestFakeBackendTranspiling(QiskitTestCase):
    """Test transpiling on mock backends work properly"""

    def setUp(self):

        q = QuantumRegister(2)
        c = ClassicalRegister(2)

        self._circuit = QuantumCircuit(q, c)
        self._circuit.h(q[0])
        self._circuit.cx(q[0], q[1])
        self._circuit.measure(q, c)

    def test_optimization_level(self):
        """Test several backends with all optimization levels"""
        for backend in [FakeTenerife(), FakeMelbourne(), FakeRueschlikon(),
                        FakeTokyo(), FakePoughkeepsie()]:
            for optimization_level in range(4):
                result = transpile(
                    [self._circuit],
                    backend=backend,
                    optimization_level=optimization_level
                )
                self.assertIsInstance(result, QuantumCircuit)

    # TODO: make these tests more compact with ddt
    def test_initial_layout_1(self):
        """Test that a user-given initial layout is respected,
        in the qobj.

        See: https://github.com/Qiskit/qiskit-terra/issues/1711
        """
        # build a circuit which works as-is on the coupling map, using the initial layout
        qr = QuantumRegister(3)
        cr = ClassicalRegister(3)
        qc = QuantumCircuit(qr, cr)
        qc.cx(qr[2], qr[1])
        qc.cx(qr[2], qr[0])
        initial_layout = {0: qr[1], 2: qr[0], 15: qr[2]}
        backend = FakeRueschlikon()

        for optimization_level in range(4):
            qc_b = transpile(qc, backend, initial_layout=initial_layout,
                             optimization_level=optimization_level)
            qobj = assemble(qc_b)

            compiled_ops = qobj.experiments[0].instructions
            for operation in compiled_ops:
                if operation.name == 'cx':
                    self.assertIn(operation.qubits, backend.configuration().coupling_map)
                    self.assertIn(operation.qubits, [[15, 0], [15, 2]])

    # TODO: make these tests more compact with ddt
    def test_initial_layout_2(self):
        """Test that a user-given initial layout is respected,
        in the transpiled circuit.

        See: https://github.com/Qiskit/qiskit-terra/issues/2532
        """
        # build a circuit which works as-is on the coupling map, using the initial layout
        qr = QuantumRegister(5)
        cr = ClassicalRegister(2)
        qc = QuantumCircuit(qr, cr)
        qc.cx(qr[2], qr[4])
        initial_layout = {qr[2]: 11, qr[4]: 3,  # map to [11, 3] connection
                          qr[0]: 1, qr[1]: 5, qr[3]: 9}
        backend = FakeMelbourne()

        for optimization_level in range(4):
            qc_b = transpile(qc, backend, initial_layout=initial_layout,
                             optimization_level=optimization_level)

            for gate, qubits, _ in qc_b:
                if gate.name == 'cx':
                    for qubit in qubits:
                        self.assertIn(qubit.index, [11, 3])

    # TODO: make these tests more compact with ddt
    def test_initial_layout_3(self):
        """Test that a user-given initial layout is respected,
        even if cnots are not in the coupling map.

        See: https://github.com/Qiskit/qiskit-terra/issues/2503
        """
        # build a circuit which works as-is on the coupling map, using the initial layout
        qr = QuantumRegister(3)
        cr = ClassicalRegister(2)
        qc = QuantumCircuit(qr, cr)
        qc.u3(0.1, 0.2, 0.3, qr[0])
        qc.u2(0.4, 0.5, qr[2])
        qc.barrier()
        qc.cx(qr[0], qr[2])
        initial_layout = [6, 7, 12]
        backend = FakePoughkeepsie()

        for optimization_level in range(4):
            qc_b = transpile(qc, backend, initial_layout=initial_layout,
                             optimization_level=optimization_level)

            gate_0, qubits_0, _ = qc_b[0]
            gate_1, qubits_1, _ = qc_b[1]

            self.assertIsInstance(gate_0, U3Gate)
            self.assertEqual(qubits_0[0].index, 6)
            self.assertIsInstance(gate_1, U2Gate)
            self.assertEqual(qubits_1[0].index, 12)
>>>>>>> a4a5506c
<|MERGE_RESOLUTION|>--- conflicted
+++ resolved
@@ -14,28 +14,20 @@
 
 """Tests preset pass manager functionalities"""
 
-<<<<<<< HEAD
-from ddt import ddt
+from ddt import ddt, data
 
 from qiskit.test import QiskitTestCase, combine
-from qiskit.compiler import transpile
-from qiskit import QuantumCircuit, QuantumRegister
-from qiskit.test.mock import (FakeTenerife, FakeMelbourne, FakeRueschlikon, FakeTokyo,
-                              FakePoughkeepsie)
+from qiskit.compiler import transpile, assemble
+from qiskit import QuantumCircuit, ClassicalRegister, QuantumRegister
+from qiskit.extensions.standard import U2Gate, U3Gate
+from qiskit.test.mock import (FakeTenerife, FakeMelbourne,
+                              FakeRueschlikon, FakeTokyo, FakePoughkeepsie)
 
 
 def emptycircuit():
     """Empty circuit"""
     return QuantumCircuit()
 
-=======
-from qiskit.test import QiskitTestCase
-from qiskit.compiler import transpile, assemble
-from qiskit import QuantumCircuit, ClassicalRegister, QuantumRegister
-from qiskit.extensions.standard import U2Gate, U3Gate
-from qiskit.test.mock import (FakeTenerife, FakeMelbourne,
-                              FakeRueschlikon, FakeTokyo, FakePoughkeepsie)
->>>>>>> a4a5506c
 
 def is_swap_mapped():
     """See https://github.com/Qiskit/qiskit-terra/issues/2532"""
@@ -54,7 +46,6 @@
     def test_no_coupling_map(self, level):
         """Test that coupling_map can be None"""
         q = QuantumRegister(2, name='q')
-<<<<<<< HEAD
         circuit = QuantumCircuit(q)
         circuit.cz(q[0], q[1])
         result = transpile(circuit, basis_gates=['u1', 'u2', 'u3', 'cx'], optimization_level=level)
@@ -75,43 +66,13 @@
         """All the levels with all the backends"""
         result = transpile(circuit(), backend=backend, optimization_level=level, seed_transpiler=42)
         self.assertIsInstance(result, QuantumCircuit)
-=======
-        test = QuantumCircuit(q)
-        test.cz(q[0], q[1])
-        for level in [0, 1, 2, 3]:
-            with self.subTest(level=level):
-                test2 = transpile(test, basis_gates=['u1', 'u2', 'u3', 'cx'],
-                                  optimization_level=level)
-                self.assertIsInstance(test2, QuantumCircuit)
 
 
-class TestFakeBackendTranspiling(QiskitTestCase):
-    """Test transpiling on mock backends work properly"""
+@ddt
+class TestInitialLayouts(QiskitTestCase):
 
-    def setUp(self):
-
-        q = QuantumRegister(2)
-        c = ClassicalRegister(2)
-
-        self._circuit = QuantumCircuit(q, c)
-        self._circuit.h(q[0])
-        self._circuit.cx(q[0], q[1])
-        self._circuit.measure(q, c)
-
-    def test_optimization_level(self):
-        """Test several backends with all optimization levels"""
-        for backend in [FakeTenerife(), FakeMelbourne(), FakeRueschlikon(),
-                        FakeTokyo(), FakePoughkeepsie()]:
-            for optimization_level in range(4):
-                result = transpile(
-                    [self._circuit],
-                    backend=backend,
-                    optimization_level=optimization_level
-                )
-                self.assertIsInstance(result, QuantumCircuit)
-
-    # TODO: make these tests more compact with ddt
-    def test_initial_layout_1(self):
+    @combine(level=[0, 1, 2, 3])
+    def test_layout_1711(self, level):
         """Test that a user-given initial layout is respected,
         in the qobj.
 
@@ -126,19 +87,17 @@
         initial_layout = {0: qr[1], 2: qr[0], 15: qr[2]}
         backend = FakeRueschlikon()
 
-        for optimization_level in range(4):
-            qc_b = transpile(qc, backend, initial_layout=initial_layout,
-                             optimization_level=optimization_level)
-            qobj = assemble(qc_b)
+        qc_b = transpile(qc, backend, initial_layout=initial_layout, optimization_level=level)
+        qobj = assemble(qc_b)
 
-            compiled_ops = qobj.experiments[0].instructions
-            for operation in compiled_ops:
-                if operation.name == 'cx':
-                    self.assertIn(operation.qubits, backend.configuration().coupling_map)
-                    self.assertIn(operation.qubits, [[15, 0], [15, 2]])
+        compiled_ops = qobj.experiments[0].instructions
+        for operation in compiled_ops:
+            if operation.name == 'cx':
+                self.assertIn(operation.qubits, backend.configuration().coupling_map)
+                self.assertIn(operation.qubits, [[15, 0], [15, 2]])
 
-    # TODO: make these tests more compact with ddt
-    def test_initial_layout_2(self):
+    @data(0, 1, 2, 3)
+    def test_layout_2532(self, level):
         """Test that a user-given initial layout is respected,
         in the transpiled circuit.
 
@@ -153,17 +112,15 @@
                           qr[0]: 1, qr[1]: 5, qr[3]: 9}
         backend = FakeMelbourne()
 
-        for optimization_level in range(4):
-            qc_b = transpile(qc, backend, initial_layout=initial_layout,
-                             optimization_level=optimization_level)
+        qc_b = transpile(qc, backend, initial_layout=initial_layout, optimization_level=level)
 
-            for gate, qubits, _ in qc_b:
-                if gate.name == 'cx':
-                    for qubit in qubits:
-                        self.assertIn(qubit.index, [11, 3])
+        for gate, qubits, _ in qc_b:
+            if gate.name == 'cx':
+                for qubit in qubits:
+                    self.assertIn(qubit.index, [11, 3])
 
-    # TODO: make these tests more compact with ddt
-    def test_initial_layout_3(self):
+    @data(0, 1, 2, 3)
+    def test_layout_2503(self, level):
         """Test that a user-given initial layout is respected,
         even if cnots are not in the coupling map.
 
@@ -180,15 +137,12 @@
         initial_layout = [6, 7, 12]
         backend = FakePoughkeepsie()
 
-        for optimization_level in range(4):
-            qc_b = transpile(qc, backend, initial_layout=initial_layout,
-                             optimization_level=optimization_level)
+        qc_b = transpile(qc, backend, initial_layout=initial_layout, optimization_level=level)
 
-            gate_0, qubits_0, _ = qc_b[0]
-            gate_1, qubits_1, _ = qc_b[1]
+        gate_0, qubits_0, _ = qc_b[0]
+        gate_1, qubits_1, _ = qc_b[1]
 
-            self.assertIsInstance(gate_0, U3Gate)
-            self.assertEqual(qubits_0[0].index, 6)
-            self.assertIsInstance(gate_1, U2Gate)
-            self.assertEqual(qubits_1[0].index, 12)
->>>>>>> a4a5506c
+        self.assertIsInstance(gate_0, U3Gate)
+        self.assertEqual(qubits_0[0].index, 6)
+        self.assertIsInstance(gate_1, U2Gate)
+        self.assertEqual(qubits_1[0].index, 12)