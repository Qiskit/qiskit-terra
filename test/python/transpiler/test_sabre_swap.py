--- conflicted
+++ resolved
@@ -15,10 +15,6 @@
 import unittest
 
 import itertools
-<<<<<<< HEAD
-import warnings
-=======
->>>>>>> 889173bc
 
 import ddt
 import numpy.random
@@ -278,11 +274,8 @@
 
         # Assert that the same keys are produced by a simulation - this is a test that the inserted
         # swaps route the qubits correctly.
-        with warnings.catch_warnings():
-            # TODO remove Aer stops using Provider Qiskit class
-            warnings.filterwarnings("ignore", category=DeprecationWarning, module="qiskit")
-            if not optionals.HAS_AER:
-                return
+        if not optionals.HAS_AER:
+            return
 
         from qiskit_aer import Aer
 
