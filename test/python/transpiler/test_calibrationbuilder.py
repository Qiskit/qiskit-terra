# This code is part of Qiskit.
#
# (C) Copyright IBM 2020.
#
# This code is licensed under the Apache License, Version 2.0. You may
# obtain a copy of this license in the LICENSE.txt file in the root directory
# of this source tree or at http://www.apache.org/licenses/LICENSE-2.0.
#
# Any modifications or derivative works of this code must retain this
# copyright notice, and modified files need to carry a notice indicating
# that they have been altered from the originals.

"""Test the CalibrationBuilder subclasses."""

from math import pi, erf

import numpy as np
from ddt import data, ddt
from qiskit.converters import circuit_to_dag

from qiskit import circuit, schedule, QiskitError, QuantumCircuit
from qiskit.circuit import Parameter
from qiskit.circuit.library.standard_gates import SXGate, RZGate, RXGate
from qiskit.providers.fake_provider import FakeHanoi  # TODO - include FakeHanoiV2, FakeSherbrooke
from qiskit.providers.fake_provider import FakeArmonk
from qiskit.providers.fake_provider import FakeBelemV2
from qiskit.pulse import (
    ControlChannel,
    DriveChannel,
    GaussianSquare,
    Waveform,
    Play,
    InstructionScheduleMap,
    Schedule,
    Drag,
    Square,
)
from qiskit.pulse import builder
from qiskit.pulse.transforms import target_qobj_transform
<<<<<<< HEAD
from test.utils import QiskitTestCase
from qiskit.transpiler import PassManager
=======
from qiskit.dagcircuit import DAGOpNode
from qiskit.test import QiskitTestCase
from qiskit.transpiler import PassManager, Target, InstructionProperties
>>>>>>> 6c923a1e
from qiskit.transpiler.passes.calibration.builders import (
    RZXCalibrationBuilder,
    RZXCalibrationBuilderNoEcho,
    RXCalibrationBuilder,
)


class TestCalibrationBuilder(QiskitTestCase):
    """Test the Calibration Builder."""

    # CR parameters
    __risefall = 4
    __angle = np.pi / 2
    __granularity = 16

    @staticmethod
    def get_cr_play(cr_schedule, name):
        """A helper function to filter CR pulses."""

        def _filter_func(time_inst):
            return isinstance(time_inst[1], Play) and time_inst[1].pulse.name.startswith(name)

        return cr_schedule.filter(_filter_func).instructions[0][1]

    def compute_stretch_duration(self, play_gaussian_square_pulse, theta):
        """Compute duration of stretched Gaussian Square pulse."""
        pulse = play_gaussian_square_pulse.pulse
        sigma = pulse.sigma
        width = self.compute_stretch_width(play_gaussian_square_pulse, theta)

        duration = width + sigma * self.__risefall
        return round(duration / self.__granularity) * self.__granularity

    def compute_stretch_width(self, play_gaussian_square_pulse, theta):
        """Compute width of stretched Gaussian Square pulse."""
        pulse = play_gaussian_square_pulse.pulse
        sigma = pulse.sigma
        width = pulse.width

        risefall_area = sigma * np.sqrt(2 * np.pi) * erf(self.__risefall)
        full_area = risefall_area + width

        target_area = abs(theta) / self.__angle * full_area
        return max(0, target_area - risefall_area)

    def u0p_play(self, cr_schedule):
        """Returns the positive CR pulse from cr_schedule."""
        return self.get_cr_play(cr_schedule, "CR90p_u")

    def u0m_play(self, cr_schedule):
        """Returns the negative CR pulse from cr_schedule."""
        return self.get_cr_play(cr_schedule, "CR90m_u")

    def d1p_play(self, cr_schedule):
        """Returns the positive rotary echo pulse from cr_schedule."""
        return self.get_cr_play(cr_schedule, "CR90p_d")

    def d1m_play(self, cr_schedule):
        """Returns the negative rotary echo pulse from cr_schedule."""
        return self.get_cr_play(cr_schedule, "CR90m_d")


@ddt
class TestRZXCalibrationBuilder(TestCalibrationBuilder):
    """Test RZXCalibrationBuilder."""

    def build_forward(
        self,
        backend,
        theta,
        u0p_play,
        d1p_play,
        u0m_play,
        d1m_play,
    ):
        """A helper function to generate reference pulse schedule for forward direction."""
        duration = self.compute_stretch_duration(u0p_play, theta)
        width = self.compute_stretch_width(u0p_play, theta)

        with builder.build(
            backend,
            default_alignment="sequential",
            default_transpiler_settings={"optimization_level": 0},
        ) as ref_sched:
            with builder.align_left():
                # Positive CRs
                u0p_params = u0p_play.pulse.parameters
                u0p_params["duration"] = duration
                u0p_params["width"] = width
                builder.play(
                    GaussianSquare(**u0p_params),
                    ControlChannel(0),
                )
                d1p_params = d1p_play.pulse.parameters
                d1p_params["duration"] = duration
                d1p_params["width"] = width
                builder.play(
                    GaussianSquare(**d1p_params),
                    DriveChannel(1),
                )
            builder.x(0)
            with builder.align_left():
                # Negative CRs
                u0m_params = u0m_play.pulse.parameters
                u0m_params["duration"] = duration
                u0m_params["width"] = width
                builder.play(
                    GaussianSquare(**u0m_params),
                    ControlChannel(0),
                )
                d1m_params = d1m_play.pulse.parameters
                d1m_params["duration"] = duration
                d1m_params["width"] = width
                builder.play(
                    GaussianSquare(**d1m_params),
                    DriveChannel(1),
                )
            builder.x(0)
        return ref_sched

    def build_reverse(
        self,
        backend,
        theta,
        u0p_play,
        d1p_play,
        u0m_play,
        d1m_play,
    ):
        """A helper function to generate reference pulse schedule for backward direction."""
        duration = self.compute_stretch_duration(u0p_play, theta)
        width = self.compute_stretch_width(u0p_play, theta)

        with builder.build(
            backend,
            default_alignment="sequential",
            default_transpiler_settings={"optimization_level": 0},
        ) as ref_sched:
            # Hadamard gates
            builder.call_gate(RZGate(np.pi / 2), qubits=(0,))
            builder.call_gate(SXGate(), qubits=(0,))
            builder.call_gate(RZGate(np.pi / 2), qubits=(0,))
            builder.call_gate(RZGate(np.pi / 2), qubits=(1,))
            builder.call_gate(SXGate(), qubits=(1,))
            builder.call_gate(RZGate(np.pi / 2), qubits=(1,))
            with builder.align_left():
                # Positive CRs
                u0p_params = u0p_play.pulse.parameters
                u0p_params["duration"] = duration
                u0p_params["width"] = width
                builder.play(
                    GaussianSquare(**u0p_params),
                    ControlChannel(0),
                )
                d1p_params = d1p_play.pulse.parameters
                d1p_params["duration"] = duration
                d1p_params["width"] = width
                builder.play(
                    GaussianSquare(**d1p_params),
                    DriveChannel(1),
                )
            builder.x(0)
            with builder.align_left():
                # Negative CRs
                u0m_params = u0m_play.pulse.parameters
                u0m_params["duration"] = duration
                u0m_params["width"] = width
                builder.play(
                    GaussianSquare(**u0m_params),
                    ControlChannel(0),
                )
                d1m_params = d1m_play.pulse.parameters
                d1m_params["duration"] = duration
                d1m_params["width"] = width
                builder.play(
                    GaussianSquare(**d1m_params),
                    DriveChannel(1),
                )
            builder.x(0)
            # Hadamard gates
            builder.call_gate(RZGate(np.pi / 2), qubits=(0,))
            builder.call_gate(SXGate(), qubits=(0,))
            builder.call_gate(RZGate(np.pi / 2), qubits=(0,))
            builder.call_gate(RZGate(np.pi / 2), qubits=(1,))
            builder.call_gate(SXGate(), qubits=(1,))
            builder.call_gate(RZGate(np.pi / 2), qubits=(1,))

        return ref_sched

    @data(-np.pi / 4, 0.1, np.pi / 4, np.pi / 2, np.pi)
    def test_rzx_calibration_cr_pulse_stretch(self, theta: float):
        """Test that cross resonance pulse durations are computed correctly."""
        backend = FakeHanoi()
        inst_map = backend.defaults().instruction_schedule_map
        cr_schedule = inst_map.get("cx", (0, 1))
        with builder.build() as test_sched:
            RZXCalibrationBuilder.rescale_cr_inst(self.u0p_play(cr_schedule), theta)

        self.assertEqual(
            test_sched.duration, self.compute_stretch_duration(self.u0p_play(cr_schedule), theta)
        )

    @data(-np.pi / 4, 0.1, np.pi / 4, np.pi / 2, np.pi)
    def test_rzx_calibration_rotary_pulse_stretch(self, theta: float):
        """Test that rotary pulse durations are computed correctly."""
        backend = FakeHanoi()
        inst_map = backend.defaults().instruction_schedule_map
        cr_schedule = inst_map.get("cx", (0, 1))
        with builder.build() as test_sched:
            RZXCalibrationBuilder.rescale_cr_inst(self.d1p_play(cr_schedule), theta)

        self.assertEqual(
            test_sched.duration, self.compute_stretch_duration(self.d1p_play(cr_schedule), theta)
        )

    def test_raise(self):
        """Test that the correct error is raised."""
        theta = np.pi / 4

        qc = circuit.QuantumCircuit(2)
        qc.rzx(theta, 0, 1)
        dag = circuit_to_dag(qc)

        backend = FakeArmonk()
        inst_map = backend.defaults().instruction_schedule_map
        _pass = RZXCalibrationBuilder(inst_map)

        qubit_map = {qubit: i for i, qubit in enumerate(dag.qubits)}
        with self.assertRaises(QiskitError):
            for node in dag.gate_nodes():
                qubits = [qubit_map[q] for q in node.qargs]
                _pass.get_calibration(node.op, qubits)

    def test_ecr_cx_forward(self):
        """Test that correct pulse sequence is generated for native CR pair."""
        # Sufficiently large angle to avoid minimum duration, i.e. amplitude rescaling
        theta = np.pi / 4

        qc = circuit.QuantumCircuit(2)
        qc.rzx(theta, 0, 1)

        backend = FakeHanoi()
        inst_map = backend.defaults().instruction_schedule_map
        _pass = RZXCalibrationBuilder(inst_map)
        test_qc = PassManager(_pass).run(qc)

        cr_schedule = inst_map.get("cx", (0, 1))
        ref_sched = self.build_forward(
            backend,
            theta,
            self.u0p_play(cr_schedule),
            self.d1p_play(cr_schedule),
            self.u0m_play(cr_schedule),
            self.d1m_play(cr_schedule),
        )

        self.assertEqual(schedule(test_qc, backend), target_qobj_transform(ref_sched))

    def test_ecr_cx_reverse(self):
        """Test that correct pulse sequence is generated for non-native CR pair."""
        # Sufficiently large angle to avoid minimum duration, i.e. amplitude rescaling
        theta = np.pi / 4

        qc = circuit.QuantumCircuit(2)
        qc.rzx(theta, 1, 0)

        backend = FakeHanoi()
        inst_map = backend.defaults().instruction_schedule_map
        _pass = RZXCalibrationBuilder(inst_map)
        test_qc = PassManager(_pass).run(qc)

        cr_schedule = inst_map.get("cx", (0, 1))
        ref_sched = self.build_reverse(
            backend,
            theta,
            self.u0p_play(cr_schedule),
            self.d1p_play(cr_schedule),
            self.u0m_play(cr_schedule),
            self.d1m_play(cr_schedule),
        )

        self.assertEqual(schedule(test_qc, backend), target_qobj_transform(ref_sched))

    def test_pass_alive_with_dcx_ish(self):
        """Test if the pass is not terminated by error with direct CX input."""
        cx_sched = Schedule()
        # Fake direct cr
        cx_sched.insert(0, Play(GaussianSquare(800, 0.2, 64, 544), ControlChannel(1)), inplace=True)
        # Fake direct compensation tone
        # Compensation tone doesn't have dedicated pulse class.
        # So it's reported as a waveform now.
        compensation_tone = Waveform(0.1 * np.ones(800, dtype=complex))
        cx_sched.insert(0, Play(compensation_tone, DriveChannel(0)), inplace=True)

        inst_map = InstructionScheduleMap()
        inst_map.add("cx", (1, 0), schedule=cx_sched)

        theta = pi / 3
        rzx_qc = circuit.QuantumCircuit(2)
        rzx_qc.rzx(theta, 1, 0)

        pass_ = RZXCalibrationBuilder(instruction_schedule_map=inst_map)
        with self.assertWarns(UserWarning):
            # User warning that says q0 q1 is invalid
            cal_qc = PassManager(pass_).run(rzx_qc)
        self.assertEqual(cal_qc, rzx_qc)


class TestRZXCalibrationBuilderNoEcho(TestCalibrationBuilder):
    """Test RZXCalibrationBuilderNoEcho."""

    def build_forward(
        self,
        theta,
        u0p_play,
        d1p_play,
    ):
        """A helper function to generate reference pulse schedule for forward direction."""
        duration = self.compute_stretch_duration(u0p_play, 2.0 * theta)
        width = self.compute_stretch_width(u0p_play, 2.0 * theta)

        with builder.build() as ref_sched:
            # Positive CRs
            u0p_params = u0p_play.pulse.parameters
            u0p_params["duration"] = duration
            u0p_params["width"] = width
            builder.play(
                GaussianSquare(**u0p_params),
                ControlChannel(0),
            )
            d1p_params = d1p_play.pulse.parameters
            d1p_params["duration"] = duration
            d1p_params["width"] = width
            builder.play(
                GaussianSquare(**d1p_params),
                DriveChannel(1),
            )
            builder.delay(duration, DriveChannel(0))

        return ref_sched

    def test_ecr_cx_forward(self):
        """Test that correct pulse sequence is generated for native CR pair.

        .. notes::
            No echo builder only supports native direction.
        """
        # Sufficiently large angle to avoid minimum duration, i.e. amplitude rescaling
        theta = np.pi / 4

        qc = circuit.QuantumCircuit(2)
        qc.rzx(theta, 0, 1)

        backend = FakeHanoi()
        inst_map = backend.defaults().instruction_schedule_map

        _pass = RZXCalibrationBuilderNoEcho(inst_map)
        test_qc = PassManager(_pass).run(qc)

        cr_schedule = inst_map.get("cx", (0, 1))
        ref_sched = self.build_forward(
            theta,
            self.u0p_play(cr_schedule),
            self.d1p_play(cr_schedule),
        )

        self.assertEqual(schedule(test_qc, backend), target_qobj_transform(ref_sched))

    # # TODO - write test for forward ECR native pulse
    # def test_ecr_forward(self):

    def test_pass_alive_with_dcx_ish(self):
        """Test if the pass is not terminated by error with direct CX input."""
        cx_sched = Schedule()
        # Fake direct cr
        cx_sched.insert(0, Play(GaussianSquare(800, 0.2, 64, 544), ControlChannel(1)), inplace=True)
        # Fake direct compensation tone
        # Compensation tone doesn't have dedicated pulse class.
        # So it's reported as a waveform now.
        compensation_tone = Waveform(0.1 * np.ones(800, dtype=complex))
        cx_sched.insert(0, Play(compensation_tone, DriveChannel(0)), inplace=True)

        inst_map = InstructionScheduleMap()
        inst_map.add("cx", (1, 0), schedule=cx_sched)

        theta = pi / 3
        rzx_qc = circuit.QuantumCircuit(2)
        rzx_qc.rzx(theta, 1, 0)

        pass_ = RZXCalibrationBuilderNoEcho(instruction_schedule_map=inst_map)
        with self.assertWarns(UserWarning):
            # User warning that says q0 q1 is invalid
            cal_qc = PassManager(pass_).run(rzx_qc)
        self.assertEqual(cal_qc, rzx_qc)


@ddt
class TestRXCalibrationBuilder(QiskitTestCase):
    """Test RXCalibrationBuilder."""

    def compute_correct_rx_amplitude(self, rx_theta: float, sx_amp: float):
        """A helper function to compute the amplitude of the bootstrapped RX pulse."""
        return sx_amp * (np.abs(rx_theta) / (0.5 * np.pi))

    def test_not_supported_if_no_sx_schedule(self):
        """Test that supported() returns False when the target does not have SX calibration."""
        empty_target = Target()
        tp = RXCalibrationBuilder(empty_target)
        qubits = (0,)
        node_op = DAGOpNode(RXGate(0.5), qubits, [])
        self.assertFalse(tp.supported(node_op, qubits))

    def test_not_supported_if_sx_not_drag(self):
        """Test that supported() returns False when the default SX calibration is not a DRAG."""
        target = Target()
        with builder.build() as square_sx_cal:
            builder.play(Square(amp=0.1, duration=160, phase=0), DriveChannel(0))
        target.add_instruction(SXGate(), {(0,): InstructionProperties(calibration=square_sx_cal)})
        tp = RXCalibrationBuilder(target)
        qubits = (0,)
        node_op = DAGOpNode(RXGate(0.5), qubits, [])
        self.assertFalse(tp.supported(node_op, qubits))

    def test_raises_error_when_rotation_angle_not_assigned(self):
        """Test that get_calibration() fails when the RX gate's rotation angle is
        an unassigned Parameter, not a number.
        The QiskitError occurs while trying to typecast the Parameter into a float.
        """
        backend = FakeBelemV2()
        tp = RXCalibrationBuilder(backend.target)
        qubits = (0,)
        rx = RXGate(Parameter("theta"))
        with self.assertRaises(QiskitError):
            tp.get_calibration(rx, qubits)

    # Note: These input data values should be within [0, pi] because
    # the required NormalizeRXAngles pass ensures that.
    @data(0, np.pi / 3, (2 / 3) * np.pi)
    def test_pulse_schedule(self, theta: float):
        """Test that get_calibration() returns a schedule with correct amplitude."""
        backend = FakeBelemV2()
        dummy_target = Target()
        sx_amp, sx_beta, sx_sigma, sx_duration, sx_angle = 0.6, 2, 40, 160, 0.5
        with builder.build(backend=backend) as dummy_sx_cal:
            builder.play(
                Drag(
                    amp=sx_amp, beta=sx_beta, sigma=sx_sigma, duration=sx_duration, angle=sx_angle
                ),
                DriveChannel(0),
            )
        dummy_target.add_instruction(
            SXGate(), {(0,): InstructionProperties(calibration=dummy_sx_cal)}
        )

        tp = RXCalibrationBuilder(dummy_target)
        test = tp.get_calibration(RXGate(theta), qubits=(0,))

        with builder.build(backend=backend) as correct_rx_schedule:
            builder.play(
                Drag(
                    amp=self.compute_correct_rx_amplitude(rx_theta=theta, sx_amp=sx_amp),
                    beta=sx_beta,
                    sigma=sx_sigma,
                    duration=sx_duration,
                    angle=0,
                ),
                channel=DriveChannel(0),
            )

        self.assertEqual(test, correct_rx_schedule)

    def test_with_normalizerxangles(self):
        """Checks that this pass works well with the NormalizeRXAngles pass."""
        backend = FakeBelemV2()
        # NormalizeRXAngle pass should also be included because it's a required pass.
        pm = PassManager(RXCalibrationBuilder(backend.target))

        qc = QuantumCircuit(1)
        qc.rx(np.pi / 3, 0)
        qc.rx(np.pi / 2, 0)
        qc.rx(np.pi, 0)

        # Only RX(pi/3) should get a rx calibration.
        # The others should be converted to SX and X
        tc = pm.run(qc)
        self.assertEqual(len(tc.calibrations["rx"]), 1)<|MERGE_RESOLUTION|>--- conflicted
+++ resolved
@@ -37,19 +37,14 @@
 )
 from qiskit.pulse import builder
 from qiskit.pulse.transforms import target_qobj_transform
-<<<<<<< HEAD
-from test.utils import QiskitTestCase
-from qiskit.transpiler import PassManager
-=======
 from qiskit.dagcircuit import DAGOpNode
-from qiskit.test import QiskitTestCase
 from qiskit.transpiler import PassManager, Target, InstructionProperties
->>>>>>> 6c923a1e
 from qiskit.transpiler.passes.calibration.builders import (
     RZXCalibrationBuilder,
     RZXCalibrationBuilderNoEcho,
     RXCalibrationBuilder,
 )
+from test.utils import QiskitTestCase
 
 
 class TestCalibrationBuilder(QiskitTestCase):
