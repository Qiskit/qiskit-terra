--- conflicted
+++ resolved
@@ -419,11 +419,9 @@
         passmanager.append(Optimize1qGatesDecomposition(basis))
         result = passmanager.run(circuit)
         self.assertEqual(expected, result)
-
-<<<<<<< HEAD
         msg = f"expected:\n{expected}\nresult:\n{result}"
         self.assertEqual(expected, result, msg=msg)
-=======
+
     def test_y_simplification_rz_sx_x(self):
         """Test that a y gate gets decomposed to x-zx with ibmq basis."""
         qc = QuantumCircuit(1)
@@ -437,8 +435,8 @@
         expected = QuantumCircuit(1)
         expected.x(0)
         expected.rz(np.pi, 0)
-        self.assertEqual(expected, result)
->>>>>>> f219acf1
+        msg = f"expected:\n{expected}\nresult:\n{result}"
+        self.assertEqual(expected, result, msg=msg)
 
 
 if __name__ == '__main__':
