# This code is part of Qiskit.
#
# (C) Copyright IBM 2017, 2024.
#
# This code is licensed under the Apache License, Version 2.0. You may
# obtain a copy of this license in the LICENSE.txt file in the root directory
# of this source tree or at http://www.apache.org/licenses/LICENSE-2.0.
#
# Any modifications or derivative works of this code must retain this
# copyright notice, and modified files need to carry a notice indicating
# that they have been altered from the originals.

"""Test the SabreLayout pass"""

import unittest

import math

from qiskit import QuantumRegister, QuantumCircuit
from qiskit.circuit.classical import expr, types
from qiskit.circuit.library import EfficientSU2
from qiskit.transpiler import CouplingMap, AnalysisPass, PassManager
from qiskit.transpiler.passes import SabreLayout, DenseLayout, StochasticSwap
from qiskit.transpiler.exceptions import TranspilerError
from qiskit.converters import circuit_to_dag
from qiskit.compiler.transpiler import transpile
from qiskit.providers.fake_provider import Fake27QPulseV1, GenericBackendV2
from qiskit.transpiler.passes.layout.sabre_pre_layout import SabrePreLayout
from qiskit.transpiler.preset_passmanagers import generate_preset_pass_manager
from test import QiskitTestCase  # pylint: disable=wrong-import-order

from ..legacy_cmaps import ALMADEN_CMAP


class TestSabreLayout(QiskitTestCase):
    """Tests the SabreLayout pass"""

    def setUp(self):
        super().setUp()
        self.cmap20 = ALMADEN_CMAP

    def test_5q_circuit_20q_coupling(self):
        """Test finds layout for 5q circuit on 20q device."""
        #                ┌───┐
        # q_0: ──■───────┤ X ├───────────────
        #        │       └─┬─┘┌───┐
        # q_1: ──┼────■────┼──┤ X ├───────■──
        #      ┌─┴─┐  │    │  ├───┤┌───┐┌─┴─┐
        # q_2: ┤ X ├──┼────┼──┤ X ├┤ X ├┤ X ├
        #      └───┘┌─┴─┐  │  └───┘└─┬─┘└───┘
        # q_3: ─────┤ X ├──■─────────┼───────
        #           └───┘            │
        # q_4: ──────────────────────■───────
        qr = QuantumRegister(5, "q")
        circuit = QuantumCircuit(qr)
        circuit.cx(qr[0], qr[2])
        circuit.cx(qr[1], qr[3])
        circuit.cx(qr[3], qr[0])
        circuit.x(qr[2])
        circuit.cx(qr[4], qr[2])
        circuit.x(qr[1])
        circuit.cx(qr[1], qr[2])

        dag = circuit_to_dag(circuit)
        pass_ = SabreLayout(CouplingMap(self.cmap20), seed=0, swap_trials=32, layout_trials=32)
        pass_.run(dag)

        layout = pass_.property_set["layout"]
        self.assertEqual([layout[q] for q in circuit.qubits], [11, 10, 16, 5, 17])

    def test_6q_circuit_20q_coupling(self):
        """Test finds layout for 6q circuit on 20q device."""
        #       ┌───┐┌───┐┌───┐┌───┐┌───┐
        # q0_0: ┤ X ├┤ X ├┤ X ├┤ X ├┤ X ├
        #       └─┬─┘└─┬─┘└─┬─┘└─┬─┘└─┬─┘
        # q0_1: ──┼────■────┼────┼────┼──
        #         │  ┌───┐  │    │    │
        # q0_2: ──┼──┤ X ├──┼────■────┼──
        #         │  └───┘  │         │
        # q1_0: ──■─────────┼─────────┼──
        #            ┌───┐  │         │
        # q1_1: ─────┤ X ├──┼─────────■──
        #            └───┘  │
        # q1_2: ────────────■────────────
        qr0 = QuantumRegister(3, "q0")
        qr1 = QuantumRegister(3, "q1")
        circuit = QuantumCircuit(qr0, qr1)
        circuit.cx(qr1[0], qr0[0])
        circuit.cx(qr0[1], qr0[0])
        circuit.cx(qr1[2], qr0[0])
        circuit.x(qr0[2])
        circuit.cx(qr0[2], qr0[0])
        circuit.x(qr1[1])
        circuit.cx(qr1[1], qr0[0])

        dag = circuit_to_dag(circuit)
        pass_ = SabreLayout(CouplingMap(self.cmap20), seed=0, swap_trials=32, layout_trials=32)
        pass_.run(dag)

        layout = pass_.property_set["layout"]
        self.assertEqual([layout[q] for q in circuit.qubits], [7, 8, 12, 6, 11, 13])

    def test_6q_circuit_20q_coupling_with_partial(self):
        """Test finds layout for 6q circuit on 20q device."""
        #       ┌───┐┌───┐┌───┐┌───┐┌───┐
        # q0_0: ┤ X ├┤ X ├┤ X ├┤ X ├┤ X ├
        #       └─┬─┘└─┬─┘└─┬─┘└─┬─┘└─┬─┘
        # q0_1: ──┼────■────┼────┼────┼──
        #         │  ┌───┐  │    │    │
        # q0_2: ──┼──┤ X ├──┼────■────┼──
        #         │  └───┘  │         │
        # q1_0: ──■─────────┼─────────┼──
        #            ┌───┐  │         │
        # q1_1: ─────┤ X ├──┼─────────■──
        #            └───┘  │
        # q1_2: ────────────■────────────
        qr0 = QuantumRegister(3, "q0")
        qr1 = QuantumRegister(3, "q1")
        circuit = QuantumCircuit(qr0, qr1)
        circuit.cx(qr1[0], qr0[0])
        circuit.cx(qr0[1], qr0[0])
        circuit.cx(qr1[2], qr0[0])
        circuit.x(qr0[2])
        circuit.cx(qr0[2], qr0[0])
        circuit.x(qr1[1])
        circuit.cx(qr1[1], qr0[0])

        pm = PassManager(
            [
                DensePartialSabreTrial(CouplingMap(self.cmap20)),
                SabreLayout(CouplingMap(self.cmap20), seed=0, swap_trials=32, layout_trials=0),
            ]
        )
        pm.run(circuit)
        layout = pm.property_set["layout"]
        self.assertEqual([layout[q] for q in circuit.qubits], [1, 3, 5, 2, 6, 0])

    def test_6q_circuit_20q_coupling_with_target(self):
        """Test finds layout for 6q circuit on 20q device."""
        #       ┌───┐┌───┐┌───┐┌───┐┌───┐
        # q0_0: ┤ X ├┤ X ├┤ X ├┤ X ├┤ X ├
        #       └─┬─┘└─┬─┘└─┬─┘└─┬─┘└─┬─┘
        # q0_1: ──┼────■────┼────┼────┼──
        #         │  ┌───┐  │    │    │
        # q0_2: ──┼──┤ X ├──┼────■────┼──
        #         │  └───┘  │         │
        # q1_0: ──■─────────┼─────────┼──
        #            ┌───┐  │         │
        # q1_1: ─────┤ X ├──┼─────────■──
        #            └───┘  │
        # q1_2: ────────────■────────────
        qr0 = QuantumRegister(3, "q0")
        qr1 = QuantumRegister(3, "q1")
        circuit = QuantumCircuit(qr0, qr1)
        circuit.cx(qr1[0], qr0[0])
        circuit.cx(qr0[1], qr0[0])
        circuit.cx(qr1[2], qr0[0])
        circuit.x(qr0[2])
        circuit.cx(qr0[2], qr0[0])
        circuit.x(qr1[1])
        circuit.cx(qr1[1], qr0[0])

        dag = circuit_to_dag(circuit)
        target = GenericBackendV2(num_qubits=20, coupling_map=self.cmap20).target
        pass_ = SabreLayout(target, seed=0, swap_trials=32, layout_trials=32)
        pass_.run(dag)

        layout = pass_.property_set["layout"]
        self.assertEqual([layout[q] for q in circuit.qubits], [7, 8, 12, 6, 11, 13])

    def test_layout_with_classical_bits(self):
        """Test sabre layout with classical bits recreate from issue #8635."""
        qc = QuantumCircuit.from_qasm_str(
            """
OPENQASM 2.0;
include "qelib1.inc";
qreg q4833[1];
qreg q4834[6];
qreg q4835[7];
creg c982[2];
creg c983[2];
creg c984[2];
rzz(0) q4833[0],q4834[4];
cu(0,-6.1035156e-05,0,1e-05) q4834[1],q4835[2];
swap q4834[0],q4834[2];
cu(-1.1920929e-07,0,-0.33333333,0) q4833[0],q4834[2];
ccx q4835[2],q4834[5],q4835[4];
measure q4835[4] -> c984[0];
ccx q4835[2],q4835[5],q4833[0];
measure q4835[5] -> c984[1];
measure q4834[0] -> c982[1];
u(10*pi,0,1.9) q4834[5];
measure q4834[3] -> c984[1];
measure q4835[0] -> c982[0];
rz(0) q4835[1];
"""
        )
        with self.assertWarns(DeprecationWarning):
            backend = Fake27QPulseV1()
<<<<<<< HEAD
        res = transpile(qc, backend, layout_method="sabre", seed_transpiler=1234)
=======
        res = transpile(
            qc, backend, layout_method="sabre", seed_transpiler=1234, optimization_level=1
        )
>>>>>>> 889173bc
        self.assertIsInstance(res, QuantumCircuit)
        layout = res._layout.initial_layout
        self.assertEqual(
            [layout[q] for q in qc.qubits], [11, 19, 18, 16, 26, 8, 21, 1, 5, 15, 3, 12, 14, 13]
        )

    # pylint: disable=line-too-long
    def test_layout_many_search_trials(self):
        """Test recreate failure from randomized testing that overflowed."""
        qc = QuantumCircuit.from_qasm_str(
            """
    OPENQASM 2.0;
include "qelib1.inc";
qreg q18585[14];
creg c1423[5];
creg c1424[4];
creg c1425[3];
barrier q18585[4],q18585[5],q18585[12],q18585[1];
cz q18585[11],q18585[3];
cswap q18585[8],q18585[10],q18585[6];
u(-2.00001,6.1035156e-05,-1.9) q18585[2];
barrier q18585[3],q18585[6],q18585[5],q18585[8],q18585[10],q18585[9],q18585[11],q18585[2],q18585[12],q18585[7],q18585[13],q18585[4],q18585[0],q18585[1];
cp(0) q18585[2],q18585[4];
cu(-0.99999,0,0,0) q18585[7],q18585[1];
cu(0,0,0,2.1507119) q18585[6],q18585[3];
barrier q18585[13],q18585[0],q18585[12],q18585[3],q18585[2],q18585[10];
ry(-1.1044662) q18585[13];
barrier q18585[13];
id q18585[12];
barrier q18585[12],q18585[6];
cu(-1.9,1.9,-1.5,0) q18585[10],q18585[0];
barrier q18585[13];
id q18585[8];
barrier q18585[12];
barrier q18585[12],q18585[1],q18585[9];
sdg q18585[2];
rz(-10*pi) q18585[6];
u(0,27.566433,1.9) q18585[1];
barrier q18585[12],q18585[11],q18585[9],q18585[4],q18585[7],q18585[0],q18585[13],q18585[3];
cu(-0.99999,-5.9604645e-08,-0.5,2.00001) q18585[3],q18585[13];
rx(-5.9604645e-08) q18585[7];
p(1.1) q18585[13];
barrier q18585[12],q18585[13],q18585[10],q18585[9],q18585[7],q18585[4];
z q18585[10];
measure q18585[7] -> c1423[2];
barrier q18585[0],q18585[3],q18585[7],q18585[4],q18585[1],q18585[8],q18585[6],q18585[11],q18585[5];
barrier q18585[5],q18585[2],q18585[8],q18585[3],q18585[6];
"""
        )
        with self.assertWarns(DeprecationWarning):
            backend = Fake27QPulseV1()
<<<<<<< HEAD

=======
>>>>>>> 889173bc
        res = transpile(
            qc,
            backend,
            layout_method="sabre",
            routing_method="stochastic",
            seed_transpiler=12345,
            optimization_level=1,
        )
        self.assertIsInstance(res, QuantumCircuit)
        layout = res._layout.initial_layout
        self.assertEqual(
            [layout[q] for q in qc.qubits], [22, 7, 2, 12, 1, 5, 14, 4, 11, 0, 16, 15, 3, 10]
        )

    def test_support_var_with_rust_fastpath(self):
        """Test that the joint layout/embed/routing logic for the Rust-space fast-path works in the
        presence of standalone `Var` nodes."""
        a = expr.Var.new("a", types.Bool())
        b = expr.Var.new("b", types.Uint(8))

        qc = QuantumCircuit(5, inputs=[a])
        qc.add_var(b, 12)
        qc.cx(0, 1)
        qc.cx(1, 2)
        qc.cx(2, 3)
        qc.cx(3, 4)
        qc.cx(4, 0)

        out = SabreLayout(CouplingMap.from_line(8), seed=0, swap_trials=2, layout_trials=2)(qc)

        self.assertIsInstance(out, QuantumCircuit)
        self.assertEqual(out.layout.initial_index_layout(), [4, 5, 6, 3, 2, 0, 1, 7])

    def test_support_var_with_explicit_routing_pass(self):
        """Test that the logic works if an explicit routing pass is given."""
        a = expr.Var.new("a", types.Bool())
        b = expr.Var.new("b", types.Uint(8))

        qc = QuantumCircuit(5, inputs=[a])
        qc.add_var(b, 12)
        qc.cx(0, 1)
        qc.cx(1, 2)
        qc.cx(2, 3)
        qc.cx(3, 4)
        qc.cx(4, 0)

        cm = CouplingMap.from_line(8)
        pass_ = SabreLayout(
            cm, seed=0, routing_pass=StochasticSwap(cm, trials=1, seed=0, fake_run=True)
        )
        _ = pass_(qc)
        layout = pass_.property_set["layout"]
        self.assertEqual([layout[q] for q in qc.qubits], [2, 3, 4, 1, 5])


class DensePartialSabreTrial(AnalysisPass):
    """Pass to run dense layout as a sabre trial."""

    def __init__(self, cmap):
        self.dense_pass = DenseLayout(cmap)
        super().__init__()

    def run(self, dag):
        self.dense_pass.run(dag)
        self.property_set["sabre_starting_layouts"] = [self.dense_pass.property_set["layout"]]


class TestDisjointDeviceSabreLayout(QiskitTestCase):
    """Test SabreLayout with a disjoint coupling map."""

    def setUp(self):
        super().setUp()
        self.dual_grid_cmap = CouplingMap(
            [[0, 1], [0, 2], [1, 3], [2, 3], [4, 5], [4, 6], [5, 7], [5, 8]]
        )

    def test_dual_ghz(self):
        """Test a basic example with 2 circuit components and 2 cmap components."""
        qc = QuantumCircuit(8, name="double dhz")
        qc.h(0)
        qc.cz(0, 1)
        qc.cz(0, 2)
        qc.h(3)
        qc.cx(3, 4)
        qc.cx(3, 5)
        qc.cx(3, 6)
        qc.cx(3, 7)
        layout_routing_pass = SabreLayout(
            self.dual_grid_cmap, seed=123456, swap_trials=1, layout_trials=1
        )
        layout_routing_pass(qc)
        layout = layout_routing_pass.property_set["layout"]
        self.assertEqual([layout[q] for q in qc.qubits], [3, 1, 2, 5, 4, 6, 7, 8])

    def test_dual_ghz_with_wide_barrier(self):
        """Test a basic example with 2 circuit components and 2 cmap components."""
        qc = QuantumCircuit(8, name="double dhz")
        qc.h(0)
        qc.cz(0, 1)
        qc.cz(0, 2)
        qc.h(3)
        qc.cx(3, 4)
        qc.cx(3, 5)
        qc.cx(3, 6)
        qc.cx(3, 7)
        qc.measure_all()
        layout_routing_pass = SabreLayout(
            self.dual_grid_cmap, seed=123456, swap_trials=1, layout_trials=1
        )
        layout_routing_pass(qc)
        layout = layout_routing_pass.property_set["layout"]
        self.assertEqual([layout[q] for q in qc.qubits], [3, 1, 2, 5, 4, 6, 7, 8])

    def test_dual_ghz_with_intermediate_barriers(self):
        """Test dual ghz circuit with intermediate barriers local to each component."""
        qc = QuantumCircuit(8, name="double dhz")
        qc.h(0)
        qc.cz(0, 1)
        qc.cz(0, 2)
        qc.barrier(0, 1, 2)
        qc.h(3)
        qc.cx(3, 4)
        qc.cx(3, 5)
        qc.barrier(4, 5, 6)
        qc.cx(3, 6)
        qc.cx(3, 7)
        qc.measure_all()
        layout_routing_pass = SabreLayout(
            self.dual_grid_cmap, seed=123456, swap_trials=1, layout_trials=1
        )
        layout_routing_pass(qc)
        layout = layout_routing_pass.property_set["layout"]
        self.assertEqual([layout[q] for q in qc.qubits], [3, 1, 2, 5, 4, 6, 7, 8])

    def test_dual_ghz_with_intermediate_spanning_barriers(self):
        """Test dual ghz circuit with barrier in the middle across components."""
        qc = QuantumCircuit(8, name="double dhz")
        qc.h(0)
        qc.cz(0, 1)
        qc.cz(0, 2)
        qc.barrier(0, 1, 2, 4, 5)
        qc.h(3)
        qc.cx(3, 4)
        qc.cx(3, 5)
        qc.cx(3, 6)
        qc.cx(3, 7)
        qc.measure_all()
        layout_routing_pass = SabreLayout(
            self.dual_grid_cmap, seed=123456, swap_trials=1, layout_trials=1
        )
        layout_routing_pass(qc)
        layout = layout_routing_pass.property_set["layout"]
        self.assertEqual([layout[q] for q in qc.qubits], [3, 1, 2, 5, 4, 6, 7, 8])

    def test_too_large_components(self):
        """Assert trying to run a circuit with too large a connected component raises."""
        qc = QuantumCircuit(8)
        qc.h(0)
        for i in range(1, 6):
            qc.cx(0, i)
        qc.h(7)
        qc.cx(7, 6)
        layout_routing_pass = SabreLayout(
            self.dual_grid_cmap, seed=123456, swap_trials=1, layout_trials=1
        )
        with self.assertRaises(TranspilerError):
            layout_routing_pass(qc)

    def test_with_partial_layout(self):
        """Test a partial layout with a disjoint connectivity graph."""
        qc = QuantumCircuit(8, name="double dhz")
        qc.h(0)
        qc.cz(0, 1)
        qc.cz(0, 2)
        qc.h(3)
        qc.cx(3, 4)
        qc.cx(3, 5)
        qc.cx(3, 6)
        qc.cx(3, 7)
        qc.measure_all()
        pm = PassManager(
            [
                DensePartialSabreTrial(self.dual_grid_cmap),
                SabreLayout(self.dual_grid_cmap, seed=123456, swap_trials=1, layout_trials=1),
            ]
        )
        pm.run(qc)
        layout = pm.property_set["layout"]
        self.assertEqual([layout[q] for q in qc.qubits], [3, 1, 2, 5, 4, 6, 7, 8])


class TestSabrePreLayout(QiskitTestCase):
    """Tests the SabreLayout pass with starting layout created by SabrePreLayout."""

    def setUp(self):
        super().setUp()
        circuit = EfficientSU2(16, entanglement="circular", reps=6, flatten=True)
        circuit.assign_parameters([math.pi / 2] * len(circuit.parameters), inplace=True)
        circuit.measure_all()
        self.circuit = circuit
        self.coupling_map = CouplingMap.from_heavy_hex(7)

    def test_starting_layout(self):
        """Test that a starting layout is created and looks as expected."""
        pm = PassManager(
            [
                SabrePreLayout(coupling_map=self.coupling_map),
                SabreLayout(self.coupling_map, seed=123456, swap_trials=1, layout_trials=1),
            ]
        )
        pm.run(self.circuit)
        layout = pm.property_set["layout"]
        self.assertEqual(
            [layout[q] for q in self.circuit.qubits],
            [30, 98, 104, 36, 103, 35, 65, 28, 61, 91, 22, 92, 23, 93, 62, 99],
        )

    def test_integration_with_pass_manager(self):
        """Tests SabrePreLayoutIntegration with the rest of PassManager pipeline."""
        backend = GenericBackendV2(num_qubits=20, coupling_map=ALMADEN_CMAP, seed=42)
        pm = generate_preset_pass_manager(
            0, backend, layout_method="sabre", routing_method="sabre", seed_transpiler=0
        )
        pm.pre_layout = PassManager([SabrePreLayout(backend.target)])
        qct = pm.run(self.circuit)
        qct_initial_layout = qct.layout.initial_layout
        self.assertEqual(
            [qct_initial_layout[q] for q in self.circuit.qubits],
            [3, 8, 7, 12, 13, 14, 18, 17, 16, 11, 10, 5, 6, 1, 2, 4],
        )


if __name__ == "__main__":
    unittest.main()<|MERGE_RESOLUTION|>--- conflicted
+++ resolved
@@ -197,13 +197,9 @@
         )
         with self.assertWarns(DeprecationWarning):
             backend = Fake27QPulseV1()
-<<<<<<< HEAD
-        res = transpile(qc, backend, layout_method="sabre", seed_transpiler=1234)
-=======
         res = transpile(
             qc, backend, layout_method="sabre", seed_transpiler=1234, optimization_level=1
         )
->>>>>>> 889173bc
         self.assertIsInstance(res, QuantumCircuit)
         layout = res._layout.initial_layout
         self.assertEqual(
@@ -255,10 +251,6 @@
         )
         with self.assertWarns(DeprecationWarning):
             backend = Fake27QPulseV1()
-<<<<<<< HEAD
-
-=======
->>>>>>> 889173bc
         res = transpile(
             qc,
             backend,
