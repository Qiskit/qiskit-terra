--- conflicted
+++ resolved
@@ -1,6 +1,6 @@
 # This code is part of Qiskit.
 #
-# (C) Copyright IBM 2017, 2023.
+# (C) Copyright IBM 2017, 2024.
 #
 # This code is licensed under the Apache License, Version 2.0. You may
 # obtain a copy of this license in the LICENSE.txt file in the root directory
@@ -15,12 +15,7 @@
 from qiskit import QuantumRegister
 from qiskit.providers.backend import Backend
 from qiskit.test import QiskitTestCase
-<<<<<<< HEAD
 from qiskit.providers.fake_provider import FakeMelbourne, FakeArmonk, FakeHanoi, GenericBackendV2
-from qiskit.providers.basicaer import QasmSimulatorPy
-=======
-from qiskit.providers.fake_provider import FakeMelbourne, FakeArmonk, FakeHanoi, FakeHanoiV2
->>>>>>> f1fa4f2f
 from qiskit.transpiler.coupling import CouplingMap
 from qiskit.transpiler.passmanager_config import PassManagerConfig
 
@@ -110,7 +105,7 @@
 	sx(0,): 7.111111111111111e-08 s
 	x(0,): 7.111111111111111e-08 s
 	measure(0,): 4.977777777777777e-06 s
-	
+
 	backend_properties: {'backend_name': 'ibmq_armonk',
 	 'backend_version': '2.4.3',
 	 'gates': [{'gate': 'id',
