# This code is part of Qiskit.
#
# (C) Copyright IBM 2023.
#
# This code is licensed under the Apache License, Version 2.0. You may
# obtain a copy of this license in the LICENSE.txt file in the root directory
# of this source tree or at http://www.apache.org/licenses/LICENSE-2.0.
#
# Any modifications or derivative works of this code must retain this
# copyright notice, and modified files need to carry a notice indicating
# that they have been altered from the originals.

"""Test the NormalizeRXAngle pass"""

import unittest
import numpy as np
from ddt import ddt, named_data

from qiskit import QuantumCircuit
from qiskit.transpiler.passes.optimization.normalize_rx_angle import (
    NormalizeRXAngle,
)
<<<<<<< HEAD
from qiskit.test import QiskitTestCase
from qiskit.providers.fake_provider import GenericBackendV2
=======
from qiskit.providers.fake_provider import FakeBelemV2
>>>>>>> 588f2df4
from qiskit.transpiler import Target
from qiskit.circuit.library.standard_gates import SXGate
from test import QiskitTestCase  # pylint: disable=wrong-import-order


@ddt
class TestNormalizeRXAngle(QiskitTestCase):
    """Tests the NormalizeRXAngle pass."""

    def test_not_convert_to_x_if_no_calib_in_target(self):
        """Check that RX(pi) is NOT converted to X,
        if X calibration is not present in the target"""
        empty_target = Target()
        tp = NormalizeRXAngle(target=empty_target)

        qc = QuantumCircuit(1)
        qc.rx(90, 0)

        transpiled_circ = tp(qc)
        self.assertEqual(transpiled_circ.count_ops().get("x", 0), 0)

    def test_sx_conversion_works(self):
        """Check that RX(pi/2) is converted to SX,
        if SX calibration is present in the target"""
        target = Target()
        target.add_instruction(SXGate(), properties={(0,): None})
        tp = NormalizeRXAngle(target=target)

        qc = QuantumCircuit(1)
        qc.rx(np.pi / 2, 0)

        transpiled_circ = tp(qc)
        self.assertEqual(transpiled_circ.count_ops().get("sx", 0), 1)

    def test_rz_added_for_negative_rotation_angles(self):
        """Check that RZ is added before and after RX,
        if RX rotation angle is negative"""

        backend = GenericBackendV2(num_qubits=5)
        tp = NormalizeRXAngle(target=backend.target)

        # circuit to transpile and test
        qc = QuantumCircuit(1)
        qc.rx((-1 / 3) * np.pi, 0)
        transpiled_circ = tp(qc)

        # circuit to show the correct answer
        qc_ref = QuantumCircuit(1)
        qc_ref.rz(np.pi, 0)
        qc_ref.rx(np.pi / 3, 0)
        qc_ref.rz(-np.pi, 0)

        self.assertQuantumCircuitEqual(transpiled_circ, qc_ref)

    @named_data(
        {"name": "-0.3pi", "raw_theta": -0.3 * np.pi, "correct_wrapped_theta": 0.3 * np.pi},
        {"name": "1.7pi", "raw_theta": 1.7 * np.pi, "correct_wrapped_theta": 0.3 * np.pi},
        {"name": "2.2pi", "raw_theta": 2.2 * np.pi, "correct_wrapped_theta": 0.2 * np.pi},
    )
    def test_angle_wrapping_works(self, raw_theta, correct_wrapped_theta):
        """Check that RX rotation angles are correctly wrapped to [0, pi]"""
        backend = GenericBackendV2(num_qubits=5)
        tp = NormalizeRXAngle(target=backend.target)

        # circuit to transpile and test
        qc = QuantumCircuit(1)
        qc.rx(raw_theta, 0)

        transpiled_circuit = tp(qc)
        wrapped_theta = transpiled_circuit.get_instructions("rx")[0].operation.params[0]
        self.assertAlmostEqual(wrapped_theta, correct_wrapped_theta)

    @named_data(
        {
            "name": "angles are within resolution",
            "resolution": 0.1,
            "rx_angles": [0.3, 0.303],
            "correct_num_of_cals": 1,
        },
        {
            "name": "angles are not within resolution",
            "resolution": 0.1,
            "rx_angles": [0.2, 0.4],
            "correct_num_of_cals": 2,
        },
        {
            "name": "same angle three times",
            "resolution": 0.1,
            "rx_angles": [0.2, 0.2, 0.2],
            "correct_num_of_cals": 1,
        },
    )
    def test_quantize_angles(self, resolution, rx_angles, correct_num_of_cals):
        """Test that quantize_angles() adds a new calibration only if
        the requested angle is not in the vicinity of the already generated angles.
        """
        backend = GenericBackendV2(num_qubits=5)
        tp = NormalizeRXAngle(backend.target, resolution_in_radian=resolution)

        qc = QuantumCircuit(1)
        for rx_angle in rx_angles:
            qc.rx(rx_angle, 0)
        transpiled_circuit = tp(qc)

        angles = [
            inst.operation.params[0]
            for inst in transpiled_circuit.data
            if inst.operation.name == "rx"
        ]
        angles_without_duplicate = list(dict.fromkeys(angles))
        self.assertEqual(len(angles_without_duplicate), correct_num_of_cals)


if __name__ == "__main__":
    unittest.main()<|MERGE_RESOLUTION|>--- conflicted
+++ resolved
@@ -1,6 +1,6 @@
 # This code is part of Qiskit.
 #
-# (C) Copyright IBM 2023.
+# (C) Copyright IBM 2023, 2024.
 #
 # This code is licensed under the Apache License, Version 2.0. You may
 # obtain a copy of this license in the LICENSE.txt file in the root directory
@@ -20,12 +20,7 @@
 from qiskit.transpiler.passes.optimization.normalize_rx_angle import (
     NormalizeRXAngle,
 )
-<<<<<<< HEAD
-from qiskit.test import QiskitTestCase
 from qiskit.providers.fake_provider import GenericBackendV2
-=======
-from qiskit.providers.fake_provider import FakeBelemV2
->>>>>>> 588f2df4
 from qiskit.transpiler import Target
 from qiskit.circuit.library.standard_gates import SXGate
 from test import QiskitTestCase  # pylint: disable=wrong-import-order
