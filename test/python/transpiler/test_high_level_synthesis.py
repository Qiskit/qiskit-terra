--- conflicted
+++ resolved
@@ -24,7 +24,6 @@
 from qiskit.transpiler import PassManager, TranspilerError, CouplingMap
 from qiskit.transpiler.passes.synthesis.plugin import HighLevelSynthesisPlugin
 from qiskit.transpiler.passes.synthesis.high_level_synthesis import HighLevelSynthesis, HLSConfig
-<<<<<<< HEAD
 from qiskit.circuit.annotated_operation import (
     AnnotatedOperation,
     ControlModifier,
@@ -32,9 +31,7 @@
     PowerModifier,
 )
 from qiskit.quantum_info import Operator
-=======
 from qiskit.providers.fake_provider.fake_backend_v2 import FakeBackend5QV2
->>>>>>> 242b3c0e
 
 
 # In what follows, we create two simple operations OpA and OpB, that potentially mimic
