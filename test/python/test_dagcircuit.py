# -*- coding: utf-8 -*-

# Copyright 2017, IBM.
#
# This source code is licensed under the Apache License, Version 2.0 found in
# the LICENSE.txt file in the root directory of this source tree.

# pylint: disable=missing-docstring

"""Test for the DAGCircuit object"""

import unittest

from qiskit.dagcircuit import DAGCircuit
from .common import QiskitTestCase


class TestDagCircuit(QiskitTestCase):
    """Testing the dag circuit representation"""
<<<<<<< HEAD

=======
>>>>>>> 0ae38176
    def test_create(self):
        qubit0 = ('qr', 0)
        qubit1 = ('qr', 1)
        clbit0 = ('cr', 0)
        clbit1 = ('cr', 1)
        condition = ('cr', 3)
        dag = DAGCircuit()
        dag.add_basis_element('h', 1, number_classical=0, number_parameters=0)
        dag.add_basis_element('cx', 2)
        dag.add_basis_element('x', 1)
        dag.add_basis_element('measure', 1, number_classical=1, number_parameters=0)
        dag.add_qreg('qr', 2)
        dag.add_creg('cr', 2)
        dag.apply_operation_back('h', [qubit0], [], [], condition=None)
        dag.apply_operation_back('cx', [qubit0, qubit1], [], [], condition=None)
        dag.apply_operation_back('measure', [qubit1], [clbit1], [], condition=None)
        dag.apply_operation_back('x', [qubit1], [], [], condition=condition)
        dag.apply_operation_back('measure', [qubit0], [clbit0], [], condition=None)
        dag.apply_operation_back('measure', [qubit1], [clbit1], [], condition=None)
        self.assertEqual(len(dag.multi_graph.nodes), 14)
        self.assertEqual(len(dag.multi_graph.edges), 16)

    def test_get_named_nodes(self):
        dag = DAGCircuit()
        dag.add_basis_element('h', 1, number_classical=0, number_parameters=0)
        dag.add_basis_element('cx', 2)
        dag.add_qreg('q', 3)
        dag.apply_operation_back('cx', [('q', 0), ('q', 1)])
        dag.apply_operation_back('h', [('q', 0)])
        dag.apply_operation_back('cx', [('q', 2), ('q', 1)])
        dag.apply_operation_back('cx', [('q', 0), ('q', 2)])
        dag.apply_operation_back('h', [('q', 2)])

        # The ordering is not assured, so we only compare the output (unordered) sets.
        # We use tuples because lists aren't hashable.
        named_nodes = dag.get_named_nodes('cx')
        node_qargs = {tuple(dag.multi_graph.node[node_id]["qargs"]) for node_id in named_nodes}
        expected_gates = {
            (('q', 0), ('q', 1)),
            (('q', 2), ('q', 1)),
            (('q', 0), ('q', 2))}
        self.assertEqual(expected_gates, node_qargs)

    def test_layers_basic(self):
        qubit0 = ('qr', 0)
        qubit1 = ('qr', 1)
        clbit0 = ('cr', 0)
        clbit1 = ('cr', 1)
        condition = ('cr', 3)
        dag = DAGCircuit()
        dag.add_basis_element('h', 1, number_classical=0, number_parameters=0)
        dag.add_basis_element('cx', 2)
        dag.add_basis_element('x', 1)
        dag.add_basis_element('measure', 1, number_classical=1, number_parameters=0)
        dag.add_qreg('qr', 2)
        dag.add_creg('cr', 2)
        dag.apply_operation_back('h', [qubit0], [], [], condition=None)
        dag.apply_operation_back('cx', [qubit0, qubit1], [], [], condition=None)
        dag.apply_operation_back('measure', [qubit1], [clbit1], [], condition=None)
        dag.apply_operation_back('x', [qubit1], [], [], condition=condition)
        dag.apply_operation_back('measure', [qubit0], [clbit0], [], condition=None)
        dag.apply_operation_back('measure', [qubit1], [clbit1], [], condition=None)

        layers = list(dag.layers())
        self.assertEqual(5, len(layers))

        name_layers = [
            [node[1]["name"]
             for node in layer["graph"].multi_graph.nodes(data=True)
             if node[1]["type"] == "op"] for layer in layers]

        self.assertEqual([
            ['h'],
            ['cx'],
            ['measure'],
            ['x'],
            ['measure', 'measure']
            ], name_layers)


if __name__ == '__main__':
    unittest.main()<|MERGE_RESOLUTION|>--- conflicted
+++ resolved
@@ -17,10 +17,6 @@
 
 class TestDagCircuit(QiskitTestCase):
     """Testing the dag circuit representation"""
-<<<<<<< HEAD
-
-=======
->>>>>>> 0ae38176
     def test_create(self):
         qubit0 = ('qr', 0)
         qubit1 = ('qr', 1)
