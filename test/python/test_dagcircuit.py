--- conflicted
+++ resolved
@@ -245,40 +245,6 @@
                     ('cr[1]', [])]
         self.assertEqual(expected, [(i.name, i.qargs) for i in named_nodes])
 
-<<<<<<< HEAD
-    def test_dag_has_edge(self):
-        """ Test that existence of edges between nodes is correctly identified"""
-        nodes = list(self.dag.nodes_in_topological_order())
-        self.assertTrue(self.dag.has_edge(nodes[0], nodes[1]))
-        self.assertTrue(self.dag.has_edge(nodes[0], nodes[1], (QuantumRegister(3, 'qr'), 0)))
-        self.assertFalse(self.dag.has_edge(nodes[0], nodes[1], (QuantumRegister(3, 'qr'), 1)))
-
-        self.assertFalse(self.dag.has_edge(nodes[0], nodes[2]))
-        self.assertFalse(self.dag.has_edge(nodes[0], nodes[2], (QuantumRegister(3, 'qr'), 0)))
-
-    def test_dag_remove_edge(self):
-        """ Test that removing an edge as specified by a wire removes the correct edge"""
-
-        q = QuantumRegister(2, 'qr')
-        qc = QuantumCircuit(q)
-        qc.cx(q[0], q[1])
-        qc.cx(q[0], q[1])
-
-        dag = circuit_to_dag(qc)
-        nodes = list(dag.nodes_in_topological_order())
-
-        node1 = nodes[0]
-        node2 = nodes[2]
-        wire = (QuantumRegister(2, 'qr'), 0)
-
-        self.assertTrue(dag.has_edge(node1, node2, wire))
-        dag.remove_edge(node1, node2, wire)
-        self.assertFalse(dag.has_edge(node1, node2, wire))
-
-        self.assertRaises(DAGCircuitError, dag.remove_edge, node1, node2, wire)
-
-=======
->>>>>>> eda7821c
 
 class TestDagLayers(QiskitTestCase):
     """Test finding layers on the dag"""
