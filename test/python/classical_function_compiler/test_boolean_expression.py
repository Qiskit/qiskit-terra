# This code is part of Qiskit.
#
# (C) Copyright IBM 2017, 2021.
#
# This code is licensed under the Apache License, Version 2.0. You may
# obtain a copy of this license in the LICENSE.txt file in the root directory
# of this source tree or at http://www.apache.org/licenses/LICENSE-2.0.
#
# Any modifications or derivative works of this code must retain this
# copyright notice, and modified files need to carry a notice indicating
# that they have been altered from the originals.

"""Test boolean expression."""

import unittest
from os import path
from ddt import ddt, unpack, data

<<<<<<< HEAD
from qiskit import execute, BasicAer
=======
from qiskit.test.base import QiskitTestCase
from qiskit import BasicAer, transpile
>>>>>>> 9c58064b
from qiskit.utils.optionals import HAS_TWEEDLEDUM
from test.utils import QiskitTestCase  # pylint: disable=wrong-import-order

if HAS_TWEEDLEDUM:
    from qiskit.circuit.classicalfunction.boolean_expression import BooleanExpression


@unittest.skipUnless(HAS_TWEEDLEDUM, "Tweedledum is required for these tests.")
@ddt
class TestBooleanExpression(QiskitTestCase):
    """Test boolean expression."""

    @data(
        ("x | x", "1", True),
        ("x & x", "0", False),
        ("(x0 & x1 | ~x2) ^ x4", "0110", False),
        ("xx & xxx | ( ~z ^ zz)", "0111", True),
    )
    @unpack
    def test_evaluate(self, expression, input_bitstring, expected):
        """Test simulate"""
        expression = BooleanExpression(expression)
        result = expression.simulate(input_bitstring)
        self.assertEqual(result, expected)

    @data(
        ("x", False),
        ("not x", True),
        ("(x0 & x1 | ~x2) ^ x4", True),
        ("xx & xxx | ( ~z ^ zz)", True),
    )
    @unpack
    def test_synth(self, expression, expected):
        """Test synth"""
        expression = BooleanExpression(expression)
        expr_circ = expression.synth()

        new_creg = expr_circ._create_creg(1, "c")
        expr_circ.add_register(new_creg)
        expr_circ.measure(expression.num_qubits - 1, new_creg)

        backend = BasicAer.get_backend("qasm_simulator")
        [result] = (
            backend.run(
                transpile(expr_circ, backend),
                shots=1,
                seed_simulator=14,
            )
            .result()
            .get_counts()
            .keys()
        )

        self.assertEqual(bool(int(result)), expected)


@unittest.skipUnless(HAS_TWEEDLEDUM, "Tweedledum is required for these tests.")
class TestBooleanExpressionDIMACS(QiskitTestCase):
    """Loading from a cnf file"""

    def normalize_filenames(self, filename):
        """Given a filename, returns the directory in terms of __file__."""
        dirname = path.dirname(__file__)
        return path.join(dirname, filename)

    def test_simple(self):
        """Loads simple_v3_c2.cnf and simulate"""
        filename = self.normalize_filenames("dimacs/simple_v3_c2.cnf")
        simple = BooleanExpression.from_dimacs_file(filename)
        self.assertEqual(simple.name, "simple_v3_c2.cnf")
        self.assertEqual(simple.num_qubits, 4)
        self.assertTrue(simple.simulate("101"))

    def test_quinn(self):
        """Loads quinn.cnf and simulate"""
        filename = self.normalize_filenames("dimacs/quinn.cnf")
        simple = BooleanExpression.from_dimacs_file(filename)
        self.assertEqual(simple.name, "quinn.cnf")
        self.assertEqual(simple.num_qubits, 16)
        self.assertFalse(simple.simulate("1010101010101010"))


if __name__ == "__main__":
    unittest.main()<|MERGE_RESOLUTION|>--- conflicted
+++ resolved
@@ -16,12 +16,7 @@
 from os import path
 from ddt import ddt, unpack, data
 
-<<<<<<< HEAD
-from qiskit import execute, BasicAer
-=======
-from qiskit.test.base import QiskitTestCase
 from qiskit import BasicAer, transpile
->>>>>>> 9c58064b
 from qiskit.utils.optionals import HAS_TWEEDLEDUM
 from test.utils import QiskitTestCase  # pylint: disable=wrong-import-order
 
