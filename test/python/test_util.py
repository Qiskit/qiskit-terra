# This code is part of Qiskit.
#
# (C) Copyright IBM 2017, 2023.
#
# This code is licensed under the Apache License, Version 2.0. You may
# obtain a copy of this license in the LICENSE.txt file in the root directory
# of this source tree or at http://www.apache.org/licenses/LICENSE-2.0.
#
# Any modifications or derivative works of this code must retain this
# copyright notice, and modified files need to carry a notice indicating
# that they have been altered from the originals.

"""Tests for qiskit/utils"""

from unittest import mock

<<<<<<< HEAD
from qiskit.utils.multiprocessing import local_hardware_info
from test.utils import QiskitTestCase  # pylint: disable=wrong-import-order
=======
from qiskit.utils import multiprocessing
from qiskit.test import QiskitTestCase
>>>>>>> 9c58064b


class TestUtil(QiskitTestCase):
    """Tests for qiskit/_util.py"""

    def test_local_hardware_five_cpu_count(self):
        """Test cpu count is half when sched affinity is 5"""
        with mock.patch.object(multiprocessing, "os"):
            multiprocessing.os.sched_getaffinity = mock.MagicMock(return_value=set(range(5)))
            result = multiprocessing.local_hardware_info()
        self.assertEqual(2, result["cpus"])

    def test_local_hardware_sixty_four_cpu_count(self):
        """Test cpu count is 32 when sched affinity is 64"""
        with mock.patch.object(multiprocessing, "os"):
            multiprocessing.os.sched_getaffinity = mock.MagicMock(return_value=set(range(64)))
            result = multiprocessing.local_hardware_info()
        self.assertEqual(32, result["cpus"])

    def test_local_hardware_no_cpu_count(self):
        """Test cpu count fallback to 1 when true value can't be determined"""
        with mock.patch.object(multiprocessing, "os"):
            multiprocessing.os.sched_getaffinity = mock.MagicMock(return_value=set())
            result = multiprocessing.local_hardware_info()
        self.assertEqual(1, result["cpus"])

    def test_local_hardware_no_sched_five_count(self):
        """Test cpu cound if sched affinity method is missing and cpu count is 5."""
        with mock.patch.object(multiprocessing, "os", spec=[]):
            multiprocessing.os.cpu_count = mock.MagicMock(return_value=5)
            del multiprocessing.os.sched_getaffinity
            result = multiprocessing.local_hardware_info()
        self.assertEqual(2, result["cpus"])

    def test_local_hardware_no_sched_sixty_four_count(self):
        """Test cpu cound if sched affinity method is missing and cpu count is 64."""
        with mock.patch.object(multiprocessing, "os", spec=[]):
            multiprocessing.os.cpu_count = mock.MagicMock(return_value=64)
            del multiprocessing.os.sched_getaffinity
            result = multiprocessing.local_hardware_info()
        self.assertEqual(32, result["cpus"])

    def test_local_hardware_no_sched_no_count(self):
        """Test cpu count fallback to 1 when no sched getaffinity available."""
        with mock.patch.object(multiprocessing, "os", spec=[]):
            multiprocessing.os.cpu_count = mock.MagicMock(return_value=None)
            del multiprocessing.os.sched_getaffinity
            result = multiprocessing.local_hardware_info()
        self.assertEqual(1, result["cpus"])<|MERGE_RESOLUTION|>--- conflicted
+++ resolved
@@ -14,13 +14,8 @@
 
 from unittest import mock
 
-<<<<<<< HEAD
-from qiskit.utils.multiprocessing import local_hardware_info
+from qiskit.utils import multiprocessing
 from test.utils import QiskitTestCase  # pylint: disable=wrong-import-order
-=======
-from qiskit.utils import multiprocessing
-from qiskit.test import QiskitTestCase
->>>>>>> 9c58064b
 
 
 class TestUtil(QiskitTestCase):
