# This code is part of Qiskit.
#
# (C) Copyright IBM 2022.
#
# This code is licensed under the Apache License, Version 2.0. You may
# obtain a copy of this license in the LICENSE.txt file in the root directory
# of this source tree or at http://www.apache.org/licenses/LICENSE-2.0.
#
# Any modifications or derivative works of this code must retain this
# copyright notice, and modified files need to carry a notice indicating
# that they have been altered from the originals.

"""Test cases for the schedule block qpy loading and saving."""

import io
import struct

from ddt import ddt, data

from qiskit.circuit import QuantumCircuit, QuantumRegister, Qubit
from qiskit.providers.fake_provider import FakeHanoi, FakeSherbrooke
<<<<<<< HEAD
from qiskit.qpy import dump, load
from test.utils import QiskitTestCase
=======
from qiskit.exceptions import QiskitError
from qiskit.qpy import dump, load, formats
from qiskit.qpy.common import QPY_VERSION
from qiskit.test import QiskitTestCase
>>>>>>> 6c923a1e
from qiskit.transpiler import PassManager, TranspileLayout
from qiskit.transpiler import passes
from qiskit.compiler import transpile


class QpyCircuitTestCase(QiskitTestCase):
    """QPY schedule testing platform."""

    def assert_roundtrip_equal(self, circuit):
        """QPY roundtrip equal test."""
        qpy_file = io.BytesIO()
        dump(circuit, qpy_file)
        qpy_file.seek(0)
        new_circuit = load(qpy_file)[0]

        self.assertEqual(circuit, new_circuit)
        self.assertEqual(circuit.layout, new_circuit.layout)


@ddt
class TestCalibrationPasses(QpyCircuitTestCase):
    """QPY round-trip test case of transpiled circuits with pulse level optimization."""

    def setUp(self):
        super().setUp()
        # This backend provides CX(0,1) with native ECR direction.
        self.inst_map = FakeHanoi().defaults().instruction_schedule_map

    @data(0.1, 0.7, 1.5)
    def test_rzx_calibration(self, angle):
        """RZX builder calibration pass with echo."""
        pass_ = passes.RZXCalibrationBuilder(self.inst_map)
        pass_manager = PassManager(pass_)
        test_qc = QuantumCircuit(2)
        test_qc.rzx(angle, 0, 1)
        rzx_qc = pass_manager.run(test_qc)

        self.assert_roundtrip_equal(rzx_qc)

    @data(0.1, 0.7, 1.5)
    def test_rzx_calibration_echo(self, angle):
        """RZX builder calibration pass without echo."""
        pass_ = passes.RZXCalibrationBuilderNoEcho(self.inst_map)
        pass_manager = PassManager(pass_)
        test_qc = QuantumCircuit(2)
        test_qc.rzx(angle, 0, 1)
        rzx_qc = pass_manager.run(test_qc)

        self.assert_roundtrip_equal(rzx_qc)


class TestVersions(QpyCircuitTestCase):
    """Test version handling in qpy."""

    def test_invalid_qpy_version(self):
        """Test a descriptive exception is raised if QPY version is too new."""
        with io.BytesIO() as buf:
            buf.write(
                struct.pack(formats.FILE_HEADER_PACK, b"QISKIT", QPY_VERSION + 4, 42, 42, 1, 2)
            )
            buf.seek(0)
            with self.assertRaisesRegex(QiskitError, str(QPY_VERSION + 4)):
                load(buf)


@ddt
class TestLayout(QpyCircuitTestCase):
    """Test circuit serialization for layout preservation."""

    @data(0, 1, 2, 3)
    def test_transpile_layout(self, opt_level):
        """Test layout preserved after transpile."""
        qc = QuantumCircuit(2)
        qc.h(0)
        qc.cx(0, 1)
        qc.measure_all()
        backend = FakeSherbrooke()
        tqc = transpile(qc, backend, optimization_level=opt_level)
        self.assert_roundtrip_equal(tqc)

    @data(0, 1, 2, 3)
    def test_transpile_with_routing(self, opt_level):
        """Test full layout with routing is preserved."""
        qc = QuantumCircuit(5)
        qc.h(0)
        qc.cx(0, 1)
        qc.cx(0, 2)
        qc.cx(0, 3)
        qc.cx(0, 4)
        qc.measure_all()
        backend = FakeSherbrooke()
        tqc = transpile(qc, backend, optimization_level=opt_level)
        self.assert_roundtrip_equal(tqc)

    @data(0, 1, 2, 3)
    def test_transpile_layout_explicit_None_final_layout(self, opt_level):
        """Test layout preserved after transpile."""
        qc = QuantumCircuit(2)
        qc.h(0)
        qc.cx(0, 1)
        qc.measure_all()
        backend = FakeSherbrooke()
        tqc = transpile(qc, backend, optimization_level=opt_level)
        tqc.layout.final_layout = None
        self.assert_roundtrip_equal(tqc)

    def test_empty_layout(self):
        """Test an empty layout is preserved correctly."""
        qc = QuantumCircuit(2)
        qc.h(0)
        qc.cx(0, 1)
        qc.measure_all()
        qc._layout = TranspileLayout(None, None, None)
        self.assert_roundtrip_equal(qc)

    @data(0, 1, 2, 3)
    def test_custom_register_name(self, opt_level):
        """Test layout preserved with custom register names."""
        qr = QuantumRegister(5, name="abc123")
        qc = QuantumCircuit(qr)
        qc.h(0)
        qc.cx(0, 1)
        qc.cx(0, 2)
        qc.cx(0, 3)
        qc.cx(0, 4)
        qc.measure_all()
        backend = FakeSherbrooke()
        tqc = transpile(qc, backend, optimization_level=opt_level)
        self.assert_roundtrip_equal(tqc)

    @data(0, 1, 2, 3)
    def test_no_register(self, opt_level):
        """Test layout preserved with no register."""
        qubits = [Qubit(), Qubit()]
        qc = QuantumCircuit(qubits)
        qc.h(0)
        qc.cx(0, 1)
        qc.measure_all()
        backend = FakeSherbrooke()
        tqc = transpile(qc, backend, optimization_level=opt_level)
        # Manually validate to deal with qubit equality needing exact objects
        qpy_file = io.BytesIO()
        dump(tqc, qpy_file)
        qpy_file.seek(0)
        new_circuit = load(qpy_file)[0]
        self.assertEqual(tqc, new_circuit)
        initial_layout_old = tqc.layout.initial_layout.get_physical_bits()
        initial_layout_new = new_circuit.layout.initial_layout.get_physical_bits()
        for i in initial_layout_old:
            self.assertIsInstance(initial_layout_old[i], Qubit)
            self.assertIsInstance(initial_layout_new[i], Qubit)
            if initial_layout_old[i]._register is not None:
                self.assertEqual(initial_layout_new[i], initial_layout_old[i])
            else:
                self.assertIsNone(initial_layout_new[i]._register)
                self.assertIsNone(initial_layout_old[i]._index)
                self.assertIsNone(initial_layout_new[i]._index)
        self.assertEqual(
            list(tqc.layout.input_qubit_mapping.values()),
            list(new_circuit.layout.input_qubit_mapping.values()),
        )
        self.assertEqual(tqc.layout.final_layout, new_circuit.layout.final_layout)<|MERGE_RESOLUTION|>--- conflicted
+++ resolved
@@ -19,18 +19,13 @@
 
 from qiskit.circuit import QuantumCircuit, QuantumRegister, Qubit
 from qiskit.providers.fake_provider import FakeHanoi, FakeSherbrooke
-<<<<<<< HEAD
-from qiskit.qpy import dump, load
-from test.utils import QiskitTestCase
-=======
 from qiskit.exceptions import QiskitError
 from qiskit.qpy import dump, load, formats
 from qiskit.qpy.common import QPY_VERSION
-from qiskit.test import QiskitTestCase
->>>>>>> 6c923a1e
 from qiskit.transpiler import PassManager, TranspileLayout
 from qiskit.transpiler import passes
 from qiskit.compiler import transpile
+from test.utils import QiskitTestCase
 
 
 class QpyCircuitTestCase(QiskitTestCase):
