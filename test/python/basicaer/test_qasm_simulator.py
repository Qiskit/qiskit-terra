--- conflicted
+++ resolved
@@ -23,12 +23,8 @@
 from qiskit import ClassicalRegister, QuantumCircuit, QuantumRegister
 from qiskit.compiler import transpile, assemble
 from qiskit.providers.basicaer import QasmSimulatorPy
-<<<<<<< HEAD
+from qiskit.qasm2 import dumps
 from test.utils import providers  # pylint: disable=wrong-import-order
-=======
-from qiskit.test import providers
-from qiskit.qasm2 import dumps
->>>>>>> 35567401
 
 
 class StreamHandlerRaiseException(StreamHandler):
