--- conflicted
+++ resolved
@@ -5,8 +5,8 @@
    "execution_count": 1,
    "metadata": {
     "ExecuteTime": {
-     "end_time": "2018-12-14T09:54:46.866680Z",
-     "start_time": "2018-12-14T09:54:46.858330Z"
+     "end_time": "2018-12-14T10:28:59.048710Z",
+     "start_time": "2018-12-14T10:28:59.040142Z"
     }
    },
    "outputs": [],
@@ -24,20 +24,15 @@
    "execution_count": 2,
    "metadata": {
     "ExecuteTime": {
-     "end_time": "2018-12-14T09:54:48.457260Z",
-     "start_time": "2018-12-14T09:54:46.872237Z"
+     "end_time": "2018-12-14T10:29:00.432976Z",
+     "start_time": "2018-12-14T10:28:59.052169Z"
     }
    },
    "outputs": [],
    "source": [
-<<<<<<< HEAD
-    "from qiskit import Aer, QuantumRegister, ClassicalRegister, QuantumCircuit, execute\n",
-    "from qiskit.tools import parallel_map, TextProgressBar\n",
-=======
-    "from qiskit import LegacySimulators, QuantumRegister, ClassicalRegister, QuantumCircuit, execute\n",
-    "from qiskit.transpiler._parallel import parallel_map\n",
->>>>>>> 48599ff8
-    "from qiskit.tools import job_monitor\n",
+    "from qiskit import LegacySimulators, QuantumRegister, ClassicalRegister, QuantumCircuit, execute, compile\n",
+    "from qiskit.tools.parallel import parallel_map\n",
+    "from qiskit.tools import job_monitor, TextProgressBar\n",
     "from qiskit.tools.jupyter import *"
    ]
   },
@@ -46,8 +41,31 @@
    "execution_count": 3,
    "metadata": {
     "ExecuteTime": {
-     "end_time": "2018-12-14T09:54:48.463094Z",
-     "start_time": "2018-12-14T09:54:48.459760Z"
+     "end_time": "2018-12-14T10:29:00.438699Z",
+     "start_time": "2018-12-14T10:29:00.434995Z"
+    }
+   },
+   "outputs": [
+    {
+     "name": "stderr",
+     "output_type": "stream",
+     "text": [
+      "/Users/paul/Desktop/Github_repos/qiskit-core/qiskit/backends/legacysimulators/legacyprovider.py:36: DeprecationWarning: C++ simulators in the `LegacyProvider` are deprecated. Install `qiskit-aer` and import `Aer` from `qiskit` if you want make the most of performance. The `LegacyProvider` will be removed after 0.7\n",
+      "  DeprecationWarning)\n"
+     ]
+    }
+   ],
+   "source": [
+    "sim_backend = LegacySimulators.get_backend('qasm_simulator')"
+   ]
+  },
+  {
+   "cell_type": "code",
+   "execution_count": 4,
+   "metadata": {
+    "ExecuteTime": {
+     "end_time": "2018-12-14T10:29:00.444196Z",
+     "start_time": "2018-12-14T10:29:00.441474Z"
     }
    },
    "outputs": [],
@@ -66,18 +84,18 @@
   },
   {
    "cell_type": "code",
-   "execution_count": 4,
-   "metadata": {
-    "ExecuteTime": {
-     "end_time": "2018-12-14T09:54:49.542096Z",
-     "start_time": "2018-12-14T09:54:48.466533Z"
-    }
-   },
-   "outputs": [
-    {
-     "data": {
-      "application/vnd.jupyter.widget-view+json": {
-       "model_id": "13e10265844f44baa9250cde7db15b65",
+   "execution_count": 5,
+   "metadata": {
+    "ExecuteTime": {
+     "end_time": "2018-12-14T10:29:00.849838Z",
+     "start_time": "2018-12-14T10:29:00.447116Z"
+    }
+   },
+   "outputs": [
+    {
+     "data": {
+      "application/vnd.jupyter.widget-view+json": {
+       "model_id": "7095801464f74d129b97f76eaed2717c",
        "version_major": 2,
        "version_minor": 0
       },
@@ -103,18 +121,18 @@
   },
   {
    "cell_type": "code",
-   "execution_count": 5,
-   "metadata": {
-    "ExecuteTime": {
-     "end_time": "2018-12-14T09:54:50.617171Z",
-     "start_time": "2018-12-14T09:54:49.544416Z"
-    }
-   },
-   "outputs": [
-    {
-     "data": {
-      "application/vnd.jupyter.widget-view+json": {
-       "model_id": "92412974b11446c4a519b4370f4d2d08",
+   "execution_count": 6,
+   "metadata": {
+    "ExecuteTime": {
+     "end_time": "2018-12-14T10:29:01.254824Z",
+     "start_time": "2018-12-14T10:29:00.857147Z"
+    }
+   },
+   "outputs": [
+    {
+     "data": {
+      "application/vnd.jupyter.widget-view+json": {
+       "model_id": "a0ff192d64eb4a7dab87766bf61f994d",
        "version_major": 2,
        "version_minor": 0
       },
@@ -140,11 +158,11 @@
   },
   {
    "cell_type": "code",
-   "execution_count": 6,
-   "metadata": {
-    "ExecuteTime": {
-     "end_time": "2018-12-14T09:54:51.658263Z",
-     "start_time": "2018-12-14T09:54:50.619580Z"
+   "execution_count": 7,
+   "metadata": {
+    "ExecuteTime": {
+     "end_time": "2018-12-14T10:29:01.721478Z",
+     "start_time": "2018-12-14T10:29:01.262787Z"
     }
    },
    "outputs": [
@@ -170,11 +188,11 @@
   },
   {
    "cell_type": "code",
-   "execution_count": 7,
-   "metadata": {
-    "ExecuteTime": {
-     "end_time": "2018-12-14T09:54:52.696584Z",
-     "start_time": "2018-12-14T09:54:51.660333Z"
+   "execution_count": 8,
+   "metadata": {
+    "ExecuteTime": {
+     "end_time": "2018-12-14T10:29:02.075984Z",
+     "start_time": "2018-12-14T10:29:01.724756Z"
     }
    },
    "outputs": [
@@ -195,23 +213,68 @@
    "cell_type": "markdown",
    "metadata": {},
    "source": [
+    "## Check compiler spawns progress bar"
+   ]
+  },
+  {
+   "cell_type": "code",
+   "execution_count": 9,
+   "metadata": {
+    "ExecuteTime": {
+     "end_time": "2018-12-14T10:29:02.531629Z",
+     "start_time": "2018-12-14T10:29:02.079027Z"
+    }
+   },
+   "outputs": [
+    {
+     "data": {
+      "application/vnd.jupyter.widget-view+json": {
+       "model_id": "9ad5fcc572c245f09d8bfa7abaf51b21",
+       "version_major": 2,
+       "version_minor": 0
+      },
+      "text/plain": [
+       "VBox(children=(HTML(value=''), IntProgress(value=0, bar_style='info', max=50)))"
+      ]
+     },
+     "metadata": {},
+     "output_type": "display_data"
+    }
+   ],
+   "source": [
+    "q = QuantumRegister(2)\n",
+    "c = ClassicalRegister(2)\n",
+    "qc = QuantumCircuit(q, c)\n",
+    "\n",
+    "qc.h(q[0])\n",
+    "qc.cx(q[0], q[1])\n",
+    "qc.measure(q, c)\n",
+    "\n",
+    "HTMLProgressBar()\n",
+    "qobj = compile([qc]*50, backend=sim_backend)"
+   ]
+  },
+  {
+   "cell_type": "markdown",
+   "metadata": {},
+   "source": [
     "## Test job status magic"
    ]
   },
   {
    "cell_type": "code",
-   "execution_count": 8,
-   "metadata": {
-    "ExecuteTime": {
-     "end_time": "2018-12-14T09:54:52.794259Z",
-     "start_time": "2018-12-14T09:54:52.698317Z"
-    }
-   },
-   "outputs": [
-    {
-     "data": {
-      "application/vnd.jupyter.widget-view+json": {
-       "model_id": "6b52d3e934ea4a3e9647a6a3efdcd2e9",
+   "execution_count": 10,
+   "metadata": {
+    "ExecuteTime": {
+     "end_time": "2018-12-14T10:29:02.757444Z",
+     "start_time": "2018-12-14T10:29:02.533636Z"
+    }
+   },
+   "outputs": [
+    {
+     "data": {
+      "application/vnd.jupyter.widget-view+json": {
+       "model_id": "ea247169acef478aacb8213f6757f6b4",
        "version_major": 2,
        "version_minor": 0
       },
@@ -233,8 +296,7 @@
     "qc.cx(q[0], q[1])\n",
     "qc.measure(q, c)\n",
     "\n",
-    "backend = LegacySimulators.get_backend('qasm_simulator')\n",
-    "job_sim = execute([qc]*10, backend)"
+    "job_sim = execute([qc]*10, backend=sim_backend)"
    ]
   },
   {
@@ -246,24 +308,21 @@
   },
   {
    "cell_type": "code",
-   "execution_count": 9,
-   "metadata": {
-    "ExecuteTime": {
-     "end_time": "2018-12-14T09:54:54.928194Z",
-     "start_time": "2018-12-14T09:54:52.798964Z"
-    }
-   },
-   "outputs": [
-    {
-     "data": {
-<<<<<<< HEAD
-      "application/vnd.jupyter.widget-view+json": {
-       "model_id": "b106a74941b347189b38d194ced0df55",
-       "version_major": 2,
-       "version_minor": 0
-      },
-=======
->>>>>>> 48599ff8
+   "execution_count": 12,
+   "metadata": {
+    "ExecuteTime": {
+     "end_time": "2018-12-14T10:29:24.935000Z",
+     "start_time": "2018-12-14T10:29:22.719120Z"
+    }
+   },
+   "outputs": [
+    {
+     "data": {
+      "application/vnd.jupyter.widget-view+json": {
+       "model_id": "3abe3bccd32a40ff9fd5e0dc97c413c0",
+       "version_major": 2,
+       "version_minor": 0
+      },
       "text/plain": [
        "HTML(value=\"<p style='font-size:16px;'>Job Status: job is actively running </p>\")"
       ]
@@ -273,30 +332,27 @@
     }
    ],
    "source": [
-    "job_sim2 = execute([qc]*10, backend)\n",
+    "job_sim2 = execute([qc]*10, backend=sim_backend)\n",
     "job_monitor(job_sim2, monitor_async=False)"
    ]
   },
   {
    "cell_type": "code",
-   "execution_count": 10,
-   "metadata": {
-    "ExecuteTime": {
-     "end_time": "2018-12-14T09:54:57.038780Z",
-     "start_time": "2018-12-14T09:54:54.931339Z"
-    }
-   },
-   "outputs": [
-    {
-     "data": {
-<<<<<<< HEAD
-      "application/vnd.jupyter.widget-view+json": {
-       "model_id": "06c6eb1e61e541de9b1111e070eb1730",
-       "version_major": 2,
-       "version_minor": 0
-      },
-=======
->>>>>>> 48599ff8
+   "execution_count": 13,
+   "metadata": {
+    "ExecuteTime": {
+     "end_time": "2018-12-14T10:29:27.199562Z",
+     "start_time": "2018-12-14T10:29:24.938404Z"
+    }
+   },
+   "outputs": [
+    {
+     "data": {
+      "application/vnd.jupyter.widget-view+json": {
+       "model_id": "221e60130dbd44e182134ddcccce29b3",
+       "version_major": 2,
+       "version_minor": 0
+      },
       "text/plain": [
        "HTML(value=\"<p style='font-size:16px;'>Job Status: job is actively running </p>\")"
       ]
@@ -306,7 +362,7 @@
     }
    ],
    "source": [
-    "job_sim3 = execute([qc]*10, backend)\n",
+    "job_sim3 = execute([qc]*10, backend=sim_backend)\n",
     "job_monitor(job_sim3)"
    ]
   },
