--- conflicted
+++ resolved
@@ -144,11 +144,7 @@
         state = bound_ansatz
         estimator = Estimator()
         observables = [SparsePauliOp(["XX", "YY"]), 0]
-<<<<<<< HEAD
-        result = estimate_observables(estimator, state, observables, self.threshold)
-=======
         result = estimate_observables(estimator, state, observables, None, self.threshold)
->>>>>>> 3357ebef
         expected_result = [(0.015607318055509564, {}), (0.0, {})]
         means = [element[0] for element in result]
         expected_means = [element[0] for element in expected_result]
@@ -170,11 +166,7 @@
         state = bound_ansatz
         estimator = Estimator(options={"shots": 2048})
         observables = [PauliSumOp.from_list([("ZZ", 2.0)])]
-<<<<<<< HEAD
-        result = estimate_observables(estimator, state, observables, self.threshold)
-=======
         result = estimate_observables(estimator, state, observables, None, self.threshold)
->>>>>>> 3357ebef
         exact_result = self.get_exact_expectation(bound_ansatz, observables)
         expected_result = [(exact_result[0][0], {"variance": 1.0898, "shots": 2048})]
 
