--- conflicted
+++ resolved
@@ -12,7 +12,6 @@
 """Tests evaluator of auxiliary operators for algorithms."""
 
 import unittest
-import warnings
 from typing import Tuple, Union
 
 from test.python.algorithms import QiskitAlgorithmsTestCase
@@ -46,11 +45,7 @@
         super().setUp()
         self.seed = 50
         algorithm_globals.random_seed = self.seed
-        with warnings.catch_warnings(record=True) as caught_warnings:
-            warnings.filterwarnings(
-                "always",
-                category=DeprecationWarning,
-            )
+        with self.assertWarns(DeprecationWarning):
             self.h2_op = (
                 -1.052373245772859 * (I ^ I)
                 + 0.39793742484318045 * (I ^ Z)
@@ -58,7 +53,6 @@
                 - 0.01128010425623538 * (Z ^ Z)
                 + 0.18093119978423156 * (X ^ X)
             )
-        self.assertTrue(len(caught_warnings) > 0)
 
         self.threshold = 1e-8
         self.backend_names = ["statevector_simulator", "qasm_simulator"]
@@ -92,23 +86,12 @@
         observables: ListOrDict[OperatorBase],
         quantum_instance: Union[QuantumInstance, Backend],
     ):
-<<<<<<< HEAD
-        with warnings.catch_warnings(record=True) as caught_warnings:
-            warnings.filterwarnings(
-                "always",
-                category=DeprecationWarning,
-            )
-            result = eval_observables(
-                quantum_instance, quantum_state, observables, expectation, self.threshold
-            )
-        self.assertTrue(len(caught_warnings) > 0)
-=======
+
         with self.assertWarns(DeprecationWarning):
             result = eval_observables(
                 quantum_instance, quantum_state, observables, expectation, self.threshold
             )
 
->>>>>>> 3ebef173
         if isinstance(observables, dict):
             np.testing.assert_equal(list(result.keys()), list(expected_result.keys()))
             np.testing.assert_array_almost_equal(
@@ -152,11 +135,7 @@
             )  # to accommodate for qasm being imperfect
             with self.subTest(msg=f"Test {backend_name} backend."):
                 backend = BasicAer.get_backend(backend_name)
-                with warnings.catch_warnings(record=True) as caught_warnings:
-                    warnings.filterwarnings(
-                        "always",
-                        category=DeprecationWarning,
-                    )
+                with self.assertWarns(DeprecationWarning):
                     quantum_instance = QuantumInstance(
                         backend=backend,
                         shots=shots,
@@ -167,7 +146,6 @@
                         operator=self.h2_op,
                         backend=quantum_instance,
                     )
-                self.assertTrue(len(caught_warnings) > 0)
 
                 with self.subTest(msg="Test QuantumCircuit."):
                     self._run_test(
@@ -199,11 +177,7 @@
                         observables,
                         quantum_instance,
                     )
-                with warnings.catch_warnings(record=True) as caught_warnings:
-                    warnings.filterwarnings(
-                        "always",
-                        category=DeprecationWarning,
-                    )
+                with self.assertWarns(DeprecationWarning):
                     with self.subTest(msg="Test StateFn."):
                         statefn = StateFn(bound_ansatz)
                         self._run_test(
@@ -214,7 +188,6 @@
                             observables,
                             quantum_instance,
                         )
-                    self.assertTrue(len(caught_warnings) > 0)
 
 
 if __name__ == "__main__":
