# This code is part of Qiskit.
#
# (C) Copyright IBM 2019, 2023.
#
# This code is licensed under the Apache License, Version 2.0. You may
# obtain a copy of this license in the LICENSE.txt file in the root directory
# of this source tree or at http://www.apache.org/licenses/LICENSE-2.0.
#
# Any modifications or derivative works of this code must retain this
# copyright notice, and modified files need to carry a notice indicating
# that they have been altered from the originals.

"""Test Measurement Error Mitigation"""

import unittest
import warnings
from test.python.algorithms import QiskitAlgorithmsTestCase
from ddt import ddt, data, unpack
import numpy as np
import rustworkx as rx
from qiskit import QuantumCircuit, execute
from qiskit.quantum_info import Pauli
from qiskit.exceptions import QiskitError
from qiskit.utils import QuantumInstance, algorithm_globals
from qiskit.algorithms import VQE, QAOA
from qiskit.opflow import I, X, Z, PauliSumOp
from qiskit.algorithms.optimizers import SPSA, COBYLA
from qiskit.circuit.library import EfficientSU2
from qiskit.utils.mitigation import CompleteMeasFitter, TensoredMeasFitter
from qiskit.utils.measurement_error_mitigation import build_measurement_error_mitigation_circuits
from qiskit.utils import optionals

if optionals.HAS_AER:
    # pylint: disable=no-name-in-module
    from qiskit import Aer
    from qiskit.providers.aer import noise
if optionals.HAS_IGNIS:
    # pylint: disable=no-name-in-module
    from qiskit.ignis.mitigation.measurement import (
        CompleteMeasFitter as CompleteMeasFitter_IG,
        TensoredMeasFitter as TensoredMeasFitter_IG,
    )


@ddt
class TestMeasurementErrorMitigation(QiskitAlgorithmsTestCase):
    """Test measurement error mitigation."""

    @unittest.skipUnless(optionals.HAS_AER, "qiskit-aer is required for this test")
    @data(
        ("CompleteMeasFitter", None, False),
        ("TensoredMeasFitter", None, False),
        ("TensoredMeasFitter", [[0, 1]], True),
        ("TensoredMeasFitter", [[1], [0]], False),
    )
    @unpack
    def test_measurement_error_mitigation_with_diff_qubit_order(
        self,
        fitter_str,
        mit_pattern,
        fails,
    ):
        """measurement error mitigation with different qubit order"""
        algorithm_globals.random_seed = 0

        # build noise model
        noise_model = noise.NoiseModel()
        read_err = noise.errors.readout_error.ReadoutError([[0.9, 0.1], [0.25, 0.75]])
        noise_model.add_all_qubit_readout_error(read_err)

        fitter_cls = (
            CompleteMeasFitter if fitter_str == "CompleteMeasFitter" else TensoredMeasFitter
        )
        backend = Aer.get_backend("aer_simulator")
        with warnings.catch_warnings(record=True) as caught_warnings:
            warnings.filterwarnings(
                "always",
                category=DeprecationWarning,
            )
            quantum_instance = QuantumInstance(
                backend=backend,
                seed_simulator=1679,
                seed_transpiler=167,
                shots=1000,
                noise_model=noise_model,
                measurement_error_mitigation_cls=fitter_cls,
                cals_matrix_refresh_period=0,
                mit_pattern=mit_pattern,
            )
        self.assertTrue(len(caught_warnings) > 0)
        # circuit
        qc1 = QuantumCircuit(2, 2)
        qc1.h(0)
        qc1.cx(0, 1)
        qc1.measure(0, 0)
        qc1.measure(1, 1)
        qc2 = QuantumCircuit(2, 2)
        qc2.h(0)
        qc2.cx(0, 1)
        qc2.measure(1, 0)
        qc2.measure(0, 1)

        with warnings.catch_warnings(record=True) as caught_warnings:
            warnings.filterwarnings(
                "always",
                category=DeprecationWarning,
            )
            if fails:
                self.assertRaisesRegex(
                    QiskitError,
                    "Each element in the mit pattern should have length 1.",
                    quantum_instance.execute,
                    [qc1, qc2],
                )
            else:
                quantum_instance.execute([qc1, qc2])
        self.assertTrue(len(caught_warnings) > 0)

        self.assertGreater(quantum_instance.time_taken, 0.0)
        quantum_instance.reset_execution_results()

        # failure case
        qc3 = QuantumCircuit(3, 3)
        qc3.h(2)
        qc3.cx(1, 2)
        qc3.measure(2, 1)
        qc3.measure(1, 2)

        with warnings.catch_warnings(record=True) as caught_warnings:
            warnings.filterwarnings(
                "always",
                category=DeprecationWarning,
            )
            self.assertRaises(QiskitError, quantum_instance.execute, [qc1, qc3])
        self.assertTrue(len(caught_warnings) > 0)

    @unittest.skipUnless(optionals.HAS_AER, "qiskit-aer is required for this test")
    @data(("CompleteMeasFitter", None), ("TensoredMeasFitter", [[0], [1]]))
    def test_measurement_error_mitigation_with_vqe(self, config):
        """measurement error mitigation test with vqe"""

        fitter_str, mit_pattern = config
        algorithm_globals.random_seed = 0

        # build noise model
        noise_model = noise.NoiseModel()
        read_err = noise.errors.readout_error.ReadoutError([[0.9, 0.1], [0.25, 0.75]])
        noise_model.add_all_qubit_readout_error(read_err)

        fitter_cls = (
            CompleteMeasFitter if fitter_str == "CompleteMeasFitter" else TensoredMeasFitter
        )
        backend = Aer.get_backend("aer_simulator")
        with warnings.catch_warnings(record=True) as caught_warnings:
            warnings.filterwarnings(
                "always",
                category=DeprecationWarning,
            )
            quantum_instance = QuantumInstance(
                backend=backend,
                seed_simulator=167,
                seed_transpiler=167,
                noise_model=noise_model,
                measurement_error_mitigation_cls=fitter_cls,
                mit_pattern=mit_pattern,
            )
        self.assertTrue(len(caught_warnings) > 0)

        optimizer = SPSA(maxiter=200)
        ansatz = EfficientSU2(2, reps=1)

<<<<<<< HEAD
        with warnings.catch_warnings(record=True) as caught_warnings:
            warnings.filterwarnings(
                "always",
                category=DeprecationWarning,
            )
            h2_hamiltonian = (
                -1.052373245772859 * (I ^ I)
                + 0.39793742484318045 * (I ^ Z)
                - 0.39793742484318045 * (Z ^ I)
                - 0.01128010425623538 * (Z ^ Z)
                + 0.18093119978423156 * (X ^ X)
            )
            vqe = VQE(ansatz=ansatz, optimizer=optimizer, quantum_instance=quantum_instance)
            result = vqe.compute_minimum_eigenvalue(operator=h2_hamiltonian)
        self.assertTrue(len(caught_warnings) > 0)
=======
        with self.assertWarns(DeprecationWarning):
            vqe = VQE(ansatz=ansatz, optimizer=optimizer, quantum_instance=quantum_instance)
            result = vqe.compute_minimum_eigenvalue(operator=h2_hamiltonian)
>>>>>>> 3ebef173
        self.assertGreater(quantum_instance.time_taken, 0.0)
        quantum_instance.reset_execution_results()
        self.assertAlmostEqual(result.eigenvalue.real, -1.86, delta=0.05)

    def _get_operator(self, weight_matrix):
        """Generate Hamiltonian for the max-cut problem of a graph.

        Args:
            weight_matrix (numpy.ndarray) : adjacency matrix.

        Returns:
            PauliSumOp: operator for the Hamiltonian
            float: a constant shift for the obj function.

        """
        num_nodes = weight_matrix.shape[0]
        pauli_list = []
        shift = 0
        for i in range(num_nodes):
            for j in range(i):
                if weight_matrix[i, j] != 0:
                    x_p = np.zeros(num_nodes, dtype=bool)
                    z_p = np.zeros(num_nodes, dtype=bool)
                    z_p[i] = True
                    z_p[j] = True
                    pauli_list.append([0.5 * weight_matrix[i, j], Pauli((z_p, x_p))])
                    shift -= 0.5 * weight_matrix[i, j]
        opflow_list = [(pauli[1].to_label(), pauli[0]) for pauli in pauli_list]
        with warnings.catch_warnings(record=True):
            warnings.filterwarnings(
                "always",
                category=DeprecationWarning,
            )
            return PauliSumOp.from_list(opflow_list), shift

    @unittest.skipUnless(optionals.HAS_AER, "qiskit-aer is required for this test")
    def test_measurement_error_mitigation_qaoa(self):
        """measurement error mitigation test with QAOA"""
        algorithm_globals.random_seed = 167
        backend = Aer.get_backend("aer_simulator")
        w = rx.adjacency_matrix(
            rx.undirected_gnp_random_graph(5, 0.5, seed=algorithm_globals.random_seed)
        )
        qubit_op, _ = self._get_operator(w)
        initial_point = np.asarray([0.0, 0.0])

        # Compute first without noise
<<<<<<< HEAD
        with warnings.catch_warnings(record=True) as caught_warnings:
            warnings.filterwarnings(
                "always",
                category=DeprecationWarning,
            )
            quantum_instance = QuantumInstance(
                backend=backend,
                seed_simulator=algorithm_globals.random_seed,
                seed_transpiler=algorithm_globals.random_seed,
            )
=======
        quantum_instance = QuantumInstance(
            backend=backend,
            seed_simulator=algorithm_globals.random_seed,
            seed_transpiler=algorithm_globals.random_seed,
        )
        with self.assertWarns(DeprecationWarning):
>>>>>>> 3ebef173
            qaoa = QAOA(
                optimizer=COBYLA(maxiter=3),
                quantum_instance=quantum_instance,
                initial_point=initial_point,
            )
            result = qaoa.compute_minimum_eigenvalue(operator=qubit_op)
<<<<<<< HEAD
        self.assertTrue(len(caught_warnings) > 0)
=======
>>>>>>> 3ebef173
        ref_eigenvalue = result.eigenvalue.real

        # compute with noise
        # build noise model
        noise_model = noise.NoiseModel()
        read_err = noise.errors.readout_error.ReadoutError([[0.9, 0.1], [0.25, 0.75]])
        noise_model.add_all_qubit_readout_error(read_err)

<<<<<<< HEAD
        with warnings.catch_warnings(record=True) as caught_warnings:
            warnings.filterwarnings(
                "always",
                category=DeprecationWarning,
            )
            quantum_instance = QuantumInstance(
                backend=backend,
                seed_simulator=algorithm_globals.random_seed,
                seed_transpiler=algorithm_globals.random_seed,
                noise_model=noise_model,
                measurement_error_mitigation_cls=CompleteMeasFitter,
                shots=10000,
            )
=======
        quantum_instance = QuantumInstance(
            backend=backend,
            seed_simulator=algorithm_globals.random_seed,
            seed_transpiler=algorithm_globals.random_seed,
            noise_model=noise_model,
            measurement_error_mitigation_cls=CompleteMeasFitter,
            shots=10000,
        )

        with self.assertWarns(DeprecationWarning):
>>>>>>> 3ebef173
            qaoa = QAOA(
                optimizer=COBYLA(maxiter=3),
                quantum_instance=quantum_instance,
                initial_point=initial_point,
            )
            result = qaoa.compute_minimum_eigenvalue(operator=qubit_op)
<<<<<<< HEAD
        self.assertTrue(len(caught_warnings) > 0)
=======
>>>>>>> 3ebef173
        self.assertAlmostEqual(result.eigenvalue.real, ref_eigenvalue, delta=0.05)

    @unittest.skipUnless(optionals.HAS_AER, "qiskit-aer is required for this test")
    @unittest.skipUnless(optionals.HAS_IGNIS, "qiskit-ignis is required to run this test")
    @data("CompleteMeasFitter", "TensoredMeasFitter")
    def test_measurement_error_mitigation_with_diff_qubit_order_ignis(self, fitter_str):
        """measurement error mitigation with different qubit order"""
        algorithm_globals.random_seed = 0

        # build noise model
        noise_model = noise.NoiseModel()
        read_err = noise.errors.readout_error.ReadoutError([[0.9, 0.1], [0.25, 0.75]])
        noise_model.add_all_qubit_readout_error(read_err)

        fitter_cls = (
            CompleteMeasFitter_IG if fitter_str == "CompleteMeasFitter" else TensoredMeasFitter_IG
        )
        backend = Aer.get_backend("aer_simulator")
        with warnings.catch_warnings(record=True) as caught_warnings:
            warnings.filterwarnings(
                "always",
                category=DeprecationWarning,
            )
            quantum_instance = QuantumInstance(
                backend=backend,
                seed_simulator=1679,
                seed_transpiler=167,
                shots=1000,
                noise_model=noise_model,
                measurement_error_mitigation_cls=fitter_cls,
                cals_matrix_refresh_period=0,
            )
        self.assertTrue(len(caught_warnings) > 0)
        # circuit
        qc1 = QuantumCircuit(2, 2)
        qc1.h(0)
        qc1.cx(0, 1)
        qc1.measure(0, 0)
        qc1.measure(1, 1)
        qc2 = QuantumCircuit(2, 2)
        qc2.h(0)
        qc2.cx(0, 1)
        qc2.measure(1, 0)
        qc2.measure(0, 1)

        if fitter_cls == TensoredMeasFitter_IG:
            with self.assertWarnsRegex(DeprecationWarning, r".*ignis.*"):
                self.assertRaisesRegex(
                    QiskitError,
                    "TensoredMeasFitter doesn't support subset_fitter.",
                    quantum_instance.execute,
                    [qc1, qc2],
                )
        else:
            # this should run smoothly
            with self.assertWarnsRegex(DeprecationWarning, r".*ignis.*"):
                quantum_instance.execute([qc1, qc2])

        self.assertGreater(quantum_instance.time_taken, 0.0)
        quantum_instance.reset_execution_results()

        # failure case
        qc3 = QuantumCircuit(3, 3)
        qc3.h(2)
        qc3.cx(1, 2)
        qc3.measure(2, 1)
        qc3.measure(1, 2)

        self.assertRaises(QiskitError, quantum_instance.execute, [qc1, qc3])

    @unittest.skipUnless(optionals.HAS_AER, "qiskit-aer is required for this test")
    @unittest.skipUnless(optionals.HAS_IGNIS, "qiskit-ignis is required to run this test")
    @data(("CompleteMeasFitter", None), ("TensoredMeasFitter", [[0], [1]]))
    def test_measurement_error_mitigation_with_vqe_ignis(self, config):
        """measurement error mitigation test with vqe"""
        fitter_str, mit_pattern = config
        algorithm_globals.random_seed = 0

        # build noise model
        noise_model = noise.NoiseModel()
        read_err = noise.errors.readout_error.ReadoutError([[0.9, 0.1], [0.25, 0.75]])
        noise_model.add_all_qubit_readout_error(read_err)

        fitter_cls = (
            CompleteMeasFitter_IG if fitter_str == "CompleteMeasFitter" else TensoredMeasFitter_IG
        )
        backend = Aer.get_backend("aer_simulator")
        with warnings.catch_warnings(record=True) as caught_warnings:
            warnings.filterwarnings(
                "always",
                category=DeprecationWarning,
            )
            quantum_instance = QuantumInstance(
                backend=backend,
                seed_simulator=167,
                seed_transpiler=167,
                noise_model=noise_model,
                measurement_error_mitigation_cls=fitter_cls,
                mit_pattern=mit_pattern,
            )
        self.assertTrue(len(caught_warnings) > 0)

        h2_hamiltonian = (
            -1.052373245772859 * (I ^ I)
            + 0.39793742484318045 * (I ^ Z)
            - 0.39793742484318045 * (Z ^ I)
            - 0.01128010425623538 * (Z ^ Z)
            + 0.18093119978423156 * (X ^ X)
        )
        optimizer = SPSA(maxiter=200)
        ansatz = EfficientSU2(2, reps=1)

        with self.assertWarnsRegex(DeprecationWarning):
            vqe = VQE(ansatz=ansatz, optimizer=optimizer, quantum_instance=quantum_instance)
            result = vqe.compute_minimum_eigenvalue(operator=h2_hamiltonian)
        self.assertGreater(quantum_instance.time_taken, 0.0)
        quantum_instance.reset_execution_results()
        self.assertAlmostEqual(result.eigenvalue.real, -1.86, delta=0.05)

    @unittest.skipUnless(optionals.HAS_AER, "qiskit-aer is required for this test")
    @unittest.skipUnless(optionals.HAS_IGNIS, "qiskit-ignis is required to run this test")
    def test_calibration_results(self):
        """check that results counts are the same with/without error mitigation"""
        algorithm_globals.random_seed = 1679
        np.random.seed(algorithm_globals.random_seed)
        qc = QuantumCircuit(1)
        qc.x(0)

        qc_meas = qc.copy()
        qc_meas.measure_all()
        backend = Aer.get_backend("aer_simulator")

        counts_array = [None, None]
        for idx, is_use_mitigation in enumerate([True, False]):
            with warnings.catch_warnings(record=True) as caught_warnings:
                warnings.filterwarnings(
                    "always",
                    category=DeprecationWarning,
                )
                if is_use_mitigation:
                    quantum_instance = QuantumInstance(
                        backend,
                        seed_simulator=algorithm_globals.random_seed,
                        seed_transpiler=algorithm_globals.random_seed,
                        shots=1024,
                        measurement_error_mitigation_cls=CompleteMeasFitter_IG,
                    )
                    with self.assertWarnsRegex(DeprecationWarning, r".*ignis.*"):
                        counts_array[idx] = quantum_instance.execute(qc_meas).get_counts()
                else:
                    quantum_instance = QuantumInstance(
                        backend,
                        seed_simulator=algorithm_globals.random_seed,
                        seed_transpiler=algorithm_globals.random_seed,
                        shots=1024,
                    )
                    counts_array[idx] = quantum_instance.execute(qc_meas).get_counts()
            self.assertTrue(len(caught_warnings) > 0)
        self.assertEqual(
            counts_array[0], counts_array[1], msg="Counts different with/without fitter."
        )

    @unittest.skipUnless(optionals.HAS_AER, "qiskit-aer is required for this test")
    def test_circuit_modified(self):
        """tests that circuits don't get modified on QI execute with error mitigation
        as per issue #7449
        """
        algorithm_globals.random_seed = 1679
        np.random.seed(algorithm_globals.random_seed)
        circuit = QuantumCircuit(1)
        circuit.x(0)
        circuit.measure_all()

        with warnings.catch_warnings(record=True) as caught_warnings:
            warnings.filterwarnings(
                "always",
                category=DeprecationWarning,
            )
            qi = QuantumInstance(
                Aer.get_backend("aer_simulator"),
                seed_simulator=algorithm_globals.random_seed,
                seed_transpiler=algorithm_globals.random_seed,
                shots=1024,
                measurement_error_mitigation_cls=CompleteMeasFitter,
            )
        self.assertTrue(len(caught_warnings) > 0)
        # The error happens on transpiled circuits since "execute" was changing the input array
        # Non transpiled circuits didn't have a problem because a new transpiled array was created
        # internally.
        circuits_ref = qi.transpile(circuit)  # always returns a new array
        circuits_input = circuits_ref.copy()
        with warnings.catch_warnings(record=True) as caught_warnings:
            warnings.filterwarnings(
                "always",
                category=DeprecationWarning,
            )
            _ = qi.execute(circuits_input, had_transpiled=True)
        self.assertEqual(circuits_ref, circuits_input, msg="Transpiled circuit array modified.")

    @unittest.skipUnless(optionals.HAS_AER, "qiskit-aer is required for this test")
    def test_tensor_subset_fitter(self):
        """Test the subset fitter method of the tensor fitter."""

        # Construct a noise model where readout has errors of different strengths.
        noise_model = noise.NoiseModel()
        # big error
        read_err0 = noise.errors.readout_error.ReadoutError([[0.90, 0.10], [0.25, 0.75]])
        # ideal
        read_err1 = noise.errors.readout_error.ReadoutError([[1.00, 0.00], [0.00, 1.00]])
        # small error
        read_err2 = noise.errors.readout_error.ReadoutError([[0.98, 0.02], [0.03, 0.97]])
        noise_model.add_readout_error(read_err0, (0,))
        noise_model.add_readout_error(read_err1, (1,))
        noise_model.add_readout_error(read_err2, (2,))

        mit_pattern = [[idx] for idx in range(3)]
        backend = Aer.get_backend("aer_simulator")
        backend.set_options(seed_simulator=123)
        with warnings.catch_warnings(record=True) as caught_warnings:
            warnings.filterwarnings(
                "always",
                category=DeprecationWarning,
            )
            mit_circuits = build_measurement_error_mitigation_circuits(
                [0, 1, 2],
                TensoredMeasFitter,
                backend,
                backend_config={},
                compile_config={},
                mit_pattern=mit_pattern,
            )
            result = execute(mit_circuits[0], backend, noise_model=noise_model).result()
            fitter = TensoredMeasFitter(result, mit_pattern=mit_pattern)
        self.assertTrue(len(caught_warnings) > 0)
        cal_matrices = fitter.cal_matrices

        # Check that permutations and permuted subsets match.
        for subset in [[1, 0], [1, 2], [0, 2], [2, 0, 1]]:
            with self.subTest(subset=subset):
                with warnings.catch_warnings(record=True) as caught_warnings:
                    warnings.filterwarnings(
                        "always",
                        category=DeprecationWarning,
                    )
                    new_fitter = fitter.subset_fitter(subset)
                self.assertTrue(len(caught_warnings) > 0)
                for idx, qubit in enumerate(subset):
                    self.assertTrue(np.allclose(new_fitter.cal_matrices[idx], cal_matrices[qubit]))

        self.assertRaisesRegex(
            QiskitError,
            "Qubit 3 is not in the mit pattern",
            fitter.subset_fitter,
            [0, 2, 3],
        )

        # Test that we properly correct a circuit with permuted measurements.
        circuit = QuantumCircuit(3, 3)
        circuit.x(range(3))
        circuit.measure(1, 0)
        circuit.measure(2, 1)
        circuit.measure(0, 2)

        result = execute(
            circuit, backend, noise_model=noise_model, shots=1000, seed_simulator=0
        ).result()
        with self.subTest(subset=subset):
            with warnings.catch_warnings(record=True) as caught_warnings:
                warnings.filterwarnings(
                    "always",
                    category=DeprecationWarning,
                )
                new_result = fitter.subset_fitter([1, 2, 0]).filter.apply(result)
            self.assertTrue(len(caught_warnings) > 0)

        # The noisy result should have a poor 111 state, the mit. result should be good.
        self.assertTrue(result.get_counts()["111"] < 800)
        self.assertTrue(new_result.get_counts()["111"] > 990)


if __name__ == "__main__":
    unittest.main()<|MERGE_RESOLUTION|>--- conflicted
+++ resolved
@@ -13,7 +13,6 @@
 """Test Measurement Error Mitigation"""
 
 import unittest
-import warnings
 from test.python.algorithms import QiskitAlgorithmsTestCase
 from ddt import ddt, data, unpack
 import numpy as np
@@ -72,11 +71,8 @@
             CompleteMeasFitter if fitter_str == "CompleteMeasFitter" else TensoredMeasFitter
         )
         backend = Aer.get_backend("aer_simulator")
-        with warnings.catch_warnings(record=True) as caught_warnings:
-            warnings.filterwarnings(
-                "always",
-                category=DeprecationWarning,
-            )
+
+        with self.assertWarns(DeprecationWarning):
             quantum_instance = QuantumInstance(
                 backend=backend,
                 seed_simulator=1679,
@@ -87,7 +83,7 @@
                 cals_matrix_refresh_period=0,
                 mit_pattern=mit_pattern,
             )
-        self.assertTrue(len(caught_warnings) > 0)
+
         # circuit
         qc1 = QuantumCircuit(2, 2)
         qc1.h(0)
@@ -100,11 +96,7 @@
         qc2.measure(1, 0)
         qc2.measure(0, 1)
 
-        with warnings.catch_warnings(record=True) as caught_warnings:
-            warnings.filterwarnings(
-                "always",
-                category=DeprecationWarning,
-            )
+        with self.assertWarns(DeprecationWarning):
             if fails:
                 self.assertRaisesRegex(
                     QiskitError,
@@ -114,7 +106,6 @@
                 )
             else:
                 quantum_instance.execute([qc1, qc2])
-        self.assertTrue(len(caught_warnings) > 0)
 
         self.assertGreater(quantum_instance.time_taken, 0.0)
         quantum_instance.reset_execution_results()
@@ -126,13 +117,8 @@
         qc3.measure(2, 1)
         qc3.measure(1, 2)
 
-        with warnings.catch_warnings(record=True) as caught_warnings:
-            warnings.filterwarnings(
-                "always",
-                category=DeprecationWarning,
-            )
+        with self.assertWarns(DeprecationWarning):
             self.assertRaises(QiskitError, quantum_instance.execute, [qc1, qc3])
-        self.assertTrue(len(caught_warnings) > 0)
 
     @unittest.skipUnless(optionals.HAS_AER, "qiskit-aer is required for this test")
     @data(("CompleteMeasFitter", None), ("TensoredMeasFitter", [[0], [1]]))
@@ -151,11 +137,8 @@
             CompleteMeasFitter if fitter_str == "CompleteMeasFitter" else TensoredMeasFitter
         )
         backend = Aer.get_backend("aer_simulator")
-        with warnings.catch_warnings(record=True) as caught_warnings:
-            warnings.filterwarnings(
-                "always",
-                category=DeprecationWarning,
-            )
+
+        with self.assertWarns(DeprecationWarning):
             quantum_instance = QuantumInstance(
                 backend=backend,
                 seed_simulator=167,
@@ -164,17 +147,11 @@
                 measurement_error_mitigation_cls=fitter_cls,
                 mit_pattern=mit_pattern,
             )
-        self.assertTrue(len(caught_warnings) > 0)
 
         optimizer = SPSA(maxiter=200)
         ansatz = EfficientSU2(2, reps=1)
 
-<<<<<<< HEAD
-        with warnings.catch_warnings(record=True) as caught_warnings:
-            warnings.filterwarnings(
-                "always",
-                category=DeprecationWarning,
-            )
+        with self.assertWarns(DeprecationWarning):
             h2_hamiltonian = (
                 -1.052373245772859 * (I ^ I)
                 + 0.39793742484318045 * (I ^ Z)
@@ -182,14 +159,11 @@
                 - 0.01128010425623538 * (Z ^ Z)
                 + 0.18093119978423156 * (X ^ X)
             )
+
+        with self.assertWarns(DeprecationWarning):
             vqe = VQE(ansatz=ansatz, optimizer=optimizer, quantum_instance=quantum_instance)
             result = vqe.compute_minimum_eigenvalue(operator=h2_hamiltonian)
-        self.assertTrue(len(caught_warnings) > 0)
-=======
-        with self.assertWarns(DeprecationWarning):
-            vqe = VQE(ansatz=ansatz, optimizer=optimizer, quantum_instance=quantum_instance)
-            result = vqe.compute_minimum_eigenvalue(operator=h2_hamiltonian)
->>>>>>> 3ebef173
+
         self.assertGreater(quantum_instance.time_taken, 0.0)
         quantum_instance.reset_execution_results()
         self.assertAlmostEqual(result.eigenvalue.real, -1.86, delta=0.05)
@@ -218,11 +192,8 @@
                     pauli_list.append([0.5 * weight_matrix[i, j], Pauli((z_p, x_p))])
                     shift -= 0.5 * weight_matrix[i, j]
         opflow_list = [(pauli[1].to_label(), pauli[0]) for pauli in pauli_list]
-        with warnings.catch_warnings(record=True):
-            warnings.filterwarnings(
-                "always",
-                category=DeprecationWarning,
-            )
+
+        with self.assertWarns(DeprecationWarning):
             return PauliSumOp.from_list(opflow_list), shift
 
     @unittest.skipUnless(optionals.HAS_AER, "qiskit-aer is required for this test")
@@ -237,35 +208,21 @@
         initial_point = np.asarray([0.0, 0.0])
 
         # Compute first without noise
-<<<<<<< HEAD
-        with warnings.catch_warnings(record=True) as caught_warnings:
-            warnings.filterwarnings(
-                "always",
-                category=DeprecationWarning,
-            )
+        with self.assertWarns(DeprecationWarning):
             quantum_instance = QuantumInstance(
                 backend=backend,
                 seed_simulator=algorithm_globals.random_seed,
                 seed_transpiler=algorithm_globals.random_seed,
             )
-=======
-        quantum_instance = QuantumInstance(
-            backend=backend,
-            seed_simulator=algorithm_globals.random_seed,
-            seed_transpiler=algorithm_globals.random_seed,
-        )
-        with self.assertWarns(DeprecationWarning):
->>>>>>> 3ebef173
+
+        with self.assertWarns(DeprecationWarning):
             qaoa = QAOA(
                 optimizer=COBYLA(maxiter=3),
                 quantum_instance=quantum_instance,
                 initial_point=initial_point,
             )
             result = qaoa.compute_minimum_eigenvalue(operator=qubit_op)
-<<<<<<< HEAD
-        self.assertTrue(len(caught_warnings) > 0)
-=======
->>>>>>> 3ebef173
+
         ref_eigenvalue = result.eigenvalue.real
 
         # compute with noise
@@ -274,12 +231,7 @@
         read_err = noise.errors.readout_error.ReadoutError([[0.9, 0.1], [0.25, 0.75]])
         noise_model.add_all_qubit_readout_error(read_err)
 
-<<<<<<< HEAD
-        with warnings.catch_warnings(record=True) as caught_warnings:
-            warnings.filterwarnings(
-                "always",
-                category=DeprecationWarning,
-            )
+        with self.assertWarns(DeprecationWarning):
             quantum_instance = QuantumInstance(
                 backend=backend,
                 seed_simulator=algorithm_globals.random_seed,
@@ -288,28 +240,16 @@
                 measurement_error_mitigation_cls=CompleteMeasFitter,
                 shots=10000,
             )
-=======
-        quantum_instance = QuantumInstance(
-            backend=backend,
-            seed_simulator=algorithm_globals.random_seed,
-            seed_transpiler=algorithm_globals.random_seed,
-            noise_model=noise_model,
-            measurement_error_mitigation_cls=CompleteMeasFitter,
-            shots=10000,
-        )
-
-        with self.assertWarns(DeprecationWarning):
->>>>>>> 3ebef173
+
+        with self.assertWarns(DeprecationWarning):
+
             qaoa = QAOA(
                 optimizer=COBYLA(maxiter=3),
                 quantum_instance=quantum_instance,
                 initial_point=initial_point,
             )
             result = qaoa.compute_minimum_eigenvalue(operator=qubit_op)
-<<<<<<< HEAD
-        self.assertTrue(len(caught_warnings) > 0)
-=======
->>>>>>> 3ebef173
+
         self.assertAlmostEqual(result.eigenvalue.real, ref_eigenvalue, delta=0.05)
 
     @unittest.skipUnless(optionals.HAS_AER, "qiskit-aer is required for this test")
@@ -328,11 +268,8 @@
             CompleteMeasFitter_IG if fitter_str == "CompleteMeasFitter" else TensoredMeasFitter_IG
         )
         backend = Aer.get_backend("aer_simulator")
-        with warnings.catch_warnings(record=True) as caught_warnings:
-            warnings.filterwarnings(
-                "always",
-                category=DeprecationWarning,
-            )
+
+        with self.assertWarns(DeprecationWarning):
             quantum_instance = QuantumInstance(
                 backend=backend,
                 seed_simulator=1679,
@@ -342,7 +279,7 @@
                 measurement_error_mitigation_cls=fitter_cls,
                 cals_matrix_refresh_period=0,
             )
-        self.assertTrue(len(caught_warnings) > 0)
+
         # circuit
         qc1 = QuantumCircuit(2, 2)
         qc1.h(0)
@@ -397,11 +334,8 @@
             CompleteMeasFitter_IG if fitter_str == "CompleteMeasFitter" else TensoredMeasFitter_IG
         )
         backend = Aer.get_backend("aer_simulator")
-        with warnings.catch_warnings(record=True) as caught_warnings:
-            warnings.filterwarnings(
-                "always",
-                category=DeprecationWarning,
-            )
+
+        with self.assertWarns(DeprecationWarning):
             quantum_instance = QuantumInstance(
                 backend=backend,
                 seed_simulator=167,
@@ -410,7 +344,6 @@
                 measurement_error_mitigation_cls=fitter_cls,
                 mit_pattern=mit_pattern,
             )
-        self.assertTrue(len(caught_warnings) > 0)
 
         h2_hamiltonian = (
             -1.052373245772859 * (I ^ I)
@@ -425,6 +358,7 @@
         with self.assertWarnsRegex(DeprecationWarning):
             vqe = VQE(ansatz=ansatz, optimizer=optimizer, quantum_instance=quantum_instance)
             result = vqe.compute_minimum_eigenvalue(operator=h2_hamiltonian)
+
         self.assertGreater(quantum_instance.time_taken, 0.0)
         quantum_instance.reset_execution_results()
         self.assertAlmostEqual(result.eigenvalue.real, -1.86, delta=0.05)
@@ -444,11 +378,7 @@
 
         counts_array = [None, None]
         for idx, is_use_mitigation in enumerate([True, False]):
-            with warnings.catch_warnings(record=True) as caught_warnings:
-                warnings.filterwarnings(
-                    "always",
-                    category=DeprecationWarning,
-                )
+            with self.assertWarns(DeprecationWarning):
                 if is_use_mitigation:
                     quantum_instance = QuantumInstance(
                         backend,
@@ -467,7 +397,6 @@
                         shots=1024,
                     )
                     counts_array[idx] = quantum_instance.execute(qc_meas).get_counts()
-            self.assertTrue(len(caught_warnings) > 0)
         self.assertEqual(
             counts_array[0], counts_array[1], msg="Counts different with/without fitter."
         )
@@ -483,11 +412,7 @@
         circuit.x(0)
         circuit.measure_all()
 
-        with warnings.catch_warnings(record=True) as caught_warnings:
-            warnings.filterwarnings(
-                "always",
-                category=DeprecationWarning,
-            )
+        with self.assertWarns(DeprecationWarning):
             qi = QuantumInstance(
                 Aer.get_backend("aer_simulator"),
                 seed_simulator=algorithm_globals.random_seed,
@@ -495,17 +420,13 @@
                 shots=1024,
                 measurement_error_mitigation_cls=CompleteMeasFitter,
             )
-        self.assertTrue(len(caught_warnings) > 0)
         # The error happens on transpiled circuits since "execute" was changing the input array
         # Non transpiled circuits didn't have a problem because a new transpiled array was created
         # internally.
         circuits_ref = qi.transpile(circuit)  # always returns a new array
         circuits_input = circuits_ref.copy()
-        with warnings.catch_warnings(record=True) as caught_warnings:
-            warnings.filterwarnings(
-                "always",
-                category=DeprecationWarning,
-            )
+
+        with self.assertWarns(DeprecationWarning):
             _ = qi.execute(circuits_input, had_transpiled=True)
         self.assertEqual(circuits_ref, circuits_input, msg="Transpiled circuit array modified.")
 
@@ -528,11 +449,8 @@
         mit_pattern = [[idx] for idx in range(3)]
         backend = Aer.get_backend("aer_simulator")
         backend.set_options(seed_simulator=123)
-        with warnings.catch_warnings(record=True) as caught_warnings:
-            warnings.filterwarnings(
-                "always",
-                category=DeprecationWarning,
-            )
+
+        with self.assertWarns(DeprecationWarning):
             mit_circuits = build_measurement_error_mitigation_circuits(
                 [0, 1, 2],
                 TensoredMeasFitter,
@@ -543,19 +461,15 @@
             )
             result = execute(mit_circuits[0], backend, noise_model=noise_model).result()
             fitter = TensoredMeasFitter(result, mit_pattern=mit_pattern)
-        self.assertTrue(len(caught_warnings) > 0)
+
         cal_matrices = fitter.cal_matrices
 
         # Check that permutations and permuted subsets match.
         for subset in [[1, 0], [1, 2], [0, 2], [2, 0, 1]]:
             with self.subTest(subset=subset):
-                with warnings.catch_warnings(record=True) as caught_warnings:
-                    warnings.filterwarnings(
-                        "always",
-                        category=DeprecationWarning,
-                    )
+                with self.assertWarns(DeprecationWarning):
                     new_fitter = fitter.subset_fitter(subset)
-                self.assertTrue(len(caught_warnings) > 0)
+
                 for idx, qubit in enumerate(subset):
                     self.assertTrue(np.allclose(new_fitter.cal_matrices[idx], cal_matrices[qubit]))
 
@@ -577,13 +491,8 @@
             circuit, backend, noise_model=noise_model, shots=1000, seed_simulator=0
         ).result()
         with self.subTest(subset=subset):
-            with warnings.catch_warnings(record=True) as caught_warnings:
-                warnings.filterwarnings(
-                    "always",
-                    category=DeprecationWarning,
-                )
+            with self.assertWarns(DeprecationWarning):
                 new_result = fitter.subset_fitter([1, 2, 0]).filter.apply(result)
-            self.assertTrue(len(caught_warnings) > 0)
 
         # The noisy result should have a poor 111 state, the mit. result should be good.
         self.assertTrue(result.get_counts()["111"] < 800)
