--- conflicted
+++ resolved
@@ -28,32 +28,11 @@
 class TestShor(QiskitAlgorithmsTestCase):
     """test Shor's algorithm"""
 
-<<<<<<< HEAD
     def setUp(self):
         super().setUp()
-        backend = Aer.get_backend('qasm_simulator')
+        backend = Aer.get_backend("qasm_simulator")
         self.instance = Shor(quantum_instance=QuantumInstance(backend, shots=1000))
 
-    @idata([
-        [15, 'qasm_simulator', [3, 5]],
-    ])
-    @unpack
-    def test_shor_factoring(self, n_v, backend, factors):
-        """ shor factoring test for n = log(N) = 4 """
-        self._test_shor_factoring(backend, factors, n_v)
-
-    @slow_test
-    @idata([
-        [21, 'qasm_simulator', [3, 7]],
-    ])
-    @unpack
-    def test_shor_factoring_5_bit_number(self, n_v, backend, factors):
-        """ shor factoring test for n = log(N) = 5 """
-        self._test_shor_factoring(backend, factors, n_v)
-
-    def _test_shor_factoring(self, backend, factors, n_v):
-        """ shor factoring test """
-=======
     @idata(
         [
             [15, "qasm_simulator", [3, 5]],
@@ -61,8 +40,22 @@
     )
     @unpack
     def test_shor_factoring(self, n_v, backend, factors):
+        """shor factoring test for n = log(N) = 4"""
+        self._test_shor_factoring(backend, factors, n_v)
+
+    @slow_test
+    @idata(
+        [
+            [21, "qasm_simulator", [3, 7]],
+        ]
+    )
+    @unpack
+    def test_shor_factoring_5_bit_number(self, n_v, backend, factors):
+        """shor factoring test for n = log(N) = 5"""
+        self._test_shor_factoring(backend, factors, n_v)
+
+    def _test_shor_factoring(self, backend, factors, n_v):
         """shor factoring test"""
->>>>>>> 247f44ef
         shor = Shor(quantum_instance=QuantumInstance(Aer.get_backend(backend), shots=1000))
         result = shor.factor(N=n_v)
         self.assertListEqual(result.factors[0], factors)
@@ -70,14 +63,8 @@
 
     @data(5, 7)
     def test_shor_no_factors(self, n_v):
-<<<<<<< HEAD
-        """ shor no factors test """
+        """shor no factors test"""
         shor = self.instance
-=======
-        """shor no factors test"""
-        backend = Aer.get_backend("qasm_simulator")
-        shor = Shor(quantum_instance=QuantumInstance(backend, shots=1000))
->>>>>>> 247f44ef
         result = shor.factor(N=n_v)
         self.assertTrue(result.factors == [])
         self.assertTrue(result.successful_counts == 0)
@@ -89,56 +76,45 @@
         ]
     )
     @unpack
-<<<<<<< HEAD
     def test_shor_input_being_power(self, base, power):
-        """ shor input being power test """
+        """shor input being power test"""
         n_v = int(math.pow(base, power))
         shor = self.instance
-=======
-    def test_shor_power(self, base, power):
-        """shor power test"""
-        n_v = int(math.pow(base, power))
-        backend = Aer.get_backend("qasm_simulator")
-        shor = Shor(quantum_instance=QuantumInstance(backend, shots=1000))
->>>>>>> 247f44ef
         result = shor.factor(N=n_v)
         self.assertTrue(result.factors == [base])
         self.assertTrue(result.total_counts >= result.successful_counts)
 
-<<<<<<< HEAD
     @idata(
-        [[N, 2] for N in [-1, 0, 1, 2, 4, 16]] +
-        [[15, a] for a in [-1, 0, 1, 3, 5, 15, 16]],
+        [[N, 2] for N in [-1, 0, 1, 2, 4, 16]] + [[15, a] for a in [-1, 0, 1, 3, 5, 15, 16]],
     )
     @unpack
     def test_shor_bad_input(self, n_v, a_v):
-        """ shor factor bad input test """
+        """shor factor bad input test"""
         shor = self.instance
-=======
-    @data(-1, 0, 1, 2, 4, 16)
-    def test_shor_bad_input(self, n_v):
-        """shor bad input test"""
->>>>>>> 247f44ef
         with self.assertRaises(ValueError):
             _ = shor.factor(N=n_v, a=a_v)
 
-    @idata([
-        [15, 4, 2],
-        [15, 7, 4],
-    ])
+    @idata(
+        [
+            [15, 4, 2],
+            [15, 7, 4],
+        ]
+    )
     @unpack
     def test_shor_quantum_result(self, n_v, a_v, order):
-        """ shor quantum result test (for order being power of 2) """
+        """shor quantum result test (for order being power of 2)"""
         self._test_quantum_result(a_v, n_v, order)
 
     @slow_test
-    @idata([
-        [17, 8, 8],
-        [21, 13, 2],
-    ])
+    @idata(
+        [
+            [17, 8, 8],
+            [21, 13, 2],
+        ]
+    )
     @unpack
     def test_shor_quantum_result_for_5_bit_number(self, n_v, a_v, order):
-        """ shor quantum result test (for order being power of 2 and n = log(N) = 5) """
+        """shor quantum result test (for order being power of 2 and n = log(N) = 5)"""
         self._test_quantum_result(a_v, n_v, order)
 
     def _test_quantum_result(self, a_v, n_v, order):
@@ -154,23 +130,27 @@
         for measurement in measurements:
             self.assertTrue(measurement in values)
 
-    @idata([
-        [15, 4, [1, 4]],
-        [15, 7, [1, 4, 7, 13]],
-    ])
+    @idata(
+        [
+            [15, 4, [1, 4]],
+            [15, 7, [1, 4, 7, 13]],
+        ]
+    )
     @unpack
     def test_shor_exponentiation_result(self, n_v, a_v, values):
-        """ shor exponentiation result test (for n = log(N) = 4) """
+        """shor exponentiation result test (for n = log(N) = 4)"""
         self._test_exponentiation_result(a_v, n_v, values)
 
     @slow_test
-    @idata([
-        [21, 5, [1, 4, 5, 16, 17, 20]],
-        [25, 4, [1, 4, 6, 9, 11, 14, 16, 19, 21, 24]],
-    ])
+    @idata(
+        [
+            [21, 5, [1, 4, 5, 16, 17, 20]],
+            [25, 4, [1, 4, 6, 9, 11, 14, 16, 19, 21, 24]],
+        ]
+    )
     @unpack
     def test_shor_exponentiation_result_for_5_bit_number(self, a_v, n_v, values):
-        """ shor exponentiation result test (for n = log(N) = 5) """
+        """shor exponentiation result test (for n = log(N) = 5)"""
         self._test_exponentiation_result(a_v, n_v, values)
 
     def _test_exponentiation_result(self, a_v, n_v, values):
@@ -179,7 +159,7 @@
         circuit = shor.construct_circuit(N=n_v, a=a_v, measurement=False)
         # modify circuit to measure output (down) register
         down_qreg = circuit.qregs[1]
-        down_creg = ClassicalRegister(len(down_qreg), name='m')
+        down_creg = ClassicalRegister(len(down_qreg), name="m")
         circuit.add_register(down_creg)
         circuit.measure(down_qreg, down_creg)
 
