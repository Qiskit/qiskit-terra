--- conflicted
+++ resolved
@@ -14,7 +14,6 @@
 
 import logging
 import unittest
-import warnings
 from test.python.algorithms import QiskitAlgorithmsTestCase
 from test.python.transpiler._dummy_passes import DummyAP
 
@@ -92,11 +91,7 @@
         self.ryrz_wavefunction = TwoLocal(rotation_blocks=["ry", "rz"], entanglement_blocks="cz")
         self.ry_wavefunction = TwoLocal(rotation_blocks="ry", entanglement_blocks="cz")
 
-        with warnings.catch_warnings(record=True) as caught_warnings:
-            warnings.filterwarnings(
-                "always",
-                category=DeprecationWarning,
-            )
+        with self.assertWarns(DeprecationWarning):
             self.h2_op = (
                 -1.052373245772859 * (I ^ I)
                 + 0.39793742484318045 * (I ^ Z)
@@ -116,20 +111,11 @@
                 seed_simulator=self.seed,
                 seed_transpiler=self.seed,
             )
-        self.assertTrue(len(caught_warnings) > 0)
 
     def test_basic_aer_statevector(self):
         """Test the VQE on BasicAer's statevector simulator."""
         wavefunction = self.ryrz_wavefunction
-<<<<<<< HEAD
-        with warnings.catch_warnings(record=True) as caught_warnings:
-            warnings.filterwarnings(
-                "always",
-                category=DeprecationWarning,
-            )
-=======
-        with self.assertWarns(DeprecationWarning):
->>>>>>> 3ebef173
+        with self.assertWarns(DeprecationWarning):
             vqe = VQE(
                 ansatz=wavefunction,
                 optimizer=L_BFGS_B(),
@@ -142,10 +128,6 @@
                 ),
             )
             result = vqe.compute_minimum_eigenvalue(operator=self.h2_op)
-<<<<<<< HEAD
-        self.assertTrue(len(caught_warnings) > 0)
-=======
->>>>>>> 3ebef173
 
         with self.subTest(msg="test eigenvalue"):
             self.assertAlmostEqual(result.eigenvalue.real, self.h2_energy)
@@ -163,25 +145,15 @@
         """Test running the VQE on a plain QuantumCircuit object."""
         wavefunction = QuantumCircuit(2).compose(EfficientSU2(2))
         optimizer = SLSQP(maxiter=50)
-<<<<<<< HEAD
-        with warnings.catch_warnings(record=True) as caught_warnings:
-            warnings.filterwarnings(
-                "always",
-                category=DeprecationWarning,
-            )
-=======
-        with self.assertWarns(DeprecationWarning):
->>>>>>> 3ebef173
+
+        with self.assertWarns(DeprecationWarning):
             vqe = VQE(
                 ansatz=wavefunction,
                 optimizer=optimizer,
                 quantum_instance=self.statevector_simulator,
             )
             result = vqe.compute_minimum_eigenvalue(operator=self.h2_op)
-<<<<<<< HEAD
-        self.assertTrue(len(caught_warnings) > 0)
-=======
->>>>>>> 3ebef173
+
         self.assertAlmostEqual(result.eigenvalue.real, self.h2_energy, places=5)
 
     @data(
@@ -194,22 +166,11 @@
         """Test construct circuits returns QuantumCircuits and the right number of them."""
         try:
             wavefunction = EfficientSU2(2, reps=1)
-<<<<<<< HEAD
-            with warnings.catch_warnings(record=True) as caught_warnings:
-                warnings.filterwarnings(
-                    "always",
-                    category=DeprecationWarning,
-                )
+
+            with self.assertWarns(DeprecationWarning):
                 vqe = VQE(ansatz=wavefunction, expectation=expectation)
                 params = [0] * wavefunction.num_parameters
                 circuits = vqe.construct_circuit(parameter=params, operator=self.h2_op)
-            self.assertTrue(len(caught_warnings) > 0)
-=======
-            with self.assertWarns(DeprecationWarning):
-                vqe = VQE(ansatz=wavefunction, expectation=expectation)
-            params = [0] * wavefunction.num_parameters
-            circuits = vqe.construct_circuit(parameter=params, operator=self.h2_op)
->>>>>>> 3ebef173
 
             self.assertEqual(len(circuits), num_circuits)
             for circuit in circuits:
@@ -221,24 +182,13 @@
     def test_missing_varform_params(self):
         """Test specifying a variational form with no parameters raises an error."""
         circuit = QuantumCircuit(self.h2_op.num_qubits)
-<<<<<<< HEAD
-        with warnings.catch_warnings(record=True) as caught_warnings:
-            warnings.filterwarnings(
-                "always",
-                category=DeprecationWarning,
-            )
-=======
-        with self.assertWarns(DeprecationWarning):
->>>>>>> 3ebef173
+
+        with self.assertWarns(DeprecationWarning):
             vqe = VQE(
                 ansatz=circuit, quantum_instance=BasicAer.get_backend("statevector_simulator")
             )
             with self.assertRaises(RuntimeError):
                 vqe.compute_minimum_eigenvalue(operator=self.h2_op)
-<<<<<<< HEAD
-        self.assertTrue(len(caught_warnings) > 0)
-=======
->>>>>>> 3ebef173
 
     @data(
         (SLSQP(maxiter=50), 5, 4),
@@ -247,15 +197,7 @@
     @unpack
     def test_max_evals_grouped(self, optimizer, places, max_evals_grouped):
         """VQE Optimizers test"""
-<<<<<<< HEAD
-        with warnings.catch_warnings(record=True) as caught_warnings:
-            warnings.filterwarnings(
-                "always",
-                category=DeprecationWarning,
-            )
-=======
-        with self.assertWarns(DeprecationWarning):
->>>>>>> 3ebef173
+        with self.assertWarns(DeprecationWarning):
             vqe = VQE(
                 ansatz=self.ryrz_wavefunction,
                 optimizer=optimizer,
@@ -263,10 +205,7 @@
                 quantum_instance=self.statevector_simulator,
             )
             result = vqe.compute_minimum_eigenvalue(operator=self.h2_op)
-<<<<<<< HEAD
-        self.assertTrue(len(caught_warnings) > 0)
-=======
->>>>>>> 3ebef173
+
         self.assertAlmostEqual(result.eigenvalue.real, self.h2_energy, places=places)
 
     def test_basic_aer_qasm(self):
@@ -274,50 +213,24 @@
         optimizer = SPSA(maxiter=300, last_avg=5)
         wavefunction = self.ry_wavefunction
 
-<<<<<<< HEAD
-        # TODO benchmark this later.
-        with warnings.catch_warnings(record=True) as caught_warnings:
-            warnings.filterwarnings(
-                "always",
-                category=DeprecationWarning,
-            )
-=======
-        with self.assertWarns(DeprecationWarning):
->>>>>>> 3ebef173
+        with self.assertWarns(DeprecationWarning):
             vqe = VQE(
                 ansatz=wavefunction,
                 optimizer=optimizer,
                 max_evals_grouped=1,
                 quantum_instance=self.qasm_simulator,
             )
-<<<<<<< HEAD
             result = vqe.compute_minimum_eigenvalue(operator=self.h2_op)
-        self.assertTrue(len(caught_warnings) > 0)
-=======
-
-            # TODO benchmark this later.
-            result = vqe.compute_minimum_eigenvalue(operator=self.h2_op)
->>>>>>> 3ebef173
+
         self.assertAlmostEqual(result.eigenvalue.real, -1.86823, places=2)
 
     def test_qasm_eigenvector_normalized(self):
         """Test VQE with qasm_simulator returns normalized eigenvector."""
         wavefunction = self.ry_wavefunction
-<<<<<<< HEAD
-        with warnings.catch_warnings(record=True) as caught_warnings:
-            warnings.filterwarnings(
-                "always",
-                category=DeprecationWarning,
-            )
+        with self.assertWarns(DeprecationWarning):
             vqe = VQE(ansatz=wavefunction, quantum_instance=self.qasm_simulator)
             result = vqe.compute_minimum_eigenvalue(operator=self.h2_op)
-        self.assertTrue(len(caught_warnings) > 0)
-=======
-        with self.assertWarns(DeprecationWarning):
-            vqe = VQE(ansatz=wavefunction, quantum_instance=self.qasm_simulator)
-            result = vqe.compute_minimum_eigenvalue(operator=self.h2_op)
-
->>>>>>> 3ebef173
+
         amplitudes = list(result.eigenstate.values())
         self.assertAlmostEqual(np.linalg.norm(amplitudes), 1.0, places=4)
 
@@ -330,38 +243,22 @@
         wavefunction = self.ry_wavefunction
         optimizer = L_BFGS_B()
 
-<<<<<<< HEAD
-        with warnings.catch_warnings(record=True) as caught_warnings:
-            warnings.filterwarnings(
-                "always",
-                category=DeprecationWarning,
-            )
+        with self.assertWarns(DeprecationWarning):
             quantum_instance = QuantumInstance(
                 backend,
                 seed_simulator=algorithm_globals.random_seed,
                 seed_transpiler=algorithm_globals.random_seed,
             )
-=======
-        quantum_instance = QuantumInstance(
-            backend,
-            seed_simulator=algorithm_globals.random_seed,
-            seed_transpiler=algorithm_globals.random_seed,
-        )
-        with self.assertWarns(DeprecationWarning):
->>>>>>> 3ebef173
+
+        with self.assertWarns(DeprecationWarning):
             vqe = VQE(
                 ansatz=wavefunction,
                 optimizer=optimizer,
                 max_evals_grouped=1,
                 quantum_instance=quantum_instance,
             )
-<<<<<<< HEAD
             result = vqe.compute_minimum_eigenvalue(operator=self.h2_op)
-        self.assertTrue(len(caught_warnings) > 0)
-=======
-
-            result = vqe.compute_minimum_eigenvalue(operator=self.h2_op)
->>>>>>> 3ebef173
+
         self.assertAlmostEqual(result.eigenvalue.real, self.h2_energy, places=6)
 
     @unittest.skipUnless(optionals.HAS_AER, "Qiskit aer is required to run these tests")
@@ -373,52 +270,22 @@
         optimizer = SPSA(maxiter=200, last_avg=5)
         wavefunction = self.ry_wavefunction
 
-<<<<<<< HEAD
-        with warnings.catch_warnings(record=True) as caught_warnings:
-            warnings.filterwarnings(
-                "always",
-                category=DeprecationWarning,
-            )
+        with self.assertWarns(DeprecationWarning):
             quantum_instance = QuantumInstance(
                 backend,
                 seed_simulator=algorithm_globals.random_seed,
                 seed_transpiler=algorithm_globals.random_seed,
             )
+
+        with self.assertWarns(DeprecationWarning):
             vqe = VQE(
                 ansatz=wavefunction,
                 optimizer=optimizer,
                 expectation=PauliExpectation(),
                 quantum_instance=quantum_instance,
             )
-
-        with warnings.catch_warnings(record=True) as caught_warnings:
-            warnings.filterwarnings(
-                "always",
-                category=DeprecationWarning,
-            )
-=======
-        quantum_instance = QuantumInstance(
-            backend,
-            seed_simulator=algorithm_globals.random_seed,
-            seed_transpiler=algorithm_globals.random_seed,
-        )
-
-        with self.assertWarns(DeprecationWarning):
->>>>>>> 3ebef173
-            vqe = VQE(
-                ansatz=wavefunction,
-                optimizer=optimizer,
-                expectation=PauliExpectation(),
-                quantum_instance=quantum_instance,
-            )
-<<<<<<< HEAD
             result = vqe.compute_minimum_eigenvalue(operator=self.h2_op)
-        self.assertTrue(len(caught_warnings) > 0)
-=======
-
-            result = vqe.compute_minimum_eigenvalue(operator=self.h2_op)
-
->>>>>>> 3ebef173
+
         self.assertAlmostEqual(result.eigenvalue.real, -1.86305, places=2)
 
     @unittest.skipUnless(optionals.HAS_AER, "Qiskit aer is required to run these tests")
@@ -430,45 +297,23 @@
         optimizer = L_BFGS_B()
         wavefunction = self.ry_wavefunction
 
-<<<<<<< HEAD
-        with warnings.catch_warnings(record=True) as caught_warnings:
-            warnings.filterwarnings(
-                "always",
-                category=DeprecationWarning,
-            )
+        with self.assertWarns(DeprecationWarning):
             quantum_instance = QuantumInstance(
                 backend,
                 shots=1,
                 seed_simulator=algorithm_globals.random_seed,
                 seed_transpiler=algorithm_globals.random_seed,
             )
-=======
-        quantum_instance = QuantumInstance(
-            backend,
-            shots=1,
-            seed_simulator=algorithm_globals.random_seed,
-            seed_transpiler=algorithm_globals.random_seed,
-        )
-        with self.assertWarns(DeprecationWarning):
->>>>>>> 3ebef173
+
+        with self.assertWarns(DeprecationWarning):
             vqe = VQE(
                 ansatz=wavefunction,
                 optimizer=optimizer,
                 expectation=AerPauliExpectation(),
                 quantum_instance=quantum_instance,
             )
-<<<<<<< HEAD
-        with warnings.catch_warnings(record=True) as caught_warnings:
-            warnings.filterwarnings(
-                "always",
-                category=DeprecationWarning,
-            )
             result = vqe.compute_minimum_eigenvalue(operator=self.h2_op)
-        self.assertTrue(len(caught_warnings) > 0)
-=======
-
-            result = vqe.compute_minimum_eigenvalue(operator=self.h2_op)
->>>>>>> 3ebef173
+
         self.assertAlmostEqual(result.eigenvalue.real, self.h2_energy, places=6)
 
     @unittest.skipUnless(optionals.HAS_AER, "Qiskit aer is required to run these tests")
@@ -481,29 +326,15 @@
     )
     def test_with_gradient(self, optimizer):
         """Test VQE using Gradient()."""
-<<<<<<< HEAD
-        from qiskit_aer import AerSimulator
-
-        with warnings.catch_warnings(record=True) as caught_warnings:
-            warnings.filterwarnings(
-                "always",
-                category=DeprecationWarning,
-            )
+
+        with self.assertWarns(DeprecationWarning):
             quantum_instance = QuantumInstance(
-                backend=AerSimulator(),
+                backend=Aer.get_backend("qasm_simulator"),
                 shots=1,
                 seed_simulator=algorithm_globals.random_seed,
                 seed_transpiler=algorithm_globals.random_seed,
             )
-=======
-        quantum_instance = QuantumInstance(
-            backend=Aer.get_backend("qasm_simulator"),
-            shots=1,
-            seed_simulator=algorithm_globals.random_seed,
-            seed_transpiler=algorithm_globals.random_seed,
-        )
-        with self.assertWarns(DeprecationWarning):
->>>>>>> 3ebef173
+        with self.assertWarns(DeprecationWarning):
             vqe = VQE(
                 ansatz=self.ry_wavefunction,
                 optimizer=optimizer,
@@ -513,16 +344,11 @@
                 max_evals_grouped=1000,
             )
             vqe.compute_minimum_eigenvalue(operator=self.h2_op)
-<<<<<<< HEAD
-        self.assertTrue(len(caught_warnings) > 0)
 
     def test_with_two_qubit_reduction(self):
         """Test the VQE using TwoQubitReduction."""
-        with warnings.catch_warnings(record=True) as caught_warnings:
-            warnings.filterwarnings(
-                "always",
-                category=DeprecationWarning,
-            )
+
+        with self.assertWarns(DeprecationWarning):
             qubit_op = PauliSumOp.from_list(
                 [
                     ("IIII", -0.8105479805373266),
@@ -543,41 +369,7 @@
                 ]
             )
             tapered_qubit_op = TwoQubitReduction(num_particles=2).convert(qubit_op)
-            for simulator in [self.qasm_simulator, self.statevector_simulator]:
-                with self.subTest(f"Test for {simulator}."):
-                    vqe = VQE(
-                        self.ry_wavefunction,
-                        SPSA(maxiter=300, last_avg=5),
-                        quantum_instance=simulator,
-                    )
-                    result = vqe.compute_minimum_eigenvalue(tapered_qubit_op)
-                    energy = -1.868 if simulator == self.qasm_simulator else self.h2_energy
-                    self.assertAlmostEqual(result.eigenvalue.real, energy, places=2)
-        self.assertTrue(len(caught_warnings) > 0)
-=======
-
-    def test_with_two_qubit_reduction(self):
-        """Test the VQE using TwoQubitReduction."""
-        qubit_op = PauliSumOp.from_list(
-            [
-                ("IIII", -0.8105479805373266),
-                ("IIIZ", 0.17218393261915552),
-                ("IIZZ", -0.22575349222402472),
-                ("IZZI", 0.1721839326191556),
-                ("ZZII", -0.22575349222402466),
-                ("IIZI", 0.1209126326177663),
-                ("IZZZ", 0.16892753870087912),
-                ("IXZX", -0.045232799946057854),
-                ("ZXIX", 0.045232799946057854),
-                ("IXIX", 0.045232799946057854),
-                ("ZXZX", -0.045232799946057854),
-                ("ZZIZ", 0.16614543256382414),
-                ("IZIZ", 0.16614543256382414),
-                ("ZZZZ", 0.17464343068300453),
-                ("ZIZI", 0.1209126326177663),
-            ]
-        )
-        tapered_qubit_op = TwoQubitReduction(num_particles=2).convert(qubit_op)
+
         for simulator in [self.qasm_simulator, self.statevector_simulator]:
             with self.subTest(f"Test for {simulator}."), self.assertWarns(DeprecationWarning):
                 vqe = VQE(
@@ -588,7 +380,6 @@
                 result = vqe.compute_minimum_eigenvalue(tapered_qubit_op)
                 energy = -1.868 if simulator == self.qasm_simulator else self.h2_energy
                 self.assertAlmostEqual(result.eigenvalue.real, energy, places=2)
->>>>>>> 3ebef173
 
     def test_callback(self):
         """Test the callback on VQE."""
@@ -603,15 +394,7 @@
         optimizer = COBYLA(maxiter=3)
         wavefunction = self.ry_wavefunction
 
-<<<<<<< HEAD
-        with warnings.catch_warnings(record=True) as caught_warnings:
-            warnings.filterwarnings(
-                "always",
-                category=DeprecationWarning,
-            )
-=======
-        with self.assertWarns(DeprecationWarning):
->>>>>>> 3ebef173
+        with self.assertWarns(DeprecationWarning):
             vqe = VQE(
                 ansatz=wavefunction,
                 optimizer=optimizer,
@@ -619,11 +402,7 @@
                 quantum_instance=self.qasm_simulator,
             )
             vqe.compute_minimum_eigenvalue(operator=self.h2_op)
-<<<<<<< HEAD
-        self.assertTrue(len(caught_warnings) > 0)
-=======
-
->>>>>>> 3ebef173
+
         self.assertTrue(all(isinstance(count, int) for count in history["eval_count"]))
         self.assertTrue(all(isinstance(mean, float) for mean in history["mean"]))
         self.assertTrue(all(isinstance(std, float) for std in history["std"]))
@@ -632,60 +411,7 @@
 
     def test_reuse(self):
         """Test re-using a VQE algorithm instance."""
-<<<<<<< HEAD
-        vqe = VQE()
-        with warnings.catch_warnings(record=True):
-            warnings.filterwarnings(
-                "always",
-                category=DeprecationWarning,
-            )
-            with self.subTest(msg="assert running empty raises AlgorithmError"):
-                with self.assertRaises(AlgorithmError):
-                    _ = vqe.compute_minimum_eigenvalue(operator=self.h2_op)
-        ansatz = TwoLocal(rotation_blocks=["ry", "rz"], entanglement_blocks="cz")
-        vqe.ansatz = ansatz
-        with warnings.catch_warnings(record=True) as caught_warnings:
-            warnings.filterwarnings(
-                "always",
-                category=DeprecationWarning,
-            )
-            with self.subTest(msg="assert missing operator raises AlgorithmError"):
-                with self.assertRaises(AlgorithmError):
-                    _ = vqe.compute_minimum_eigenvalue(operator=self.h2_op)
-            vqe.expectation = MatrixExpectation()
-        self.assertTrue(len(caught_warnings) > 0)
-        with warnings.catch_warnings(record=True) as caught_warnings:
-            warnings.filterwarnings(
-                "always",
-                category=DeprecationWarning,
-            )
-            vqe.quantum_instance = self.statevector_simulator
-            with self.subTest(msg="assert VQE works once all info is available"):
-                result = vqe.compute_minimum_eigenvalue(operator=self.h2_op)
-                self.assertAlmostEqual(result.eigenvalue.real, self.h2_energy, places=5)
-        self.assertTrue(len(caught_warnings) > 0)
-
-        with warnings.catch_warnings(record=True) as caught_warnings:
-            warnings.filterwarnings(
-                "always",
-                category=DeprecationWarning,
-            )
-            operator = PrimitiveOp(
-                np.array([[1, 0, 0, 0], [0, -1, 0, 0], [0, 0, 2, 0], [0, 0, 0, 3]])
-            )
-            with self.subTest(msg="assert minimum eigensolver interface works"):
-                result = vqe.compute_minimum_eigenvalue(operator=operator)
-                self.assertAlmostEqual(result.eigenvalue.real, -1.0, places=5)
-        self.assertTrue(len(caught_warnings) > 0)
-
-    def test_vqe_optimizer(self):
-        """Test running same VQE twice to re-use optimizer, then switch optimizer"""
-        with warnings.catch_warnings(record=True) as caught_warnings:
-            warnings.filterwarnings(
-                "always",
-                category=DeprecationWarning,
-            )
-=======
+
         with self.assertWarns(DeprecationWarning):
             vqe = VQE()
         with self.subTest(msg="assert running empty raises AlgorithmError"):
@@ -698,15 +424,20 @@
             with self.assertWarns(DeprecationWarning), self.assertRaises(AlgorithmError):
                 _ = vqe.compute_minimum_eigenvalue(operator=self.h2_op)
 
-        vqe.expectation = MatrixExpectation()
-        vqe.quantum_instance = self.statevector_simulator
+        with self.assertWarns(DeprecationWarning):
+            vqe.expectation = MatrixExpectation()
+            vqe.quantum_instance = self.statevector_simulator
+
         with self.subTest(msg="assert VQE works once all info is available"), self.assertWarns(
             DeprecationWarning
         ):
             result = vqe.compute_minimum_eigenvalue(operator=self.h2_op)
             self.assertAlmostEqual(result.eigenvalue.real, self.h2_energy, places=5)
 
-        operator = PrimitiveOp(np.array([[1, 0, 0, 0], [0, -1, 0, 0], [0, 0, 2, 0], [0, 0, 0, 3]]))
+        with self.assertWarns(DeprecationWarning):
+            operator = PrimitiveOp(
+                np.array([[1, 0, 0, 0], [0, -1, 0, 0], [0, 0, 2, 0], [0, 0, 0, 3]])
+            )
 
         with self.subTest(msg="assert minimum eigensolver interface works"), self.assertWarns(
             DeprecationWarning
@@ -717,28 +448,15 @@
     def test_vqe_optimizer(self):
         """Test running same VQE twice to re-use optimizer, then switch optimizer"""
         with self.assertWarns(DeprecationWarning):
->>>>>>> 3ebef173
             vqe = VQE(
                 optimizer=SLSQP(),
                 quantum_instance=QuantumInstance(BasicAer.get_backend("statevector_simulator")),
             )
-<<<<<<< HEAD
-        self.assertTrue(len(caught_warnings) > 0)
-
-        def run_check():
-            with warnings.catch_warnings(record=True) as caught_warnings:
-                warnings.filterwarnings(
-                    "always",
-                    category=DeprecationWarning,
-                )
-                result = vqe.compute_minimum_eigenvalue(operator=self.h2_op)
-            self.assertTrue(len(caught_warnings) > 0)
-=======
 
         def run_check():
             with self.assertWarns(DeprecationWarning):
                 result = vqe.compute_minimum_eigenvalue(operator=self.h2_op)
->>>>>>> 3ebef173
+
             self.assertAlmostEqual(result.eigenvalue.real, -1.85727503, places=5)
 
         run_check()
@@ -753,15 +471,8 @@
     @data(MatrixExpectation(), None)
     def test_backend_change(self, user_expectation):
         """Test that VQE works when backend changes."""
-<<<<<<< HEAD
-        with warnings.catch_warnings(record=True) as caught_warnings:
-            warnings.filterwarnings(
-                "always",
-                category=DeprecationWarning,
-            )
-=======
-        with self.assertWarns(DeprecationWarning):
->>>>>>> 3ebef173
+
+        with self.assertWarns(DeprecationWarning):
             vqe = VQE(
                 ansatz=TwoLocal(rotation_blocks=["ry", "rz"], entanglement_blocks="cz"),
                 optimizer=SLSQP(maxiter=2),
@@ -769,29 +480,16 @@
                 quantum_instance=BasicAer.get_backend("statevector_simulator"),
             )
             result0 = vqe.compute_minimum_eigenvalue(operator=self.h2_op)
-<<<<<<< HEAD
-        self.assertTrue(len(caught_warnings) > 0)
-=======
->>>>>>> 3ebef173
+
         if user_expectation is not None:
             with self.subTest("User expectation kept."):
                 self.assertEqual(vqe.expectation, user_expectation)
 
         # works also if no expectation is set, since it will be determined automatically
-<<<<<<< HEAD
-        with warnings.catch_warnings(record=True) as caught_warnings:
-            warnings.filterwarnings(
-                "always",
-                category=DeprecationWarning,
-            )
+        with self.assertWarns(DeprecationWarning):
             vqe.quantum_instance = BasicAer.get_backend("qasm_simulator")
             result1 = vqe.compute_minimum_eigenvalue(operator=self.h2_op)
-        self.assertTrue(len(caught_warnings) > 0)
-=======
-        with self.assertWarns(DeprecationWarning):
-            result1 = vqe.compute_minimum_eigenvalue(operator=self.h2_op)
-
->>>>>>> 3ebef173
+
         if user_expectation is not None:
             with self.subTest("Change backend with user expectation, it is kept."):
                 self.assertEqual(vqe.expectation, user_expectation)
@@ -814,22 +512,11 @@
 
         wrapped_backend.run = partial(wrapped_run, callcount=callcount)
 
-<<<<<<< HEAD
-        with warnings.catch_warnings(record=True) as caught_warnings:
-            warnings.filterwarnings(
-                "always",
-                category=DeprecationWarning,
-            )
-            fidelity = QNSPSA.get_fidelity(ansatz, backend=wrapped_backend)
-            qnspsa = QNSPSA(fidelity, maxiter=5)
-
-=======
         with self.assertWarns(DeprecationWarning):
             fidelity = QNSPSA.get_fidelity(ansatz, backend=wrapped_backend)
         qnspsa = QNSPSA(fidelity, maxiter=5)
 
         with self.assertWarns(DeprecationWarning):
->>>>>>> 3ebef173
             vqe = VQE(
                 ansatz=ansatz,
                 optimizer=qnspsa,
@@ -837,11 +524,7 @@
                 quantum_instance=wrapped_backend,
             )
             _ = vqe.compute_minimum_eigenvalue(Z ^ Z)
-<<<<<<< HEAD
-        self.assertTrue(len(caught_warnings) > 0)
-=======
-
->>>>>>> 3ebef173
+
         # 1 calibration + 1 stddev estimation + 1 initial blocking
         # + 5 (1 loss + 1 fidelity + 1 blocking) + 1 return loss + 1 VQE eval
         expected = 1 + 1 + 1 + 5 * 3 + 1 + 1
@@ -850,139 +533,77 @@
 
     def test_set_ansatz_to_none(self):
         """Tests that setting the ansatz to None results in the default behavior"""
-<<<<<<< HEAD
-        with warnings.catch_warnings(record=True) as caught_warnings:
-            warnings.filterwarnings(
-                "always",
-                category=DeprecationWarning,
-            )
-=======
-        with self.assertWarns(DeprecationWarning):
->>>>>>> 3ebef173
+
+        with self.assertWarns(DeprecationWarning):
             vqe = VQE(
                 ansatz=self.ryrz_wavefunction,
                 optimizer=L_BFGS_B(),
                 quantum_instance=self.statevector_simulator,
             )
-<<<<<<< HEAD
-        self.assertTrue(len(caught_warnings) > 0)
-=======
->>>>>>> 3ebef173
+
         vqe.ansatz = None
         self.assertIsInstance(vqe.ansatz, RealAmplitudes)
 
     def test_set_optimizer_to_none(self):
         """Tests that setting the optimizer to None results in the default behavior"""
-<<<<<<< HEAD
-        with warnings.catch_warnings(record=True) as caught_warnings:
-            warnings.filterwarnings(
-                "always",
-                category=DeprecationWarning,
-            )
-=======
-        with self.assertWarns(DeprecationWarning):
->>>>>>> 3ebef173
+
+        with self.assertWarns(DeprecationWarning):
             vqe = VQE(
                 ansatz=self.ryrz_wavefunction,
                 optimizer=L_BFGS_B(),
                 quantum_instance=self.statevector_simulator,
             )
-<<<<<<< HEAD
-        self.assertTrue(len(caught_warnings) > 0)
-=======
->>>>>>> 3ebef173
+
         vqe.optimizer = None
         self.assertIsInstance(vqe.optimizer, SLSQP)
 
     def test_optimizer_scipy_callable(self):
         """Test passing a SciPy optimizer directly as callable."""
-<<<<<<< HEAD
-        with warnings.catch_warnings(record=True) as caught_warnings:
-            warnings.filterwarnings(
-                "always",
-                category=DeprecationWarning,
-            )
-=======
-        with self.assertWarns(DeprecationWarning):
->>>>>>> 3ebef173
+
+        with self.assertWarns(DeprecationWarning):
             vqe = VQE(
                 optimizer=partial(scipy_minimize, method="L-BFGS-B", options={"maxiter": 2}),
                 quantum_instance=self.statevector_simulator,
             )
             result = vqe.compute_minimum_eigenvalue(Z)
-<<<<<<< HEAD
-        self.assertTrue(len(caught_warnings) > 0)
-=======
->>>>>>> 3ebef173
+
         self.assertEqual(result.cost_function_evals, 20)
 
     def test_optimizer_callable(self):
         """Test passing a optimizer directly as callable."""
         ansatz = RealAmplitudes(1, reps=1)
-<<<<<<< HEAD
-        with warnings.catch_warnings(record=True) as caught_warnings:
-            warnings.filterwarnings(
-                "always",
-                category=DeprecationWarning,
-            )
-=======
-        with self.assertWarns(DeprecationWarning):
->>>>>>> 3ebef173
+        with self.assertWarns(DeprecationWarning):
             vqe = VQE(
                 ansatz=ansatz,
                 optimizer=_mock_optimizer,
                 quantum_instance=self.statevector_simulator,
             )
             result = vqe.compute_minimum_eigenvalue(Z)
-<<<<<<< HEAD
-        self.assertTrue(len(caught_warnings) > 0)
-=======
->>>>>>> 3ebef173
         self.assertTrue(np.all(result.optimal_point == np.zeros(ansatz.num_parameters)))
 
     def test_aux_operators_list(self):
         """Test list-based aux_operators."""
         wavefunction = self.ry_wavefunction
-<<<<<<< HEAD
 
         # Start with an empty list
-        with warnings.catch_warnings(record=True) as caught_warnings:
-            warnings.filterwarnings(
-                "always",
-                category=DeprecationWarning,
-            )
-            vqe = VQE(ansatz=wavefunction, quantum_instance=self.statevector_simulator)
-            result = vqe.compute_minimum_eigenvalue(self.h2_op, aux_operators=[])
-        self.assertTrue(len(caught_warnings) > 0)
-=======
         with self.assertWarns(DeprecationWarning):
             vqe = VQE(ansatz=wavefunction, quantum_instance=self.statevector_simulator)
 
             # Start with an empty list
             result = vqe.compute_minimum_eigenvalue(self.h2_op, aux_operators=[])
->>>>>>> 3ebef173
+
         self.assertAlmostEqual(result.eigenvalue.real, self.h2_energy, places=6)
         self.assertIsNone(result.aux_operator_eigenvalues)
 
         # Go again with two auxiliary operators
-<<<<<<< HEAD
-        with warnings.catch_warnings(record=True) as caught_warnings:
-            warnings.filterwarnings(
-                "always",
-                category=DeprecationWarning,
-            )
+        with self.assertWarns(DeprecationWarning):
             aux_op1 = PauliSumOp.from_list([("II", 2.0)])
             aux_op2 = PauliSumOp.from_list([("II", 0.5), ("ZZ", 0.5), ("YY", 0.5), ("XX", -0.5)])
             aux_ops = [aux_op1, aux_op2]
+
+        with self.assertWarns(DeprecationWarning):
             result = vqe.compute_minimum_eigenvalue(self.h2_op, aux_operators=aux_ops)
-        self.assertTrue(len(caught_warnings) > 0)
-=======
-        aux_op1 = PauliSumOp.from_list([("II", 2.0)])
-        aux_op2 = PauliSumOp.from_list([("II", 0.5), ("ZZ", 0.5), ("YY", 0.5), ("XX", -0.5)])
-        aux_ops = [aux_op1, aux_op2]
-        with self.assertWarns(DeprecationWarning):
-            result = vqe.compute_minimum_eigenvalue(self.h2_op, aux_operators=aux_ops)
->>>>>>> 3ebef173
+
         self.assertAlmostEqual(result.eigenvalue.real, self.h2_energy, places=6)
         self.assertEqual(len(result.aux_operator_eigenvalues), 2)
         # expectation values
@@ -994,18 +615,9 @@
 
         # Go again with additional None and zero operators
         extra_ops = [*aux_ops, None, 0]
-<<<<<<< HEAD
-        with warnings.catch_warnings(record=True) as caught_warnings:
-            warnings.filterwarnings(
-                "always",
-                category=DeprecationWarning,
-            )
+        with self.assertWarns(DeprecationWarning):
             result = vqe.compute_minimum_eigenvalue(self.h2_op, aux_operators=extra_ops)
-        self.assertTrue(len(caught_warnings) > 0)
-=======
-        with self.assertWarns(DeprecationWarning):
-            result = vqe.compute_minimum_eigenvalue(self.h2_op, aux_operators=extra_ops)
->>>>>>> 3ebef173
+
         self.assertAlmostEqual(result.eigenvalue.real, self.h2_energy, places=6)
         self.assertEqual(len(result.aux_operator_eigenvalues), 4)
         # expectation values
@@ -1022,47 +634,26 @@
     def test_aux_operators_dict(self):
         """Test dictionary compatibility of aux_operators"""
         wavefunction = self.ry_wavefunction
-<<<<<<< HEAD
+
+        with self.assertWarns(DeprecationWarning):
+            vqe = VQE(ansatz=wavefunction, quantum_instance=self.statevector_simulator)
 
         # Start with an empty dictionary
-        with warnings.catch_warnings(record=True) as caught_warnings:
-            warnings.filterwarnings(
-                "always",
-                category=DeprecationWarning,
-            )
-            vqe = VQE(ansatz=wavefunction, quantum_instance=self.statevector_simulator)
+        with self.assertWarns(DeprecationWarning):
             result = vqe.compute_minimum_eigenvalue(self.h2_op, aux_operators={})
-        self.assertTrue(len(caught_warnings) > 0)
-=======
-        with self.assertWarns(DeprecationWarning):
-            vqe = VQE(ansatz=wavefunction, quantum_instance=self.statevector_simulator)
-
-        # Start with an empty dictionary
-        with self.assertWarns(DeprecationWarning):
-            result = vqe.compute_minimum_eigenvalue(self.h2_op, aux_operators={})
->>>>>>> 3ebef173
+
         self.assertAlmostEqual(result.eigenvalue.real, self.h2_energy, places=6)
         self.assertIsNone(result.aux_operator_eigenvalues)
 
         # Go again with two auxiliary operators
-<<<<<<< HEAD
-        with warnings.catch_warnings(record=True) as caught_warnings:
-            warnings.filterwarnings(
-                "always",
-                category=DeprecationWarning,
-            )
+        with self.assertWarns(DeprecationWarning):
             aux_op1 = PauliSumOp.from_list([("II", 2.0)])
             aux_op2 = PauliSumOp.from_list([("II", 0.5), ("ZZ", 0.5), ("YY", 0.5), ("XX", -0.5)])
             aux_ops = {"aux_op1": aux_op1, "aux_op2": aux_op2}
+
+        with self.assertWarns(DeprecationWarning):
             result = vqe.compute_minimum_eigenvalue(self.h2_op, aux_operators=aux_ops)
-        self.assertTrue(len(caught_warnings) > 0)
-=======
-        aux_op1 = PauliSumOp.from_list([("II", 2.0)])
-        aux_op2 = PauliSumOp.from_list([("II", 0.5), ("ZZ", 0.5), ("YY", 0.5), ("XX", -0.5)])
-        aux_ops = {"aux_op1": aux_op1, "aux_op2": aux_op2}
-        with self.assertWarns(DeprecationWarning):
-            result = vqe.compute_minimum_eigenvalue(self.h2_op, aux_operators=aux_ops)
->>>>>>> 3ebef173
+
         self.assertAlmostEqual(result.eigenvalue.real, self.h2_energy, places=6)
         self.assertEqual(len(result.aux_operator_eigenvalues), 2)
         # expectation values
@@ -1074,18 +665,9 @@
 
         # Go again with additional None and zero operators
         extra_ops = {**aux_ops, "None_operator": None, "zero_operator": 0}
-<<<<<<< HEAD
-        with warnings.catch_warnings(record=True) as caught_warnings:
-            warnings.filterwarnings(
-                "always",
-                category=DeprecationWarning,
-            )
+        with self.assertWarns(DeprecationWarning):
             result = vqe.compute_minimum_eigenvalue(self.h2_op, aux_operators=extra_ops)
-        self.assertTrue(len(caught_warnings) > 0)
-=======
-        with self.assertWarns(DeprecationWarning):
-            result = vqe.compute_minimum_eigenvalue(self.h2_op, aux_operators=extra_ops)
->>>>>>> 3ebef173
+
         self.assertAlmostEqual(result.eigenvalue.real, self.h2_energy, places=6)
         self.assertEqual(len(result.aux_operator_eigenvalues), 3)
         # expectation values
@@ -1101,41 +683,23 @@
     def test_aux_operator_std_dev_pauli(self):
         """Test non-zero standard deviations of aux operators with PauliExpectation."""
         wavefunction = self.ry_wavefunction
-<<<<<<< HEAD
-
-        # Go again with two auxiliary operators
-        with warnings.catch_warnings(record=True) as caught_warnings:
-            warnings.filterwarnings(
-                "always",
-                category=DeprecationWarning,
-            )
+        with self.assertWarns(DeprecationWarning):
             vqe = VQE(
                 ansatz=wavefunction,
                 expectation=PauliExpectation(),
                 optimizer=COBYLA(maxiter=0),
                 quantum_instance=self.qasm_simulator,
             )
+
+        with self.assertWarns(DeprecationWarning):
+            # Go again with two auxiliary operators
             aux_op1 = PauliSumOp.from_list([("II", 2.0)])
             aux_op2 = PauliSumOp.from_list([("II", 0.5), ("ZZ", 0.5), ("YY", 0.5), ("XX", -0.5)])
             aux_ops = [aux_op1, aux_op2]
+
+        with self.assertWarns(DeprecationWarning):
             result = vqe.compute_minimum_eigenvalue(self.h2_op, aux_operators=aux_ops)
-        self.assertTrue(len(caught_warnings) > 0)
-=======
-        with self.assertWarns(DeprecationWarning):
-            vqe = VQE(
-                ansatz=wavefunction,
-                expectation=PauliExpectation(),
-                optimizer=COBYLA(maxiter=0),
-                quantum_instance=self.qasm_simulator,
-            )
-
-        # Go again with two auxiliary operators
-        aux_op1 = PauliSumOp.from_list([("II", 2.0)])
-        aux_op2 = PauliSumOp.from_list([("II", 0.5), ("ZZ", 0.5), ("YY", 0.5), ("XX", -0.5)])
-        aux_ops = [aux_op1, aux_op2]
-        with self.assertWarns(DeprecationWarning):
-            result = vqe.compute_minimum_eigenvalue(self.h2_op, aux_operators=aux_ops)
->>>>>>> 3ebef173
+
         self.assertEqual(len(result.aux_operator_eigenvalues), 2)
         # expectation values
         self.assertAlmostEqual(result.aux_operator_eigenvalues[0][0], 2.0, places=6)
@@ -1146,18 +710,10 @@
 
         # Go again with additional None and zero operators
         aux_ops = [*aux_ops, None, 0]
-<<<<<<< HEAD
-        with warnings.catch_warnings(record=True) as caught_warnings:
-            warnings.filterwarnings(
-                "always",
-                category=DeprecationWarning,
-            )
+
+        with self.assertWarns(DeprecationWarning):
             result = vqe.compute_minimum_eigenvalue(self.h2_op, aux_operators=aux_ops)
-        self.assertTrue(len(caught_warnings) > 0)
-=======
-        with self.assertWarns(DeprecationWarning):
-            result = vqe.compute_minimum_eigenvalue(self.h2_op, aux_operators=aux_ops)
->>>>>>> 3ebef173
+
         self.assertEqual(len(result.aux_operator_eigenvalues), 4)
         # expectation values
         self.assertAlmostEqual(result.aux_operator_eigenvalues[0][0], 2.0, places=6)
@@ -1175,39 +731,6 @@
     @unittest.skipUnless(optionals.HAS_AER, "Qiskit aer is required to run these tests")
     def test_aux_operator_std_dev_aer_pauli(self):
         """Test non-zero standard deviations of aux operators with AerPauliExpectation."""
-<<<<<<< HEAD
-        from qiskit_aer import AerSimulator
-
-        wavefunction = self.ry_wavefunction
-        with warnings.catch_warnings(record=True) as caught_warnings:
-            warnings.filterwarnings(
-                "always",
-                category=DeprecationWarning,
-            )
-            vqe = VQE(
-                ansatz=wavefunction,
-                expectation=AerPauliExpectation(),
-                optimizer=COBYLA(maxiter=0),
-                quantum_instance=QuantumInstance(
-                    backend=AerSimulator(),
-                    shots=1,
-                    seed_simulator=algorithm_globals.random_seed,
-                    seed_transpiler=algorithm_globals.random_seed,
-                ),
-            )
-        self.assertTrue(len(caught_warnings) > 0)
-        # Go again with two auxiliary operator
-        with warnings.catch_warnings(record=True) as caught_warnings:
-            warnings.filterwarnings(
-                "always",
-                category=DeprecationWarning,
-            )
-            aux_op1 = PauliSumOp.from_list([("II", 2.0)])
-            aux_op2 = PauliSumOp.from_list([("II", 0.5), ("ZZ", 0.5), ("YY", 0.5), ("XX", -0.5)])
-            aux_ops = [aux_op1, aux_op2]
-            result = vqe.compute_minimum_eigenvalue(self.h2_op, aux_operators=aux_ops)
-        self.assertTrue(len(caught_warnings) > 0)
-=======
         wavefunction = self.ry_wavefunction
         with self.assertWarns(DeprecationWarning):
             vqe = VQE(
@@ -1221,14 +744,15 @@
                     seed_transpiler=algorithm_globals.random_seed,
                 ),
             )
-
-        # Go again with two auxiliary operators
-        aux_op1 = PauliSumOp.from_list([("II", 2.0)])
-        aux_op2 = PauliSumOp.from_list([("II", 0.5), ("ZZ", 0.5), ("YY", 0.5), ("XX", -0.5)])
-        aux_ops = [aux_op1, aux_op2]
+        with self.assertWarns(DeprecationWarning):
+            # Go again with two auxiliary operators
+            aux_op1 = PauliSumOp.from_list([("II", 2.0)])
+            aux_op2 = PauliSumOp.from_list([("II", 0.5), ("ZZ", 0.5), ("YY", 0.5), ("XX", -0.5)])
+            aux_ops = [aux_op1, aux_op2]
+
         with self.assertWarns(DeprecationWarning):
             result = vqe.compute_minimum_eigenvalue(self.h2_op, aux_operators=aux_ops)
->>>>>>> 3ebef173
+
         self.assertEqual(len(result.aux_operator_eigenvalues), 2)
         # expectation values
         self.assertAlmostEqual(result.aux_operator_eigenvalues[0][0], 2.0, places=6)
@@ -1239,18 +763,9 @@
 
         # Go again with additional None and zero operators
         aux_ops = [*aux_ops, None, 0]
-<<<<<<< HEAD
-        with warnings.catch_warnings(record=True) as caught_warnings:
-            warnings.filterwarnings(
-                "always",
-                category=DeprecationWarning,
-            )
+        with self.assertWarns(DeprecationWarning):
             result = vqe.compute_minimum_eigenvalue(self.h2_op, aux_operators=aux_ops)
-        self.assertTrue(len(caught_warnings) > 0)
-=======
-        with self.assertWarns(DeprecationWarning):
-            result = vqe.compute_minimum_eigenvalue(self.h2_op, aux_operators=aux_ops)
->>>>>>> 3ebef173
+
         self.assertEqual(len(result.aux_operator_eigenvalues), 4)
         # expectation values
         self.assertAlmostEqual(result.aux_operator_eigenvalues[0][0], 2.0, places=6)
@@ -1276,32 +791,20 @@
         bound_pass = PassManager(bound_counter)
 
         optimizer = SPSA(maxiter=5, learning_rate=0.01, perturbation=0.01)
-<<<<<<< HEAD
-        with warnings.catch_warnings(record=True) as caught_warnings:
-            warnings.filterwarnings(
-                "always",
-                category=DeprecationWarning,
-            )
+
+        with self.assertWarns(DeprecationWarning):
             quantum_instance = QuantumInstance(
                 backend=BasicAer.get_backend("statevector_simulator"),
                 basis_gates=["u3", "cx"],
                 pass_manager=pre_pass,
                 bound_pass_manager=bound_pass,
             )
+
+        with self.assertWarns(DeprecationWarning):
             vqe = VQE(optimizer=optimizer, quantum_instance=quantum_instance)
-=======
-
-        with self.assertWarns(DeprecationWarning):
-            vqe = VQE(optimizer=optimizer, quantum_instance=quantum_instance)
-            _ = vqe.compute_minimum_eigenvalue(Z)
-
-        with self.assertLogs(logger, level="INFO") as cm, self.assertWarns(DeprecationWarning):
->>>>>>> 3ebef173
-            _ = vqe.compute_minimum_eigenvalue(Z)
-
             with self.assertLogs(logger, level="INFO") as cm:
                 _ = vqe.compute_minimum_eigenvalue(Z)
-        self.assertTrue(len(caught_warnings) > 0)
+
         expected = [
             "pre_passmanager",
             "bound_pass_manager",
@@ -1324,29 +827,20 @@
         """Test constructing the eigenstate from the optimal point, if the default ansatz is used."""
 
         # use Hamiltonian yielding more than 11 parameters in the default ansatz
+        with self.assertWarns(DeprecationWarning):
+            hamiltonian = Z ^ Z ^ Z
+
         optimizer = SPSA(maxiter=1, learning_rate=0.01, perturbation=0.01)
-<<<<<<< HEAD
-        with warnings.catch_warnings(record=True) as caught_warnings:
-            warnings.filterwarnings(
-                "always",
-                category=DeprecationWarning,
-            )
-            hamiltonian = Z ^ Z ^ Z
+
+        with self.assertWarns(DeprecationWarning):
             quantum_instance = QuantumInstance(
                 backend=BasicAer.get_backend("statevector_simulator"), basis_gates=["u3", "cx"]
             )
+
+        with self.assertWarns(DeprecationWarning):
             vqe = VQE(optimizer=optimizer, quantum_instance=quantum_instance)
             result = vqe.compute_minimum_eigenvalue(hamiltonian)
-        self.assertTrue(len(caught_warnings) > 0)
-=======
-        quantum_instance = QuantumInstance(
-            backend=BasicAer.get_backend("statevector_simulator"), basis_gates=["u3", "cx"]
-        )
-        with self.assertWarns(DeprecationWarning):
-            vqe = VQE(optimizer=optimizer, quantum_instance=quantum_instance)
-            result = vqe.compute_minimum_eigenvalue(hamiltonian)
-
->>>>>>> 3ebef173
+
         optimal_circuit = vqe.ansatz.bind_parameters(result.optimal_point)
         self.assertTrue(Statevector(result.eigenstate).equiv(optimal_circuit))
 
