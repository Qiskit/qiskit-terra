--- conflicted
+++ resolved
@@ -13,7 +13,6 @@
 """Test the quantum amplitude estimation algorithm."""
 
 import unittest
-import warnings
 from test.python.algorithms import QiskitAlgorithmsTestCase
 import numpy as np
 from ddt import ddt, idata, data, unpack
@@ -91,34 +90,24 @@
     def setUp(self):
         super().setUp()
 
-        with warnings.catch_warnings(record=True) as caught_warnings:
-            warnings.filterwarnings(
-                "always",
-                category=DeprecationWarning,
-            )
+        with self.assertWarns(DeprecationWarning):
             self._statevector = QuantumInstance(
                 backend=BasicAer.get_backend("statevector_simulator"),
                 seed_simulator=2,
                 seed_transpiler=2,
             )
-        self.assertTrue(len(caught_warnings) > 0)
 
         self._sampler = Sampler(options={"seed": 2})
 
         def qasm(shots=100):
-            with warnings.catch_warnings(record=True) as cw:
-                warnings.filterwarnings(
-                    "always",
-                    category=DeprecationWarning,
-                )
+            with self.assertWarns(DeprecationWarning):
                 qi = QuantumInstance(
                     backend=BasicAer.get_backend("qasm_simulator"),
                     shots=shots,
                     seed_simulator=2,
                     seed_transpiler=2,
                 )
-                self.assertTrue(len(cw) > 0)
-                return qi
+            return qi
 
         self._qasm = qasm
 
@@ -142,22 +131,12 @@
     @unpack
     def test_statevector(self, prob, qae, expect):
         """statevector test"""
-<<<<<<< HEAD
-        with warnings.catch_warnings(record=True) as caught_warnings:
-            warnings.filterwarnings(
-                "always",
-                category=DeprecationWarning,
-            )
+
+        problem = EstimationProblem(BernoulliStateIn(prob), 0, BernoulliGrover(prob))
+
+        with self.assertWarns(DeprecationWarning):
             qae.quantum_instance = self._statevector
-            problem = EstimationProblem(BernoulliStateIn(prob), 0, BernoulliGrover(prob))
-
             result = qae.estimate(problem)
-        self.assertTrue(len(caught_warnings) > 0)
-=======
-        with self.assertWarns(DeprecationWarning):
-            qae.quantum_instance = self._statevector
-        problem = EstimationProblem(BernoulliStateIn(prob), 0, BernoulliGrover(prob))
->>>>>>> 3ebef173
 
         self._statevector.reset_execution_results()
         for key, value in expect.items():
@@ -212,22 +191,11 @@
     @unpack
     def test_qasm(self, prob, shots, qae, expect):
         """qasm test"""
-<<<<<<< HEAD
-        with warnings.catch_warnings(record=True) as caught_warnings:
-            warnings.filterwarnings(
-                "always",
-                category=DeprecationWarning,
-            )
+
+        with self.assertWarns(DeprecationWarning):
             qae.quantum_instance = self._qasm(shots)
             problem = EstimationProblem(BernoulliStateIn(prob), [0], BernoulliGrover(prob))
-
             result = qae.estimate(problem)
-        self.assertTrue(len(caught_warnings) > 0)
-=======
-        with self.assertWarns(DeprecationWarning):
-            qae.quantum_instance = self._qasm(shots)
-        problem = EstimationProblem(BernoulliStateIn(prob), [0], BernoulliGrover(prob))
->>>>>>> 3ebef173
 
         for key, value in expect.items():
             self.assertAlmostEqual(
@@ -413,33 +381,23 @@
     def setUp(self):
         super().setUp()
 
-        with warnings.catch_warnings(record=True) as caught_warnings:
-            warnings.filterwarnings(
-                "always",
-                category=DeprecationWarning,
-            )
+        with self.assertWarns(DeprecationWarning):
             self._statevector = QuantumInstance(
                 backend=BasicAer.get_backend("statevector_simulator"),
                 seed_simulator=123,
                 seed_transpiler=41,
             )
-        self.assertTrue(len(caught_warnings) > 0)
 
         self._sampler = Sampler(options={"seed": 123})
 
         def qasm(shots=100):
-            with warnings.catch_warnings(record=True) as cw:
-                warnings.filterwarnings(
-                    "always",
-                    category=DeprecationWarning,
-                )
+            with self.assertWarns(DeprecationWarning):
                 qi = QuantumInstance(
                     backend=BasicAer.get_backend("qasm_simulator"),
                     shots=shots,
                     seed_simulator=7192,
                     seed_transpiler=90000,
                 )
-                self.assertTrue(len(cw) > 0)
                 return qi
 
         self._qasm = qasm
@@ -460,26 +418,15 @@
     @unpack
     def test_statevector(self, n, qae, expect):
         """Statevector end-to-end test"""
-<<<<<<< HEAD
-        with warnings.catch_warnings(record=True) as caught_warnings:
-            warnings.filterwarnings(
-                "always",
-                category=DeprecationWarning,
-            )
-            qae.quantum_instance = self._statevector
-            estimation_problem = EstimationProblem(SineIntegral(n), objective_qubits=[n])
-            result = qae.estimate(estimation_problem)
-        self.assertTrue(len(caught_warnings) > 0)
-=======
         # construct factories for A and Q
         # qae.state_preparation = SineIntegral(n)
+        estimation_problem = EstimationProblem(SineIntegral(n), objective_qubits=[n])
+
         with self.assertWarns(DeprecationWarning):
             qae.quantum_instance = self._statevector
-        estimation_problem = EstimationProblem(SineIntegral(n), objective_qubits=[n])
-
-        # result = qae.run(self._statevector)
-        result = qae.estimate(estimation_problem)
->>>>>>> 3ebef173
+            # result = qae.run(self._statevector)
+            result = qae.estimate(estimation_problem)
+
         self._statevector.reset_execution_results()
         for key, value in expect.items():
             self.assertAlmostEqual(
@@ -519,24 +466,12 @@
     @unpack
     def test_qasm(self, n, shots, qae, expect):
         """QASM simulator end-to-end test."""
-        # construct factories for A and Q
-<<<<<<< HEAD
-        with warnings.catch_warnings(record=True) as caught_warnings:
-            warnings.filterwarnings(
-                "always",
-                category=DeprecationWarning,
-            )
+        estimation_problem = EstimationProblem(SineIntegral(n), objective_qubits=[n])
+
+        with self.assertWarns(DeprecationWarning):
             qae.quantum_instance = self._qasm(shots)
-            estimation_problem = EstimationProblem(SineIntegral(n), objective_qubits=[n])
             result = qae.estimate(estimation_problem)
-        self.assertTrue(len(caught_warnings) > 0)
-=======
-        with self.assertWarns(DeprecationWarning):
-            qae.quantum_instance = self._qasm(shots)
-        estimation_problem = EstimationProblem(SineIntegral(n), objective_qubits=[n])
-
-        result = qae.estimate(estimation_problem)
->>>>>>> 3ebef173
+
         for key, value in expect.items():
             self.assertAlmostEqual(
                 value, getattr(result, key), places=3, msg=f"estimate `{key}` failed"
@@ -589,23 +524,12 @@
     def test_confidence_intervals(self, qae, key, expect):
         """End-to-end test for all confidence intervals."""
         n = 3
-<<<<<<< HEAD
-        with warnings.catch_warnings(record=True) as caught_warnings:
-            warnings.filterwarnings(
-                "always",
-                category=DeprecationWarning,
-            )
+
+        estimation_problem = EstimationProblem(SineIntegral(n), objective_qubits=[n])
+        with self.assertWarns(DeprecationWarning):
             qae.quantum_instance = self._statevector
-            estimation_problem = EstimationProblem(SineIntegral(n), objective_qubits=[n])
-
             # statevector simulator
             result = qae.estimate(estimation_problem)
-        self.assertTrue(len(caught_warnings) > 0)
-=======
-        with self.assertWarns(DeprecationWarning):
-            qae.quantum_instance = self._statevector
-        estimation_problem = EstimationProblem(SineIntegral(n), objective_qubits=[n])
->>>>>>> 3ebef173
 
         self._statevector.reset_execution_results()
         methods = ["lr", "fi", "oi"]  # short for likelihood_ratio, fisher, observed_fisher
@@ -619,20 +543,10 @@
         # qasm simulator
         shots = 100
         alpha = 0.01
-<<<<<<< HEAD
-        with warnings.catch_warnings(record=True) as caught_warnings:
-            warnings.filterwarnings(
-                "always",
-                category=DeprecationWarning,
-            )
+        with self.assertWarns(DeprecationWarning):
             qae.quantum_instance = self._qasm(shots)
             result = qae.estimate(estimation_problem)
-        self.assertTrue(len(caught_warnings) > 0)
-=======
-        with self.assertWarns(DeprecationWarning):
-            qae.quantum_instance = self._qasm(shots)
-        result = qae.estimate(estimation_problem)
->>>>>>> 3ebef173
+
         for method, expected_confint in expect.items():
             confint = qae.compute_confidence_interval(result, alpha, method)
             np.testing.assert_array_almost_equal(confint, expected_confint)
@@ -641,25 +555,13 @@
     def test_iqae_confidence_intervals(self):
         """End-to-end test for the IQAE confidence interval."""
         n = 3
-<<<<<<< HEAD
-        with warnings.catch_warnings(record=True) as caught_warnings:
-            warnings.filterwarnings(
-                "always",
-                category=DeprecationWarning,
-            )
+        expected_confint = (0.1984050, 0.3511015)
+        estimation_problem = EstimationProblem(SineIntegral(n), objective_qubits=[n])
+
+        with self.assertWarns(DeprecationWarning):
             qae = IterativeAmplitudeEstimation(0.1, 0.01, quantum_instance=self._statevector)
-            expected_confint = (0.1984050, 0.3511015)
-            estimation_problem = EstimationProblem(SineIntegral(n), objective_qubits=[n])
-
             # statevector simulator
             result = qae.estimate(estimation_problem)
-        self.assertTrue(len(caught_warnings) > 0)
-=======
-        with self.assertWarns(DeprecationWarning):
-            qae = IterativeAmplitudeEstimation(0.1, 0.01, quantum_instance=self._statevector)
-        expected_confint = (0.1984050, 0.3511015)
-        estimation_problem = EstimationProblem(SineIntegral(n), objective_qubits=[n])
->>>>>>> 3ebef173
 
         self._statevector.reset_execution_results()
         confint = result.confidence_interval
@@ -669,20 +571,11 @@
 
         # qasm simulator
         shots = 100
-<<<<<<< HEAD
-        with warnings.catch_warnings(record=True) as caught_warnings:
-            warnings.filterwarnings(
-                "always",
-                category=DeprecationWarning,
-            )
+
+        with self.assertWarns(DeprecationWarning):
             qae.quantum_instance = self._qasm(shots)
             result = qae.estimate(estimation_problem)
-        self.assertTrue(len(caught_warnings) > 0)
-=======
-        with self.assertWarns(DeprecationWarning):
-            qae.quantum_instance = self._qasm(shots)
-        result = qae.estimate(estimation_problem)
->>>>>>> 3ebef173
+
         confint = result.confidence_interval
         np.testing.assert_array_almost_equal(confint, expected_confint)
         self.assertTrue(confint[0] <= result.estimation <= confint[1])
@@ -733,23 +626,12 @@
 
         # construct algo without rescaling
         backend = BasicAer.get_backend("statevector_simulator")
-<<<<<<< HEAD
-        with warnings.catch_warnings(record=True) as caught_warnings:
-            warnings.filterwarnings(
-                "always",
-                category=DeprecationWarning,
-            )
+
+        with self.assertWarns(DeprecationWarning):
             fae = FasterAmplitudeEstimation(0.1, 1, rescale=False, quantum_instance=backend)
+
             # run the algo
             result = fae.estimate(problem)
-        self.assertTrue(len(caught_warnings) > 0)
-=======
-        with self.assertWarns(DeprecationWarning):
-            fae = FasterAmplitudeEstimation(0.1, 1, rescale=False, quantum_instance=backend)
-
-        # run the algo
-        result = fae.estimate(problem)
->>>>>>> 3ebef173
 
         # assert the result is correct
         self.assertAlmostEqual(result.estimation, prob)
@@ -822,33 +704,17 @@
         )
 
         # construct algo
-        with warnings.catch_warnings(record=True) as caught_warnings:
-            warnings.filterwarnings(
-                "always",
-                category=DeprecationWarning,
-            )
+        with self.assertWarns(DeprecationWarning):
             backend = QuantumInstance(
                 BasicAer.get_backend(backend_str), seed_simulator=2, seed_transpiler=2
             )
-        self.assertTrue(len(caught_warnings) > 0)
         # cannot use rescaling with a custom grover operator
-<<<<<<< HEAD
-        with warnings.catch_warnings(record=True) as caught_warnings:
-            warnings.filterwarnings(
-                "always",
-                category=DeprecationWarning,
-            )
+
+        with self.assertWarns(DeprecationWarning):
             fae = FasterAmplitudeEstimation(0.01, 5, rescale=False, quantum_instance=backend)
+
             # run the algo
             result = fae.estimate(problem)
-        self.assertTrue(len(caught_warnings) > 0)
-=======
-        with self.assertWarns(DeprecationWarning):
-            fae = FasterAmplitudeEstimation(0.01, 5, rescale=False, quantum_instance=backend)
-
-        # run the algo
-        result = fae.estimate(problem)
->>>>>>> 3ebef173
 
         # assert the result is correct
         self.assertAlmostEqual(result.estimation, expect, places=5)
