# This code is part of Qiskit.
#
# (C) Copyright IBM 2020, 2023.
#
# This code is licensed under the Apache License, Version 2.0. You may
# obtain a copy of this license in the LICENSE.txt file in the root directory
# of this source tree or at http://www.apache.org/licenses/LICENSE-2.0.
#
# Any modifications or derivative works of this code must retain this
# copyright notice, and modified files need to carry a notice indicating
# that they have been altered from the originals.

"""Test of scikit-quant optimizers."""

import unittest
import warnings
from test.python.algorithms import QiskitAlgorithmsTestCase

from ddt import ddt, data, unpack

import numpy
from qiskit import BasicAer
from qiskit.circuit.library import RealAmplitudes
from qiskit.utils import QuantumInstance, algorithm_globals
from qiskit.exceptions import MissingOptionalLibraryError
from qiskit.opflow import PauliSumOp
from qiskit.algorithms import VQE
from qiskit.algorithms.optimizers import BOBYQA, SNOBFIT, IMFIL


@ddt
class TestOptimizers(QiskitAlgorithmsTestCase):
    """Test scikit-quant optimizers."""

    def setUp(self):
        """Set the problem."""
        super().setUp()
        algorithm_globals.random_seed = 50
        with warnings.catch_warnings(record=True) as caught_warnings:
            warnings.filterwarnings(
                "always",
                category=DeprecationWarning,
            )
            self.qubit_op = PauliSumOp.from_list(
                [
                    ("II", -1.052373245772859),
                    ("IZ", 0.39793742484318045),
                    ("ZI", -0.39793742484318045),
                    ("ZZ", -0.01128010425623538),
                    ("XX", 0.18093119978423156),
                ]
            )
        self.assertTrue(len(caught_warnings) > 0)

    def _optimize(self, optimizer):
        """launch vqe"""
<<<<<<< HEAD
        with warnings.catch_warnings(record=True) as caught_warnings:
            warnings.filterwarnings(
                "always",
                category=DeprecationWarning,
            )
            qe = QuantumInstance(
                BasicAer.get_backend("statevector_simulator"),
                seed_simulator=algorithm_globals.random_seed,
                seed_transpiler=algorithm_globals.random_seed,
            )
            vqe = VQE(ansatz=RealAmplitudes(), optimizer=optimizer, quantum_instance=qe)
            result = vqe.compute_minimum_eigenvalue(operator=self.qubit_op)
        self.assertTrue(len(caught_warnings) > 0)
=======
        qe = QuantumInstance(
            BasicAer.get_backend("statevector_simulator"),
            seed_simulator=algorithm_globals.random_seed,
            seed_transpiler=algorithm_globals.random_seed,
        )
        with self.assertWarns(DeprecationWarning):
            vqe = VQE(ansatz=RealAmplitudes(), optimizer=optimizer, quantum_instance=qe)
            result = vqe.compute_minimum_eigenvalue(operator=self.qubit_op)
>>>>>>> 3ebef173
        self.assertAlmostEqual(result.eigenvalue.real, -1.857, places=1)

    def test_bobyqa(self):
        """BOBYQA optimizer test."""
        try:
            optimizer = BOBYQA(maxiter=150)
            self._optimize(optimizer)
        except MissingOptionalLibraryError as ex:
            self.skipTest(str(ex))

    @unittest.skipIf(
        tuple(map(int, numpy.__version__.split("."))) >= (1, 24, 0),
        "scikit's SnobFit currently incompatible with NumPy 1.24.0.",
    )
    def test_snobfit(self):
        """SNOBFIT optimizer test."""
        try:
            optimizer = SNOBFIT(maxiter=100, maxfail=100, maxmp=20)
            self._optimize(optimizer)
        except MissingOptionalLibraryError as ex:
            self.skipTest(str(ex))

    @unittest.skipIf(
        tuple(map(int, numpy.__version__.split("."))) >= (1, 24, 0),
        "scikit's SnobFit currently incompatible with NumPy 1.24.0.",
    )
    @data((None,), ([(-1, 1), (None, None)],))
    @unpack
    def test_snobfit_missing_bounds(self, bounds):
        """SNOBFIT optimizer test with missing bounds."""
        try:
            optimizer = SNOBFIT()
            with self.assertRaises(ValueError):
                optimizer.minimize(
                    fun=lambda _: 1,  # using dummy function (never called)
                    x0=[0.1, 0.1],  # dummy initial point
                    bounds=bounds,
                )
        except MissingOptionalLibraryError as ex:
            self.skipTest(str(ex))

    def test_imfil(self):
        """IMFIL test."""
        try:
            optimizer = IMFIL(maxiter=100)
            self._optimize(optimizer)
        except MissingOptionalLibraryError as ex:
            self.skipTest(str(ex))


if __name__ == "__main__":
    unittest.main()<|MERGE_RESOLUTION|>--- conflicted
+++ resolved
@@ -13,7 +13,6 @@
 """Test of scikit-quant optimizers."""
 
 import unittest
-import warnings
 from test.python.algorithms import QiskitAlgorithmsTestCase
 
 from ddt import ddt, data, unpack
@@ -36,11 +35,7 @@
         """Set the problem."""
         super().setUp()
         algorithm_globals.random_seed = 50
-        with warnings.catch_warnings(record=True) as caught_warnings:
-            warnings.filterwarnings(
-                "always",
-                category=DeprecationWarning,
-            )
+        with self.assertWarns(DeprecationWarning):
             self.qubit_op = PauliSumOp.from_list(
                 [
                     ("II", -1.052373245772859),
@@ -50,34 +45,19 @@
                     ("XX", 0.18093119978423156),
                 ]
             )
-        self.assertTrue(len(caught_warnings) > 0)
 
     def _optimize(self, optimizer):
         """launch vqe"""
-<<<<<<< HEAD
-        with warnings.catch_warnings(record=True) as caught_warnings:
-            warnings.filterwarnings(
-                "always",
-                category=DeprecationWarning,
-            )
+        with self.assertWarns(DeprecationWarning):
             qe = QuantumInstance(
                 BasicAer.get_backend("statevector_simulator"),
                 seed_simulator=algorithm_globals.random_seed,
                 seed_transpiler=algorithm_globals.random_seed,
             )
-            vqe = VQE(ansatz=RealAmplitudes(), optimizer=optimizer, quantum_instance=qe)
-            result = vqe.compute_minimum_eigenvalue(operator=self.qubit_op)
-        self.assertTrue(len(caught_warnings) > 0)
-=======
-        qe = QuantumInstance(
-            BasicAer.get_backend("statevector_simulator"),
-            seed_simulator=algorithm_globals.random_seed,
-            seed_transpiler=algorithm_globals.random_seed,
-        )
         with self.assertWarns(DeprecationWarning):
             vqe = VQE(ansatz=RealAmplitudes(), optimizer=optimizer, quantum_instance=qe)
             result = vqe.compute_minimum_eigenvalue(operator=self.qubit_op)
->>>>>>> 3ebef173
+
         self.assertAlmostEqual(result.eigenvalue.real, -1.857, places=1)
 
     def test_bobyqa(self):
