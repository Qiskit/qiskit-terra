# This code is part of Qiskit.
#
# (C) Copyright IBM 2021.
#
# This code is licensed under the Apache License, Version 2.0. You may
# obtain a copy of this license in the LICENSE.txt file in the root directory
# of this source tree or at http://www.apache.org/licenses/LICENSE-2.0.
#
# Any modifications or derivative works of this code must retain this
# copyright notice, and modified files need to carry a notice indicating
# that they have been altered from the originals.

"""Tests for the SPSA optimizer."""

from test.python.algorithms import QiskitAlgorithmsTestCase
from ddt import ddt, data

import numpy as np

from qiskit.algorithms.optimizers import SPSA, QNSPSA
from qiskit.circuit.library import PauliTwoDesign
from qiskit.opflow import I, Z, StateFn, CircuitSampler
from qiskit.utils import algorithm_globals


@ddt
class TestSPSA(QiskitAlgorithmsTestCase):
    """Tests for the SPSA optimizer."""

    def setUp(self):
        super().setUp()
        np.random.seed(12)
        algorithm_globals.random_seed = 12

    # @slow_test
    @data('spsa', '2spsa', 'qnspsa')
    def test_pauli_two_design(self, method):
        """Test SPSA on the Pauli two-design example."""
        circuit = PauliTwoDesign(3, reps=1, seed=1)
        parameters = list(circuit.parameters)
        obs = Z ^ Z ^ I
        expr = ~StateFn(obs) @ StateFn(circuit)

<<<<<<< HEAD
        initial_point = np.array([0.82311034, 0.02611798, 0.21077064, 0.61842177, 0.09828447,
                                  0.62013131])
=======
        initial_point = np.array(
            [
                0.1822308,
                -0.27254251,
                0.83684425,
                0.86153976,
                -0.7111668,
                0.82766631,
                0.97867993,
                0.46136964,
                2.27079901,
                0.13382699,
                0.29589915,
                0.64883193,
            ]
        )
>>>>>>> 77da2b56

        def objective(x):
            return expr.bind_parameters(dict(zip(parameters, x))).eval().real

<<<<<<< HEAD
        settings = {'maxiter': 100,
                    'blocking': True,
                    'allowed_increase': 0}

        if method == '2spsa':
            settings['second_order'] = True
            settings['regularization'] = 0.01
            expected_nfev = settings['maxiter'] * 5 + 1
        elif method == 'qnspsa':
            settings['fidelity'] = QNSPSA.get_fidelity(circuit)
            settings['regularization'] = 0.001
            settings['learning_rate'] = 0.05
            settings['perturbation'] = 0.05

            expected_nfev = settings['maxiter'] * 7 + 1
        else:
            expected_nfev = settings['maxiter'] * 3 + 1

        if method == 'qnspsa':
            spsa = QNSPSA(**settings)
        else:
            spsa = SPSA(**settings)
=======
        spsa = SPSA(
            maxiter=100, blocking=True, allowed_increase=0, learning_rate=0.1, perturbation=0.1
        )
>>>>>>> 77da2b56

        result = spsa.optimize(circuit.num_parameters, objective, initial_point=initial_point)

        with self.subTest('check final accuracy'):
            self.assertLess(result[1], -0.95)  # final loss

        with self.subTest('check number of function calls'):
            self.assertEqual(result[2], expected_nfev)  # function evaluations

    def test_recalibrate_at_optimize(self):
        """Test SPSA calibrates anew upon each optimization run, if no autocalibration is set."""

        def objective(x):
            return -(x ** 2)

        spsa = SPSA(maxiter=1)
        _ = spsa.optimize(1, objective, initial_point=np.array([0.5]))

        self.assertIsNone(spsa.learning_rate)
        self.assertIsNone(spsa.perturbation)

    def test_learning_rate_perturbation_as_iterators(self):
        """Test the learning rate and perturbation can be callables returning iterators."""

        def get_learning_rate():
            def learning_rate():
                x = 0.99
                while True:
                    x *= x
                    yield x
            return learning_rate

        def get_perturbation():
            def perturbation():
                x = 0.99
                while True:
                    x *= x
                    yield max(x, 0.01)
            return perturbation

        def objective(x):
            return (np.linalg.norm(x) - 2) ** 2

        spsa = SPSA(learning_rate=get_learning_rate(), perturbation=get_perturbation())
        result, _, _ = spsa.optimize(1, objective, initial_point=np.array([0.5, 0.5]))

        self.assertAlmostEqual(np.linalg.norm(result), 2, places=2)

    def test_callback(self):
        """Test using the callback."""

        def objective(x):
            return (np.linalg.norm(x) - 2) ** 2

        history = {'nfevs': [], 'points': [], 'fvals': [], 'updates': [], 'accepted': []}

        def callback(nfev, point, fval, update, accepted):
            history['nfevs'].append(nfev)
            history['points'].append(point)
            history['fvals'].append(fval)
            history['updates'].append(update)
            history['accepted'].append(accepted)

        maxiter = 10
        spsa = SPSA(maxiter=maxiter, learning_rate=0.01, perturbation=0.01, callback=callback)
        _ = spsa.optimize(1, objective, initial_point=np.array([0.5, 0.5]))

        expected_types = [int, np.ndarray, float, float, bool]
        for i, (key, values) in enumerate(history.items()):
            self.assertTrue(all(isinstance(value, expected_types[i]) for value in values))
            self.assertEqual(len(history[key]), maxiter)<|MERGE_RESOLUTION|>--- conflicted
+++ resolved
@@ -33,7 +33,7 @@
         algorithm_globals.random_seed = 12
 
     # @slow_test
-    @data('spsa', '2spsa', 'qnspsa')
+    @data("spsa", "2spsa", "qnspsa")
     def test_pauli_two_design(self, method):
         """Test SPSA on the Pauli two-design example."""
         circuit = PauliTwoDesign(3, reps=1, seed=1)
@@ -41,66 +41,40 @@
         obs = Z ^ Z ^ I
         expr = ~StateFn(obs) @ StateFn(circuit)
 
-<<<<<<< HEAD
-        initial_point = np.array([0.82311034, 0.02611798, 0.21077064, 0.61842177, 0.09828447,
-                                  0.62013131])
-=======
         initial_point = np.array(
-            [
-                0.1822308,
-                -0.27254251,
-                0.83684425,
-                0.86153976,
-                -0.7111668,
-                0.82766631,
-                0.97867993,
-                0.46136964,
-                2.27079901,
-                0.13382699,
-                0.29589915,
-                0.64883193,
-            ]
+            [0.82311034, 0.02611798, 0.21077064, 0.61842177, 0.09828447, 0.62013131]
         )
->>>>>>> 77da2b56
 
         def objective(x):
             return expr.bind_parameters(dict(zip(parameters, x))).eval().real
 
-<<<<<<< HEAD
-        settings = {'maxiter': 100,
-                    'blocking': True,
-                    'allowed_increase': 0}
+        settings = {"maxiter": 100, "blocking": True, "allowed_increase": 0}
 
-        if method == '2spsa':
-            settings['second_order'] = True
-            settings['regularization'] = 0.01
-            expected_nfev = settings['maxiter'] * 5 + 1
-        elif method == 'qnspsa':
-            settings['fidelity'] = QNSPSA.get_fidelity(circuit)
-            settings['regularization'] = 0.001
-            settings['learning_rate'] = 0.05
-            settings['perturbation'] = 0.05
+        if method == "2spsa":
+            settings["second_order"] = True
+            settings["regularization"] = 0.01
+            expected_nfev = settings["maxiter"] * 5 + 1
+        elif method == "qnspsa":
+            settings["fidelity"] = QNSPSA.get_fidelity(circuit)
+            settings["regularization"] = 0.001
+            settings["learning_rate"] = 0.05
+            settings["perturbation"] = 0.05
 
-            expected_nfev = settings['maxiter'] * 7 + 1
+            expected_nfev = settings["maxiter"] * 7 + 1
         else:
-            expected_nfev = settings['maxiter'] * 3 + 1
+            expected_nfev = settings["maxiter"] * 3 + 1
 
-        if method == 'qnspsa':
+        if method == "qnspsa":
             spsa = QNSPSA(**settings)
         else:
             spsa = SPSA(**settings)
-=======
-        spsa = SPSA(
-            maxiter=100, blocking=True, allowed_increase=0, learning_rate=0.1, perturbation=0.1
-        )
->>>>>>> 77da2b56
 
         result = spsa.optimize(circuit.num_parameters, objective, initial_point=initial_point)
 
-        with self.subTest('check final accuracy'):
+        with self.subTest("check final accuracy"):
             self.assertLess(result[1], -0.95)  # final loss
 
-        with self.subTest('check number of function calls'):
+        with self.subTest("check number of function calls"):
             self.assertEqual(result[2], expected_nfev)  # function evaluations
 
     def test_recalibrate_at_optimize(self):
@@ -124,6 +98,7 @@
                 while True:
                     x *= x
                     yield x
+
             return learning_rate
 
         def get_perturbation():
@@ -132,6 +107,7 @@
                 while True:
                     x *= x
                     yield max(x, 0.01)
+
             return perturbation
 
         def objective(x):
@@ -148,14 +124,14 @@
         def objective(x):
             return (np.linalg.norm(x) - 2) ** 2
 
-        history = {'nfevs': [], 'points': [], 'fvals': [], 'updates': [], 'accepted': []}
+        history = {"nfevs": [], "points": [], "fvals": [], "updates": [], "accepted": []}
 
         def callback(nfev, point, fval, update, accepted):
-            history['nfevs'].append(nfev)
-            history['points'].append(point)
-            history['fvals'].append(fval)
-            history['updates'].append(update)
-            history['accepted'].append(accepted)
+            history["nfevs"].append(nfev)
+            history["points"].append(point)
+            history["fvals"].append(fval)
+            history["updates"].append(update)
+            history["accepted"].append(accepted)
 
         maxiter = 10
         spsa = SPSA(maxiter=maxiter, learning_rate=0.01, perturbation=0.01, callback=callback)
