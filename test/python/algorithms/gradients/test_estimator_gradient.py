# This code is part of Qiskit.
#
# (C) Copyright IBM 2019, 2021.
#
# This code is licensed under the Apache License, Version 2.0. You may
# obtain a copy of this license in the LICENSE.txt file in the root directory
# of this source tree or at http://www.apache.org/licenses/LICENSE-2.0.
#
# Any modifications or derivative works of this code must retain this
# copyright notice, and modified files need to carry a notice indicating
# that they have been altered from the originals.
# =============================================================================

"""Test Estimator Gradients"""

import unittest

import numpy as np
from ddt import ddt, data, unpack

from qiskit import QuantumCircuit
from qiskit.algorithms.gradients import (
    FiniteDiffEstimatorGradient,
    LinCombEstimatorGradient,
    ParamShiftEstimatorGradient,
    SPSAEstimatorGradient,
    DerivativeType,
)
from qiskit.circuit import Parameter
from qiskit.circuit.library import EfficientSU2, RealAmplitudes
from qiskit.circuit.library.standard_gates import RXXGate, RYYGate, RZXGate, RZZGate
from qiskit.primitives import Estimator
from qiskit.quantum_info import Operator, SparsePauliOp, Pauli
from qiskit.quantum_info.random import random_pauli_list
from qiskit.test import QiskitTestCase

<<<<<<< HEAD
from .logging_primitives import LoggingEstimator
=======
gradient_factories = [
    lambda estimator: FiniteDiffEstimatorGradient(estimator, epsilon=1e-6, method="central"),
    lambda estimator: FiniteDiffEstimatorGradient(estimator, epsilon=1e-6, method="forward"),
    lambda estimator: FiniteDiffEstimatorGradient(estimator, epsilon=1e-6, method="backward"),
    ParamShiftEstimatorGradient,
    LinCombEstimatorGradient,
]
>>>>>>> 11eb8910


@ddt
class TestEstimatorGradient(QiskitTestCase):
    """Test Estimator Gradient"""

<<<<<<< HEAD
    @data(FiniteDiffEstimatorGradient, ParamShiftEstimatorGradient, LinCombEstimatorGradient)
=======
    @combine(grad=gradient_factories)
>>>>>>> 11eb8910
    def test_gradient_operators(self, grad):
        """Test the estimator gradient for different operators"""
        estimator = Estimator()
        a = Parameter("a")
        qc = QuantumCircuit(1)
        qc.h(0)
        qc.p(a, 0)
        qc.h(0)
        gradient = grad(estimator)
        op = SparsePauliOp.from_list([("Z", 1)])
        correct_result = -1 / np.sqrt(2)
        param = [np.pi / 4]
        value = gradient.run([qc], [op], [param]).result().gradients[0]
        self.assertAlmostEqual(value[0], correct_result, 3)
        op = SparsePauliOp.from_list([("Z", 1)])
        value = gradient.run([qc], [op], [param]).result().gradients[0]
        self.assertAlmostEqual(value[0], correct_result, 3)
        op = Operator.from_label("Z")
        value = gradient.run([qc], [op], [param]).result().gradients[0]
        self.assertAlmostEqual(value[0], correct_result, 3)

<<<<<<< HEAD
    @data(FiniteDiffEstimatorGradient, ParamShiftEstimatorGradient, LinCombEstimatorGradient)
=======
    @combine(grad=gradient_factories)
>>>>>>> 11eb8910
    def test_gradient_p(self, grad):
        """Test the estimator gradient for p"""
        estimator = Estimator()
        a = Parameter("a")
        qc = QuantumCircuit(1)
        qc.h(0)
        qc.p(a, 0)
        qc.h(0)
        gradient = grad(estimator)
        op = SparsePauliOp.from_list([("Z", 1)])
        param_list = [[np.pi / 4], [0], [np.pi / 2]]
        correct_results = [[-1 / np.sqrt(2)], [0], [-1]]
        for i, param in enumerate(param_list):
            gradients = gradient.run([qc], [op], [param]).result().gradients[0]
            for j, value in enumerate(gradients):
                self.assertAlmostEqual(value, correct_results[i][j], 3)

<<<<<<< HEAD
    @data(FiniteDiffEstimatorGradient, ParamShiftEstimatorGradient, LinCombEstimatorGradient)
=======
    @combine(grad=gradient_factories)
>>>>>>> 11eb8910
    def test_gradient_u(self, grad):
        """Test the estimator gradient for u"""
        estimator = Estimator()
        a = Parameter("a")
        b = Parameter("b")
        c = Parameter("c")
        qc = QuantumCircuit(1)
        qc.h(0)
        qc.u(a, b, c, 0)
        qc.h(0)
        gradient = grad(estimator)
        op = SparsePauliOp.from_list([("Z", 1)])

        param_list = [[np.pi / 4, 0, 0], [np.pi / 4, np.pi / 4, np.pi / 4]]
        correct_results = [[-0.70710678, 0.0, 0.0], [-0.35355339, -0.85355339, -0.85355339]]
        for i, param in enumerate(param_list):
            gradients = gradient.run([qc], [op], [param]).result().gradients[0]
            for j, value in enumerate(gradients):
                self.assertAlmostEqual(value, correct_results[i][j], 3)

<<<<<<< HEAD
    @data(FiniteDiffEstimatorGradient, ParamShiftEstimatorGradient, LinCombEstimatorGradient)
=======
    @combine(grad=gradient_factories)
>>>>>>> 11eb8910
    def test_gradient_efficient_su2(self, grad):
        """Test the estimator gradient for EfficientSU2"""
        estimator = Estimator()
        qc = EfficientSU2(2, reps=1)
        op = SparsePauliOp.from_list([("ZI", 1)])
        gradient = grad(estimator)
        param_list = [
            [np.pi / 4 for param in qc.parameters],
            [np.pi / 2 for param in qc.parameters],
        ]
        correct_results = [
            [
                -0.35355339,
                -0.70710678,
                0,
                0.35355339,
                0,
                -0.70710678,
                0,
                0,
            ],
            [0, 0, 0, 1, 0, 0, 0, 0],
        ]
        for i, param in enumerate(param_list):
            gradients = gradient.run([qc], [op], [param]).result().gradients[0]
            np.testing.assert_allclose(gradients, correct_results[i], atol=1e-3)

<<<<<<< HEAD
    @data(FiniteDiffEstimatorGradient, ParamShiftEstimatorGradient, LinCombEstimatorGradient)
=======
    @combine(grad=gradient_factories)
>>>>>>> 11eb8910
    def test_gradient_2qubit_gate(self, grad):
        """Test the estimator gradient for 2 qubit gates"""
        estimator = Estimator()
        for gate in [RXXGate, RYYGate, RZZGate, RZXGate]:
            param_list = [[np.pi / 4], [np.pi / 2]]
            correct_results = [
                [-0.70710678],
                [-1],
            ]
            op = SparsePauliOp.from_list([("ZI", 1)])
            for i, param in enumerate(param_list):
                a = Parameter("a")
                qc = QuantumCircuit(2)
                gradient = grad(estimator)

                if gate is RZZGate:
                    qc.h([0, 1])
                    qc.append(gate(a), [qc.qubits[0], qc.qubits[1]], [])
                    qc.h([0, 1])
                else:
                    qc.append(gate(a), [qc.qubits[0], qc.qubits[1]], [])
                gradients = gradient.run([qc], [op], [param]).result().gradients[0]
                np.testing.assert_allclose(gradients, correct_results[i], atol=1e-3)

<<<<<<< HEAD
    @data(FiniteDiffEstimatorGradient, ParamShiftEstimatorGradient, LinCombEstimatorGradient)
=======
    @combine(grad=gradient_factories)
>>>>>>> 11eb8910
    def test_gradient_parameter_coefficient(self, grad):
        """Test the estimator gradient for parameter variables with coefficients"""
        estimator = Estimator()
        qc = RealAmplitudes(num_qubits=2, reps=1)
        qc.rz(qc.parameters[0].exp() + 2 * qc.parameters[1], 0)
        qc.rx(3.0 * qc.parameters[0] + qc.parameters[1].sin(), 1)
        qc.u(qc.parameters[0], qc.parameters[1], qc.parameters[3], 1)
        qc.p(2 * qc.parameters[0] + 1, 0)
        qc.rxx(qc.parameters[0] + 2, 0, 1)
        gradient = grad(estimator)
        param_list = [[np.pi / 4 for _ in qc.parameters], [np.pi / 2 for _ in qc.parameters]]
        correct_results = [
            [-0.7266653, -0.4905135, -0.0068606, -0.9228880],
            [-3.5972095, 0.10237173, -0.3117748, 0],
        ]
        op = SparsePauliOp.from_list([("ZI", 1)])
        for i, param in enumerate(param_list):
            gradients = gradient.run([qc], [op], [param]).result().gradients[0]
            np.testing.assert_allclose(gradients, correct_results[i], atol=1e-3)

<<<<<<< HEAD
    @data(FiniteDiffEstimatorGradient, ParamShiftEstimatorGradient, LinCombEstimatorGradient)
=======
    @combine(grad=gradient_factories)
>>>>>>> 11eb8910
    def test_gradient_parameters(self, grad):
        """Test the estimator gradient for parameters"""
        estimator = Estimator()
        a = Parameter("a")
        b = Parameter("b")
        qc = QuantumCircuit(1)
        qc.rx(a, 0)
        qc.rx(b, 0)
        gradient = grad(estimator)
        param_list = [[np.pi / 4, np.pi / 2]]
        correct_results = [
            [-0.70710678],
        ]
        op = SparsePauliOp.from_list([("Z", 1)])
        for i, param in enumerate(param_list):
            gradients = gradient.run([qc], [op], [param], parameters=[[a]]).result().gradients[0]
            np.testing.assert_allclose(gradients, correct_results[i], atol=1e-3)

<<<<<<< HEAD
    @data(FiniteDiffEstimatorGradient, ParamShiftEstimatorGradient, LinCombEstimatorGradient)
=======
    @combine(grad=gradient_factories)
>>>>>>> 11eb8910
    def test_gradient_multi_arguments(self, grad):
        """Test the estimator gradient for multiple arguments"""
        estimator = Estimator()
        a = Parameter("a")
        b = Parameter("b")
        qc = QuantumCircuit(1)
        qc.rx(a, 0)
        qc2 = QuantumCircuit(1)
        qc2.rx(b, 0)
        gradient = grad(estimator)
        param_list = [[np.pi / 4], [np.pi / 2]]
        correct_results = [
            [-0.70710678],
            [-1],
        ]
        op = SparsePauliOp.from_list([("Z", 1)])
        gradients = gradient.run([qc, qc2], [op] * 2, param_list).result().gradients
        np.testing.assert_allclose(gradients, correct_results, atol=1e-3)

        c = Parameter("c")
        qc3 = QuantumCircuit(1)
        qc3.rx(c, 0)
        qc3.ry(a, 0)
        param_list2 = [[np.pi / 4], [np.pi / 4, np.pi / 4], [np.pi / 4, np.pi / 4]]
        correct_results2 = [
            [-0.70710678],
            [-0.5],
            [-0.5, -0.5],
        ]
        gradients2 = (
            gradient.run([qc, qc3, qc3], [op] * 3, param_list2, parameters=[[a], [c], None])
            .result()
            .gradients
        )
        np.testing.assert_allclose(gradients2[0], correct_results2[0], atol=1e-3)
        np.testing.assert_allclose(gradients2[1], correct_results2[1], atol=1e-3)
        np.testing.assert_allclose(gradients2[2], correct_results2[2], atol=1e-3)

    @data(FiniteDiffEstimatorGradient, ParamShiftEstimatorGradient, LinCombEstimatorGradient)
    def test_gradient_validation(self, grad):
        """Test estimator gradient's validation"""
        estimator = Estimator()
        a = Parameter("a")
        qc = QuantumCircuit(1)
        qc.rx(a, 0)
        if grad is FiniteDiffEstimatorGradient:
            gradient = grad(estimator, epsilon=1e-6)
            with self.assertRaises(ValueError):
                _ = grad(estimator, epsilon=-0.1)
        else:
            gradient = grad(estimator)
        param_list = [[np.pi / 4], [np.pi / 2]]
        op = SparsePauliOp.from_list([("Z", 1)])
        with self.assertRaises(ValueError):
            gradient.run([qc], [op], param_list)
        with self.assertRaises(ValueError):
            gradient.run([qc, qc], [op, op], param_list, parameters=[[a]])
        with self.assertRaises(ValueError):
            gradient.run([qc, qc], [op], param_list, parameters=[[a]])
        with self.assertRaises(ValueError):
            gradient.run([qc], [op], [[np.pi / 4, np.pi / 4]])

    def test_spsa_gradient(self):
        """Test the SPSA estimator gradient"""
        estimator = Estimator()
        with self.assertRaises(ValueError):
            _ = SPSAEstimatorGradient(estimator, epsilon=-0.1)
        a = Parameter("a")
        b = Parameter("b")
        qc = QuantumCircuit(2)
        qc.rx(b, 0)
        qc.rx(a, 1)
        param_list = [[1, 1]]
        correct_results = [[-0.84147098, 0.84147098]]
        op = SparsePauliOp.from_list([("ZI", 1)])
        gradient = SPSAEstimatorGradient(estimator, epsilon=1e-6, seed=123)
        gradients = gradient.run([qc], [op], param_list).result().gradients
        np.testing.assert_allclose(gradients, correct_results, atol=1e-3)

        # multi parameters
        gradient = SPSAEstimatorGradient(estimator, epsilon=1e-6, seed=123)
        param_list2 = [[1, 1], [1, 1], [3, 3]]
        gradients2 = (
            gradient.run([qc] * 3, [op] * 3, param_list2, parameters=[None, [b], None])
            .result()
            .gradients
        )
        correct_results2 = [[-0.84147098, 0.84147098], [0.84147098], [-0.14112001, 0.14112001]]
        for grad, correct in zip(gradients2, correct_results2):
            np.testing.assert_allclose(grad, correct, atol=1e-3)

        # batch size
        correct_results = [[-0.84147098, 0.1682942]]
        gradient = SPSAEstimatorGradient(estimator, epsilon=1e-6, batch_size=5, seed=123)
        gradients = gradient.run([qc], [op], param_list).result().gradients
        np.testing.assert_allclose(gradients, correct_results, atol=1e-3)

    @data(ParamShiftEstimatorGradient, LinCombEstimatorGradient)
    def test_gradient_random_parameters(self, grad):
        """Test param shift and lin comb w/ random parameters"""
        rng = np.random.default_rng(123)
        qc = RealAmplitudes(num_qubits=3, reps=1)
        params = qc.parameters
        qc.rx(3.0 * params[0] + params[1].sin(), 0)
        qc.ry(params[0].exp() + 2 * params[1], 1)
        qc.rz(params[0] * params[1] - params[2], 2)
        qc.p(2 * params[0] + 1, 0)
        qc.u(params[0].sin(), params[1] - 2, params[2] * params[3], 1)
        qc.sx(2)
        qc.rxx(params[0].sin(), 1, 2)
        qc.ryy(params[1].cos(), 2, 0)
        qc.rzz(params[2] * 2, 0, 1)
        qc.crx(params[0].exp(), 1, 2)
        qc.cry(params[1].arctan(), 2, 0)
        qc.crz(params[2] * -2, 0, 1)
        qc.dcx(0, 1)
        qc.csdg(0, 1)
        qc.toffoli(0, 1, 2)
        qc.iswap(0, 2)
        qc.swap(1, 2)
        qc.global_phase = params[0] * params[1] + params[2].cos().exp()

        size = 10
        op = SparsePauliOp(random_pauli_list(num_qubits=qc.num_qubits, size=size, seed=rng))
        op.coeffs = rng.normal(0, 10, size)

        estimator = Estimator()
        findiff = FiniteDiffEstimatorGradient(estimator, 1e-6)
        gradient = grad(estimator)

        num_tries = 10
        param_values = rng.normal(0, 2, (num_tries, qc.num_parameters)).tolist()
        np.testing.assert_allclose(
            findiff.run([qc] * num_tries, [op] * num_tries, param_values).result().gradients,
            gradient.run([qc] * num_tries, [op] * num_tries, param_values).result().gradients,
            rtol=1e-4,
        )

    @data((DerivativeType.IMAG, -1.0), (DerivativeType.COMPLEX, -1.0j))
    @unpack
    def test_lin_comb_imag_gradient(self, derivative_type, expected_gradient_value):
        """Tests if the ``LinCombEstimatorGradient`` has the correct value."""
        estimator = Estimator()
        gradient = LinCombEstimatorGradient(estimator, derivative_type=derivative_type)
        c = QuantumCircuit(1)
        c.rz(Parameter("p"), 0)
        result = gradient.run([c], [Pauli("I")], [[0.0]]).result()
        self.assertAlmostEqual(result.gradients[0][0], expected_gradient_value)

    @data(
        FiniteDiffEstimatorGradient,
        ParamShiftEstimatorGradient,
        LinCombEstimatorGradient,
        SPSAEstimatorGradient,
    )
    def test_options(self, grad):
        """Test estimator gradient's run options"""
        a = Parameter("a")
        qc = QuantumCircuit(1)
        qc.rx(a, 0)
        op = SparsePauliOp.from_list([("Z", 1)])
        estimator = Estimator(options={"shots": 100})
        with self.subTest("estimator"):
            if grad is FiniteDiffEstimatorGradient or grad is SPSAEstimatorGradient:
                gradient = grad(estimator, epsilon=1e-6)
            else:
                gradient = grad(estimator)
            options = gradient.options
            result = gradient.run([qc], [op], [[1]]).result()
            self.assertEqual(result.options.get("shots"), 100)
            self.assertEqual(options.get("shots"), 100)

        with self.subTest("gradient init"):
            if grad is FiniteDiffEstimatorGradient or grad is SPSAEstimatorGradient:
                gradient = grad(estimator, epsilon=1e-6, options={"shots": 200})
            else:
                gradient = grad(estimator, options={"shots": 200})
            options = gradient.options
            result = gradient.run([qc], [op], [[1]]).result()
            self.assertEqual(result.options.get("shots"), 200)
            self.assertEqual(options.get("shots"), 200)

        with self.subTest("gradient update"):
            if grad is FiniteDiffEstimatorGradient or grad is SPSAEstimatorGradient:
                gradient = grad(estimator, epsilon=1e-6, options={"shots": 200})
            else:
                gradient = grad(estimator, options={"shots": 200})
            gradient.update_default_options(shots=100)
            options = gradient.options
            result = gradient.run([qc], [op], [[1]]).result()
            self.assertEqual(result.options.get("shots"), 100)
            self.assertEqual(options.get("shots"), 100)

        with self.subTest("gradient run"):
            if grad is FiniteDiffEstimatorGradient or grad is SPSAEstimatorGradient:
                gradient = grad(estimator, epsilon=1e-6, options={"shots": 200})
            else:
                gradient = grad(estimator, options={"shots": 200})
            options = gradient.options
            result = gradient.run([qc], [op], [[1]], shots=300).result()
            self.assertEqual(result.options.get("shots"), 300)
            # Only default + estimator options. Not run.
            self.assertEqual(options.get("shots"), 200)

    @data(
        FiniteDiffEstimatorGradient,
        ParamShiftEstimatorGradient,
        LinCombEstimatorGradient,
        SPSAEstimatorGradient,
    )
    def test_operations_preserved(self, gradient_cls):
        """Test non-parameterized instructions are preserved and not unrolled."""
        x = Parameter("x")
        circuit = QuantumCircuit(2)
        circuit.initialize([0.5, 0.5, 0.5, 0.5])  # this should remain as initialize
        circuit.crx(x, 0, 1)  # this should get unrolled

        values = [np.pi / 2]
        expect = -1 / (2 * np.sqrt(2))

        observable = SparsePauliOp(["XX"])

        ops = []

        def operations_callback(op):
            ops.append(op)

        estimator = LoggingEstimator(operations_callback=operations_callback)

        if gradient_cls in [SPSAEstimatorGradient, FiniteDiffEstimatorGradient]:
            gradient = gradient_cls(estimator, epsilon=0.01)
        else:
            gradient = gradient_cls(estimator)

        job = gradient.run([circuit], [observable], [values])
        result = job.result()

        with self.subTest(msg="assert initialize is preserved"):
            self.assertTrue(all("initialize" in ops_i[0].keys() for ops_i in ops))

        with self.subTest(msg="assert result is correct"):
            self.assertAlmostEqual(result.gradients[0].item(), expect, places=5)


if __name__ == "__main__":
    unittest.main()<|MERGE_RESOLUTION|>--- conflicted
+++ resolved
@@ -34,9 +34,8 @@
 from qiskit.quantum_info.random import random_pauli_list
 from qiskit.test import QiskitTestCase
 
-<<<<<<< HEAD
 from .logging_primitives import LoggingEstimator
-=======
+
 gradient_factories = [
     lambda estimator: FiniteDiffEstimatorGradient(estimator, epsilon=1e-6, method="central"),
     lambda estimator: FiniteDiffEstimatorGradient(estimator, epsilon=1e-6, method="forward"),
@@ -44,18 +43,13 @@
     ParamShiftEstimatorGradient,
     LinCombEstimatorGradient,
 ]
->>>>>>> 11eb8910
 
 
 @ddt
 class TestEstimatorGradient(QiskitTestCase):
     """Test Estimator Gradient"""
 
-<<<<<<< HEAD
-    @data(FiniteDiffEstimatorGradient, ParamShiftEstimatorGradient, LinCombEstimatorGradient)
-=======
-    @combine(grad=gradient_factories)
->>>>>>> 11eb8910
+    @data(*gradient_factories)
     def test_gradient_operators(self, grad):
         """Test the estimator gradient for different operators"""
         estimator = Estimator()
@@ -77,11 +71,7 @@
         value = gradient.run([qc], [op], [param]).result().gradients[0]
         self.assertAlmostEqual(value[0], correct_result, 3)
 
-<<<<<<< HEAD
-    @data(FiniteDiffEstimatorGradient, ParamShiftEstimatorGradient, LinCombEstimatorGradient)
-=======
-    @combine(grad=gradient_factories)
->>>>>>> 11eb8910
+    @data(*gradient_factories)
     def test_gradient_p(self, grad):
         """Test the estimator gradient for p"""
         estimator = Estimator()
@@ -99,11 +89,7 @@
             for j, value in enumerate(gradients):
                 self.assertAlmostEqual(value, correct_results[i][j], 3)
 
-<<<<<<< HEAD
-    @data(FiniteDiffEstimatorGradient, ParamShiftEstimatorGradient, LinCombEstimatorGradient)
-=======
-    @combine(grad=gradient_factories)
->>>>>>> 11eb8910
+    @data(*gradient_factories)
     def test_gradient_u(self, grad):
         """Test the estimator gradient for u"""
         estimator = Estimator()
@@ -124,11 +110,7 @@
             for j, value in enumerate(gradients):
                 self.assertAlmostEqual(value, correct_results[i][j], 3)
 
-<<<<<<< HEAD
-    @data(FiniteDiffEstimatorGradient, ParamShiftEstimatorGradient, LinCombEstimatorGradient)
-=======
-    @combine(grad=gradient_factories)
->>>>>>> 11eb8910
+    @data(*gradient_factories)
     def test_gradient_efficient_su2(self, grad):
         """Test the estimator gradient for EfficientSU2"""
         estimator = Estimator()
@@ -156,11 +138,7 @@
             gradients = gradient.run([qc], [op], [param]).result().gradients[0]
             np.testing.assert_allclose(gradients, correct_results[i], atol=1e-3)
 
-<<<<<<< HEAD
-    @data(FiniteDiffEstimatorGradient, ParamShiftEstimatorGradient, LinCombEstimatorGradient)
-=======
-    @combine(grad=gradient_factories)
->>>>>>> 11eb8910
+    @data(*gradient_factories)
     def test_gradient_2qubit_gate(self, grad):
         """Test the estimator gradient for 2 qubit gates"""
         estimator = Estimator()
@@ -185,11 +163,7 @@
                 gradients = gradient.run([qc], [op], [param]).result().gradients[0]
                 np.testing.assert_allclose(gradients, correct_results[i], atol=1e-3)
 
-<<<<<<< HEAD
-    @data(FiniteDiffEstimatorGradient, ParamShiftEstimatorGradient, LinCombEstimatorGradient)
-=======
-    @combine(grad=gradient_factories)
->>>>>>> 11eb8910
+    @data(*gradient_factories)
     def test_gradient_parameter_coefficient(self, grad):
         """Test the estimator gradient for parameter variables with coefficients"""
         estimator = Estimator()
@@ -210,11 +184,7 @@
             gradients = gradient.run([qc], [op], [param]).result().gradients[0]
             np.testing.assert_allclose(gradients, correct_results[i], atol=1e-3)
 
-<<<<<<< HEAD
-    @data(FiniteDiffEstimatorGradient, ParamShiftEstimatorGradient, LinCombEstimatorGradient)
-=======
-    @combine(grad=gradient_factories)
->>>>>>> 11eb8910
+    @data(*gradient_factories)
     def test_gradient_parameters(self, grad):
         """Test the estimator gradient for parameters"""
         estimator = Estimator()
@@ -233,11 +203,7 @@
             gradients = gradient.run([qc], [op], [param], parameters=[[a]]).result().gradients[0]
             np.testing.assert_allclose(gradients, correct_results[i], atol=1e-3)
 
-<<<<<<< HEAD
-    @data(FiniteDiffEstimatorGradient, ParamShiftEstimatorGradient, LinCombEstimatorGradient)
-=======
-    @combine(grad=gradient_factories)
->>>>>>> 11eb8910
+    @data(*gradient_factories)
     def test_gradient_multi_arguments(self, grad):
         """Test the estimator gradient for multiple arguments"""
         estimator = Estimator()
