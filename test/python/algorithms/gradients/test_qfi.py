# This code is part of Qiskit.
#
# (C) Copyright IBM 2022, 2023.
#
# This code is licensed under the Apache License, Version 2.0. You may
# obtain a copy of this license in the LICENSE.txt file in the root directory
# of this source tree or at http://www.apache.org/licenses/LICENSE-2.0.
#
# Any modifications or derivative works of this code must retain this
# copyright notice, and modified files need to carry a notice indicating
# that they have been altered from the originals.
# =============================================================================

""" Test QFI"""

import unittest
from ddt import ddt, data

import numpy as np

from qiskit import QuantumCircuit
<<<<<<< HEAD
from qiskit.algorithms.gradients.lin_comb_estimator_gradient import DerivativeType
from qiskit.algorithms.gradients import LinCombQFI, ReverseQGT
=======
from qiskit.algorithms.gradients import LinCombQGT, QFI
>>>>>>> c89b66a1
from qiskit.circuit import Parameter
from qiskit.circuit.parametervector import ParameterVector
from qiskit.primitives import Estimator
from qiskit.test import QiskitTestCase


@ddt
class TestQFI(QiskitTestCase):
    """Test QFI"""

    def setUp(self):
        super().setUp()
        self.estimator = Estimator()
        self.qgt = LinCombQGT(self.estimator)

<<<<<<< HEAD
    @data(LinCombQFI, ReverseQGT)
    def test_qfi_simple(self, qgt_type):
=======
    def test_qfi(self):
>>>>>>> c89b66a1
        """Test if the quantum fisher information calculation is correct for a simple test case.
        QFI = [[1, 0], [0, 1]] - [[0, 0], [0, cos^2(a)]]
        """
        args = (self.estimator,) if qgt_type != ReverseQGT else ()
        qfi = qgt_type(*args)

        # create the circuit
        a, b = Parameter("a"), Parameter("b")
        qc = QuantumCircuit(1)
        qc.h(0)
        qc.rz(a, 0)
        qc.rx(b, 0)

        param_list = [[np.pi / 4, 0.1], [np.pi, 0.1], [np.pi / 2, 0.1]]
        correct_values = [[[1, 0], [0, 0.5]], [[1, 0], [0, 0]], [[1, 0], [0, 1]]]

<<<<<<< HEAD
=======
        qfi = QFI(self.qgt)
>>>>>>> c89b66a1
        for i, param in enumerate(param_list):
            qfis = qfi.run([qc], [param]).result().qfis
            np.testing.assert_allclose(qfis[0], correct_values[i], atol=1e-3)

<<<<<<< HEAD
    @data(LinCombQFI, ReverseQGT)
    def test_qfi_phase_fix(self, qgt_type):
        """Test the phase-fix argument in a QFI calculation

        QFI = [[1, 0], [0, 1]].
        """
        args = (self.estimator,) if qgt_type != ReverseQGT else ()
        qfi = qgt_type(*args, phase_fix=False)

=======
    def test_qfi_phase_fix(self):
        """Test the phase-fix argument in the QFI calculation"""
>>>>>>> c89b66a1
        # create the circuit
        a, b = Parameter("a"), Parameter("b")
        qc = QuantumCircuit(1)
        qc.h(0)
        qc.rz(a, 0)
        qc.rx(b, 0)

        param = [np.pi / 4, 0.1]
        # test for different values
        correct_values = [[1, 0], [0, 1]]
<<<<<<< HEAD
        qfi_result = qfi.run([qc], [param]).result().qfis
        np.testing.assert_allclose(qfi_result[0], correct_values, atol=1e-3)
=======
        qgt = LinCombQGT(self.estimator, phase_fix=False)
        qfi = QFI(qgt)
        qfis = qfi.run([qc], [param]).result().qfis
        np.testing.assert_allclose(qfis[0], correct_values, atol=1e-3)
>>>>>>> c89b66a1

    @data(LinCombQFI, ReverseQGT)
    def test_qfi_maxcut(self, qgt_type):
        """Test the QFI for a simple MaxCut problem.

        This is interesting because it contains the same parameters in different gates.
        """
        # create maxcut circuit for the hamiltonian
        # H = (I ^ I ^ Z ^ Z) + (I ^ Z ^ I ^ Z) + (Z ^ I ^ I ^ Z) + (I ^ Z ^ Z ^ I)

        x = ParameterVector("x", 2)
        ansatz = QuantumCircuit(4)

        # initial hadamard layer
        ansatz.h(ansatz.qubits)

        # e^{iZZ} layers
        def expiz(qubit0, qubit1):
            ansatz.cx(qubit0, qubit1)
            ansatz.rz(2 * x[0], qubit1)
            ansatz.cx(qubit0, qubit1)

        expiz(2, 1)
        expiz(3, 0)
        expiz(2, 0)
        expiz(1, 0)

        # mixer layer with RX gates
        for i in range(ansatz.num_qubits):
            ansatz.rx(2 * x[1], i)

        reference = np.array([[16.0, -5.551], [-5.551, 18.497]])
        param = [0.4, 0.69]

<<<<<<< HEAD
        args = (self.estimator,) if qgt_type != ReverseQGT else ()
        qfi = qgt_type(*args)

        qfi_result = qfi.run([ansatz], [param]).result().qfis
        np.testing.assert_array_almost_equal(qfi_result[0], reference, decimal=3)

    @data(LinCombQFI, ReverseQGT)
    def test_qfi_derivative_type(self, qgt_type):
        """Test QFI derivative_type"""
        a, b = Parameter("a"), Parameter("b")
        qc = QuantumCircuit(1)
        qc.h(0)
        qc.rz(a, 0)
        qc.rx(b, 0)

        args = (self.estimator,) if qgt_type != ReverseQGT else ()
        qfi = qgt_type(*args)

        param_list = [[np.pi / 4, 0], [np.pi / 2, np.pi / 4]]
        # test imaginary derivative
        with self.subTest("Test with DerivativeType.IMAG"):
            qfi.derivative_type = DerivativeType.IMAG
            correct_values = [[[0, 0.707106781], [-0.707106781, 0]], [[0, 1], [-1, 0]]]
            for i, param in enumerate(param_list):
                qfi_result = qfi.run([qc], [param]).result().qfis
                np.testing.assert_allclose(qfi_result[0], correct_values[i], atol=1e-3)

        # test real + imaginary derivative
        with self.subTest("Test with DerivativeType.COMPLEX"):
            qfi.derivative_type = DerivativeType.COMPLEX
            correct_values = [[[1, 0.707106781j], [-0.707106781j, 0.5]], [[1, 1j], [-1j, 1]]]
            for i, param in enumerate(param_list):
                qfi_result = qfi.run([qc], [param]).result().qfis
                np.testing.assert_allclose(qfi_result[0], correct_values[i], atol=1e-3)

    @data(LinCombQFI, ReverseQGT)
    def test_qfi_coefficients(self, qgt_type):
        """Test the derivative option of QFI"""
        qc = RealAmplitudes(num_qubits=2, reps=1)
        qc.rz(qc.parameters[0].exp() + 2 * qc.parameters[1], 0)
        qc.rx(3.0 * qc.parameters[2] + qc.parameters[3].sin(), 1)

        args = (self.estimator,) if qgt_type != ReverseQGT else ()
        qfi = qgt_type(*args)

        # test imaginary derivative
        param_list = [
            [np.pi / 4 for param in qc.parameters],
            [np.pi / 2 for param in qc.parameters],
        ]
        correct_values = [
            [
                [5.707309, 4.2924833, 1.5295868, 0.1938604],
                [4.2924833, 4.9142136, 0.75, 0.8838835],
                [1.5295868, 0.75, 3.4430195, 0.0758252],
                [0.1938604, 0.8838835, 0.0758252, 1.1357233],
            ],
            [
                [1.0, 0.0, 1.0, 0.0],
                [0.0, 1.0, 0.0, 0.0],
                [1.0, 0.0, 10.0, -0.0],
                [0.0, 0.0, -0.0, 1.0],
            ],
        ]
        for i, param in enumerate(param_list):
            qfi_result = qfi.run([qc], [param]).result().qfis
            np.testing.assert_allclose(qfi_result[0], correct_values[i], atol=1e-3)

    @data(LinCombQFI, ReverseQGT)
    def test_qfi_specify_parameters(self, qgt_type):
        """Test the QFI with specified parameters"""
        a = Parameter("a")
        b = Parameter("b")
        qc = QuantumCircuit(1)
        qc.rx(a, 0)
        qc.ry(b, 0)

        args = (self.estimator,) if qgt_type != ReverseQGT else ()
        qfi = qgt_type(*args)

        param_list = [np.pi / 4, np.pi / 4]
        qfi_result = qfi.run([qc], [param_list], [[a]]).result().qfis
        np.testing.assert_allclose(qfi_result[0], [[1]], atol=1e-3)

    @data(LinCombQFI, ReverseQGT)
    def test_qfi_multi_arguments(self, qgt_type):
        """Test the QFI for multiple arguments"""
        a = Parameter("a")
        b = Parameter("b")
        qc = QuantumCircuit(1)
        qc.rx(a, 0)
        qc.ry(b, 0)
        qc2 = QuantumCircuit(1)
        qc2.rx(a, 0)
        qc2.ry(b, 0)

        args = (self.estimator,) if qgt_type != ReverseQGT else ()
        qfi = qgt_type(*args)

        param_list = [[np.pi / 4], [np.pi / 2]]
        correct_values = [
            [[1]],
            [[1, 0], [0, 0]],
        ]
        param_list = [[np.pi / 4, np.pi / 4], [np.pi / 2, np.pi / 2]]
        qfi_results = qfi.run([qc, qc2], param_list, [[a], None]).result().qfis
        for i, _ in enumerate(param_list):
            np.testing.assert_allclose(qfi_results[i], correct_values[i], atol=1e-3)

    def test_qfi_validation(self):
        """Test estimator QFI's validation"""
        a = Parameter("a")
        qc = QuantumCircuit(1)
        qc.rx(a, 0)
        qfi = LinCombQFI(self.estimator)
        parameter_values = [[np.pi / 4]]
        with self.subTest("assert number of circuits does not match"):
            with self.assertRaises(ValueError):
                qfi.run([qc, qc], parameter_values)
        with self.subTest("assert number of parameter values does not match"):
            with self.assertRaises(ValueError):
                qfi.run([qc], [[np.pi / 4], [np.pi / 2]])
        with self.subTest("assert number of parameters does not match"):
            with self.assertRaises(ValueError):
                qfi.run([qc], parameter_values, parameters=[[a], [a]])

=======
        qfi = QFI(self.qgt)
        qfi_result = qfi.run([ansatz], [param]).result().qfis
        np.testing.assert_array_almost_equal(qfi_result[0], reference, decimal=3)

>>>>>>> c89b66a1
    def test_options(self):
        """Test QFI's options"""
        a = Parameter("a")
        qc = QuantumCircuit(1)
        qc.rx(a, 0)
        qgt = LinCombQGT(estimator=self.estimator, options={"shots": 100})

        with self.subTest("QGT"):
            qfi = QFI(qgt=qgt)
            options = qfi.options
            result = qfi.run([qc], [[1]]).result()
            self.assertEqual(result.options.get("shots"), 100)
            self.assertEqual(options.get("shots"), 100)

        with self.subTest("QFI init"):
            qfi = QFI(qgt=qgt, options={"shots": 200})
            result = qfi.run([qc], [[1]]).result()
            options = qfi.options
            self.assertEqual(result.options.get("shots"), 200)
            self.assertEqual(options.get("shots"), 200)

        with self.subTest("QFI update"):
            qfi = QFI(qgt, options={"shots": 200})
            qfi.update_default_options(shots=100)
            options = qfi.options
            result = qfi.run([qc], [[1]]).result()
            self.assertEqual(result.options.get("shots"), 100)
            self.assertEqual(options.get("shots"), 100)

        with self.subTest("QFI run"):
            qfi = QFI(qgt=qgt, options={"shots": 200})
            result = qfi.run([qc], [[0]], shots=300).result()
            options = qfi.options
            self.assertEqual(result.options.get("shots"), 300)
            self.assertEqual(options.get("shots"), 200)


if __name__ == "__main__":
    unittest.main()<|MERGE_RESOLUTION|>--- conflicted
+++ resolved
@@ -11,27 +11,20 @@
 # that they have been altered from the originals.
 # =============================================================================
 
-""" Test QFI"""
+"""Test QFI."""
 
 import unittest
-from ddt import ddt, data
 
 import numpy as np
 
 from qiskit import QuantumCircuit
-<<<<<<< HEAD
-from qiskit.algorithms.gradients.lin_comb_estimator_gradient import DerivativeType
-from qiskit.algorithms.gradients import LinCombQFI, ReverseQGT
-=======
 from qiskit.algorithms.gradients import LinCombQGT, QFI
->>>>>>> c89b66a1
 from qiskit.circuit import Parameter
 from qiskit.circuit.parametervector import ParameterVector
 from qiskit.primitives import Estimator
 from qiskit.test import QiskitTestCase
 
 
-@ddt
 class TestQFI(QiskitTestCase):
     """Test QFI"""
 
@@ -40,18 +33,10 @@
         self.estimator = Estimator()
         self.qgt = LinCombQGT(self.estimator)
 
-<<<<<<< HEAD
-    @data(LinCombQFI, ReverseQGT)
-    def test_qfi_simple(self, qgt_type):
-=======
     def test_qfi(self):
->>>>>>> c89b66a1
         """Test if the quantum fisher information calculation is correct for a simple test case.
         QFI = [[1, 0], [0, 1]] - [[0, 0], [0, cos^2(a)]]
         """
-        args = (self.estimator,) if qgt_type != ReverseQGT else ()
-        qfi = qgt_type(*args)
-
         # create the circuit
         a, b = Parameter("a"), Parameter("b")
         qc = QuantumCircuit(1)
@@ -62,28 +47,13 @@
         param_list = [[np.pi / 4, 0.1], [np.pi, 0.1], [np.pi / 2, 0.1]]
         correct_values = [[[1, 0], [0, 0.5]], [[1, 0], [0, 0]], [[1, 0], [0, 1]]]
 
-<<<<<<< HEAD
-=======
         qfi = QFI(self.qgt)
->>>>>>> c89b66a1
         for i, param in enumerate(param_list):
             qfis = qfi.run([qc], [param]).result().qfis
             np.testing.assert_allclose(qfis[0], correct_values[i], atol=1e-3)
 
-<<<<<<< HEAD
-    @data(LinCombQFI, ReverseQGT)
-    def test_qfi_phase_fix(self, qgt_type):
-        """Test the phase-fix argument in a QFI calculation
-
-        QFI = [[1, 0], [0, 1]].
-        """
-        args = (self.estimator,) if qgt_type != ReverseQGT else ()
-        qfi = qgt_type(*args, phase_fix=False)
-
-=======
     def test_qfi_phase_fix(self):
         """Test the phase-fix argument in the QFI calculation"""
->>>>>>> c89b66a1
         # create the circuit
         a, b = Parameter("a"), Parameter("b")
         qc = QuantumCircuit(1)
@@ -94,18 +64,12 @@
         param = [np.pi / 4, 0.1]
         # test for different values
         correct_values = [[1, 0], [0, 1]]
-<<<<<<< HEAD
-        qfi_result = qfi.run([qc], [param]).result().qfis
-        np.testing.assert_allclose(qfi_result[0], correct_values, atol=1e-3)
-=======
         qgt = LinCombQGT(self.estimator, phase_fix=False)
         qfi = QFI(qgt)
         qfis = qfi.run([qc], [param]).result().qfis
         np.testing.assert_allclose(qfis[0], correct_values, atol=1e-3)
->>>>>>> c89b66a1
 
-    @data(LinCombQFI, ReverseQGT)
-    def test_qfi_maxcut(self, qgt_type):
+    def test_qfi_maxcut(self):
         """Test the QFI for a simple MaxCut problem.
 
         This is interesting because it contains the same parameters in different gates.
@@ -137,139 +101,10 @@
         reference = np.array([[16.0, -5.551], [-5.551, 18.497]])
         param = [0.4, 0.69]
 
-<<<<<<< HEAD
-        args = (self.estimator,) if qgt_type != ReverseQGT else ()
-        qfi = qgt_type(*args)
-
-        qfi_result = qfi.run([ansatz], [param]).result().qfis
-        np.testing.assert_array_almost_equal(qfi_result[0], reference, decimal=3)
-
-    @data(LinCombQFI, ReverseQGT)
-    def test_qfi_derivative_type(self, qgt_type):
-        """Test QFI derivative_type"""
-        a, b = Parameter("a"), Parameter("b")
-        qc = QuantumCircuit(1)
-        qc.h(0)
-        qc.rz(a, 0)
-        qc.rx(b, 0)
-
-        args = (self.estimator,) if qgt_type != ReverseQGT else ()
-        qfi = qgt_type(*args)
-
-        param_list = [[np.pi / 4, 0], [np.pi / 2, np.pi / 4]]
-        # test imaginary derivative
-        with self.subTest("Test with DerivativeType.IMAG"):
-            qfi.derivative_type = DerivativeType.IMAG
-            correct_values = [[[0, 0.707106781], [-0.707106781, 0]], [[0, 1], [-1, 0]]]
-            for i, param in enumerate(param_list):
-                qfi_result = qfi.run([qc], [param]).result().qfis
-                np.testing.assert_allclose(qfi_result[0], correct_values[i], atol=1e-3)
-
-        # test real + imaginary derivative
-        with self.subTest("Test with DerivativeType.COMPLEX"):
-            qfi.derivative_type = DerivativeType.COMPLEX
-            correct_values = [[[1, 0.707106781j], [-0.707106781j, 0.5]], [[1, 1j], [-1j, 1]]]
-            for i, param in enumerate(param_list):
-                qfi_result = qfi.run([qc], [param]).result().qfis
-                np.testing.assert_allclose(qfi_result[0], correct_values[i], atol=1e-3)
-
-    @data(LinCombQFI, ReverseQGT)
-    def test_qfi_coefficients(self, qgt_type):
-        """Test the derivative option of QFI"""
-        qc = RealAmplitudes(num_qubits=2, reps=1)
-        qc.rz(qc.parameters[0].exp() + 2 * qc.parameters[1], 0)
-        qc.rx(3.0 * qc.parameters[2] + qc.parameters[3].sin(), 1)
-
-        args = (self.estimator,) if qgt_type != ReverseQGT else ()
-        qfi = qgt_type(*args)
-
-        # test imaginary derivative
-        param_list = [
-            [np.pi / 4 for param in qc.parameters],
-            [np.pi / 2 for param in qc.parameters],
-        ]
-        correct_values = [
-            [
-                [5.707309, 4.2924833, 1.5295868, 0.1938604],
-                [4.2924833, 4.9142136, 0.75, 0.8838835],
-                [1.5295868, 0.75, 3.4430195, 0.0758252],
-                [0.1938604, 0.8838835, 0.0758252, 1.1357233],
-            ],
-            [
-                [1.0, 0.0, 1.0, 0.0],
-                [0.0, 1.0, 0.0, 0.0],
-                [1.0, 0.0, 10.0, -0.0],
-                [0.0, 0.0, -0.0, 1.0],
-            ],
-        ]
-        for i, param in enumerate(param_list):
-            qfi_result = qfi.run([qc], [param]).result().qfis
-            np.testing.assert_allclose(qfi_result[0], correct_values[i], atol=1e-3)
-
-    @data(LinCombQFI, ReverseQGT)
-    def test_qfi_specify_parameters(self, qgt_type):
-        """Test the QFI with specified parameters"""
-        a = Parameter("a")
-        b = Parameter("b")
-        qc = QuantumCircuit(1)
-        qc.rx(a, 0)
-        qc.ry(b, 0)
-
-        args = (self.estimator,) if qgt_type != ReverseQGT else ()
-        qfi = qgt_type(*args)
-
-        param_list = [np.pi / 4, np.pi / 4]
-        qfi_result = qfi.run([qc], [param_list], [[a]]).result().qfis
-        np.testing.assert_allclose(qfi_result[0], [[1]], atol=1e-3)
-
-    @data(LinCombQFI, ReverseQGT)
-    def test_qfi_multi_arguments(self, qgt_type):
-        """Test the QFI for multiple arguments"""
-        a = Parameter("a")
-        b = Parameter("b")
-        qc = QuantumCircuit(1)
-        qc.rx(a, 0)
-        qc.ry(b, 0)
-        qc2 = QuantumCircuit(1)
-        qc2.rx(a, 0)
-        qc2.ry(b, 0)
-
-        args = (self.estimator,) if qgt_type != ReverseQGT else ()
-        qfi = qgt_type(*args)
-
-        param_list = [[np.pi / 4], [np.pi / 2]]
-        correct_values = [
-            [[1]],
-            [[1, 0], [0, 0]],
-        ]
-        param_list = [[np.pi / 4, np.pi / 4], [np.pi / 2, np.pi / 2]]
-        qfi_results = qfi.run([qc, qc2], param_list, [[a], None]).result().qfis
-        for i, _ in enumerate(param_list):
-            np.testing.assert_allclose(qfi_results[i], correct_values[i], atol=1e-3)
-
-    def test_qfi_validation(self):
-        """Test estimator QFI's validation"""
-        a = Parameter("a")
-        qc = QuantumCircuit(1)
-        qc.rx(a, 0)
-        qfi = LinCombQFI(self.estimator)
-        parameter_values = [[np.pi / 4]]
-        with self.subTest("assert number of circuits does not match"):
-            with self.assertRaises(ValueError):
-                qfi.run([qc, qc], parameter_values)
-        with self.subTest("assert number of parameter values does not match"):
-            with self.assertRaises(ValueError):
-                qfi.run([qc], [[np.pi / 4], [np.pi / 2]])
-        with self.subTest("assert number of parameters does not match"):
-            with self.assertRaises(ValueError):
-                qfi.run([qc], parameter_values, parameters=[[a], [a]])
-
-=======
         qfi = QFI(self.qgt)
         qfi_result = qfi.run([ansatz], [param]).result().qfis
         np.testing.assert_array_almost_equal(qfi_result[0], reference, decimal=3)
 
->>>>>>> c89b66a1
     def test_options(self):
         """Test QFI's options"""
         a = Parameter("a")
