# This code is part of Qiskit.
#
# (C) Copyright IBM 2019, 2021.
#
# This code is licensed under the Apache License, Version 2.0. You may
# obtain a copy of this license in the LICENSE.txt file in the root directory
# of this source tree or at http://www.apache.org/licenses/LICENSE-2.0.
#
# Any modifications or derivative works of this code must retain this
# copyright notice, and modified files need to carry a notice indicating
# that they have been altered from the originals.
# =============================================================================

""" Test Quantum Gradient Framework """

import unittest
from test import combine

import numpy as np
from ddt import ddt

from qiskit import QuantumCircuit
from qiskit.algorithms.gradients import (
    FiniteDiffSamplerGradient,
    LinCombSamplerGradient,
    ParamShiftSamplerGradient,
    SPSASamplerGradient,
)
from qiskit.circuit import Parameter
from qiskit.circuit.library import EfficientSU2, RealAmplitudes
from qiskit.circuit.library.standard_gates import RXXGate, RYYGate, RZXGate, RZZGate
from qiskit.primitives import Estimator, Sampler
from qiskit.result import QuasiDistribution
from qiskit.test import QiskitTestCase


@ddt
class TestSamplerGradient(QiskitTestCase):
    """Test Sampler Gradient"""

    @combine(grad=[FiniteDiffSamplerGradient, ParamShiftSamplerGradient, LinCombSamplerGradient])
    def test_gradient_p(self, grad):
        """Test the sampler gradient for p"""
        sampler = Sampler()
        a = Parameter("a")
        qc = QuantumCircuit(1)
        qc.h(0)
        qc.p(a, 0)
        qc.h(0)
        qc.measure_all()
        if grad is FiniteDiffSamplerGradient:
            gradient = grad(sampler, epsilon=1e-6)
        else:
            gradient = grad(sampler)
        param_list = [[np.pi / 4], [0], [np.pi / 2]]
        correct_results = [
            [{0: -0.5 / np.sqrt(2), 1: 0.5 / np.sqrt(2)}],
            [{0: 0, 1: 0}],
            [{0: -0.499999, 1: 0.499999}],
        ]
        for i, param in enumerate(param_list):
            gradients = gradient.run([qc], [param]).result().gradients[0]
            for j, quasi_dist in enumerate(gradients):
                for k in quasi_dist:
                    self.assertAlmostEqual(quasi_dist[k], correct_results[i][j][k], 3)

    @combine(grad=[FiniteDiffSamplerGradient, ParamShiftSamplerGradient, LinCombSamplerGradient])
    def test_gradient_u(self, grad):
        """Test the sampler gradient for u"""
        sampler = Sampler()
        a = Parameter("a")
        b = Parameter("b")
        c = Parameter("c")
        qc = QuantumCircuit(1)
        qc.h(0)
        qc.u(a, b, c, 0)
        qc.h(0)
        qc.measure_all()
        if grad is FiniteDiffSamplerGradient:
            gradient = grad(sampler, epsilon=1e-6)
        else:
            gradient = grad(sampler)
        param_list = [[np.pi / 4, 0, 0], [np.pi / 4, np.pi / 4, np.pi / 4]]
        correct_results = [
            [{0: -0.5 / np.sqrt(2), 1: 0.5 / np.sqrt(2)}, {0: 0, 1: 0}, {0: 0, 1: 0}],
            [{0: -0.176777, 1: 0.176777}, {0: -0.426777, 1: 0.426777}, {0: -0.426777, 1: 0.426777}],
        ]
        for i, param in enumerate(param_list):
            gradients = gradient.run([qc], [param]).result().gradients[0]
            for j, quasi_dist in enumerate(gradients):
                for k in quasi_dist:
                    self.assertAlmostEqual(quasi_dist[k], correct_results[i][j][k], 3)

    @combine(grad=[FiniteDiffSamplerGradient, ParamShiftSamplerGradient, LinCombSamplerGradient])
    def test_gradient_efficient_su2(self, grad):
        """Test the sampler gradient for EfficientSU2"""
        sampler = Sampler()
        qc = EfficientSU2(2, reps=1)
        qc.measure_all()
        if grad is FiniteDiffSamplerGradient:
            gradient = grad(sampler, epsilon=1e-6)
        else:
            gradient = grad(sampler)
        param_list = [
            [np.pi / 4 for param in qc.parameters],
            [np.pi / 2 for param in qc.parameters],
        ]
        correct_results = [
            [
                {
                    0: -0.11963834764831836,
                    1: -0.05713834764831845,
                    2: -0.21875000000000003,
                    3: 0.39552669529663675,
                },
                {
                    0: -0.32230339059327373,
                    1: -0.031250000000000014,
                    2: 0.2339150429449554,
                    3: 0.11963834764831843,
                },
                {
                    0: 0.012944173824159189,
                    1: -0.01294417382415923,
                    2: 0.07544417382415919,
                    3: -0.07544417382415919,
                },
                {
                    0: 0.2080266952966367,
                    1: -0.03125000000000002,
                    2: -0.11963834764831842,
                    3: -0.057138347648318405,
                },
                {
                    0: -0.11963834764831838,
                    1: 0.11963834764831838,
                    2: -0.21875000000000003,
                    3: 0.21875,
                },
                {
                    0: -0.2781092167691146,
                    1: -0.0754441738241592,
                    2: 0.27810921676911443,
                    3: 0.07544417382415924,
                },
                {0: 0.0, 1: 0.0, 2: 0.0, 3: 0.0},
                {0: 0.0, 1: 0.0, 2: 0.0, 3: 0.0},
            ],
            [
                {
                    0: -4.163336342344337e-17,
                    1: 2.7755575615628914e-17,
                    2: -4.163336342344337e-17,
                    3: 0.0,
                },
                {0: 0.0, 1: -1.3877787807814457e-17, 2: 4.163336342344337e-17, 3: 0.0},
                {
                    0: -0.24999999999999994,
                    1: 0.24999999999999994,
                    2: 0.24999999999999994,
                    3: -0.24999999999999994,
                },
                {
                    0: 0.24999999999999994,
                    1: 0.24999999999999994,
                    2: -0.24999999999999994,
                    3: -0.24999999999999994,
                },
                {
                    0: -4.163336342344337e-17,
                    1: 4.163336342344337e-17,
                    2: -4.163336342344337e-17,
                    3: 5.551115123125783e-17,
                },
                {
                    0: -0.24999999999999994,
                    1: 0.24999999999999994,
                    2: 0.24999999999999994,
                    3: -0.24999999999999994,
                },
                {0: 0.0, 1: 2.7755575615628914e-17, 2: 0.0, 3: 2.7755575615628914e-17},
                {0: 0.0, 1: 0.0, 2: 0.0, 3: 0.0},
            ],
        ]
        for i, param in enumerate(param_list):
            gradients = gradient.run([qc], [param]).result().gradients[0]
            for j, quasi_dist in enumerate(gradients):
                for k in quasi_dist:
                    self.assertAlmostEqual(quasi_dist[k], correct_results[i][j][k], 3)

    @combine(grad=[FiniteDiffSamplerGradient, ParamShiftSamplerGradient, LinCombSamplerGradient])
    def test_gradient_2qubit_gate(self, grad):
        """Test the sampler gradient for 2 qubit gates"""
        sampler = Sampler()
        for gate in [RXXGate, RYYGate, RZZGate, RZXGate]:
            param_list = [[np.pi / 4], [np.pi / 2]]

            if gate is RZXGate:
                correct_results = [
                    [{0: -0.5 / np.sqrt(2), 1: 0, 2: 0.5 / np.sqrt(2), 3: 0}],
                    [{0: -0.5, 1: 0, 2: 0.5, 3: 0}],
                ]
            else:
                correct_results = [
                    [{0: -0.5 / np.sqrt(2), 1: 0, 2: 0, 3: 0.5 / np.sqrt(2)}],
                    [{0: -0.5, 1: 0, 2: 0, 3: 0.5}],
                ]
        for i, param in enumerate(param_list):
            a = Parameter("a")
            qc = QuantumCircuit(2)
            qc.append(gate(a), [qc.qubits[0], qc.qubits[1]], [])
            qc.measure_all()
            if grad is FiniteDiffSamplerGradient:
                gradient = grad(sampler, epsilon=1e-6)
            else:
                gradient = grad(sampler)
            gradients = gradient.run([qc], [param]).result().gradients[0]
            for j, quasi_dist in enumerate(gradients):
                for k in quasi_dist:
                    self.assertAlmostEqual(quasi_dist[k], correct_results[i][j][k], 3)

    @combine(grad=[FiniteDiffSamplerGradient, ParamShiftSamplerGradient, LinCombSamplerGradient])
    def test_gradient_parameter_coefficient(self, grad):
        """Test the sampler gradient for parameter variables with coefficients"""
        sampler = Sampler()
        qc = RealAmplitudes(num_qubits=2, reps=1)
        qc.rz(qc.parameters[0].exp() + 2 * qc.parameters[1], 0)
        qc.rx(3.0 * qc.parameters[0] + qc.parameters[1].sin(), 1)
        qc.u(qc.parameters[0], qc.parameters[1], qc.parameters[3], 1)
        qc.p(2 * qc.parameters[0] + 1, 0)
        qc.rxx(qc.parameters[0] + 2, 0, 1)
        qc.measure_all()
        if grad is FiniteDiffSamplerGradient:
            gradient = grad(sampler, epsilon=1e-6)
        else:
            gradient = grad(sampler)
        param_list = [[np.pi / 4 for _ in qc.parameters], [np.pi / 2 for _ in qc.parameters]]
        correct_results = [
            [
                {
                    0: 0.30014831912265927,
                    1: -0.6634809704357856,
                    2: 0.343589357193753,
                    3: 0.019743294119373426,
                },
                {
                    0: 0.16470607453981906,
                    1: -0.40996282450610577,
                    2: 0.08791803062881773,
                    3: 0.15733871933746948,
                },
                {
                    0: 0.27036068339663866,
                    1: -0.273790986018701,
                    2: 0.12752010079553433,
                    3: -0.12408979817347202,
                },
                {
                    0: -0.2098616294167757,
                    1: -0.2515823946449894,
                    2: 0.21929102305386305,
                    3: 0.24215300100790207,
                },
            ],
            [
                {
                    0: -1.844810060881004,
                    1: 0.04620532700836027,
                    2: 1.6367366426074323,
                    3: 0.16186809126521057,
                },
                {
                    0: 0.07296073407769421,
                    1: -0.021774869186331716,
                    2: 0.02177486918633173,
                    3: -0.07296073407769456,
                },
                {
                    0: -0.07794369186049102,
                    1: -0.07794369186049122,
                    2: 0.07794369186049117,
                    3: 0.07794369186049112,
                },
                {
                    0: 0.0,
                    1: 0.0,
                    2: 0.0,
                    3: 0.0,
                },
            ],
        ]

        for i, param in enumerate(param_list):
            gradients = gradient.run([qc], [param]).result().gradients[0]
            for j, quasi_dist in enumerate(gradients):
                for k in quasi_dist:
                    self.assertAlmostEqual(quasi_dist[k], correct_results[i][j][k], 2)

    @combine(grad=[FiniteDiffSamplerGradient, ParamShiftSamplerGradient, LinCombSamplerGradient])
    def test_gradient_parameters(self, grad):
        """Test the sampler gradient for parameters"""
        sampler = Sampler()
        a = Parameter("a")
        b = Parameter("b")
        qc = QuantumCircuit(1)
        qc.rx(a, 0)
        qc.rz(b, 0)
        qc.measure_all()
        if grad is FiniteDiffSamplerGradient:
            gradient = grad(sampler, epsilon=1e-6)
        else:
            gradient = grad(sampler)
        param_list = [[np.pi / 4, np.pi / 2]]
        correct_results = [
            [{0: -0.5 / np.sqrt(2), 1: 0.5 / np.sqrt(2)}],
        ]
        for i, param in enumerate(param_list):
            gradients = gradient.run([qc], [param], parameters=[[a]]).result().gradients[0]
            for j, quasi_dist in enumerate(gradients):
                for k in quasi_dist:
                    self.assertAlmostEqual(quasi_dist[k], correct_results[i][j][k], 3)

    @combine(grad=[FiniteDiffSamplerGradient, ParamShiftSamplerGradient, LinCombSamplerGradient])
    def test_gradient_multi_arguments(self, grad):
        """Test the sampler gradient for multiple arguments"""
        sampler = Sampler()
        a = Parameter("a")
        b = Parameter("b")
        qc = QuantumCircuit(1)
        qc.rx(a, 0)
        qc.measure_all()
        qc2 = QuantumCircuit(1)
        qc2.rx(b, 0)
        qc2.measure_all()
        if grad is FiniteDiffSamplerGradient:
            gradient = grad(sampler, epsilon=1e-6)
        else:
            gradient = grad(sampler)
        param_list = [[np.pi / 4], [np.pi / 2]]
        correct_results = [
            [{0: -0.5 / np.sqrt(2), 1: 0.5 / np.sqrt(2)}],
            [{0: -0.499999, 1: 0.499999}],
        ]
        gradients = gradient.run([qc, qc2], param_list).result().gradients
        for j, q_dists in enumerate(gradients):
            quasi_dist = q_dists[0]
            for k in quasi_dist:
                self.assertAlmostEqual(quasi_dist[k], correct_results[j][0][k], 3)

        c = Parameter("c")
        qc3 = QuantumCircuit(1)
        qc3.rx(c, 0)
        qc3.ry(a, 0)
        qc3.measure_all()
        param_list2 = [[np.pi / 4], [np.pi / 4, np.pi / 4], [np.pi / 4, np.pi / 4]]
        gradients = (
            gradient.run([qc, qc3, qc3], param_list2, parameters=[[a], [c], None])
            .result()
            .gradients
        )
        correct_results = [
            [{0: -0.5 / np.sqrt(2), 1: 0.5 / np.sqrt(2)}],
            [{0: -0.25, 1: 0.25}],
            [{0: -0.25, 1: 0.25}, {0: -0.25, 1: 0.25}],
        ]
        for i, result in enumerate(gradients):
            for j, q_dists in enumerate(result):
                for k in q_dists:
                    self.assertAlmostEqual(q_dists[k], correct_results[i][j][k], 3)

    @combine(grad=[FiniteDiffSamplerGradient, ParamShiftSamplerGradient, LinCombSamplerGradient])
    def test_gradient_validation(self, grad):
        """Test sampler gradient's validation"""
        sampler = Sampler()
        a = Parameter("a")
        qc = QuantumCircuit(1)
        qc.rx(a, 0)
        qc.measure_all()
        if grad is FiniteDiffSamplerGradient:
            gradient = grad(sampler, epsilon=1e-6)
            with self.assertRaises(ValueError):
                _ = grad(Estimator(), epsilon=1e-6)
            with self.assertRaises(ValueError):
                _ = grad(sampler, epsilon=-0.1)
        else:
            gradient = grad(sampler)
            with self.assertRaises(ValueError):
                _ = grad(Estimator())
        param_list = [[np.pi / 4], [np.pi / 2]]
        with self.assertRaises(ValueError):
            gradient.run([qc], param_list)
        with self.assertRaises(ValueError):
            gradient.run([qc, qc], param_list, parameters=[[a]])
        with self.assertRaises(ValueError):
            gradient.run([qc], [[np.pi / 4, np.pi / 4]])

    def test_spsa_gradient(self):
        """Test the SPSA sampler gradient"""
        sampler = Sampler()
        with self.assertRaises(ValueError):
            _ = SPSASamplerGradient(sampler, epsilon=-0.1)

        a = Parameter("a")
        b = Parameter("b")
        qc = QuantumCircuit(2)
        qc.rx(b, 0)
        qc.rx(a, 1)
        qc.measure_all()
        param_list = [[1, 2]]
        correct_results = [
            [
                {0: 0.2273244, 1: -0.6480598, 2: 0.2273244, 3: 0.1934111},
                {0: -0.2273244, 1: 0.6480598, 2: -0.2273244, 3: -0.1934111},
            ],
        ]
        gradient = SPSASamplerGradient(sampler, epsilon=1e-6, seed=123)
        for i, param in enumerate(param_list):
            gradients = gradient.run([qc], [param]).result().gradients[0]
            for j, quasi_dist in enumerate(gradients):
                for k in quasi_dist:
                    self.assertAlmostEqual(quasi_dist[k], correct_results[i][j][k], 3)
        # multi parameters
        param_list2 = [[1, 2], [1, 2], [3, 4]]
        correct_results2 = [
            [
                {0: 0.2273244, 1: -0.6480598, 2: 0.2273244, 3: 0.1934111},
                {0: -0.2273244, 1: 0.6480598, 2: -0.2273244, 3: -0.1934111},
            ],
            [
                {0: -0.2273244, 1: 0.6480598, 2: -0.2273244, 3: -0.1934111},
            ],
            [
                {0: -0.0141129, 1: -0.0564471, 2: -0.3642884, 3: 0.4348484},
                {0: 0.0141129, 1: 0.0564471, 2: 0.3642884, 3: -0.4348484},
            ],
        ]
        gradient = SPSASamplerGradient(sampler, epsilon=1e-6, seed=123)
        gradients = (
            gradient.run([qc] * 3, param_list2, parameters=[None, [b], None]).result().gradients
        )

        for i, result in enumerate(gradients):
            for j, q_dists in enumerate(result):
                for k in q_dists:
                    self.assertAlmostEqual(q_dists[k], correct_results2[i][j][k], 3)

<<<<<<< HEAD
    @combine(grad=[ParamShiftSamplerGradient, LinCombSamplerGradient])
    def test_gradient_random_parameters(self, grad):
        """Test param shift and lin comb w/ random parameters"""
        rng = np.random.default_rng(123)
        qc = RealAmplitudes(num_qubits=3, reps=1)
        params = qc.parameters
        qc.rx(3.0 * params[0] + params[1].sin(), 0)
        qc.ry(params[0].exp() + 2 * params[1], 1)
        qc.rz(params[0] * params[1] - params[2], 2)
        qc.p(2 * params[0] + 1, 0)
        qc.u(params[0].sin(), params[1] - 2, params[2] * params[3], 1)
        qc.sx(2)
        qc.rxx(params[0].sin(), 1, 2)
        qc.ryy(params[1].cos(), 2, 0)
        qc.rzz(params[2] * 2, 0, 1)
        qc.crx(params[0].exp(), 1, 2)
        qc.cry(params[1].arctan(), 2, 0)
        qc.crz(params[2] * -2, 0, 1)
        qc.dcx(0, 1)
        qc.csdg(0, 1)
        qc.toffoli(0, 1, 2)
        qc.iswap(0, 2)
        qc.swap(1, 2)
        qc.global_phase = params[0] * params[1] + params[2].cos().exp()
        qc.measure_all()

        sampler = Sampler()
        findiff = FiniteDiffSamplerGradient(sampler, 1e-6)
        gradient = grad(sampler)

        num_qubits = qc.num_qubits
        num_tries = 10
        param_values = rng.normal(0, 2, (num_tries, qc.num_parameters)).tolist()
        result1 = findiff.run([qc] * num_tries, param_values).result().gradients
        result2 = gradient.run([qc] * num_tries, param_values).result().gradients
        self.assertEqual(len(result1), len(result2))
        for res1, res2 in zip(result1, result2):
            array1 = _quasi2array(res1, num_qubits)
            array2 = _quasi2array(res2, num_qubits)
            np.testing.assert_allclose(array1, array2, rtol=1e-4)


def _quasi2array(quasis: list[QuasiDistribution], num_qubits: int) -> np.ndarray:
    ret = np.zeros((len(quasis), 2**num_qubits))
    for i, quasi in enumerate(quasis):
        ret[i, list(quasi.keys())] = list(quasi.values())
    return ret
=======
        # batch size
        param_list = [[1, 1]]
        gradient = SPSASamplerGradient(sampler, epsilon=1e-6, batch_size=4, seed=123)
        gradients = gradient.run([qc], param_list).result().gradients
        correct_results3 = [
            [
                {
                    0: -0.1620149622932887,
                    1: -0.25872053011771756,
                    2: 0.3723827084675668,
                    3: 0.04835278392088804,
                },
                {
                    0: -0.1620149622932887,
                    1: 0.3723827084675668,
                    2: -0.25872053011771756,
                    3: 0.04835278392088804,
                },
            ]
        ]
        for i, result in enumerate(gradients):
            for j, q_dists in enumerate(result):
                for k in q_dists:
                    self.assertAlmostEqual(q_dists[k], correct_results3[i][j][k], 3)
>>>>>>> c849f394


if __name__ == "__main__":
    unittest.main()<|MERGE_RESOLUTION|>--- conflicted
+++ resolved
@@ -444,7 +444,31 @@
                 for k in q_dists:
                     self.assertAlmostEqual(q_dists[k], correct_results2[i][j][k], 3)
 
-<<<<<<< HEAD
+        # batch size
+        param_list = [[1, 1]]
+        gradient = SPSASamplerGradient(sampler, epsilon=1e-6, batch_size=4, seed=123)
+        gradients = gradient.run([qc], param_list).result().gradients
+        correct_results3 = [
+            [
+                {
+                    0: -0.1620149622932887,
+                    1: -0.25872053011771756,
+                    2: 0.3723827084675668,
+                    3: 0.04835278392088804,
+                },
+                {
+                    0: -0.1620149622932887,
+                    1: 0.3723827084675668,
+                    2: -0.25872053011771756,
+                    3: 0.04835278392088804,
+                },
+            ]
+        ]
+        for i, result in enumerate(gradients):
+            for j, q_dists in enumerate(result):
+                for k in q_dists:
+                    self.assertAlmostEqual(q_dists[k], correct_results3[i][j][k], 3)
+
     @combine(grad=[ParamShiftSamplerGradient, LinCombSamplerGradient])
     def test_gradient_random_parameters(self, grad):
         """Test param shift and lin comb w/ random parameters"""
@@ -486,38 +510,11 @@
             array2 = _quasi2array(res2, num_qubits)
             np.testing.assert_allclose(array1, array2, rtol=1e-4)
 
-
 def _quasi2array(quasis: list[QuasiDistribution], num_qubits: int) -> np.ndarray:
     ret = np.zeros((len(quasis), 2**num_qubits))
     for i, quasi in enumerate(quasis):
         ret[i, list(quasi.keys())] = list(quasi.values())
     return ret
-=======
-        # batch size
-        param_list = [[1, 1]]
-        gradient = SPSASamplerGradient(sampler, epsilon=1e-6, batch_size=4, seed=123)
-        gradients = gradient.run([qc], param_list).result().gradients
-        correct_results3 = [
-            [
-                {
-                    0: -0.1620149622932887,
-                    1: -0.25872053011771756,
-                    2: 0.3723827084675668,
-                    3: 0.04835278392088804,
-                },
-                {
-                    0: -0.1620149622932887,
-                    1: 0.3723827084675668,
-                    2: -0.25872053011771756,
-                    3: 0.04835278392088804,
-                },
-            ]
-        ]
-        for i, result in enumerate(gradients):
-            for j, q_dists in enumerate(result):
-                for k in q_dists:
-                    self.assertAlmostEqual(q_dists[k], correct_results3[i][j][k], 3)
->>>>>>> c849f394
 
 
 if __name__ == "__main__":
