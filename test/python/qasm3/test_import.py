--- conflicted
+++ resolved
@@ -23,14 +23,9 @@
 import warnings
 
 from qiskit import qasm3
-<<<<<<< HEAD
 from qiskit.exceptions import ExperimentalWarning
 from qiskit.circuit import QuantumCircuit, QuantumRegister, ClassicalRegister, Qubit, Clbit
 from qiskit.circuit import library as lib
-from qiskit.test import QiskitTestCase
-=======
-from qiskit.circuit import QuantumCircuit, QuantumRegister, ClassicalRegister
->>>>>>> 43ea026b
 from qiskit.utils import optionals
 from test import QiskitTestCase  # pylint: disable=wrong-import-order
 
