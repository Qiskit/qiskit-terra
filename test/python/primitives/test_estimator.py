--- conflicted
+++ resolved
@@ -58,363 +58,6 @@
             [1, 2, 3, 4, 5, 6],
         )
 
-<<<<<<< HEAD
-    def test_estimator(self):
-        """test for a simple use case"""
-        lst = [("XX", 1), ("YY", 2), ("ZZ", 3)]
-        with self.subTest("PauliSumOp"):
-            observable = PauliSumOp.from_list(lst)
-            ansatz = RealAmplitudes(num_qubits=2, reps=2)
-            with self.assertWarns(DeprecationWarning):
-                est = Estimator([ansatz], [observable])
-                result = est([0], [0], parameter_values=[[0, 1, 1, 2, 3, 5]])
-            self.assertIsInstance(result, EstimatorResult)
-            np.testing.assert_allclose(result.values, [1.84209213])
-
-        with self.subTest("SparsePauliOp"):
-            observable = SparsePauliOp.from_list(lst)
-            ansatz = RealAmplitudes(num_qubits=2, reps=2)
-            with self.assertWarns(DeprecationWarning):
-                est = Estimator([ansatz], [observable])
-                result = est([0], [0], parameter_values=[[0, 1, 1, 2, 3, 5]])
-            self.assertIsInstance(result, EstimatorResult)
-            np.testing.assert_allclose(result.values, [1.84209213])
-
-    def test_estimator_param_reverse(self):
-        """test for the reverse parameter"""
-        observable = PauliSumOp.from_list([("XX", 1), ("YY", 2), ("ZZ", 3)])
-        ansatz = RealAmplitudes(num_qubits=2, reps=2)
-        with self.assertWarns(DeprecationWarning):
-            est = Estimator([ansatz], [observable], [ansatz.parameters[::-1]])
-            result = est([0], [0], parameter_values=[[0, 1, 1, 2, 3, 5][::-1]])
-        self.assertIsInstance(result, EstimatorResult)
-        np.testing.assert_allclose(result.values, [1.84209213])
-
-    def test_init_observable_from_operator(self):
-        """test for evaluate without parameters"""
-        circuit = self.ansatz.bind_parameters([0, 1, 1, 2, 3, 5])
-        matrix = Operator(
-            [
-                [-1.06365335, 0.0, 0.0, 0.1809312],
-                [0.0, -1.83696799, 0.1809312, 0.0],
-                [0.0, 0.1809312, -0.24521829, 0.0],
-                [0.1809312, 0.0, 0.0, -1.06365335],
-            ]
-        )
-        with self.assertWarns(DeprecationWarning):
-            est = Estimator([circuit], [matrix])
-            result = est([0], [0])
-        self.assertIsInstance(result, EstimatorResult)
-        np.testing.assert_allclose(result.values, [-1.284366511861733])
-
-    def test_evaluate(self):
-        """test for evaluate"""
-        with self.assertWarns(DeprecationWarning):
-            est = Estimator([self.ansatz], [self.observable])
-            result = est([0], [0], parameter_values=[[0, 1, 1, 2, 3, 5]])
-        self.assertIsInstance(result, EstimatorResult)
-        np.testing.assert_allclose(result.values, [-1.284366511861733])
-
-    def test_evaluate_multi_params(self):
-        """test for evaluate with multiple parameters"""
-        with self.assertWarns(DeprecationWarning):
-            est = Estimator([self.ansatz], [self.observable])
-            result = est(
-                [0] * 2, [0] * 2, parameter_values=[[0, 1, 1, 2, 3, 5], [1, 1, 2, 3, 5, 8]]
-            )
-        self.assertIsInstance(result, EstimatorResult)
-        np.testing.assert_allclose(result.values, [-1.284366511861733, -1.3187526349078742])
-
-    def test_evaluate_no_params(self):
-        """test for evaluate without parameters"""
-        circuit = self.ansatz.bind_parameters([0, 1, 1, 2, 3, 5])
-        with self.assertWarns(DeprecationWarning):
-            est = Estimator([circuit], [self.observable])
-            result = est([0], [0])
-        self.assertIsInstance(result, EstimatorResult)
-        np.testing.assert_allclose(result.values, [-1.284366511861733])
-
-    def test_run_with_multiple_observables_and_none_parameters(self):
-        """test for evaluate without parameters"""
-        circuit = QuantumCircuit(3)
-        circuit.h(0)
-        circuit.cx(0, 1)
-        circuit.cx(1, 2)
-        with self.assertWarns(DeprecationWarning):
-            est = Estimator(circuit, ["ZZZ", "III"])
-            result = est(circuits=[0, 0], observables=[0, 1])
-        self.assertIsInstance(result, EstimatorResult)
-        np.testing.assert_allclose(result.values, [0.0, 1.0])
-
-    def test_estimator_example(self):
-        """test for Estimator example"""
-        psi1 = RealAmplitudes(num_qubits=2, reps=2)
-        psi2 = RealAmplitudes(num_qubits=2, reps=3)
-
-        params1 = psi1.parameters
-        params2 = psi2.parameters
-
-        op1 = SparsePauliOp.from_list([("II", 1), ("IZ", 2), ("XI", 3)])
-        op2 = SparsePauliOp.from_list([("IZ", 1)])
-        op3 = SparsePauliOp.from_list([("ZI", 1), ("ZZ", 1)])
-
-        with self.assertWarns(DeprecationWarning):
-            est = Estimator(
-                circuits=[psi1, psi2], observables=[op1, op2, op3], parameters=[params1, params2]
-            )
-        theta1 = [0, 1, 1, 2, 3, 5]
-        theta2 = [0, 1, 1, 2, 3, 5, 8, 13]
-        theta3 = [1, 2, 3, 4, 5, 6]
-
-        # calculate [ <psi1(theta1)|op1|psi1(theta1)> ]
-        with self.assertWarns(DeprecationWarning):
-            result = est([0], [0], [theta1])
-        self.assertIsInstance(result, EstimatorResult)
-        np.testing.assert_allclose(result.values, [1.5555572817900956])
-        self.assertEqual(len(result.metadata), 1)
-
-        # calculate [ <psi1(theta1)|op2|psi1(theta1)>, <psi1(theta1)|op3|psi1(theta1)> ]
-        with self.assertWarns(DeprecationWarning):
-            result = est([0, 0], [1, 2], [theta1] * 2)
-        self.assertIsInstance(result, EstimatorResult)
-        np.testing.assert_allclose(result.values, [-0.5516530027638437, 0.07535238795415422])
-        self.assertEqual(len(result.metadata), 2)
-
-        # calculate [ <psi2(theta2)|op2|psi2(theta2)> ]
-        with self.assertWarns(DeprecationWarning):
-            result = est([1], [1], [theta2])
-        self.assertIsInstance(result, EstimatorResult)
-        np.testing.assert_allclose(result.values, [0.17849238433885167])
-        self.assertEqual(len(result.metadata), 1)
-
-        # calculate [ <psi1(theta1)|op1|psi1(theta1)>, <psi1(theta3)|op1|psi1(theta3)> ]
-        with self.assertWarns(DeprecationWarning):
-            result = est([0, 0], [0, 0], [theta1, theta3])
-        self.assertIsInstance(result, EstimatorResult)
-        np.testing.assert_allclose(result.values, [1.5555572817900956, 1.0656325933346835])
-        self.assertEqual(len(result.metadata), 2)
-
-        # calculate [ <psi1(theta1)|op1|psi1(theta1)>,
-        #             <psi2(theta2)|op2|psi2(theta2)>,
-        #             <psi1(theta3)|op3|psi1(theta3)> ]
-        with self.assertWarns(DeprecationWarning):
-            result = est([0, 1, 0], [0, 1, 2], [theta1, theta2, theta3])
-        self.assertIsInstance(result, EstimatorResult)
-        np.testing.assert_allclose(
-            result.values, [1.5555572817900956, 0.17849238433885167, -1.0876631752254926]
-        )
-        self.assertEqual(len(result.metadata), 3)
-
-        # It is possible to pass objects.
-        # calculate [ <psi2(theta2)|H2|psi2(theta2)> ]
-        with self.assertWarns(DeprecationWarning):
-            result = est([psi2], [op2], [theta2])
-        np.testing.assert_allclose(result.values, [0.17849238433885167])
-        self.assertEqual(len(result.metadata), 1)
-
-    def test_1qubit(self):
-        """Test for 1-qubit cases"""
-        qc = QuantumCircuit(1)
-        qc2 = QuantumCircuit(1)
-        qc2.x(0)
-
-        op = SparsePauliOp.from_list([("I", 1)])
-        op2 = SparsePauliOp.from_list([("Z", 1)])
-
-        with self.assertWarns(DeprecationWarning):
-            est = Estimator([qc, qc2], [op, op2], [[]] * 2)
-            result = est([0], [0], [[]])
-        self.assertIsInstance(result, EstimatorResult)
-        np.testing.assert_allclose(result.values, [1])
-
-        with self.assertWarns(DeprecationWarning):
-            result = est([0], [1], [[]])
-        self.assertIsInstance(result, EstimatorResult)
-        np.testing.assert_allclose(result.values, [1])
-
-        with self.assertWarns(DeprecationWarning):
-            result = est([1], [0], [[]])
-        self.assertIsInstance(result, EstimatorResult)
-        np.testing.assert_allclose(result.values, [1])
-
-        with self.assertWarns(DeprecationWarning):
-            result = est([1], [1], [[]])
-        self.assertIsInstance(result, EstimatorResult)
-        np.testing.assert_allclose(result.values, [-1])
-
-    def test_2qubits(self):
-        """Test for 2-qubit cases (to check endian)"""
-        qc = QuantumCircuit(2)
-        qc2 = QuantumCircuit(2)
-        qc2.x(0)
-
-        op = SparsePauliOp.from_list([("II", 1)])
-        op2 = SparsePauliOp.from_list([("ZI", 1)])
-        op3 = SparsePauliOp.from_list([("IZ", 1)])
-
-        with self.assertWarns(DeprecationWarning):
-            est = Estimator([qc, qc2], [op, op2, op3], [[]] * 2)
-            result = est([0], [0], [[]])
-        self.assertIsInstance(result, EstimatorResult)
-        np.testing.assert_allclose(result.values, [1])
-
-        with self.assertWarns(DeprecationWarning):
-            result = est([1], [0], [[]])
-        self.assertIsInstance(result, EstimatorResult)
-        np.testing.assert_allclose(result.values, [1])
-
-        with self.assertWarns(DeprecationWarning):
-            result = est([0], [1], [[]])
-        self.assertIsInstance(result, EstimatorResult)
-        np.testing.assert_allclose(result.values, [1])
-
-        with self.assertWarns(DeprecationWarning):
-            result = est([1], [1], [[]])
-        self.assertIsInstance(result, EstimatorResult)
-        np.testing.assert_allclose(result.values, [1])
-
-        with self.assertWarns(DeprecationWarning):
-            result = est([0], [2], [[]])
-        self.assertIsInstance(result, EstimatorResult)
-        np.testing.assert_allclose(result.values, [1])
-
-        with self.assertWarns(DeprecationWarning):
-            result = est([1], [2], [[]])
-        self.assertIsInstance(result, EstimatorResult)
-        np.testing.assert_allclose(result.values, [-1])
-
-    def test_errors(self):
-        """Test for errors"""
-        qc = QuantumCircuit(1)
-        qc2 = QuantumCircuit(2)
-
-        op = SparsePauliOp.from_list([("I", 1)])
-        op2 = SparsePauliOp.from_list([("II", 1)])
-
-        with self.assertWarns(DeprecationWarning):
-            est = Estimator(circuits=[qc, qc2], observables=[op, op2], parameters=[[]] * 2)
-        with self.assertRaises(ValueError), self.assertWarns(DeprecationWarning):
-            est([0], [1], [[]])
-        with self.assertRaises(ValueError), self.assertWarns(DeprecationWarning):
-            est([1], [0], [[]])
-        with self.assertRaises(ValueError), self.assertWarns(DeprecationWarning):
-            est([0], [0], [[1e4]])
-        with self.assertRaises(ValueError), self.assertWarns(DeprecationWarning):
-            est([1], [1], [[1, 2]])
-        with self.assertRaises(ValueError), self.assertWarns(DeprecationWarning):
-            est([0, 1], [1], [[1]])
-        with self.assertRaises(ValueError), self.assertWarns(DeprecationWarning):
-            est([0], [0, 1], [[1]])
-
-    def test_empty_parameter(self):
-        """Test for empty parameter"""
-        n = 2
-        qc = QuantumCircuit(n)
-        op = SparsePauliOp.from_list([("I" * n, 1)])
-        with self.assertWarns(DeprecationWarning):
-            estimator = Estimator(circuits=[qc] * 10, observables=[op] * 10)
-        with self.subTest("one circuit"):
-            with self.assertWarns(DeprecationWarning):
-                result = estimator([0], [1], shots=1000)
-            np.testing.assert_allclose(result.values, [1])
-            self.assertEqual(len(result.metadata), 1)
-
-        with self.subTest("two circuits"):
-            with self.assertWarns(DeprecationWarning):
-                result = estimator([2, 4], [3, 5], shots=1000)
-            np.testing.assert_allclose(result.values, [1, 1])
-            self.assertEqual(len(result.metadata), 2)
-
-    def test_numpy_params(self):
-        """Test for numpy array as parameter values"""
-        qc = RealAmplitudes(num_qubits=2, reps=2)
-        op = SparsePauliOp.from_list([("IZ", 1), ("XI", 2), ("ZY", -1)])
-        k = 5
-        params_array = np.random.rand(k, qc.num_parameters)
-        params_list = params_array.tolist()
-        params_list_array = list(params_array)
-        with self.assertWarns(DeprecationWarning):
-            estimator = Estimator(circuits=qc, observables=op)
-            target = estimator([0] * k, [0] * k, params_list)
-
-        with self.subTest("ndarrary"):
-            with self.assertWarns(DeprecationWarning):
-                result = estimator([0] * k, [0] * k, params_array)
-            self.assertEqual(len(result.metadata), k)
-            np.testing.assert_allclose(result.values, target.values)
-
-        with self.subTest("list of ndarray"):
-            with self.assertWarns(DeprecationWarning):
-                result = estimator([0] * k, [0] * k, params_list_array)
-            self.assertEqual(len(result.metadata), k)
-            np.testing.assert_allclose(result.values, target.values)
-
-    def test_passing_objects(self):
-        """Test passsing object for Estimator."""
-
-        with self.subTest("Valid test"):
-            with self.assertWarns(DeprecationWarning):
-                estimator = Estimator(circuits=[self.ansatz], observables=[self.observable])
-                result = estimator(
-                    circuits=[self.ansatz, self.ansatz],
-                    observables=[self.observable, self.observable],
-                    parameter_values=[list(range(6)), [0, 1, 1, 2, 3, 5]],
-                )
-        self.assertAlmostEqual(result.values[0], self.expvals[0])
-        self.assertAlmostEqual(result.values[1], self.expvals[1])
-
-        with self.subTest("Invalid circuit test"):
-            circuit = QuantumCircuit(2)
-            with self.assertWarns(DeprecationWarning):
-                estimator = Estimator(circuits=[self.ansatz], observables=[self.observable])
-            with self.assertRaises(ValueError), self.assertWarns(DeprecationWarning):
-                result = estimator(
-                    circuits=[self.ansatz, circuit],
-                    observables=[self.observable, self.observable],
-                    parameter_values=[list(range(6)), [0, 1, 1, 2, 3, 5]],
-                )
-
-        with self.subTest("Invalid observable test"):
-            observable = SparsePauliOp(["ZX"])
-            with self.assertWarns(DeprecationWarning):
-                estimator = Estimator(circuits=[self.ansatz], observables=[self.observable])
-            with self.assertRaises(ValueError), self.assertWarns(DeprecationWarning):
-                result = estimator(
-                    circuits=[self.ansatz, self.ansatz],
-                    observables=[observable, self.observable],
-                    parameter_values=[list(range(6)), [0, 1, 1, 2, 3, 5]],
-                )
-
-    def test_deprecated_arguments(self):
-        """test for deprecated arguments"""
-        with self.assertWarns(DeprecationWarning):
-            est = Estimator([self.ansatz], [self.observable])
-            result = est(
-                circuit_indices=[0],
-                observable_indices=[0],
-                parameter_values=[[0, 1, 1, 2, 3, 5]],
-            )
-        self.assertIsInstance(result, EstimatorResult)
-        np.testing.assert_allclose(result.values, [-1.284366511861733])
-
-    def test_with_shots_option(self):
-        """test with shots option."""
-        with self.assertWarns(DeprecationWarning):
-            est = Estimator([self.ansatz], [self.observable])
-            result = est([0], [0], parameter_values=[[0, 1, 1, 2, 3, 5]], shots=1024, seed=15)
-        self.assertIsInstance(result, EstimatorResult)
-        np.testing.assert_allclose(result.values, [-1.307397243478641])
-
-    def test_with_shots_option_none(self):
-        """test with shots=None option. Seed is ignored then."""
-        with self.assertWarns(DeprecationWarning):
-            est = Estimator([self.ansatz], [self.observable])
-            result_42 = est([0], [0], parameter_values=[[0, 1, 1, 2, 3, 5]], shots=None, seed=42)
-            result_15 = est([0], [0], parameter_values=[[0, 1, 1, 2, 3, 5]], shots=None, seed=15)
-        np.testing.assert_allclose(result_42.values, result_15.values)
-
-=======
->>>>>>> 28829987
     def test_estimator_run(self):
         """Test Estimator.run()"""
         psi1, psi2 = self.psi
