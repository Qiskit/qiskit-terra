# This code is part of Qiskit.
#
# (C) Copyright IBM 2022, 2023.
#
# This code is licensed under the Apache License, Version 2.0. You may
# obtain a copy of this license in the LICENSE.txt file in the root directory
# of this source tree or at http://www.apache.org/licenses/LICENSE-2.0.
#
# Any modifications or derivative works of this code must retain this
# copyright notice, and modified files need to carry a notice indicating
# that they have been altered from the originals.

"""Tests for BackendSampler."""

import unittest
from test import combine

import numpy as np
from ddt import ddt

from qiskit import QuantumCircuit
from qiskit.circuit.library import RealAmplitudes
from qiskit.primitives import BackendSampler, SamplerResult
from qiskit.providers import JobStatus, JobV1
from qiskit.providers.fake_provider import FakeNairobi, FakeNairobiV2
from qiskit.test import QiskitTestCase
from qiskit.utils import optionals

BACKENDS = [FakeNairobi(), FakeNairobiV2()]


@ddt
class TestBackendSampler(QiskitTestCase):
    """Test BackendSampler"""

    def setUp(self):
        super().setUp()
        hadamard = QuantumCircuit(1, 1)
        hadamard.h(0)
        hadamard.measure(0, 0)
        bell = QuantumCircuit(2)
        bell.h(0)
        bell.cx(0, 1)
        bell.measure_all()
        self._circuit = [hadamard, bell]
        self._target = [
            {0: 0.5, 1: 0.5},
            {0: 0.5, 3: 0.5, 1: 0, 2: 0},
        ]
        self._pqc = RealAmplitudes(num_qubits=2, reps=2)
        self._pqc.measure_all()
        self._pqc2 = RealAmplitudes(num_qubits=2, reps=3)
        self._pqc2.measure_all()
        self._pqc_params = [[0.0] * 6, [1.0] * 6]
        self._pqc_target = [{0: 1}, {0: 0.0148, 1: 0.3449, 2: 0.0531, 3: 0.5872}]
        self._theta = [
            [0, 1, 1, 2, 3, 5],
            [1, 2, 3, 4, 5, 6],
            [0, 1, 2, 3, 4, 5, 6, 7],
        ]

    def _generate_circuits_target(self, indices):
        if isinstance(indices, list):
            circuits = [self._circuit[j] for j in indices]
            target = [self._target[j] for j in indices]
        else:
            raise ValueError(f"invalid index {indices}")
        return circuits, target

    def _generate_params_target(self, indices):
        if isinstance(indices, int):
            params = self._pqc_params[indices]
            target = self._pqc_target[indices]
        elif isinstance(indices, list):
            params = [self._pqc_params[j] for j in indices]
            target = [self._pqc_target[j] for j in indices]
        else:
            raise ValueError(f"invalid index {indices}")
        return params, target

    def _compare_probs(self, prob, target):
        if not isinstance(prob, list):
            prob = [prob]
        if not isinstance(target, list):
            target = [target]
        self.assertEqual(len(prob), len(target))
        for p, targ in zip(prob, target):
            for key, t_val in targ.items():
                if key in p:
                    self.assertAlmostEqual(p[key], t_val, delta=0.1)
                else:
                    self.assertAlmostEqual(t_val, 0, delta=0.1)

    @combine(backend=BACKENDS)
    def test_sampler_run(self, backend):
        """Test Sampler.run()."""
        bell = self._circuit[1]
        sampler = BackendSampler(backend=backend)
        job = sampler.run(circuits=[bell])
        self.assertIsInstance(job, JobV1)
        result = job.result()
        self.assertIsInstance(result, SamplerResult)
        # print([q.binary_probabilities() for q in result.quasi_dists])
        self._compare_probs(result.quasi_dists, self._target[1])

    @combine(backend=BACKENDS)
    def test_sample_run_multiple_circuits(self, backend):
        """Test Sampler.run() with multiple circuits."""
        # executes three Bell circuits
        # Argument `parameters` is optional.
        bell = self._circuit[1]
        sampler = BackendSampler(backend=backend)
        result = sampler.run([bell, bell, bell]).result()
        # print([q.binary_probabilities() for q in result.quasi_dists])
        self._compare_probs(result.quasi_dists[0], self._target[1])
        self._compare_probs(result.quasi_dists[1], self._target[1])
        self._compare_probs(result.quasi_dists[2], self._target[1])

    @combine(backend=BACKENDS)
    def test_sampler_run_with_parameterized_circuits(self, backend):
        """Test Sampler.run() with parameterized circuits."""
        # parameterized circuit

        pqc = self._pqc
        pqc2 = self._pqc2
        theta1, theta2, theta3 = self._theta

        sampler = BackendSampler(backend=backend)
        result = sampler.run([pqc, pqc, pqc2], [theta1, theta2, theta3]).result()

        # result of pqc(theta1)
        prob1 = {
            "00": 0.1309248462975777,
            "01": 0.3608720796028448,
            "10": 0.09324865232050054,
            "11": 0.41495442177907715,
        }
        self.assertDictAlmostEqual(result.quasi_dists[0].binary_probabilities(), prob1, delta=0.1)

        # result of pqc(theta2)
        prob2 = {
            "00": 0.06282290651933871,
            "01": 0.02877144385576705,
            "10": 0.606654494132085,
            "11": 0.3017511554928094,
        }
        self.assertDictAlmostEqual(result.quasi_dists[1].binary_probabilities(), prob2, delta=0.1)

        # result of pqc2(theta3)
        prob3 = {
            "00": 0.1880263994380416,
            "01": 0.6881971261189544,
            "10": 0.09326232720582443,
            "11": 0.030514147237179892,
        }
        self.assertDictAlmostEqual(result.quasi_dists[2].binary_probabilities(), prob3, delta=0.1)

    @combine(backend=BACKENDS)
    def test_run_1qubit(self, backend):
        """test for 1-qubit cases"""
        qc = QuantumCircuit(1)
        qc.measure_all()
        qc2 = QuantumCircuit(1)
        qc2.x(0)
        qc2.measure_all()

        sampler = BackendSampler(backend=backend)
        result = sampler.run([qc, qc2]).result()
        self.assertIsInstance(result, SamplerResult)
        self.assertEqual(len(result.quasi_dists), 2)

        self.assertDictAlmostEqual(result.quasi_dists[0], {0: 1}, 0.1)
        self.assertDictAlmostEqual(result.quasi_dists[1], {1: 1}, 0.1)

    @combine(backend=BACKENDS)
    def test_run_2qubit(self, backend):
        """test for 2-qubit cases"""
        qc0 = QuantumCircuit(2)
        qc0.measure_all()
        qc1 = QuantumCircuit(2)
        qc1.x(0)
        qc1.measure_all()
        qc2 = QuantumCircuit(2)
        qc2.x(1)
        qc2.measure_all()
        qc3 = QuantumCircuit(2)
        qc3.x([0, 1])
        qc3.measure_all()

        sampler = BackendSampler(backend=backend)
        result = sampler.run([qc0, qc1, qc2, qc3]).result()
        self.assertIsInstance(result, SamplerResult)
        self.assertEqual(len(result.quasi_dists), 4)

        self.assertDictAlmostEqual(result.quasi_dists[0], {0: 1}, 0.1)
        self.assertDictAlmostEqual(result.quasi_dists[1], {1: 1}, 0.1)
        self.assertDictAlmostEqual(result.quasi_dists[2], {2: 1}, 0.1)
        self.assertDictAlmostEqual(result.quasi_dists[3], {3: 1}, 0.1)

    @combine(backend=BACKENDS)
    def test_run_errors(self, backend):
        """Test for errors"""
        qc1 = QuantumCircuit(1)
        qc1.measure_all()
        qc2 = RealAmplitudes(num_qubits=1, reps=1)
        qc2.measure_all()

        sampler = BackendSampler(backend=backend)
        with self.assertRaises(ValueError):
            sampler.run([qc1], [[1e2]]).result()
        with self.assertRaises(ValueError):
            sampler.run([qc2], [[]]).result()
        with self.assertRaises(ValueError):
            sampler.run([qc2], [[1e2]]).result()

    @combine(backend=BACKENDS)
    def test_run_empty_parameter(self, backend):
        """Test for empty parameter"""
        n = 5
        qc = QuantumCircuit(n, n - 1)
        qc.measure(range(n - 1), range(n - 1))
        sampler = BackendSampler(backend=backend)
        with self.subTest("one circuit"):
            result = sampler.run([qc], shots=1000).result()
            self.assertEqual(len(result.quasi_dists), 1)
            for q_d in result.quasi_dists:
                quasi_dist = {k: v for k, v in q_d.items() if v != 0.0}
                self.assertDictAlmostEqual(quasi_dist, {0: 1.0}, delta=0.1)
            self.assertEqual(len(result.metadata), 1)

        with self.subTest("two circuits"):
            result = sampler.run([qc, qc], shots=1000).result()
            self.assertEqual(len(result.quasi_dists), 2)
            for q_d in result.quasi_dists:
                quasi_dist = {k: v for k, v in q_d.items() if v != 0.0}
                self.assertDictAlmostEqual(quasi_dist, {0: 1.0}, delta=0.1)
            self.assertEqual(len(result.metadata), 2)

    @combine(backend=BACKENDS)
    def test_run_numpy_params(self, backend):
        """Test for numpy array as parameter values"""
        qc = RealAmplitudes(num_qubits=2, reps=2)
        qc.measure_all()
        k = 5
        params_array = np.random.rand(k, qc.num_parameters)
        params_list = params_array.tolist()
        params_list_array = list(params_array)
        sampler = BackendSampler(backend=backend)
        target = sampler.run([qc] * k, params_list).result()

        with self.subTest("ndarrary"):
            result = sampler.run([qc] * k, params_array).result()
            self.assertEqual(len(result.metadata), k)
            for i in range(k):
                self.assertDictAlmostEqual(result.quasi_dists[i], target.quasi_dists[i], delta=0.1)

        with self.subTest("list of ndarray"):
            result = sampler.run([qc] * k, params_list_array).result()
            self.assertEqual(len(result.metadata), k)
            for i in range(k):
                self.assertDictAlmostEqual(result.quasi_dists[i], target.quasi_dists[i], delta=0.1)

    @combine(backend=BACKENDS)
    def test_run_with_shots_option(self, backend):
        """test with shots option."""
        params, target = self._generate_params_target([1])
        sampler = BackendSampler(backend=backend)
        result = sampler.run(
            circuits=[self._pqc], parameter_values=params, shots=1024, seed=15
        ).result()
        self._compare_probs(result.quasi_dists, target)

    @combine(backend=BACKENDS)
    def test_primitive_job_status_done(self, backend):
        """test primitive job's status"""
        bell = self._circuit[1]
        sampler = BackendSampler(backend=backend)
        job = sampler.run(circuits=[bell])
        self.assertEqual(job.status(), JobStatus.DONE)

    def test_primitive_job_size_limit_backend_v2(self):
        """Test primitive respects backend's job size limit."""

        class FakeNairobiLimitedCircuits(FakeNairobiV2):
            """FakeNairobiV2 with job size limit."""

            @property
            def max_circuits(self):
                return 1

        qc = QuantumCircuit(1)
        qc.measure_all()
        qc2 = QuantumCircuit(1)
        qc2.x(0)
        qc2.measure_all()
        sampler = BackendSampler(backend=FakeNairobiLimitedCircuits())
        result = sampler.run([qc, qc2]).result()
        self.assertIsInstance(result, SamplerResult)
        self.assertEqual(len(result.quasi_dists), 2)

        self.assertDictAlmostEqual(result.quasi_dists[0], {0: 1}, 0.1)
        self.assertDictAlmostEqual(result.quasi_dists[1], {1: 1}, 0.1)

    def test_primitive_job_size_limit_backend_v1(self):
        """Test primitive respects backend's job size limit."""
        backend = FakeNairobi()
        config = backend.configuration()
        config.max_experiments = 1
        backend._configuration = config
        qc = QuantumCircuit(1)
        qc.measure_all()
        qc2 = QuantumCircuit(1)
        qc2.x(0)
        qc2.measure_all()
        sampler = BackendSampler(backend=backend)
        result = sampler.run([qc, qc2]).result()
        self.assertIsInstance(result, SamplerResult)
        self.assertEqual(len(result.quasi_dists), 2)

        self.assertDictAlmostEqual(result.quasi_dists[0], {0: 1}, 0.1)
        self.assertDictAlmostEqual(result.quasi_dists[1], {1: 1}, 0.1)

<<<<<<< HEAD
    @unittest.skipUnless(optionals.HAS_AER, "qiskit-aer is required to run this test")
    def test_circuit_with_dynamic_circuit(self):
        """Test BackendSampler with QuantumCircuit with a dynamic circuit"""
        from qiskit_aer import Aer

        qc = QuantumCircuit(2, 1)

        with qc.for_loop(range(5)):
            qc.h(0)
            qc.cx(0, 1)
            qc.measure(0, 0)
            qc.break_loop().c_if(0, True)

        sampler = BackendSampler(Aer.get_backend("aer_simulator"), skip_transpilation=True)
        result = sampler.run(qc).result()
        print(result)
=======
    def test_sequential_run(self):
        """Test sequential run."""
        qc = QuantumCircuit(1)
        qc.measure_all()
        qc2 = QuantumCircuit(1)
        qc2.x(0)
        qc2.measure_all()
        sampler = BackendSampler(backend=FakeNairobi())
        result = sampler.run([qc]).result()
        self.assertDictAlmostEqual(result.quasi_dists[0], {0: 1}, 0.1)
        result2 = sampler.run([qc2]).result()
        self.assertDictAlmostEqual(result2.quasi_dists[0], {1: 1}, 0.1)
        result3 = sampler.run([qc, qc2]).result()
        self.assertDictAlmostEqual(result3.quasi_dists[0], {0: 1}, 0.1)
        self.assertDictAlmostEqual(result3.quasi_dists[1], {1: 1}, 0.1)
>>>>>>> 79350036


if __name__ == "__main__":
    unittest.main()<|MERGE_RESOLUTION|>--- conflicted
+++ resolved
@@ -320,7 +320,6 @@
         self.assertDictAlmostEqual(result.quasi_dists[0], {0: 1}, 0.1)
         self.assertDictAlmostEqual(result.quasi_dists[1], {1: 1}, 0.1)
 
-<<<<<<< HEAD
     @unittest.skipUnless(optionals.HAS_AER, "qiskit-aer is required to run this test")
     def test_circuit_with_dynamic_circuit(self):
         """Test BackendSampler with QuantumCircuit with a dynamic circuit"""
@@ -337,7 +336,7 @@
         sampler = BackendSampler(Aer.get_backend("aer_simulator"), skip_transpilation=True)
         result = sampler.run(qc).result()
         print(result)
-=======
+
     def test_sequential_run(self):
         """Test sequential run."""
         qc = QuantumCircuit(1)
@@ -353,7 +352,6 @@
         result3 = sampler.run([qc, qc2]).result()
         self.assertDictAlmostEqual(result3.quasi_dists[0], {0: 1}, 0.1)
         self.assertDictAlmostEqual(result3.quasi_dists[1], {1: 1}, 0.1)
->>>>>>> 79350036
 
 
 if __name__ == "__main__":
