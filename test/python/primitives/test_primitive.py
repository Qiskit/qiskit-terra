# This code is part of Qiskit.
#
# (C) Copyright IBM 2022, 2023.
#
# This code is licensed under the Apache License, Version 2.0. You may
# obtain a copy of this license in the LICENSE.txt file in the root directory
# of this source tree or at http://www.apache.org/licenses/LICENSE-2.0.
#
# Any modifications or derivative works of this code must retain this
# copyright notice, and modified files need to carry a notice indicating
# that they have been altered from the originals.

"""Tests for BasePrimitive."""

import json

from ddt import data, ddt, unpack
from numpy import array, float32, float64, int32, int64

from qiskit import QuantumCircuit, pulse, transpile
from qiskit.circuit.random import random_circuit
from qiskit.primitives.base import validation
from qiskit.primitives.utils import _circuit_key
from qiskit.providers.fake_provider import GenericBackendV2
from test import QiskitTestCase  # pylint: disable=wrong-import-order


@ddt
class TestCircuitValidation(QiskitTestCase):
    """Test circuits validation logic."""

    @data(
        (random_circuit(2, 2, seed=0), (random_circuit(2, 2, seed=0),)),
        (
            [random_circuit(2, 2, seed=0), random_circuit(2, 2, seed=1)],
            (random_circuit(2, 2, seed=0), random_circuit(2, 2, seed=1)),
        ),
    )
    @unpack
    def test_validate_circuits(self, circuits, expected):
        """Test circuits standardization."""
        self.assertEqual(validation._validate_circuits(circuits), expected)

    @data(None, "ERROR", True, 0, 1.0, 1j, [0.0])
    def test_type_error(self, circuits):
        """Test type error if invalid input."""
        with self.assertRaises(TypeError):
            validation._validate_circuits(circuits)

    @data((), [], "")
    def test_value_error(self, circuits):
        """Test value error if no circuits are provided."""
        with self.assertRaises(ValueError):
            validation._validate_circuits(circuits)


@ddt
class TestParameterValuesValidation(QiskitTestCase):
    """Test parameter_values validation logic."""

    @data(
        ((), ((),)),
        ([], ((),)),
        (0, ((0,),)),
        (1.2, ((1.2,),)),
        ((0,), ((0,),)),
        ([0], ((0,),)),
        ([1.2], ((1.2,),)),
        ((0, 1), ((0, 1),)),
        ([0, 1], ((0, 1),)),
        ([0, 1.2], ((0, 1.2),)),
        ([0.3, 1.2], ((0.3, 1.2),)),
        (((0, 1)), ((0, 1),)),
        (([0, 1]), ((0, 1),)),
        ([(0, 1)], ((0, 1),)),
        ([[0, 1]], ((0, 1),)),
        ([[0, 1.2]], ((0, 1.2),)),
        ([[0.3, 1.2]], ((0.3, 1.2),)),
        # Test for numpy dtypes
        (int32(5), ((float(int32(5)),),)),
        (int64(6), ((float(int64(6)),),)),
        (float32(3.2), ((float(float32(3.2)),),)),
        (float64(6.4), ((float(float64(6.4)),),)),
        ([int32(5), float32(3.2)], ((float(int32(5)), float(float32(3.2))),)),
    )
    @unpack
    def test_validate_parameter_values(self, _parameter_values, expected):
        """Test parameter_values standardization."""
        for parameter_values in [_parameter_values, array(_parameter_values)]:  # Numpy
            self.assertEqual(validation._validate_parameter_values(parameter_values), expected)
            self.assertEqual(
                validation._validate_parameter_values(None, default=parameter_values), expected
            )

    @data(
        "ERROR",
        ("E", "R", "R", "O", "R"),
        (["E", "R", "R"], ["O", "R"]),
        1j,
        (1j,),
        ((1j,),),
        True,
        False,
        float("inf"),
        float("-inf"),
        float("nan"),
    )
    def test_type_error(self, parameter_values):
        """Test type error if invalid input."""
        with self.assertRaises(TypeError):
            validation._validate_parameter_values(parameter_values)

    def test_value_error(self):
        """Test value error if no parameter_values or default are provided."""
        with self.assertRaises(ValueError):
            validation._validate_parameter_values(None)


class TestCircuitKey(QiskitTestCase):
    """Tests for _circuit_key function"""

    def test_different_circuits(self):
        """Test collision of quantum circuits."""

        with self.subTest("Ry circuit"):

            def test_func(n):
                qc = QuantumCircuit(1, 1, name="foo")
                qc.ry(n, 0)
                return qc

            keys = [_circuit_key(test_func(i)) for i in range(5)]
            self.assertEqual(len(keys), len(set(keys)))

        with self.subTest("pulse circuit"):

            def test_with_scheduling(n):
                custom_gate = pulse.Schedule(name="custom_x_gate")
                custom_gate.insert(
                    0, pulse.Play(pulse.Constant(160 * n, 0.1), pulse.DriveChannel(0)), inplace=True
                )
                qc = QuantumCircuit(1)
                qc.x(0)
                qc.add_calibration("x", qubits=(0,), schedule=custom_gate)
<<<<<<< HEAD
                backend = GenericBackendV2(
                    num_qubits=2, basis_gates=["id", "u1", "u2", "u3", "cx"], seed=42
                )
                return transpile(qc, backend, scheduling_method="alap")
=======
                return transpile(qc, Fake20QV1(), scheduling_method="alap", optimization_level=1)
>>>>>>> c8c53cc6

            keys = [_circuit_key(test_with_scheduling(i)) for i in range(1, 5)]
            self.assertEqual(len(keys), len(set(keys)))

    def test_circuit_key_controlflow(self):
        """Test for a circuit with control flow."""
        qc = QuantumCircuit(2, 1)

        with qc.for_loop(range(5)):
            qc.h(0)
            qc.cx(0, 1)
            qc.measure(0, 0)
            qc.break_loop().c_if(0, True)

        self.assertIsInstance(hash(_circuit_key(qc)), int)
        self.assertIsInstance(json.dumps(_circuit_key(qc)), str)<|MERGE_RESOLUTION|>--- conflicted
+++ resolved
@@ -142,14 +142,11 @@
                 qc = QuantumCircuit(1)
                 qc.x(0)
                 qc.add_calibration("x", qubits=(0,), schedule=custom_gate)
-<<<<<<< HEAD
+
                 backend = GenericBackendV2(
                     num_qubits=2, basis_gates=["id", "u1", "u2", "u3", "cx"], seed=42
                 )
-                return transpile(qc, backend, scheduling_method="alap")
-=======
-                return transpile(qc, Fake20QV1(), scheduling_method="alap", optimization_level=1)
->>>>>>> c8c53cc6
+                return transpile(qc, backend, scheduling_method="alap", optimization_level=1)
 
             keys = [_circuit_key(test_with_scheduling(i)) for i in range(1, 5)]
             self.assertEqual(len(keys), len(set(keys)))
