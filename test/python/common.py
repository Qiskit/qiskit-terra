# -*- coding: utf-8 -*-

# Copyright 2017, IBM.
#
# This source code is licensed under the Apache License, Version 2.0 found in
# the LICENSE.txt file in the root directory of this source tree.

"""Shared functionality and helpers for the unit tests."""

from enum import Enum
import functools
import inspect
import logging
import os
import time
import unittest
from unittest.util import safe_repr
from qiskit import __path__ as qiskit_path
from qiskit.backends import JobStatus
from qiskit.backends.ibmq import IBMQProvider
from qiskit.backends.local import QasmSimulatorCpp
from qiskit.wrapper.credentials import discover_credentials, get_account_name
from qiskit.wrapper.defaultqiskitprovider import DefaultQISKitProvider
from .http_recorder import http_recorder


class Path(Enum):
    """Helper with paths commonly used during the tests."""
    # Main SDK path:    qiskit/
    SDK = qiskit_path[0]
    # test.python path: qiskit/test/python/
    TEST = os.path.dirname(__file__)
    # Examples path:    examples/
    EXAMPLES = os.path.join(SDK, '../examples')
    # Schemas path:     qiskit/schemas
    SCHEMAS = os.path.join(SDK, 'schemas')


class QiskitTestCase(unittest.TestCase):
    """Helper class that contains common functionality."""

    @classmethod
    def setUpClass(cls):
        cls.moduleName = os.path.splitext(inspect.getfile(cls))[0]
        cls.log = logging.getLogger(cls.__name__)
        # Determines if the TestCase is using IBMQ credentials.
        cls.using_ibmq_credentials = False

        # Set logging to file and stdout if the LOG_LEVEL environment variable
        # is set.
        if os.getenv('LOG_LEVEL'):
            # Set up formatter.
            log_fmt = ('{}.%(funcName)s:%(levelname)s:%(asctime)s:'
                       ' %(message)s'.format(cls.__name__))
            formatter = logging.Formatter(log_fmt)

            # Set up the file handler.
            log_file_name = '%s.log' % cls.moduleName
            file_handler = logging.FileHandler(log_file_name)
            file_handler.setFormatter(formatter)
            cls.log.addHandler(file_handler)

            # Set the logging level from the environment variable, defaulting
            # to INFO if it is not a valid level.
            level = logging._nameToLevel.get(os.getenv('LOG_LEVEL'),
                                             logging.INFO)
            cls.log.setLevel(level)

    def tearDown(self):
        # Reset the default provider, as in practice it acts as a singleton
        # due to importing the wrapper from qiskit.
        from qiskit.wrapper import _wrapper
        _wrapper._DEFAULT_PROVIDER = DefaultQISKitProvider()

    @staticmethod
    def _get_resource_path(filename, path=Path.TEST):
        """ Get the absolute path to a resource.

        Args:
            filename (string): filename or relative path to the resource.
            path (Path): path used as relative to the filename.
        Returns:
            str: the absolute path to the resource.
        """
        return os.path.normpath(os.path.join(path.value, filename))

    def assertNoLogs(self, logger=None, level=None):
        """
        Context manager to test that no message is sent to the specified
        logger and level (the opposite of TestCase.assertLogs()).
        """
        return _AssertNoLogsContext(self, logger, level)

    def assertDictAlmostEqual(self, dict1, dict2, delta=None, msg=None,
                              places=None, default_value=0):
        """
        Assert two dictionaries with numeric values are almost equal.

        Fail if the two dictionaries are unequal as determined by
        comparing that the difference between values with the same key are
        not greater than delta (default 1e-8), or that difference rounded
        to the given number of decimal places is not zero. If a key in one
        dictionary is not in the other the default_value keyword argument
        will be used for the missing value (default 0). If the two objects
        compare equal then they will automatically compare almost equal.

        Args:
            dict1 (dict): a dictionary.
            dict2 (dict): a dictionary.
            delta (number): threshold for comparison (defaults to 1e-8).
            msg (str): return a custom message on failure.
            places (int): number of decimal places for comparison.
            default_value (number): default value for missing keys.

        Raises:
            TypeError: raises TestCase failureException if the test fails.
        """
        if dict1 == dict2:
            # Shortcut
            return
        if delta is not None and places is not None:
            raise TypeError("specify delta or places not both")

        if places is not None:
            success = True
            standard_msg = ''
            # check value for keys in target
            keys1 = set(dict1.keys())
            for key in keys1:
                val1 = dict1.get(key, default_value)
                val2 = dict2.get(key, default_value)
                if round(abs(val1 - val2), places) != 0:
                    success = False
                    standard_msg += '(%s: %s != %s), ' % (safe_repr(key),
                                                          safe_repr(val1),
                                                          safe_repr(val2))
            # check values for keys in counts, not in target
            keys2 = set(dict2.keys()) - keys1
            for key in keys2:
                val1 = dict1.get(key, default_value)
                val2 = dict2.get(key, default_value)
                if round(abs(val1 - val2), places) != 0:
                    success = False
                    standard_msg += '(%s: %s != %s), ' % (safe_repr(key),
                                                          safe_repr(val1),
                                                          safe_repr(val2))
            if success is True:
                return
            standard_msg = standard_msg[:-2] + ' within %s places' % places

        else:
            if delta is None:
                delta = 1e-8  # default delta value
            success = True
            standard_msg = ''
            # check value for keys in target
            keys1 = set(dict1.keys())
            for key in keys1:
                val1 = dict1.get(key, default_value)
                val2 = dict2.get(key, default_value)
                if abs(val1 - val2) > delta:
                    success = False
                    standard_msg += '(%s: %s != %s), ' % (safe_repr(key),
                                                          safe_repr(val1),
                                                          safe_repr(val2))
            # check values for keys in counts, not in target
            keys2 = set(dict2.keys()) - keys1
            for key in keys2:
                val1 = dict1.get(key, default_value)
                val2 = dict2.get(key, default_value)
                if abs(val1 - val2) > delta:
                    success = False
                    standard_msg += '(%s: %s != %s), ' % (safe_repr(key),
                                                          safe_repr(val1),
                                                          safe_repr(val2))
            if success is True:
                return
            standard_msg = standard_msg[:-2] + ' within %s delta' % delta

        msg = self._formatMessage(msg, standard_msg)
        raise self.failureException(msg)


class JobTestCase(QiskitTestCase):
    """Include common functionality when testing jobs."""

    def wait_for_initialization(self, job, timeout=1):
        """Waits until the job progress from `INITIALIZING` to a different
        status."""
        waited = 0
        wait = 0.1
        while job.status['status'] == JobStatus.INITIALIZING:
            time.sleep(wait)
            waited += wait
            if waited > timeout:
                self.fail(msg="The JOB is still initializing after timeout ({}s)".format(timeout))

    def assertStatus(self, job, status):
        """Assert the intenal job status is the expected one and also tests
        if the shorthand method for that status returns `True`."""
        self.assertEqual(job.status['status'], status)
        if status == JobStatus.CANCELLED:
            self.assertTrue(job.cancelled)
        elif status == JobStatus.DONE:
            self.assertTrue(job.done)
        elif status == JobStatus.VALIDATING:
            self.assertTrue(job.validating)
        elif status == JobStatus.RUNNING:
            self.assertTrue(job.running)
        elif status == JobStatus.QUEUED:
            self.assertTrue(job.queued)


class _AssertNoLogsContext(unittest.case._AssertLogsContext):
    """A context manager used to implement TestCase.assertNoLogs()."""

    # pylint: disable=inconsistent-return-statements
    def __exit__(self, exc_type, exc_value, tb):
        """
        This is a modified version of TestCase._AssertLogsContext.__exit__(...)
        """
        self.logger.handlers = self.old_handlers
        self.logger.propagate = self.old_propagate
        self.logger.setLevel(self.old_level)
        if exc_type is not None:
            # let unexpected exceptions pass through
            return False

        if self.watcher.records:
            msg = 'logs of level {} or higher triggered on {}:\n'.format(
                logging.getLevelName(self.level), self.logger.name)
            for record in self.watcher.records:
                msg += 'logger %s %s:%i: %s\n' % (record.name, record.pathname,
                                                  record.lineno,
                                                  record.getMessage())

            self._raiseFailure(msg)


def slow_test(func):
    """
    Decorator that signals that the test takes minutes to run.

    Args:
        func (callable): test function to be decorated.

    Returns:
        callable: the decorated function.
    """

    @functools.wraps(func)
    def _wrapper(*args, **kwargs):
<<<<<<< HEAD
        if TEST_OPTIONS['skip_slow']:
=======
        if SKIP_SLOW_TESTS:
>>>>>>> b4ef43c1
            raise unittest.SkipTest('Skipping slow tests')
        return func(*args, **kwargs)

    return _wrapper
<<<<<<< HEAD


def _get_credentials(test_object, test_options):
    """
    Finds the credentials for a specific test and options.

    Args:
        test_object (QiskitTestCase): The test object asking for credentials
        test_options (list): List of options after QISKIT_TESTS was parsed.

    Returns:
        dict: Credentials in a dictionary

    Raises:
        Exception: When the credential could not be set and they are needed for that set of options
    """

    dummy_credentials = {'QE_TOKEN': 'dummyapiusersloginWithTokenid01',
                         'QE_URL': 'https://quantumexperience.ng.bluemix.net/api'}

    if test_options['mock_online']:
        test_object.using_ibmq_credentials = True
        return dummy_credentials

    if os.getenv('USE_ALTERNATE_ENV_CREDENTIALS', False):
        # Special case: instead of using the standard credentials mechanism,
        # load them from different environment variables. This assumes they
        # will always be in place, as is used by the Travis setup.
        test_object.using_ibmq_credentials = True
        return {'QE_TOKEN': os.getenv('IBMQ_TOKEN'),
                'QE_URL': os.getenv('IBMQ_URL')}
    else:
        # Attempt to read the standard credentials.
        account_name = get_account_name(IBMQProvider)
        discovered_credentials = discover_credentials()
        if account_name in discovered_credentials.keys():
            credentials = discovered_credentials[account_name]
            if all(item in credentials.get('url') for item in ['Hubs', 'Groups', 'Projects']):
                test_object.using_ibmq_credentials = True
            return {'QE_TOKEN': credentials.get('token'),
                    'QE_URL': credentials.get('url')}

    # No user credentials were found.

    if test_options['run_online'] or test_options['rec']:
        raise Exception('Could not locate valid credentials. You need them for performing '
                        'tests against the remote API. Use QISKIT_TESTS=skip_online to skip '
                        'this test.')

    test_object.log.warning("No user credentials were detected. Running with mocked data.")
    return dummy_credentials
=======
>>>>>>> b4ef43c1


def is_cpp_simulator_available():
    """
    Check if executable for C++ simulator is available in the expected
    location.

    Returns:
        bool: True if simulator executable is available
    """
    try:
        QasmSimulatorCpp()
    except FileNotFoundError:
        return False
    return True


def requires_cpp_simulator(test_item):
    """
    Decorator that skips test if C++ simulator is not available

    Args:
        test_item (callable): function or class to be decorated.

    Returns:
        callable: the decorated function.
    """
    reason = 'C++ simulator not found, skipping test'
    return unittest.skipIf(not is_cpp_simulator_available(), reason)(test_item)


def requires_qe_access(func):
    """
    Decorator that signals that the test uses the online API:
        * determines if the test should be skipped by checking environment
            variables.
        * if the `USE_ALTERNATE_ENV_CREDENTIALS` environment variable is
          set, it reads the credentials from an alternative set of environment
          variables.
        * if the test is not skipped, it reads `qe_token` and `qe_url` from
            `Qconfig.py`, environment variables or qiskitrc.
        * if the test is not skipped, it appends `qe_token` and `qe_url` as
            arguments to the test function.
    Args:
        func (callable): test function to be decorated.

    Returns:
        callable: the decorated function.
    """

    @functools.wraps(func)
<<<<<<< HEAD
    def _(self, *args, **kwargs):
=======
    def _wrapper(*args, **kwargs):
        if SKIP_ONLINE_TESTS:
            raise unittest.SkipTest('Skipping online tests')

>>>>>>> b4ef43c1
        # Cleanup the credentials, as this file is shared by the tests.
        from qiskit.wrapper import _wrapper
        _wrapper._DEFAULT_PROVIDER = DefaultQISKitProvider()

<<<<<<< HEAD
        if TEST_OPTIONS['skip_online']:
            raise unittest.SkipTest('Skipping online tests')
=======
        if os.getenv('USE_ALTERNATE_ENV_CREDENTIALS', False):
            # Special case: instead of using the standard credentials mechanism,
            # load them from different environment variables. This assumes they
            # will always be in place, as is used by the Travis setup.
            kwargs.update({
                'qe_token': os.getenv('IBMQ_TOKEN'),
                'qe_url': os.getenv('IBMQ_URL')
            })
            args[0].using_ibmq_credentials = True
        else:
            # Attempt to read the standard credentials.
            account_name = get_account_name(IBMQProvider)
            discovered_credentials = discover_credentials()
            if account_name in discovered_credentials.keys():
                credentials = discovered_credentials[account_name]

                kwargs.update({
                    'qe_token': credentials.get('token'),
                    'qe_url': credentials.get('url'),
                })

                if all(item in credentials.get('url') for
                       item in ['Hubs', 'Groups', 'Projects']):
                    args[0].using_ibmq_credentials = True
            else:
                raise Exception('Could not locate valid credentials')
>>>>>>> b4ef43c1

        kwargs.update(_get_credentials(self, TEST_OPTIONS))

        if TEST_OPTIONS['rec'] or TEST_OPTIONS['mock_online']:
            wrapper = VCR.use_cassette()(func)
        else:
            wrapper = func
        return wrapper(self, *args, **kwargs)

    return _wrapper


def _is_ci_fork_pull_request():
    """
    Check if the tests are being run in a CI environment and if it is a pull
    request.

    Returns:
        bool: True if the tests are executed inside a CI tool, and the changes
            are not against the "master" branch.
    """
    if os.getenv('TRAVIS'):
        # Using Travis CI.
        if os.getenv('TRAVIS_PULL_REQUEST_BRANCH'):
            return True
    elif os.getenv('APPVEYOR'):
        # Using AppVeyor CI.
        if os.getenv('APPVEYOR_PULL_REQUEST_NUMBER'):
            return True
    return False


def get_test_options(option_var='QISKIT_TESTS'):
    """
    Reads option_var from env and returns a dict in which the test options are set

    Args:
        option_var (str): The env var to read. Default: 'QISKIT_TESTS'

    Returns:
        dict: A dictionary with the format {<option>: (bool)<activated>}.
    """
    defaults = {
        'skip_online': False,
        'run_online': True,
        'mock_online': False,
        'skip_slow': True,
        'run_slow': True,
        'rec': False
    }

    def turn_true(option):
        """
        Turns an option to True
        Args:
            option (str): Turns defaults[option] to True

        Returns:
            bool: True, returns always True.
        """

        defaults[option] = True
        return True

    def turn_false(option):
        """
        Turns an option to False
        Args:
            option (str): Turns defaults[option] to False

        Returns:
            bool: True, returns always True.
        """

        defaults[option] = False
        return True

    if_true = {
        'skip_online': (lambda: turn_false('run_online') and turn_false('rec')),
        'run_online': (lambda: turn_false('skip_online')),
        'mock_online': (lambda: turn_true('run_online') and turn_false('skip_online')),
        'skip_slow': (lambda: turn_false('run_online')),
        'run_slow': (lambda: turn_false('skip_slow')),
        'rec': (lambda: turn_true('run_online') and turn_false('skip_online') and turn_false(
            'run_slow'))
    }

    opt_string = os.getenv(option_var, False)
    if not opt_string:
        return defaults

    for opt in opt_string.split(','):
        # This means, set the opt to True and flip all the opts that need to be rewritten.
        defaults[opt] = if_true[opt]()
    return defaults


def _get_http_recorder(test_options):
    vcr_mode = 'none'
    if test_options['rec']:
        vcr_mode = 'all'
    return http_recorder(vcr_mode)


TEST_OPTIONS = get_test_options()
VCR = _get_http_recorder(TEST_OPTIONS)<|MERGE_RESOLUTION|>--- conflicted
+++ resolved
@@ -250,16 +250,10 @@
 
     @functools.wraps(func)
     def _wrapper(*args, **kwargs):
-<<<<<<< HEAD
         if TEST_OPTIONS['skip_slow']:
-=======
-        if SKIP_SLOW_TESTS:
->>>>>>> b4ef43c1
             raise unittest.SkipTest('Skipping slow tests')
         return func(*args, **kwargs)
-
     return _wrapper
-<<<<<<< HEAD
 
 
 def _get_credentials(test_object, test_options):
@@ -311,8 +305,6 @@
 
     test_object.log.warning("No user credentials were detected. Running with mocked data.")
     return dummy_credentials
-=======
->>>>>>> b4ef43c1
 
 
 def is_cpp_simulator_available():
@@ -364,50 +356,13 @@
     """
 
     @functools.wraps(func)
-<<<<<<< HEAD
-    def _(self, *args, **kwargs):
-=======
-    def _wrapper(*args, **kwargs):
-        if SKIP_ONLINE_TESTS:
+    def _wrapper(self, *args, **kwargs):
+        if TEST_OPTIONS['skip_online']:
             raise unittest.SkipTest('Skipping online tests')
 
->>>>>>> b4ef43c1
         # Cleanup the credentials, as this file is shared by the tests.
         from qiskit.wrapper import _wrapper
         _wrapper._DEFAULT_PROVIDER = DefaultQISKitProvider()
-
-<<<<<<< HEAD
-        if TEST_OPTIONS['skip_online']:
-            raise unittest.SkipTest('Skipping online tests')
-=======
-        if os.getenv('USE_ALTERNATE_ENV_CREDENTIALS', False):
-            # Special case: instead of using the standard credentials mechanism,
-            # load them from different environment variables. This assumes they
-            # will always be in place, as is used by the Travis setup.
-            kwargs.update({
-                'qe_token': os.getenv('IBMQ_TOKEN'),
-                'qe_url': os.getenv('IBMQ_URL')
-            })
-            args[0].using_ibmq_credentials = True
-        else:
-            # Attempt to read the standard credentials.
-            account_name = get_account_name(IBMQProvider)
-            discovered_credentials = discover_credentials()
-            if account_name in discovered_credentials.keys():
-                credentials = discovered_credentials[account_name]
-
-                kwargs.update({
-                    'qe_token': credentials.get('token'),
-                    'qe_url': credentials.get('url'),
-                })
-
-                if all(item in credentials.get('url') for
-                       item in ['Hubs', 'Groups', 'Projects']):
-                    args[0].using_ibmq_credentials = True
-            else:
-                raise Exception('Could not locate valid credentials')
->>>>>>> b4ef43c1
-
         kwargs.update(_get_credentials(self, TEST_OPTIONS))
 
         if TEST_OPTIONS['rec'] or TEST_OPTIONS['mock_online']:
