--- conflicted
+++ resolved
@@ -377,7 +377,6 @@
         expected = Schedule(macros.measure([0], self.backend, qubit_mem_slots={0: 1}))
         self.assertEqual(sched.instructions, expected.instructions)
 
-<<<<<<< HEAD
     def test_metadata_is_preserved_alap(self):
         """Test that circuit metadata is preserved in output schedule with alap."""
         q = QuantumRegister(2)
@@ -401,7 +400,7 @@
         sched = schedule(qc, self.backend, method='asap')
         self.assertEqual({'experiment_type': 'gst', 'execution_number': '1234'},
                          sched.metadata)
-=======
+
     def test_scheduler_with_params_bound(self):
         """Test scheduler with parameters defined and bound"""
         x = Parameter('x')
@@ -423,5 +422,4 @@
         qc.add_calibration(gate='pulse_gate', qubits=[0], schedule=expected_schedule, params=[x])
         sched = schedule(qc, self.backend)
         self.assertEqual(sched,
-                         expected_schedule)
->>>>>>> bb3a28f5
+                         expected_schedule)