# This code is part of Qiskit.
#
# (C) Copyright IBM 2017, 2019.
#
# This code is licensed under the Apache License, Version 2.0. You may
# obtain a copy of this license in the LICENSE.txt file in the root directory
# of this source tree or at http://www.apache.org/licenses/LICENSE-2.0.
#
# Any modifications or derivative works of this code must retain this
# copyright notice, and modified files need to carry a notice indicating
# that they have been altered from the originals.

# pylint: disable=missing-docstring

import os
<<<<<<< HEAD
import configparser as cp
=======
from uuid import uuid4
>>>>>>> f1b5cec7

from unittest import mock
from qiskit import exceptions
from qiskit.test import QiskitTestCase
from qiskit import user_config


class TestUserConfig(QiskitTestCase):
    def setUp(self):
        super().setUp()
        self.file_path = "test_%s.conf" % uuid4()

    def test_empty_file_read(self):
        config = user_config.UserConfig(self.file_path)
        config.read_config_file()
        self.assertEqual({}, config.settings)

    def test_invalid_optimization_level(self):
        test_config = """
        [default]
        transpile_optimization_level = 76
        """
        self.addCleanup(os.remove, self.file_path)
        with open(self.file_path, "w") as file:
            file.write(test_config)
            file.flush()
            config = user_config.UserConfig(self.file_path)
            self.assertRaises(exceptions.QiskitUserConfigError, config.read_config_file)

    def test_invalid_circuit_drawer(self):
        test_config = """
        [default]
        circuit_drawer = MSPaint
        """
        self.addCleanup(os.remove, self.file_path)
        with open(self.file_path, "w") as file:
            file.write(test_config)
            file.flush()
            config = user_config.UserConfig(self.file_path)
            self.assertRaises(exceptions.QiskitUserConfigError, config.read_config_file)

    def test_circuit_drawer_valid(self):
        test_config = """
        [default]
        circuit_drawer = latex
        """
        self.addCleanup(os.remove, self.file_path)
        with open(self.file_path, "w") as file:
            file.write(test_config)
            file.flush()
            config = user_config.UserConfig(self.file_path)
            config.read_config_file()
            self.assertEqual({"circuit_drawer": "latex"}, config.settings)

    def test_optimization_level_valid(self):
        test_config = """
        [default]
        transpile_optimization_level = 1
        """
        self.addCleanup(os.remove, self.file_path)
        with open(self.file_path, "w") as file:
            file.write(test_config)
            file.flush()
            config = user_config.UserConfig(self.file_path)
            config.read_config_file()
            self.assertEqual({"transpile_optimization_level": 1}, config.settings)

    def test_invalid_num_processes(self):
        test_config = """
        [default]
        num_processes = -256
        """
        self.addCleanup(os.remove, self.file_path)
        with open(self.file_path, "w") as file:
            file.write(test_config)
            file.flush()
            config = user_config.UserConfig(self.file_path)
            self.assertRaises(exceptions.QiskitUserConfigError, config.read_config_file)

    def test_valid_num_processes(self):
        test_config = """
        [default]
        num_processes = 31
        """
        self.addCleanup(os.remove, self.file_path)
        with open(self.file_path, "w") as file:
            file.write(test_config)
            file.flush()
            config = user_config.UserConfig(self.file_path)
            config.read_config_file()
            self.assertEqual({"num_processes": 31}, config.settings)

    def test_valid_parallel(self):
        test_config = """
        [default]
        parallel = False
        """
        self.addCleanup(os.remove, self.file_path)
        with open(self.file_path, "w") as file:
            file.write(test_config)
            file.flush()
            config = user_config.UserConfig(self.file_path)
            config.read_config_file()
            self.assertEqual({"parallel_enabled": False}, config.settings)

    def test_all_options_valid(self):
        test_config = """
        [default]
        circuit_drawer = latex
        circuit_mpl_style = default
        circuit_mpl_style_path = ~:~/.qiskit
        transpile_optimization_level = 3
        suppress_packaging_warnings = true
        parallel = false
        num_processes = 15
        """
        self.addCleanup(os.remove, self.file_path)
        with open(self.file_path, "w") as file:
            file.write(test_config)
            file.flush()
            config = user_config.UserConfig(self.file_path)
            config.read_config_file()
<<<<<<< HEAD
            self.assertEqual({'circuit_drawer': 'latex',
                              'circuit_mpl_style': 'default',
                              'circuit_mpl_style_path': ['~', '~/.qiskit'],
                              'transpile_optimization_level': 3,
                              'num_processes': 15,
                              'parallel_enabled': False},
                             config.settings)

    def test_set_config_all_options_valid(self):
        self.addCleanup(os.remove, self.file_path)

        user_config.set_config("circuit_drawer", "latex",
                               file_path=self.file_path)
        user_config.set_config("circuit_mpl_style", "default",
                               file_path=self.file_path)
        user_config.set_config("circuit_mpl_style_path", "~:~/.qiskit",
                               file_path=self.file_path)
        user_config.set_config("transpile_optimization_level", "3",
                               file_path=self.file_path)
        user_config.set_config("parallel", "false",
                               file_path=self.file_path)
        user_config.set_config("num_processes", "15",
                               file_path=self.file_path)

        config_settings = None
        with mock.patch.dict(os.environ,
                             {"QISKIT_SETTINGS": self.file_path}, clear=True):
            config_settings = user_config.get_config()

        self.assertEqual({'circuit_drawer': 'latex',
                          'circuit_mpl_style': 'default',
                          'circuit_mpl_style_path': ['~', '~/.qiskit'],
                          'transpile_optimization_level': 3,
                          'num_processes': 15,
                          'parallel_enabled': False},
                         config_settings)

    def test_set_config_multiple_sections(self):
        self.addCleanup(os.remove, self.file_path)

        user_config.set_config("circuit_drawer", "latex",
                               file_path=self.file_path)
        user_config.set_config("circuit_mpl_style", "default",
                               file_path=self.file_path)
        user_config.set_config("transpile_optimization_level", "3",
                               file_path=self.file_path)

        user_config.set_config("circuit_drawer", "latex", section="test",
                               file_path=self.file_path)
        user_config.set_config("parallel", "false", section="test",
                               file_path=self.file_path)
        user_config.set_config("num_processes", "15", section="test",
                               file_path=self.file_path)

        config = cp.ConfigParser()
        config.read(self.file_path)

        self.assertEqual(config.sections(), ['default', 'test'])

        self.assertEqual({'circuit_drawer': 'latex',
                          'circuit_mpl_style': 'default',
                          'transpile_optimization_level': '3'},
                         dict(config.items('default')))

        self.assertEqual({'circuit_drawer': 'latex',
                          'num_processes': '15',
                          'parallel': 'false'},
                         dict(config.items('test')))
=======
            self.assertEqual(
                {
                    "circuit_drawer": "latex",
                    "circuit_mpl_style": "default",
                    "circuit_mpl_style_path": ["~", "~/.qiskit"],
                    "transpile_optimization_level": 3,
                    "num_processes": 15,
                    "parallel_enabled": False,
                },
                config.settings,
            )
>>>>>>> f1b5cec7
<|MERGE_RESOLUTION|>--- conflicted
+++ resolved
@@ -13,11 +13,8 @@
 # pylint: disable=missing-docstring
 
 import os
-<<<<<<< HEAD
 import configparser as cp
-=======
 from uuid import uuid4
->>>>>>> f1b5cec7
 
 from unittest import mock
 from qiskit import exceptions
@@ -140,77 +137,7 @@
             file.flush()
             config = user_config.UserConfig(self.file_path)
             config.read_config_file()
-<<<<<<< HEAD
-            self.assertEqual({'circuit_drawer': 'latex',
-                              'circuit_mpl_style': 'default',
-                              'circuit_mpl_style_path': ['~', '~/.qiskit'],
-                              'transpile_optimization_level': 3,
-                              'num_processes': 15,
-                              'parallel_enabled': False},
-                             config.settings)
-
-    def test_set_config_all_options_valid(self):
-        self.addCleanup(os.remove, self.file_path)
-
-        user_config.set_config("circuit_drawer", "latex",
-                               file_path=self.file_path)
-        user_config.set_config("circuit_mpl_style", "default",
-                               file_path=self.file_path)
-        user_config.set_config("circuit_mpl_style_path", "~:~/.qiskit",
-                               file_path=self.file_path)
-        user_config.set_config("transpile_optimization_level", "3",
-                               file_path=self.file_path)
-        user_config.set_config("parallel", "false",
-                               file_path=self.file_path)
-        user_config.set_config("num_processes", "15",
-                               file_path=self.file_path)
-
-        config_settings = None
-        with mock.patch.dict(os.environ,
-                             {"QISKIT_SETTINGS": self.file_path}, clear=True):
-            config_settings = user_config.get_config()
-
-        self.assertEqual({'circuit_drawer': 'latex',
-                          'circuit_mpl_style': 'default',
-                          'circuit_mpl_style_path': ['~', '~/.qiskit'],
-                          'transpile_optimization_level': 3,
-                          'num_processes': 15,
-                          'parallel_enabled': False},
-                         config_settings)
-
-    def test_set_config_multiple_sections(self):
-        self.addCleanup(os.remove, self.file_path)
-
-        user_config.set_config("circuit_drawer", "latex",
-                               file_path=self.file_path)
-        user_config.set_config("circuit_mpl_style", "default",
-                               file_path=self.file_path)
-        user_config.set_config("transpile_optimization_level", "3",
-                               file_path=self.file_path)
-
-        user_config.set_config("circuit_drawer", "latex", section="test",
-                               file_path=self.file_path)
-        user_config.set_config("parallel", "false", section="test",
-                               file_path=self.file_path)
-        user_config.set_config("num_processes", "15", section="test",
-                               file_path=self.file_path)
-
-        config = cp.ConfigParser()
-        config.read(self.file_path)
-
-        self.assertEqual(config.sections(), ['default', 'test'])
-
-        self.assertEqual({'circuit_drawer': 'latex',
-                          'circuit_mpl_style': 'default',
-                          'transpile_optimization_level': '3'},
-                         dict(config.items('default')))
-
-        self.assertEqual({'circuit_drawer': 'latex',
-                          'num_processes': '15',
-                          'parallel': 'false'},
-                         dict(config.items('test')))
-=======
-            self.assertEqual(
+        self.assertEqual(
                 {
                     "circuit_drawer": "latex",
                     "circuit_mpl_style": "default",
@@ -221,4 +148,58 @@
                 },
                 config.settings,
             )
->>>>>>> f1b5cec7
+    def test_set_config_all_options_valid(self):
+        self.addCleanup(os.remove, self.file_path)
+
+        user_config.set_config("circuit_drawer", "latex",
+                               file_path=self.file_path)
+        user_config.set_config("circuit_mpl_style", "default",
+                               file_path=self.file_path)
+        user_config.set_config("circuit_mpl_style_path", "~:~/.qiskit",
+                               file_path=self.file_path)
+        user_config.set_config("transpile_optimization_level", "3",
+                               file_path=self.file_path)
+        user_config.set_config("parallel", "false",
+                               file_path=self.file_path)
+        user_config.set_config("num_processes", "15",
+                               file_path=self.file_path)
+
+        config_settings = None
+        with mock.patch.dict(os.environ,
+                             {"QISKIT_SETTINGS": self.file_path}, clear=True):
+            config_settings = user_config.get_config()
+
+        self.assertEqual({'circuit_drawer': 'latex',
+                          'circuit_mpl_style': 'default',
+                          'circuit_mpl_style_path': ['~', '~/.qiskit'],
+                          'transpile_optimization_level': 3,
+                          'num_processes': 15,
+                          'parallel_enabled': False},
+                         config_settings)
+
+    def test_set_config_multiple_sections(self):
+        self.addCleanup(os.remove, self.file_path)
+
+        user_config.set_config("circuit_drawer", "latex",
+                               file_path=self.file_path)
+        user_config.set_config("circuit_mpl_style", "default",
+                               file_path=self.file_path)
+        user_config.set_config("transpile_optimization_level", "3",
+                               file_path=self.file_path)
+
+        user_config.set_config("circuit_drawer", "latex", section="test",
+                               file_path=self.file_path)
+        user_config.set_config("parallel", "false", section="test",
+                               file_path=self.file_path)
+        user_config.set_config("num_processes", "15", section="test",
+                               file_path=self.file_path)
+
+        config = cp.ConfigParser()
+        config.read(self.file_path)
+
+        self.assertEqual(config.sections(), ['default', 'test'])
+
+        self.assertEqual({'circuit_drawer': 'latex',
+                          'circuit_mpl_style': 'default',
+                          'transpile_optimization_level': '3'},
+                         dict(config.items('default')))