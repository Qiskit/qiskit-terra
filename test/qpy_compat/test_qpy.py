#!/usr/bin/env python3
# This code is part of Qiskit.
#
# (C) Copyright IBM 2021.
#
# This code is licensed under the Apache License, Version 2.0. You may
# obtain a copy of this license in the LICENSE.txt file in the root directory
# of this source tree or at http://www.apache.org/licenses/LICENSE-2.0.
#
# Any modifications or derivative works of this code must retain this
# copyright notice, and modified files need to carry a notice indicating
# that they have been altered from the originals.

"""Test cases to verify qpy backwards compatibility."""

import argparse
import itertools
import random
import re
import sys

import numpy as np

from qiskit import QuantumCircuit, QuantumRegister, ClassicalRegister
from qiskit.circuit.classicalregister import Clbit
from qiskit.circuit.quantumregister import Qubit
from qiskit.circuit.parameter import Parameter
from qiskit.circuit.parametervector import ParameterVector
from qiskit.opflow import X, Y, Z, I
from qiskit.quantum_info.random import random_unitary
from qiskit.circuit.library import U1Gate, U2Gate, U3Gate, QFT, DCXGate
from qiskit.circuit.gate import Gate

try:
    from qiskit.qpy import dump, load
except ModuleNotFoundError:
    from qiskit.circuit.qpy_serialization import dump, load


# This version pattern is taken from the pypa packaging project:
# https://github.com/pypa/packaging/blob/21.3/packaging/version.py#L223-L254
# which is dual licensed Apache 2.0 and BSD see the source for the original
# authors and other details
VERSION_PATTERN = (
    "^"
    + r"""
    v?
    (?:
        (?:(?P<epoch>[0-9]+)!)?                           # epoch
        (?P<release>[0-9]+(?:\.[0-9]+)*)                  # release segment
        (?P<pre>                                          # pre-release
            [-_\.]?
            (?P<pre_l>(a|b|c|rc|alpha|beta|pre|preview))
            [-_\.]?
            (?P<pre_n>[0-9]+)?
        )?
        (?P<post>                                         # post release
            (?:-(?P<post_n1>[0-9]+))
            |
            (?:
                [-_\.]?
                (?P<post_l>post|rev|r)
                [-_\.]?
                (?P<post_n2>[0-9]+)?
            )
        )?
        (?P<dev>                                          # dev release
            [-_\.]?
            (?P<dev_l>dev)
            [-_\.]?
            (?P<dev_n>[0-9]+)?
        )?
    )
    (?:\+(?P<local>[a-z0-9]+(?:[-_\.][a-z0-9]+)*))?       # local version
"""
    + "$"
)


def generate_full_circuit():
    """Generate a multiregister circuit with name, metadata, phase."""
    qr_a = QuantumRegister(4, "a")
    qr_b = QuantumRegister(4, "b")
    cr_c = ClassicalRegister(4, "c")
    cr_d = ClassicalRegister(4, "d")
    full_circuit = QuantumCircuit(
        qr_a,
        qr_b,
        cr_c,
        cr_d,
        name="MyCircuit",
        metadata={"test": 1, "a": 2},
        global_phase=3.14159,
    )
    full_circuit.h(qr_a)
    full_circuit.cx(qr_a, qr_b)
    full_circuit.barrier(qr_a)
    full_circuit.barrier(qr_b)
    full_circuit.measure(qr_a, cr_c)
    full_circuit.measure(qr_b, cr_d)
    return full_circuit


def generate_unitary_gate_circuit():
    """Generate a circuit with a unitary gate."""
    unitary_circuit = QuantumCircuit(5, name="unitary_circuit")
    unitary_circuit.unitary(random_unitary(32, seed=100), [0, 1, 2, 3, 4])
    unitary_circuit.measure_all()
    return unitary_circuit


def generate_random_circuits():
    """Generate multiple random circuits."""
    random_circuits = []
    for i in range(1, 15):
        qc = QuantumCircuit(i, name=f"random_circuit-{i}")
        qc.h(0)
        if i > 1:
            for j in range(i - 1):
                qc.cx(0, j + 1)
        qc.measure_all()
        for j in range(i):
            qc.reset(j)
        qc.x(0).c_if(qc.cregs[0], i)
        for j in range(i):
            qc.measure(j, j)
        random_circuits.append(qc)
    return random_circuits


def generate_string_parameters():
    """Generate a circuit from pauli tensor opflow."""
    op_circuit = (X ^ Y ^ Z).to_circuit_op().to_circuit()
    op_circuit.name = "X^Y^Z"
    return op_circuit


def generate_register_edge_cases():
    """Generate register edge case circuits."""
    register_edge_cases = []
    # Circuit with shared bits in a register
    qubits = [Qubit() for _ in range(5)]
    shared_qc = QuantumCircuit(name="shared_bits")
    shared_qc.add_bits(qubits)
    shared_qr = QuantumRegister(bits=qubits)
    shared_qc.add_register(shared_qr)
    shared_qc.h(shared_qr)
    shared_qc.cx(0, 1)
    shared_qc.cx(0, 2)
    shared_qc.cx(0, 3)
    shared_qc.cx(0, 4)
    shared_qc.measure_all()
    register_edge_cases.append(shared_qc)
    # Circuit with registers that have a mix of standalone and shared register
    # bits
    qr = QuantumRegister(5, "foo")
    qr = QuantumRegister(name="bar", bits=qr[:3] + [Qubit(), Qubit()])
    cr = ClassicalRegister(5, "foo")
    cr = ClassicalRegister(name="classical_bar", bits=cr[:3] + [Clbit(), Clbit()])
    hybrid_qc = QuantumCircuit(qr, cr, name="mix_standalone_bits_registers")
    hybrid_qc.h(0)
    hybrid_qc.cx(0, 1)
    hybrid_qc.cx(0, 2)
    hybrid_qc.cx(0, 3)
    hybrid_qc.cx(0, 4)
    hybrid_qc.measure(qr, cr)
    register_edge_cases.append(hybrid_qc)
    # Circuit with mixed standalone and shared registers
    qubits = [Qubit() for _ in range(5)]
    clbits = [Clbit() for _ in range(5)]
    mixed_qc = QuantumCircuit(name="mix_standalone_bits_with_registers")
    mixed_qc.add_bits(qubits)
    mixed_qc.add_bits(clbits)
    qr = QuantumRegister(bits=qubits)
    cr = ClassicalRegister(bits=clbits)
    mixed_qc.add_register(qr)
    mixed_qc.add_register(cr)
    qr_standalone = QuantumRegister(2, "standalone")
    mixed_qc.add_register(qr_standalone)
    cr_standalone = ClassicalRegister(2, "classical_standalone")
    mixed_qc.add_register(cr_standalone)
    mixed_qc.unitary(random_unitary(32, seed=42), qr)
    mixed_qc.unitary(random_unitary(4, seed=100), qr_standalone)
    mixed_qc.measure(qr, cr)
    mixed_qc.measure(qr_standalone, cr_standalone)
    register_edge_cases.append(mixed_qc)
    # Circuit with out of order register bits
    qr_standalone = QuantumRegister(2, "standalone")
    qubits = [Qubit() for _ in range(5)]
    clbits = [Clbit() for _ in range(5)]
    ooo_qc = QuantumCircuit(name="out_of_order_bits")
    ooo_qc.add_bits(qubits)
    ooo_qc.add_bits(clbits)
    random.seed(42)
    random.shuffle(qubits)
    random.shuffle(clbits)
    qr = QuantumRegister(bits=qubits)
    cr = ClassicalRegister(bits=clbits)
    ooo_qc.add_register(qr)
    ooo_qc.add_register(cr)
    qr_standalone = QuantumRegister(2, "standalone")
    cr_standalone = ClassicalRegister(2, "classical_standalone")
    ooo_qc.add_bits([qr_standalone[1], qr_standalone[0]])
    ooo_qc.add_bits([cr_standalone[1], cr_standalone[0]])
    ooo_qc.add_register(qr_standalone)
    ooo_qc.add_register(cr_standalone)
    ooo_qc.unitary(random_unitary(32, seed=42), qr)
    ooo_qc.unitary(random_unitary(4, seed=100), qr_standalone)
    ooo_qc.measure(qr, cr)
    ooo_qc.measure(qr_standalone, cr_standalone)
    register_edge_cases.append(ooo_qc)
    return register_edge_cases


def generate_parameterized_circuit():
    """Generate a circuit with parameters and parameter expressions."""
    param_circuit = QuantumCircuit(1, name="parameterized")
    theta = Parameter("theta")
    lam = Parameter("λ")
    theta_pi = 3.14159 * theta
    pe = theta_pi / lam
    param_circuit.append(U3Gate(theta, theta_pi, lam), [0])
    param_circuit.append(U1Gate(pe), [0])
    param_circuit.append(U2Gate(theta_pi, lam), [0])
    return param_circuit


def generate_qft_circuit():
    """Generate a QFT circuit with initialization."""
    k = 5
    state = (1 / np.sqrt(8)) * np.array(
        [
            np.exp(-1j * 2 * np.pi * k * (0) / 8),
            np.exp(-1j * 2 * np.pi * k * (1) / 8),
            np.exp(-1j * 2 * np.pi * k * (2) / 8),
            np.exp(-1j * 2 * np.pi * k * 3 / 8),
            np.exp(-1j * 2 * np.pi * k * 4 / 8),
            np.exp(-1j * 2 * np.pi * k * 5 / 8),
            np.exp(-1j * 2 * np.pi * k * 6 / 8),
            np.exp(-1j * 2 * np.pi * k * 7 / 8),
        ]
    )

    qubits = 3
    qft_circ = QuantumCircuit(qubits, qubits, name="QFT")
    qft_circ.initialize(state)
    qft_circ.append(QFT(qubits), range(qubits))
    qft_circ.measure(range(qubits), range(qubits))
    return qft_circ


def generate_param_phase():
    """Generate circuits with parameterize global phase."""
    output_circuits = []
    # Generate circuit with ParameterExpression global phase
    theta = Parameter("theta")
    phi = Parameter("phi")
    sum_param = theta + phi
    qc = QuantumCircuit(5, 1, global_phase=sum_param, name="parameter_phase")
    qc.h(0)
    for i in range(4):
        qc.cx(i, i + 1)
    qc.barrier()
    qc.rz(sum_param, range(3))
    qc.rz(phi, 3)
    qc.rz(theta, 4)
    qc.barrier()
    for i in reversed(range(4)):
        qc.cx(i, i + 1)
    qc.h(0)
    qc.measure(0, 0)
    output_circuits.append(qc)
    # Generate circuit with Parameter global phase
    theta = Parameter("theta")
    bell_qc = QuantumCircuit(2, global_phase=theta, name="bell_param_global_phase")
    bell_qc.h(0)
    bell_qc.cx(0, 1)
    bell_qc.measure_all()
    output_circuits.append(bell_qc)
    return output_circuits


def generate_single_clbit_condition_teleportation():  # pylint: disable=invalid-name
    """Generate single clbit condition teleportation circuit."""
    qr = QuantumRegister(1)
    cr = ClassicalRegister(2, name="name")
    teleport_qc = QuantumCircuit(qr, cr, name="Reset Test")
    teleport_qc.x(0)
    teleport_qc.measure(0, cr[0])
    teleport_qc.x(0).c_if(cr[0], 1)
    teleport_qc.measure(0, cr[1])
    return teleport_qc


def generate_parameter_vector():
    """Generate tests for parameter vector element ordering."""
    qc = QuantumCircuit(11, name="parameter_vector")
    input_params = ParameterVector("x_par", 11)
    user_params = ParameterVector("θ_par", 11)
    for i, param in enumerate(user_params):
        qc.ry(param, i)
    for i, param in enumerate(input_params):
        qc.rz(param, i)
    return qc


def generate_parameter_vector_expression():  # pylint: disable=invalid-name
    """Generate tests for parameter vector element ordering."""
    qc = QuantumCircuit(7, name="vector_expansion")
    entanglement = [[i, i + 1] for i in range(7 - 1)]
    input_params = ParameterVector("x_par", 14)
    user_params = ParameterVector("\u03B8_par", 1)

    for i in range(qc.num_qubits):
        qc.ry(user_params[0], qc.qubits[i])

    for source, target in entanglement:
        qc.cz(qc.qubits[source], qc.qubits[target])

    for i in range(qc.num_qubits):
        qc.rz(-2 * input_params[2 * i + 1], qc.qubits[i])
        qc.rx(-2 * input_params[2 * i], qc.qubits[i])

    return qc


def generate_evolution_gate():
    """Generate a circuit with a pauli evolution gate."""
    # Runtime import since this only exists in terra 0.19.0
    from qiskit.circuit.library import PauliEvolutionGate
    from qiskit.synthesis import SuzukiTrotter

    synthesis = SuzukiTrotter()
    evo = PauliEvolutionGate([(Z ^ I) + (I ^ Z)] * 5, time=2.0, synthesis=synthesis)
    qc = QuantumCircuit(2, name="pauli_evolution_circuit")
    qc.append(evo, range(2))
    return qc


def generate_control_flow_circuits():
    """Test qpy serialization with control flow instructions."""
    from qiskit.circuit.controlflow import WhileLoopOp, IfElseOp, ForLoopOp

    # If instruction
    circuits = []
    qc = QuantumCircuit(2, 2, name="control_flow")
    qc.h(0)
    qc.measure(0, 0)
    true_body = QuantumCircuit(1)
    true_body.x(0)
    if_op = IfElseOp((qc.clbits[0], True), true_body=true_body)
    qc.append(if_op, [1])
    qc.measure(1, 1)
    circuits.append(qc)
    # If else instruction
    qc = QuantumCircuit(2, 2, name="if_else")
    qc.h(0)
    qc.measure(0, 0)
    false_body = QuantumCircuit(1)
    false_body.y(0)
    if_else_op = IfElseOp((qc.clbits[0], True), true_body, false_body)
    qc.append(if_else_op, [1])
    qc.measure(1, 1)
    circuits.append(qc)
    # While loop
    qc = QuantumCircuit(2, 1, name="while_loop")
    block = QuantumCircuit(2, 1)
    block.h(0)
    block.cx(0, 1)
    block.measure(0, 0)
    while_loop = WhileLoopOp((qc.clbits[0], 0), block)
    qc.append(while_loop, [0, 1], [0])
    circuits.append(qc)
    # for loop range
    qc = QuantumCircuit(2, 1, name="for_loop")
    body = QuantumCircuit(2, 1)
    body.h(0)
    body.cx(0, 1)
    body.measure(0, 0)
    body.break_loop().c_if(0, True)
    for_loop_op = ForLoopOp(range(5), None, body=body)
    qc.append(for_loop_op, [0, 1], [0])
    circuits.append(qc)
    # For loop iterator
    qc = QuantumCircuit(2, 1, name="for_loop_iterator")
    for_loop_op = ForLoopOp(iter(range(5)), None, body=body)
    qc.append(for_loop_op, [0, 1], [0])
    circuits.append(qc)
    return circuits


def generate_control_flow_switch_circuits():
    """Generate circuits with switch-statement instructions."""
    from qiskit.circuit.controlflow import CASE_DEFAULT

    circuits = []

    qc = QuantumCircuit(2, 1, name="switch_clbit")
    case_t = qc.copy_empty_like()
    case_t.x(0)
    case_f = qc.copy_empty_like()
    case_f.z(1)
    qc.switch(qc.clbits[0], [(True, case_t), (False, case_f)], qc.qubits, qc.clbits)
    circuits.append(qc)

    qreg = QuantumRegister(2, "q")
    creg = ClassicalRegister(3, "c")
    qc = QuantumCircuit(qreg, creg, name="switch_creg")

    case_0 = QuantumCircuit(qreg, creg)
    case_0.x(0)
    case_1 = QuantumCircuit(qreg, creg)
    case_1.z(1)
    case_2 = QuantumCircuit(qreg, creg)
    case_2.x(1)
    qc.switch(
        creg, [(0, case_0), ((1, 2), case_1), ((3, 4, CASE_DEFAULT), case_2)], qc.qubits, qc.clbits
    )
    circuits.append(qc)

    return circuits


def generate_schedule_blocks():
    """Standard QPY testcase for schedule blocks."""
    from qiskit.pulse import builder, channels, library
    from qiskit.utils import optionals

    # Parameterized schedule test is avoided.
    # Generated reference and loaded QPY object may induce parameter uuid mismatch.
    # As workaround, we need test with bounded parameters, however, schedule.parameters
    # are returned as Set and thus its order is random.
    # Since schedule parameters are validated, we cannot assign random numbers.
    # We need to upgrade testing framework.

    schedule_blocks = []

    # Instructions without parameters
    with builder.build() as block:
        with builder.align_sequential():
            builder.set_frequency(5e9, channels.DriveChannel(0))
            builder.shift_frequency(10e6, channels.DriveChannel(1))
            builder.set_phase(1.57, channels.DriveChannel(0))
            builder.shift_phase(0.1, channels.DriveChannel(1))
            builder.barrier(channels.DriveChannel(0), channels.DriveChannel(1))
            builder.play(library.Gaussian(160, 0.1j, 40), channels.DriveChannel(0))
            builder.play(library.GaussianSquare(800, 0.1, 64, 544), channels.ControlChannel(0))
            builder.play(library.Drag(160, 0.1, 40, 1.5), channels.DriveChannel(1))
            builder.play(library.Constant(800, 0.1), channels.MeasureChannel(0))
            builder.acquire(1000, channels.AcquireChannel(0), channels.MemorySlot(0))
    schedule_blocks.append(block)
    # Raw symbolic pulse
    if optionals.HAS_SYMENGINE:
        import symengine as sym
    else:
        import sympy as sym
    duration, amp, t = sym.symbols("duration amp t")  # pylint: disable=invalid-name
    expr = amp * sym.sin(2 * sym.pi * t / duration)
    my_pulse = library.SymbolicPulse(
        pulse_type="Sinusoidal",
        duration=100,
        parameters={"amp": 0.1},
        envelope=expr,
        valid_amp_conditions=sym.Abs(amp) <= 1.0,
    )
    with builder.build() as block:
        builder.play(my_pulse, channels.DriveChannel(0))
    schedule_blocks.append(block)
    # Raw waveform
    my_waveform = 0.1 * np.sin(2 * np.pi * np.linspace(0, 1, 100))
    with builder.build() as block:
        builder.play(my_waveform, channels.DriveChannel(0))
    schedule_blocks.append(block)

    return schedule_blocks


def generate_referenced_schedule():
    """Test for QPY serialization of unassigned reference schedules."""
    from qiskit.pulse import builder, channels, library

    schedule_blocks = []

    # Completely unassigned schedule
    with builder.build() as block:
        builder.reference("cr45p", "q0", "q1")
        builder.reference("x", "q0")
        builder.reference("cr45m", "q0", "q1")
    schedule_blocks.append(block)

    # Partly assigned schedule
    with builder.build() as x_q0:
        builder.play(library.Constant(100, 0.1), channels.DriveChannel(0))
    with builder.build() as block:
        builder.reference("cr45p", "q0", "q1")
        builder.call(x_q0)
        builder.reference("cr45m", "q0", "q1")
    schedule_blocks.append(block)

    return schedule_blocks


def generate_calibrated_circuits():
    """Test for QPY serialization with calibrations."""
    from qiskit.pulse import builder, Constant, DriveChannel

    circuits = []

    # custom gate
    mygate = Gate("mygate", 1, [])
    qc = QuantumCircuit(1, name="calibrated_circuit_1")
    qc.append(mygate, [0])
    with builder.build() as caldef:
        builder.play(Constant(100, 0.1), DriveChannel(0))
    qc.add_calibration(mygate, (0,), caldef)
    circuits.append(qc)
    # override instruction
    qc = QuantumCircuit(1, name="calibrated_circuit_2")
    qc.x(0)
    with builder.build() as caldef:
        builder.play(Constant(100, 0.1), DriveChannel(0))
    qc.add_calibration("x", (0,), caldef)
    circuits.append(qc)

    return circuits


def generate_controlled_gates():
    """Test QPY serialization with custom ControlledGates."""
    circuits = []
    qc = QuantumCircuit(3, name="custom_controlled_gates")
    controlled_gate = DCXGate().control(1)
    qc.append(controlled_gate, [0, 1, 2])
    circuits.append(qc)
    custom_gate = Gate("black_box", 1, [])
    custom_definition = QuantumCircuit(1)
    custom_definition.h(0)
    custom_definition.rz(1.5, 0)
    custom_definition.sdg(0)
    custom_gate.definition = custom_definition
    nested_qc = QuantumCircuit(3, name="nested_qc")
    qc.append(custom_gate, [0])
    controlled_gate = custom_gate.control(2)
    nested_qc.append(controlled_gate, [0, 1, 2])
    nested_qc.measure_all()
    circuits.append(nested_qc)
    qc_open = QuantumCircuit(2, name="open_cx")
    qc_open.cx(0, 1, ctrl_state=0)
    circuits.append(qc_open)
    return circuits


def generate_open_controlled_gates():
    """Test QPY serialization with custom ControlledGates with open controls."""
    circuits = []
    qc = QuantumCircuit(3, name="open_controls_simple")
    controlled_gate = DCXGate().control(1, ctrl_state=0)
    qc.append(controlled_gate, [0, 1, 2])
    circuits.append(qc)

    custom_gate = Gate("black_box", 1, [])
    custom_definition = QuantumCircuit(1)
    custom_definition.h(0)
    custom_definition.rz(1.5, 0)
    custom_definition.sdg(0)
    custom_gate.definition = custom_definition
    nested_qc = QuantumCircuit(3, name="open_controls_nested")
    nested_qc.append(custom_gate, [0])
    controlled_gate = custom_gate.control(2, ctrl_state=1)
    nested_qc.append(controlled_gate, [0, 1, 2])
    nested_qc.measure_all()
    circuits.append(nested_qc)

    return circuits


<<<<<<< HEAD
def generate_acquire_instruction_with_kernel_and_discriminator():
    """Test QPY serialization with Acquire instruction with kernel and discriminator."""
    from qiskit.pulse import builder, AcquireChannel, MemorySlot, Discriminator, Kernel

    schedule_blocks = []

    with builder.build() as block:
        builder.acquire(
            100,
            AcquireChannel(0),
            MemorySlot(0),
            kernel=Kernel(
                name="my_kernel", my_params_1={"param1": 0.1, "param2": 0.2}, my_params_2=[0, 1]
            ),
        )
    schedule_blocks.append(block)

    with builder.build() as block:
        builder.acquire(
            100,
            AcquireChannel(0),
            MemorySlot(0),
            discriminator=Discriminator(
                name="my_disc", my_params_1={"param1": 0.1, "param2": 0.2}, my_params_2=[0, 1]
            ),
        )
    schedule_blocks.append(block)

    return schedule_blocks
=======
def generate_layout_circuits():
    """Test qpy circuits with layout set."""

    from qiskit.transpiler.layout import TranspileLayout, Layout

    qr = QuantumRegister(3, "foo")
    qc = QuantumCircuit(qr, name="GHZ with layout")
    qc.h(0)
    qc.cx(0, 1)
    qc.swap(0, 1)
    qc.cx(0, 2)
    input_layout = {qr[index]: index for index in range(len(qc.qubits))}
    qc._layout = TranspileLayout(
        Layout(input_layout),
        input_qubit_mapping=input_layout,
        final_layout=Layout.from_qubit_list([qc.qubits[1], qc.qubits[0], qc.qubits[2]]),
    )
    return [qc]
>>>>>>> e9c86a50


def generate_circuits(version_parts):
    """Generate reference circuits."""
    output_circuits = {
        "full.qpy": [generate_full_circuit()],
        "unitary.qpy": [generate_unitary_gate_circuit()],
        "multiple.qpy": generate_random_circuits(),
        "string_parameters.qpy": [generate_string_parameters()],
        "register_edge_cases.qpy": generate_register_edge_cases(),
        "parameterized.qpy": [generate_parameterized_circuit()],
    }
    if version_parts is None:
        return output_circuits

    if version_parts >= (0, 18, 1):
        output_circuits["qft_circuit.qpy"] = [generate_qft_circuit()]
        output_circuits["teleport.qpy"] = [generate_single_clbit_condition_teleportation()]

    if version_parts >= (0, 19, 0):
        output_circuits["param_phase.qpy"] = generate_param_phase()

    if version_parts >= (0, 19, 1):
        output_circuits["parameter_vector.qpy"] = [generate_parameter_vector()]
        output_circuits["pauli_evo.qpy"] = [generate_evolution_gate()]
        output_circuits["parameter_vector_expression.qpy"] = [
            generate_parameter_vector_expression()
        ]
    if version_parts >= (0, 19, 2):
        output_circuits["control_flow.qpy"] = generate_control_flow_circuits()
    if version_parts >= (0, 21, 0):
        output_circuits["schedule_blocks.qpy"] = generate_schedule_blocks()
        output_circuits["pulse_gates.qpy"] = generate_calibrated_circuits()
    if version_parts >= (0, 24, 0):
        output_circuits["referenced_schedule_blocks.qpy"] = generate_referenced_schedule()
        output_circuits["control_flow_switch.qpy"] = generate_control_flow_switch_circuits()
    if version_parts >= (0, 24, 1):
        output_circuits["open_controlled_gates.qpy"] = generate_open_controlled_gates()
        output_circuits["controlled_gates.qpy"] = generate_controlled_gates()
<<<<<<< HEAD
        output_circuits[
            "acquire_inst_with_kernel_and_disc.qpy"
        ] = generate_acquire_instruction_with_kernel_and_discriminator()
=======
    if version_parts > (0, 24, 2):
        output_circuits["layout.qpy"] = generate_layout_circuits()
>>>>>>> e9c86a50
    return output_circuits


def assert_equal(reference, qpy, count, version_parts, bind=None):
    """Compare two circuits."""
    if bind is not None:
        reference_parameter_names = [x.name for x in reference.parameters]
        qpy_parameter_names = [x.name for x in qpy.parameters]
        if reference_parameter_names != qpy_parameter_names:
            msg = (
                f"Circuit {count} parameter mismatch:"
                f" {reference_parameter_names} != {qpy_parameter_names}"
            )
            sys.stderr.write(msg)
            sys.exit(4)
        reference = reference.bind_parameters(bind)
        qpy = qpy.bind_parameters(bind)
    if reference != qpy:
        msg = (
            f"Reference Circuit {count}:\n{reference}\nis not equivalent to "
            f"qpy loaded circuit {count}:\n{qpy}\n"
        )
        sys.stderr.write(msg)
        sys.exit(1)
    # Check deprecated bit properties, if set.  The QPY dumping code before Terra 0.23.2 didn't
    # include enough information for us to fully reconstruct this, so we only test if newer.
    if version_parts >= (0, 23, 2) and isinstance(reference, QuantumCircuit):
        for ref_bit, qpy_bit in itertools.chain(
            zip(reference.qubits, qpy.qubits), zip(reference.clbits, qpy.clbits)
        ):
            if ref_bit._register is not None and ref_bit != qpy_bit:
                msg = (
                    f"Reference Circuit {count}:\n"
                    "deprecated bit-level register information mismatch\n"
                    f"reference bit: {ref_bit}\n"
                    f"loaded bit: {qpy_bit}\n"
                )
                sys.stderr.write(msg)
                sys.exit(1)

    if (
        version_parts >= (0, 24, 2)
        and isinstance(reference, QuantumCircuit)
        and reference.layout != qpy.layout
    ):
        msg = f"Circuit {count} layout mismatch {reference.layout} != {qpy.layout}\n"
        sys.stderr.write(msg)
        sys.exit(4)

    # Don't compare name on bound circuits
    if bind is None and reference.name != qpy.name:
        msg = f"Circuit {count} name mismatch {reference.name} != {qpy.name}\n{reference}\n{qpy}"
        sys.stderr.write(msg)
        sys.exit(2)
    if reference.metadata != qpy.metadata:
        msg = f"Circuit {count} metadata mismatch: {reference.metadata} != {qpy.metadata}"
        sys.stderr.write(msg)
        sys.exit(3)


def generate_qpy(qpy_files):
    """Generate qpy files from reference circuits."""
    for path, circuits in qpy_files.items():
        with open(path, "wb") as fd:
            dump(circuits, fd)


def load_qpy(qpy_files, version_parts):
    """Load qpy circuits from files and compare to reference circuits."""
    for path, circuits in qpy_files.items():
        print(f"Loading qpy file: {path}")
        with open(path, "rb") as fd:
            qpy_circuits = load(fd)
        for i, circuit in enumerate(circuits):
            bind = None
            if path == "parameterized.qpy":
                bind = [1, 2]
            elif path == "param_phase.qpy":
                if i == 0:
                    bind = [1, 2]
                else:
                    bind = [1]
            elif path == "parameter_vector.qpy":
                bind = np.linspace(1.0, 2.0, 22)
            elif path == "parameter_vector_expression.qpy":
                bind = np.linspace(1.0, 2.0, 15)

            assert_equal(circuit, qpy_circuits[i], i, version_parts, bind=bind)


def _main():
    parser = argparse.ArgumentParser(description="Test QPY backwards compatibilty")
    parser.add_argument("command", choices=["generate", "load"])
    parser.add_argument(
        "--version",
        "-v",
        help=(
            "Optionally specify the version being tested. "
            "This will enable additional circuit features "
            "to test generating and loading QPY."
        ),
    )
    args = parser.parse_args()

    # Terra 0.18.0 was the first release with QPY, so that's the default.
    version_parts = (0, 18, 0)
    if args.version:
        version_match = re.search(VERSION_PATTERN, args.version, re.VERBOSE | re.IGNORECASE)
        version_parts = tuple(int(x) for x in version_match.group("release").split("."))

    qpy_files = generate_circuits(version_parts)
    if args.command == "generate":
        generate_qpy(qpy_files)
    else:
        load_qpy(qpy_files, version_parts)


if __name__ == "__main__":
    _main()<|MERGE_RESOLUTION|>--- conflicted
+++ resolved
@@ -574,7 +574,6 @@
     return circuits
 
 
-<<<<<<< HEAD
 def generate_acquire_instruction_with_kernel_and_discriminator():
     """Test QPY serialization with Acquire instruction with kernel and discriminator."""
     from qiskit.pulse import builder, AcquireChannel, MemorySlot, Discriminator, Kernel
@@ -604,7 +603,8 @@
     schedule_blocks.append(block)
 
     return schedule_blocks
-=======
+
+
 def generate_layout_circuits():
     """Test qpy circuits with layout set."""
 
@@ -623,7 +623,6 @@
         final_layout=Layout.from_qubit_list([qc.qubits[1], qc.qubits[0], qc.qubits[2]]),
     )
     return [qc]
->>>>>>> e9c86a50
 
 
 def generate_circuits(version_parts):
@@ -663,14 +662,12 @@
     if version_parts >= (0, 24, 1):
         output_circuits["open_controlled_gates.qpy"] = generate_open_controlled_gates()
         output_circuits["controlled_gates.qpy"] = generate_controlled_gates()
-<<<<<<< HEAD
+    if version_parts > (0, 24, 2):
+        output_circuits["layout.qpy"] = generate_layout_circuits()
+    if version_parts >= (0, 25, 0):
         output_circuits[
             "acquire_inst_with_kernel_and_disc.qpy"
         ] = generate_acquire_instruction_with_kernel_and_discriminator()
-=======
-    if version_parts > (0, 24, 2):
-        output_circuits["layout.qpy"] = generate_layout_circuits()
->>>>>>> e9c86a50
     return output_circuits
 
 
