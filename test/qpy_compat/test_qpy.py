--- conflicted
+++ resolved
@@ -191,7 +191,6 @@
     return qft_circ
 
 
-<<<<<<< HEAD
 def generate_param_phase():
     """Generate circuits with parameterize global phase."""
     output_circuits = []
@@ -221,7 +220,8 @@
     bell_qc.measure_all()
     output_circuits.append(bell_qc)
     return output_circuits
-=======
+
+
 def generate_single_clbit_condition_teleportation():
     qr = QuantumRegister(1)
     cr = ClassicalRegister(2, name="name")
@@ -231,7 +231,6 @@
     teleport_qc.x(0).c_if(cr[0], 1)
     teleport_qc.measure(0, cr[1])
     return teleport_qc
->>>>>>> afb0c472
 
 
 def generate_circuits(version_str=None):
