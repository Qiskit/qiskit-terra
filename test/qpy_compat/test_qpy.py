--- conflicted
+++ resolved
@@ -609,11 +609,8 @@
     if version_parts >= (0, 21, 2):
         output_circuits["open_controlled_gates.qpy"] = generate_open_controlled_gates()
     if version_parts >= (0, 24, 0):
-<<<<<<< HEAD
+        output_circuits["referenced_schedule_blocks.qpy"] = generate_referenced_schedule()
         output_circuits["control_flow_switch.qpy"] = generate_control_flow_switch_circuits()
-=======
-        output_circuits["referenced_schedule_blocks.qpy"] = generate_referenced_schedule()
->>>>>>> 2c67f663
 
     return output_circuits
 
