[tox]
minversion = 3.3.0
envlist = py37, py38, py39, py310, lint-incr
isolated_build = true

[testenv]
usedevelop = True
install_command = pip install -c{toxinidir}/constraints.txt -U {opts} {packages}
setenv =
  VIRTUAL_ENV={envdir}
  LANGUAGE=en_US
  LC_ALL=en_US.utf-8
  ARGS="-V"
  QISKIT_SUPRESS_PACKAGING_WARNINGS=Y
  QISKIT_TEST_CAPTURE_STREAMS=1
  QISKIT_PARALLEL=FALSE
<<<<<<< HEAD
passenv = RAYON_NUM_THREADS OMP_NUM_THREADS QISKIT_PARALLEL RUST_BACKTRACE SETUPTOOLS_ENABLE_FEATURES RUSTFLAGS CARGO_INCREMENTAL LLVM_PROFILE_FILE
deps = -r{toxinidir}/requirements.txt
=======
passenv = RAYON_NUM_THREADS OMP_NUM_THREADS QISKIT_PARALLEL RUST_BACKTRACE SETUPTOOLS_ENABLE_FEATURES
deps = setuptools_rust  # This is work around for the bug of tox 3 (see #8606 for more details.)
       -r{toxinidir}/requirements.txt
>>>>>>> 9f5f8fba
       -r{toxinidir}/requirements-dev.txt
commands =
  stestr run {posargs}
  {toxinidir}/tools/verify_parallel_map.py

[testenv:lint]
envdir = .tox/lint
basepython = python3
commands =
  black --check {posargs} qiskit test tools examples setup.py
  pylint -rn qiskit test tools
  # This line is commented out until #6649 merges. We can't run this currently
  # via tox because tox doesn't support globbing
  # pylint -rn --disable='invalid-name,missing-module-docstring,redefined-outer-name' examples/python/*.py
  {toxinidir}/tools/verify_headers.py qiskit test tools examples
  {toxinidir}/tools/find_optional_imports.py
  {toxinidir}/tools/find_stray_release_notes.py
  reno lint

[testenv:lint-incr]
envdir = .tox/lint
basepython = python3
allowlist_externals = git
commands =
  black --check {posargs} qiskit test tools examples setup.py
  -git fetch -q https://github.com/Qiskit/qiskit-terra.git :lint_incr_latest
  {toxinidir}/tools/pylint_incr.py -rn -j4 -sn --paths :/qiskit/*.py :/test/*.py :/tools/*.py
  {toxinidir}/tools/pylint_incr.py -rn -j4 -sn --disable='invalid-name,missing-module-docstring,redefined-outer-name' --paths :(glob,top)examples/python/*.py
  {toxinidir}/tools/verify_headers.py qiskit test tools examples
  {toxinidir}/tools/find_optional_imports.py
  {toxinidir}/tools/find_stray_release_notes.py
  reno lint

[testenv:black]
envdir = .tox/lint
commands = black {posargs} qiskit test tools examples setup.py

[testenv:coverage]
basepython = python3
setenv =
  {[testenv]setenv}
  PYTHON=coverage3 run --source qiskit --parallel-mode
deps = -r{toxinidir}/requirements.txt
       -r{toxinidir}/requirements-dev.txt
       qiskit-aer
commands =
  stestr run {posargs}
  coverage3 run --source qiskit --parallel-mode {toxinidir}/tools/verify_parallel_map.py
  coverage3 combine
  coverage3 report

[testenv:docs]
basepython = python3
setenv =
  {[testenv]setenv}
  QISKIT_SUPPRESS_PACKAGING_WARNINGS=Y
deps =
  setuptools_rust  # This is work around for the bug of tox 3 (see #8606 for more details.)
  -r{toxinidir}/requirements-dev.txt
  qiskit-aer
commands =
  sphinx-build -W -T --keep-going -b html docs/ docs/_build/html {posargs}

[pycodestyle]
max-line-length = 105
# default ignores + E741 because of opflow global variable I
# + E203 because of a difference of opinion with black
# codebase does currently comply with: E133, E242, E704, W505
ignore = E121, E123, E126, E133, E226, E241, E242, E704, W503, W504, W505, E741, E203

[flake8]
max-line-length = 105
extend-ignore = E203, E741<|MERGE_RESOLUTION|>--- conflicted
+++ resolved
@@ -14,14 +14,9 @@
   QISKIT_SUPRESS_PACKAGING_WARNINGS=Y
   QISKIT_TEST_CAPTURE_STREAMS=1
   QISKIT_PARALLEL=FALSE
-<<<<<<< HEAD
 passenv = RAYON_NUM_THREADS OMP_NUM_THREADS QISKIT_PARALLEL RUST_BACKTRACE SETUPTOOLS_ENABLE_FEATURES RUSTFLAGS CARGO_INCREMENTAL LLVM_PROFILE_FILE
-deps = -r{toxinidir}/requirements.txt
-=======
-passenv = RAYON_NUM_THREADS OMP_NUM_THREADS QISKIT_PARALLEL RUST_BACKTRACE SETUPTOOLS_ENABLE_FEATURES
 deps = setuptools_rust  # This is work around for the bug of tox 3 (see #8606 for more details.)
        -r{toxinidir}/requirements.txt
->>>>>>> 9f5f8fba
        -r{toxinidir}/requirements-dev.txt
 commands =
   stestr run {posargs}
