--- conflicted
+++ resolved
@@ -24,7 +24,6 @@
           profile: default
           components: llvm-tools-preview
       - name: Install dependencies
-<<<<<<< HEAD
         run: |
             pip install coveragepy-lcov
             sudo apt-get install lcov
@@ -36,6 +35,7 @@
           CARGO_INCREMENTAL: 0
           RUSTFLAGS: "-Cinstrument-coverage"
           LLVM_PROFILE_FILE: "qiskit-%p-%m.profraw"
+          SETUPTOOLS_ENABLE_FEATURES: "legacy-editable"
       - name: Generate unittest coverage report
         run: |
           set -e
@@ -66,15 +66,6 @@
           coveragepy-lcov --output_file_path python.info
           lcov --add-tracefile python.info -a rust_unittest.info -a rust_parallel_map.info -o combined.info
           lcov --remove combined.info "target/*" -o coveralls.info
-=======
-        run: pip install tox coveragepy-lcov
-      - name: Run coverage report
-        run: tox -ecoverage
-        env:
-          SETUPTOOLS_ENABLE_FEATURES: "legacy-editable"
-      - name: Convert to lcov
-        run: coveragepy-lcov --output_file_path coveralls.info
->>>>>>> a2ae2ed1
       - name: Coveralls
         uses: coverallsapp/github-action@master
         with:
