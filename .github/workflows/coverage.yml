name: Coverage report
on:
  push:
  pull_request:
    branches: ['main']
concurrency:
  group: ${{ github.repository }}-${{ github.ref }}-${{ github.head_ref }}-${{ github.workflow }}
  # Only cancel in PR mode.  In push mode, don't cancel so we don't see spurious test "failures",
  # and we get coverage reports on Coveralls for every push.
  cancel-in-progress: ${{ github.event_name == 'pull_request' }}
jobs:
  coverage:
    if: github.repository_owner == 'Qiskit'
    name: Coverage
    runs-on: ubuntu-latest
    env:
      # Override the `rust-toolchain.toml` file because `grcov` has greater requirements.
      RUSTUP_TOOLCHAIN: stable

    steps:
      - uses: actions/checkout@v3
      - uses: actions/setup-python@v4
        name: Install Python
        with:
          python-version: '3.8'

      - name: Install Rust toolchain
        uses: dtolnay/rust-toolchain@stable
        with:
          components: llvm-tools-preview

      - name: Install dependencies
        run: |
            cargo install grcov
            sudo apt-get install lcov

      # This is needed to support any requirements, particularly in the `optionals` set,
      # that might not have 'pyproject.toml' files specifying their build requirements.
      # Modern pip (23.1+) can error out if it doesn't have `wheel` and we ask for one
      # of these legacy packages.
      - name: Ensure basic build requirements
        run: python -m pip install -c constraints.txt --upgrade pip setuptools wheel

      - name: Build and install qiskit-terra
        run: python -m pip install -c constraints.txt -e .
        env:
          CARGO_INCREMENTAL: 0
          RUSTFLAGS: "-Cinstrument-coverage"
          LLVM_PROFILE_FILE: "qiskit-%p-%m.profraw"
          SETUPTOOLS_ENABLE_FEATURES: "legacy-editable"

      - name: Generate unittest coverage report
        run: |
          set -e
<<<<<<< HEAD
          python -m pip install -r requirements-dev.txt -r requirements-optional.txt -c constraints.txt
=======
          python -m pip install -c constraints.txt -r requirements-dev.txt qiskit-aer
>>>>>>> e9c86a50
          stestr run
          # We set the --source-dir to '.' because we want all paths to appear relative to the repo
          # root (we need to combine them with the Python ones), but we only care about `grcov`
          # keeping the `crates/*` files; we don't care about coverage in dependencies.
          grcov . --binary-path target/debug/ --source-dir . --output-type lcov --output-path rust.info --llvm --branch --parallel --keep-only 'crates/*'
        env:
          QISKIT_TEST_CAPTURE_STREAMS: 1
          QISKIT_PARALLEL: FALSE
          PYTHON: "coverage run --source qiskit --parallel-mode"

      - name: Convert to lcov and combine data
        run: |
          set -e
          coverage combine
          coverage lcov -o python.info
          lcov --add-tracefile python.info --add-tracefile rust.info --output-file coveralls.info

      - name: Coveralls
        uses: coverallsapp/github-action@master
        with:
          github-token: ${{ secrets.GITHUB_TOKEN }}
          path-to-lcov: coveralls.info<|MERGE_RESOLUTION|>--- conflicted
+++ resolved
@@ -52,11 +52,7 @@
       - name: Generate unittest coverage report
         run: |
           set -e
-<<<<<<< HEAD
-          python -m pip install -r requirements-dev.txt -r requirements-optional.txt -c constraints.txt
-=======
-          python -m pip install -c constraints.txt -r requirements-dev.txt qiskit-aer
->>>>>>> e9c86a50
+          python -m pip install -c constraints.txt -r requirements-dev.txt -r requirements-optional.txt
           stestr run
           # We set the --source-dir to '.' because we want all paths to appear relative to the repo
           # root (we need to combine them with the Python ones), but we only care about `grcov`
