---
name: Deploy release artifacts
on:
  push:
    tags:
      - '*'
jobs:
<<<<<<< HEAD
  build_wheels:
    name: Build wheels
    runs-on: ${{ matrix.os }}
    environment: release
    strategy:
      fail-fast: false
      matrix:
        os: [ubuntu-latest, macos-12, windows-latest, macos-14]
    steps:
      - uses: actions/checkout@v4
      - uses: actions/setup-python@v5
        name: Install Python
        with:
          python-version: '3.10'
        if: matrix.os != 'macos-14'
      - uses: actions/setup-python@v5
        name: Install Python
        with:
          python-version: '3.10'
          architecture: arm64
        if: matrix.os == 'macos-14'
      - uses: dtolnay/rust-toolchain@stable
        with:
          components: llvm-tools-preview
      - name: Build wheels
        uses: pypa/cibuildwheel@v2.21.3
        env:
          CIBW_BEFORE_BUILD: 'bash ./tools/build_pgo.sh /tmp/pgo-data/merged.profdata'
          CIBW_BEFORE_BUILD_WINDOWS: 'bash ./tools/build_pgo.sh /tmp/pgo-data/merged.profdata && cp /tmp/pgo-data/merged.profdata ~/.'
          CIBW_ENVIRONMENT: 'RUSTUP_TOOLCHAIN="stable" RUSTFLAGS="-Cprofile-use=/tmp/pgo-data/merged.profdata -Cllvm-args=-pgo-warn-missing-function"'
          CIBW_ENVIRONMENT_LINUX: 'PATH="$PATH:$HOME/.cargo/bin" CARGO_NET_GIT_FETCH_WITH_CLI="true" RUSTUP_TOOLCHAIN="stable" RUSTFLAGS="-Cprofile-use=/tmp/pgo-data/merged.profdata -Cllvm-args=-pgo-warn-missing-function"'
          CIBW_ENVIRONMENT_WINDOWS: 'RUSTUP_TOOLCHAIN="stable" RUSTFLAGS="-Cprofile-use=c:\\Users\\runneradmin\\merged.profdata -Cllvm-args=-pgo-warn-missing-function"'
      - uses: actions/upload-artifact@v4
        with:
          path: ./wheelhouse/*.whl
          name: wheels-${{ matrix.os }}
  build_wheels_32bit:
    name: Build wheels 32bit
    runs-on: ${{ matrix.os }}
    strategy:
      fail-fast: false
      matrix:
        os: [ubuntu-latest, windows-latest]
    steps:
      - uses: actions/checkout@v4
      - uses: actions/setup-python@v5
        name: Install Python
        with:
          python-version: '3.10'
      - uses: dtolnay/rust-toolchain@stable
        with:
          components: llvm-tools-preview
      - name: Build wheels
        uses: pypa/cibuildwheel@v2.21.3
        env:
          CIBW_SKIP: 'pp* cp36-* cp37-* cp38-* *musllinux* *amd64 *x86_64'
      - uses: actions/upload-artifact@v4
        with:
          path: ./wheelhouse/*.whl
          name: wheels-${{ matrix.os }}-32
  upload_shared_wheels:
    name: Upload shared build wheels
=======
  build-core:
    name: Build core
    uses: ./.github/workflows/wheels-build.yml
    with:
      artifact-prefix: "deploy-core-"
      default-action: "skip"
      wheels-tier-1: "build"
      wheels-32bit: "build"
      sdist: "build"
  upload-core:
    name: Deploy core
    needs: ["build-core"]
>>>>>>> f2e07bc5
    runs-on: ubuntu-latest
    environment: release
    permissions:
      id-token: write
    steps:
      - uses: actions/download-artifact@v4
        with:
          pattern: 'deploy-core-*'
          merge-multiple: true
          path: deploy
      - uses: pypa/gh-action-pypi-publish@release/v1
        with:
          packages-dir: deploy
<<<<<<< HEAD
  build_wheels_s390x:
    name: Build wheels on s390x
    runs-on: ${{ matrix.os }}
    environment: release
    permissions:
      id-token: write
    strategy:
      fail-fast: false
      matrix:
        os: [ubuntu-latest]
    steps:
      - uses: actions/checkout@v4
      - uses: actions/setup-python@v5
        name: Install Python
        with:
          python-version: '3.10'
      - uses: dtolnay/rust-toolchain@stable
      - name: Set up QEMU
        uses: docker/setup-qemu-action@v3
        with:
          platforms: all
      - name: Build wheels
        uses: pypa/cibuildwheel@v2.21.3
        env:
          CIBW_ARCHS_LINUX: s390x
          CIBW_TEST_SKIP: "cp*"
      - uses: actions/upload-artifact@v4
        with:
          name: wheels-${{ matrix.os }}-s390x
          path: ./wheelhouse/*.whl
      - name: Publish package distributions to PyPI
        uses: pypa/gh-action-pypi-publish@release/v1
        with:
          packages-dir: wheelhouse/
  build_wheels_ppc64le:
    name: Build wheels on ppc64le
    runs-on: ${{ matrix.os }}
    environment: release
    permissions:
      id-token: write
    strategy:
      fail-fast: false
      matrix:
        os: [ubuntu-latest]
    steps:
      - uses: actions/checkout@v4
      - uses: actions/setup-python@v5
        name: Install Python
        with:
          python-version: '3.10'
      - uses: dtolnay/rust-toolchain@stable
      - name: Set up QEMU
        uses: docker/setup-qemu-action@v3
        with:
          platforms: all
      - name: Build wheels
        uses: pypa/cibuildwheel@v2.21.3
        env:
          CIBW_ARCHS_LINUX: ppc64le
          CIBW_TEST_SKIP: "cp*"
      - uses: actions/upload-artifact@v4
        with:
          name: wheels-${{ matrix.os }}-ppc64le
          path: ./wheelhouse/*.whl
      - name: Publish package distributions to PyPI
        uses: pypa/gh-action-pypi-publish@release/v1
        with:
          packages-dir: wheelhouse/
  build_wheels_aarch64:
    name: Build wheels on ${{ matrix.os }}
    runs-on: ${{ matrix.os }}
=======

  build-others:
    name: Build others
    needs: ["upload-core"]
    uses: ./.github/workflows/wheels-build.yml
    with:
      artifact-prefix: "deploy-others-"
      default-action: "build"
      wheels-tier-1: "skip"
      wheels-32bit: "skip"
      sdist: "skip"
  upload-others:
    name: Deploy other
    needs: ["build-others"]
    runs-on: ubuntu-latest
>>>>>>> f2e07bc5
    environment: release
    permissions:
      id-token: write
    steps:
<<<<<<< HEAD
      - uses: actions/checkout@v4
      - uses: actions/setup-python@v5
        name: Install Python
        with:
          python-version: '3.10'
      - uses: dtolnay/rust-toolchain@stable
      - name: Set up QEMU
        uses: docker/setup-qemu-action@v3
        with:
          platforms: all
      - name: Build wheels
        uses: pypa/cibuildwheel@v2.21.3
        env:
          CIBW_ARCHS_LINUX: aarch64
          CIBW_TEST_COMMAND: cp -r {project}/test . && QISKIT_PARALLEL=FALSE stestr --test-path test/python run --abbreviate -n test.python.compiler.test_transpiler
      - uses: actions/upload-artifact@v4
        with:
          name: wheels-${{ matrix.os }}-aarch64
          path: ./wheelhouse/*.whl
      - name: Publish package distributions to PyPI
        uses: pypa/gh-action-pypi-publish@release/v1
=======
      - uses: actions/download-artifact@v4
>>>>>>> f2e07bc5
        with:
          pattern: 'deploy-others-*'
          merge-multiple: true
          path: deploy
      - uses: pypa/gh-action-pypi-publish@release/v1
        with:
          packages-dir: deploy<|MERGE_RESOLUTION|>--- conflicted
+++ resolved
@@ -5,70 +5,6 @@
     tags:
       - '*'
 jobs:
-<<<<<<< HEAD
-  build_wheels:
-    name: Build wheels
-    runs-on: ${{ matrix.os }}
-    environment: release
-    strategy:
-      fail-fast: false
-      matrix:
-        os: [ubuntu-latest, macos-12, windows-latest, macos-14]
-    steps:
-      - uses: actions/checkout@v4
-      - uses: actions/setup-python@v5
-        name: Install Python
-        with:
-          python-version: '3.10'
-        if: matrix.os != 'macos-14'
-      - uses: actions/setup-python@v5
-        name: Install Python
-        with:
-          python-version: '3.10'
-          architecture: arm64
-        if: matrix.os == 'macos-14'
-      - uses: dtolnay/rust-toolchain@stable
-        with:
-          components: llvm-tools-preview
-      - name: Build wheels
-        uses: pypa/cibuildwheel@v2.21.3
-        env:
-          CIBW_BEFORE_BUILD: 'bash ./tools/build_pgo.sh /tmp/pgo-data/merged.profdata'
-          CIBW_BEFORE_BUILD_WINDOWS: 'bash ./tools/build_pgo.sh /tmp/pgo-data/merged.profdata && cp /tmp/pgo-data/merged.profdata ~/.'
-          CIBW_ENVIRONMENT: 'RUSTUP_TOOLCHAIN="stable" RUSTFLAGS="-Cprofile-use=/tmp/pgo-data/merged.profdata -Cllvm-args=-pgo-warn-missing-function"'
-          CIBW_ENVIRONMENT_LINUX: 'PATH="$PATH:$HOME/.cargo/bin" CARGO_NET_GIT_FETCH_WITH_CLI="true" RUSTUP_TOOLCHAIN="stable" RUSTFLAGS="-Cprofile-use=/tmp/pgo-data/merged.profdata -Cllvm-args=-pgo-warn-missing-function"'
-          CIBW_ENVIRONMENT_WINDOWS: 'RUSTUP_TOOLCHAIN="stable" RUSTFLAGS="-Cprofile-use=c:\\Users\\runneradmin\\merged.profdata -Cllvm-args=-pgo-warn-missing-function"'
-      - uses: actions/upload-artifact@v4
-        with:
-          path: ./wheelhouse/*.whl
-          name: wheels-${{ matrix.os }}
-  build_wheels_32bit:
-    name: Build wheels 32bit
-    runs-on: ${{ matrix.os }}
-    strategy:
-      fail-fast: false
-      matrix:
-        os: [ubuntu-latest, windows-latest]
-    steps:
-      - uses: actions/checkout@v4
-      - uses: actions/setup-python@v5
-        name: Install Python
-        with:
-          python-version: '3.10'
-      - uses: dtolnay/rust-toolchain@stable
-        with:
-          components: llvm-tools-preview
-      - name: Build wheels
-        uses: pypa/cibuildwheel@v2.21.3
-        env:
-          CIBW_SKIP: 'pp* cp36-* cp37-* cp38-* *musllinux* *amd64 *x86_64'
-      - uses: actions/upload-artifact@v4
-        with:
-          path: ./wheelhouse/*.whl
-          name: wheels-${{ matrix.os }}-32
-  upload_shared_wheels:
-    name: Upload shared build wheels
-=======
   build-core:
     name: Build core
     uses: ./.github/workflows/wheels-build.yml
@@ -81,7 +17,6 @@
   upload-core:
     name: Deploy core
     needs: ["build-core"]
->>>>>>> f2e07bc5
     runs-on: ubuntu-latest
     environment: release
     permissions:
@@ -95,79 +30,6 @@
       - uses: pypa/gh-action-pypi-publish@release/v1
         with:
           packages-dir: deploy
-<<<<<<< HEAD
-  build_wheels_s390x:
-    name: Build wheels on s390x
-    runs-on: ${{ matrix.os }}
-    environment: release
-    permissions:
-      id-token: write
-    strategy:
-      fail-fast: false
-      matrix:
-        os: [ubuntu-latest]
-    steps:
-      - uses: actions/checkout@v4
-      - uses: actions/setup-python@v5
-        name: Install Python
-        with:
-          python-version: '3.10'
-      - uses: dtolnay/rust-toolchain@stable
-      - name: Set up QEMU
-        uses: docker/setup-qemu-action@v3
-        with:
-          platforms: all
-      - name: Build wheels
-        uses: pypa/cibuildwheel@v2.21.3
-        env:
-          CIBW_ARCHS_LINUX: s390x
-          CIBW_TEST_SKIP: "cp*"
-      - uses: actions/upload-artifact@v4
-        with:
-          name: wheels-${{ matrix.os }}-s390x
-          path: ./wheelhouse/*.whl
-      - name: Publish package distributions to PyPI
-        uses: pypa/gh-action-pypi-publish@release/v1
-        with:
-          packages-dir: wheelhouse/
-  build_wheels_ppc64le:
-    name: Build wheels on ppc64le
-    runs-on: ${{ matrix.os }}
-    environment: release
-    permissions:
-      id-token: write
-    strategy:
-      fail-fast: false
-      matrix:
-        os: [ubuntu-latest]
-    steps:
-      - uses: actions/checkout@v4
-      - uses: actions/setup-python@v5
-        name: Install Python
-        with:
-          python-version: '3.10'
-      - uses: dtolnay/rust-toolchain@stable
-      - name: Set up QEMU
-        uses: docker/setup-qemu-action@v3
-        with:
-          platforms: all
-      - name: Build wheels
-        uses: pypa/cibuildwheel@v2.21.3
-        env:
-          CIBW_ARCHS_LINUX: ppc64le
-          CIBW_TEST_SKIP: "cp*"
-      - uses: actions/upload-artifact@v4
-        with:
-          name: wheels-${{ matrix.os }}-ppc64le
-          path: ./wheelhouse/*.whl
-      - name: Publish package distributions to PyPI
-        uses: pypa/gh-action-pypi-publish@release/v1
-        with:
-          packages-dir: wheelhouse/
-  build_wheels_aarch64:
-    name: Build wheels on ${{ matrix.os }}
-    runs-on: ${{ matrix.os }}
-=======
 
   build-others:
     name: Build others
@@ -183,36 +45,11 @@
     name: Deploy other
     needs: ["build-others"]
     runs-on: ubuntu-latest
->>>>>>> f2e07bc5
     environment: release
     permissions:
       id-token: write
     steps:
-<<<<<<< HEAD
-      - uses: actions/checkout@v4
-      - uses: actions/setup-python@v5
-        name: Install Python
-        with:
-          python-version: '3.10'
-      - uses: dtolnay/rust-toolchain@stable
-      - name: Set up QEMU
-        uses: docker/setup-qemu-action@v3
-        with:
-          platforms: all
-      - name: Build wheels
-        uses: pypa/cibuildwheel@v2.21.3
-        env:
-          CIBW_ARCHS_LINUX: aarch64
-          CIBW_TEST_COMMAND: cp -r {project}/test . && QISKIT_PARALLEL=FALSE stestr --test-path test/python run --abbreviate -n test.python.compiler.test_transpiler
-      - uses: actions/upload-artifact@v4
-        with:
-          name: wheels-${{ matrix.os }}-aarch64
-          path: ./wheelhouse/*.whl
-      - name: Publish package distributions to PyPI
-        uses: pypa/gh-action-pypi-publish@release/v1
-=======
       - uses: actions/download-artifact@v4
->>>>>>> f2e07bc5
         with:
           pattern: 'deploy-others-*'
           merge-multiple: true
