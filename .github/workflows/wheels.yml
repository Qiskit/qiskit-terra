---
name: Wheel Builds
on:
  push:
    tags:
      - '*'
jobs:
  build_wheels_s390x:
    name: Build wheels on s390x
    runs-on: ${{ matrix.os }}
    strategy:
      fail-fast: false
      matrix:
        os: [ubuntu-latest]
    steps:
      - uses: actions/checkout@v3
      - uses: actions/setup-python@v4
        name: Install Python
        with:
          python-version: '3.7'
      - uses: actions-rs/toolchain@v1
        with:
          toolchain: stable
      - name: Set up QEMU
        uses: docker/setup-qemu-action@v1
        with:
          platforms: all
      - name: Build wheels
<<<<<<< HEAD
        uses: pypa/cibuildwheel@v2.10.2
=======
        uses: pypa/cibuildwheel@v2.11.2
>>>>>>> dfbc738b
        env:
          CIBW_ARCHS_LINUX: s390x
          CIBW_TEST_SKIP: "cp*"
      - uses: actions/upload-artifact@v3
        with:
          path: ./wheelhouse/*.whl
      - name: Install twine
        run: python -m pip install twine
      - name: Upload to PyPI
        run: twine upload ./wheelhouse/*.whl
        env:
          TWINE_PASSWORD: ${{ secrets.TWINE_PASSWORD }}
          TWINE_USERNAME: qiskit
  build_wheels_ppc64le:
    name: Build wheels on ppc64le
    runs-on: ${{ matrix.os }}
    strategy:
      fail-fast: false
      matrix:
        os: [ubuntu-latest]
    steps:
      - uses: actions/checkout@v3
      - uses: actions/setup-python@v4
        name: Install Python
        with:
          python-version: '3.7'
      - uses: actions-rs/toolchain@v1
        with:
          toolchain: stable
      - name: Set up QEMU
        uses: docker/setup-qemu-action@v1
        with:
          platforms: all
      - name: Build wheels
<<<<<<< HEAD
        uses: pypa/cibuildwheel@v2.10.2
=======
        uses: pypa/cibuildwheel@v2.11.2
>>>>>>> dfbc738b
        env:
          CIBW_ARCHS_LINUX: ppc64le
          CIBW_TEST_SKIP: "cp*"
      - uses: actions/upload-artifact@v3
        with:
          path: ./wheelhouse/*.whl
      - name: Install twine
        run: python -m pip install twine
      - name: Upload to PyPI
        run: twine upload ./wheelhouse/*.whl
        env:
          TWINE_PASSWORD: ${{ secrets.TWINE_PASSWORD }}
          TWINE_USERNAME: qiskit
  build_wheels_aarch64:
    name: Build wheels on ${{ matrix.os }}
    runs-on: ${{ matrix.os }}
    strategy:
      fail-fast: false
      matrix:
        os: [ubuntu-latest]
    steps:
      - uses: actions/checkout@v3
      - uses: actions/setup-python@v4
        name: Install Python
        with:
          python-version: '3.7'
      - uses: actions-rs/toolchain@v1
        with:
          toolchain: stable
      - name: Set up QEMU
        uses: docker/setup-qemu-action@v1
        with:
          platforms: all
      - name: Build wheels
<<<<<<< HEAD
        uses: pypa/cibuildwheel@v2.10.2
=======
        uses: pypa/cibuildwheel@v2.11.2
>>>>>>> dfbc738b
        env:
          CIBW_ARCHS_LINUX: aarch64
      - uses: actions/upload-artifact@v3
        with:
          path: ./wheelhouse/*.whl
      - name: Install twine
        run: python -m pip install twine
      - name: Upload to PyPI
        run: twine upload ./wheelhouse/*.whl
        env:
          TWINE_PASSWORD: ${{ secrets.TWINE_PASSWORD }}
          TWINE_USERNAME: qiskit<|MERGE_RESOLUTION|>--- conflicted
+++ resolved
@@ -26,11 +26,7 @@
         with:
           platforms: all
       - name: Build wheels
-<<<<<<< HEAD
-        uses: pypa/cibuildwheel@v2.10.2
-=======
         uses: pypa/cibuildwheel@v2.11.2
->>>>>>> dfbc738b
         env:
           CIBW_ARCHS_LINUX: s390x
           CIBW_TEST_SKIP: "cp*"
@@ -65,11 +61,7 @@
         with:
           platforms: all
       - name: Build wheels
-<<<<<<< HEAD
-        uses: pypa/cibuildwheel@v2.10.2
-=======
         uses: pypa/cibuildwheel@v2.11.2
->>>>>>> dfbc738b
         env:
           CIBW_ARCHS_LINUX: ppc64le
           CIBW_TEST_SKIP: "cp*"
@@ -104,11 +96,7 @@
         with:
           platforms: all
       - name: Build wheels
-<<<<<<< HEAD
-        uses: pypa/cibuildwheel@v2.10.2
-=======
         uses: pypa/cibuildwheel@v2.11.2
->>>>>>> dfbc738b
         env:
           CIBW_ARCHS_LINUX: aarch64
       - uses: actions/upload-artifact@v3
