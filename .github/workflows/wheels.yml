--- conflicted
+++ resolved
@@ -189,36 +189,4 @@
       - name: Build sdist
         run: python -m build . --sdist
       - name: Publish package distributions to PyPI
-<<<<<<< HEAD
-        uses: pypa/gh-action-pypi-publish@release/v1
-=======
-        uses: pypa/gh-action-pypi-publish@release/v1
-  metapackage:
-    name: Build and publish terra sdist
-    runs-on: ${{ matrix.os }}
-    needs: ["sdist"]
-    environment: release
-    permissions:
-      id-token: write
-    strategy:
-      fail-fast: false
-      matrix:
-        os: [ubuntu-latest]
-    steps:
-      - uses: actions/checkout@v3
-      - uses: actions/setup-python@v4
-        name: Install Python
-        with:
-          python-version: '3.10'
-      - name: Install deps
-        run: pip install -U build
-      - name: Build packages
-        run: |
-          set -e
-          cd qiskit_pkg
-          python -m build .
-      - name: Publish package distributions to PyPI
-        uses: pypa/gh-action-pypi-publish@release/v1
-        with:
-          packages-dir: qiskit_pkg/dist
->>>>>>> 89642bd1
+        uses: pypa/gh-action-pypi-publish@release/v1